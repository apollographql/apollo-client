# Change log

Expect active development and potentially significant breaking changes in the `0.x` track. We'll try to be diligent about releasing a `1.0` version in a timely fashion (ideally within 3 to 6 months), to signal the start of a more stable API.

### vNEXT
<<<<<<< HEAD
- Add imperative `read` method to client for arbitrary data access from the store. [PR #1280](https://github.com/apollographql/apollo-client/pull/1280)
=======
- ...

### 0.8.5
- Fix crash if resetStore() or getInitialState() called prior to query/mutation.  [PR #1286](https://github.com/apollostack/apollo-client/pull/1286).
>>>>>>> eada9a50

### 0.8.4
- Fix afterware to support retrying requests [PR #1274](https://github.com/apollostack/apollo-client/pull/1274).

### 0.8.3
- Fix bug that caused query reducers to always be called with initial variables. [PR #1270](https://github.com/apollostack/apollo-client/pull/1270).
- Added benchmarks and benchmarking utilities built on top of [benchmark.js](https://benchmarkjs.com). [PR #1159](https://github.com/apollostack/apollo-client/pull/1159).

### 0.8.2
- Removed dependency on Node.js typings. [PR #1248](https://github.com/apollostack/apollo-client/pull/1248)
- Remove orphaned promise that was causing a Bluebird error. [PR #1256](https://github.com/apollographql/apollo-client/pull/1256)
- End code flow on promise rejection in `mutate` implementation. [PR #1259](https://github.com/apollographql/apollo-client/pull/1259)

### 0.8.1
- Allow refetching with query documents after mutation. [PR #1234](https://github.com/apollostack/apollo-client/pull/1234)
- Enable TypeScript strict null checking in source code. [PR #1221](https://github.com/apollostack/apollo-client/pull/1221)

### 0.8.0
- Allow optional mutation arguments. [PR #1174](https://github.com/apollostack/apollo-client/pull/1174)
- Fix bug where there could be store inconsistencies for two dependent optimistic updates [PR #1144](https://github.com/apollostack/apollo-client/pull/1144)
- expose partial in ObservableQuery#currentResult [PR #1097](https://github.com/apollostack/apollo-client/pull/1097)
- Calculate `loading` from `networkStatus`. [PR #1202](https://github.com/apollostack/apollo-client/pull/1202)
- Fix typings error with `strictNullChecks` [PR #1188](https://github.com/apollostack/apollo-client/pull/1188)
- Add IResponse to NetworkErrors [PR #1199](https://github.com/apollostack/apollo-client/issues/1199)
- Gracefully handle `null` GraphQL errors. [PR #1208](https://github.com/apollostack/apollo-client/pull/1208)
- *Breaking:* Remove undocumented `resultBehaviors` feature. [PR #1173](https://github.com/apollostack/apollo-client/pull/1173)

### 0.7.3
- *Fixed breaking change:* readQueryFromStore was incomptibale with Typescript 2.0 compiler. [PR #1171](https://github.com/apollostack/apollo-client/pull/1171)

### 0.7.2
Re-release of 0.7.1 with proper internal directory structure

### 0.7.1
- *Undo breaking change:* Add whatwg-fetch polyfill (most likely only until version 1.0) [PR #1155](https://github.com/apollostack/apollo-client/pull/1155)

### 0.7.0
- Deprecate "resultTransformer" [PR #1095](https://github.com/apollostack/apollo-client/pull/1095)
- Deep freeze results in development and test mode [PR #1095](https://github.com/apollostack/apollo-client/pull/1095)
- *Breaking:* Use generic types for query and mutation [PR #914](https://github.com/apollostack/apollo-client/pull/914)
- Support AMD [PR #1069](https://github.com/apollostack/apollo-client/pull/1069)
- Support ES6 Modules and tree-shaking (`module`, `jsnext:main`) [PR #1069](https://github.com/apollostack/apollo-client/pull/1069)
- *Breaking:* Replace `@types/redux` with official typescript definitions [PR #1069](https://github.com/apollostack/apollo-client/pull/1069)
- *Breaking:* Remove fragment option from query, watchQuery etc. [PR #1096](https://github.com/apollostack/apollo-client/pull/1096)
- Broadcast new store state only when Apollo state was affected by an action [PR #1118](https://github.com/apollostack/apollo-client/pull/1118)
- Remove lodash as a production dependency [PR #1122](https://github.com/apollostack/apollo-client/pull/1122)
- Breaking: Minor fix to write to `ROOT_SUBSCRIPTION` ID in the store for subscription results. [PR #1122](https://github.com/apollostack/apollo-client/pull/1127)
- *Breaking:* Remove `whatwg-fetch` polyfill dependency and instead warn when a global `fetch` implementation is not found. [PR #1134](https://github.com/apollostack/apollo-client/pull/1134)
- Child objects returned from `watchQuery` may now be referentially equal (so `a === b`) to previous objects in the same position if nothing changed in the store. This allows for a better UI integration experience when determining what needs to rerender. [PR #1136](https://github.com/apollostack/apollo-client/pull/1136)

### 0.6.0
- *Breaking:* Switch to `@types/graphql` instead of `typed-graphql` for typings. [PR 1041](https://github.com/apollostack/apollo-client/pull/1041) [PR #934](https://github.com/apollostack/apollo-client/issues/934)

### 0.5.26
- Add variables to MutationResultAction [PR #1106](https://github.com/apollostack/apollo-client/pull/1106)
- Fix incorrect network status after first refetch [PR #1105](https://github.com/apollostack/apollo-client/pull/1105)

### 0.5.25
- Pass variables into result reducers [PR #1088](https://github.com/apollostack/apollo-client/pull/1088)

### 0.5.24
- Add option to deduplicate in-flight queries  [PR #1070](https://github.com/apollostack/apollo-client/pull/1070)

### 0.5.23
- Revert back to using `whatwg-fetch` because `isomorphic-fetch` does not work in react native  [PR #1058](https://github.com/apollostack/apollo-client/pull/1058)

### 0.5.22
- Fix bug that caused updateQuery and reducers to run on stopped queries [PR #1054](https://github.com/apollostack/apollo-client/pull/1054)
- Ensure transporters are using `isomorphic-fetch` instead of `whatwg-fetch` for universal compatibility [PR #1018](https://github.com/apollostack/apollo-client/pull/1018)

### 0.5.21

- Include a `version` field on every `ApolloClient` instance that represents the version of the 'apollo-client' package used to create it. [PR #1038](https://github.com/apollostack/apollo-client/pull/1038)

### 0.5.20

- Attach to `window` for devtools if not in production, so that improperly configured environments do get the dev tools. [PR #1037](https://github.com/apollostack/apollo-client/pull/1037)

### 0.5.19
- Make sure stopped queries are not refetched on store reset [PR #960](https://github.com/apollostack/apollo-client/pull/960)

### 0.5.18
- Make sure `APOLLO_QUERY_RESULT_CLIENT` action has a `requestId`, just like `APOLLO_QUERY_RESULT` does, so that it can be associated with the relevant `APOLLO_QUERY_INIT` action.

### 0.5.17
- For devtools hook, report the state _after_ the action, not before. [PR #1023](https://github.com/apollostack/apollo-client/pull/1023)

### 0.5.16
- Make sure Redux devtools enhancer is added last. [PR #1022](https://github.com/apollostack/apollo-client/pull/1022)

### 0.5.15
- Make sure devtools hook added in 0.5.14 also works when the store is initialized by Apollo Client. [PR #1021](https://github.com/apollostack/apollo-client/pull/1021)

### 0.5.14
- Add internal hook for chrome devtools, `__actionHookForDevTools`, to get a log of actions and states. Apollo Client automatically attaches itself to `window.__APOLLO_CLIENT__` when initialized if `process.env.NODE_ENV === 'development'`. This can be forced or disabled by setting the `connectToDevTools` option in the constructor to `true` or `false`. [PR #1017](https://github.com/apollostack/apollo-client/pull/1017)

### 0.5.13
- Replace usages of `Object.assign` with lodash's assign function [PR #1009](https://github.com/apollostack/apollo-client/pull/1009)
- Calls to watchQuery can include metadata, for use with debugging. [PR #1010](https://github.com/apollostack/apollo-client/pull/1010)

### 0.5.12
- Errors thrown in afterwares bubble up [PR #982](https://github.com/apollostack/apollo-client/pull/982)
- Replaced individual lodash packages with original lodash package [PR #997](https://github.com/apollostack/apollo-client/pull/997)

### 0.5.11
- Move typed-graphql and chai typings to optionalDependencies [PR #988](https://github.com/apollostack/apollo-client/pull/988)
- Fix issue with typings that prevented compilation in typescript [PR #986](https://github.com/apollostack/apollo-client/pull/986)

### 0.5.10
- Deprecate usage of fragment option and createFragment function [PR #984](https://github.com/apollostack/apollo-client/pull/984)

### 0.5.9
- Prevent Redux from crashing when an uncaught ApolloError is raised in an Apollo reducer. [PR #874](https://github.com/apollostack/apollo-client/pull/874)
- Catch errors in observer.next and observer.errors callback [PR #980](https://github.com/apollostack/apollo-client/pull/980)

### 0.5.8

- Added `HTTPFetchNetworkInterface` and `NetworkInterface` as index exports to make them easier
to subclass externally. [#969](https://github.com/apollostack/apollo-client/pull/969)

### 0.5.7
- Catch uncaught promise errors in startQuery [#950](https://github.com/apollostack/apollo-client/pull/950)

### 0.5.6
- Refactor polling query logic to fix startPolling and stopPolling [#938](https://github.com/apollostack/apollo-client/pull/938)
- Add convenience method to obtain initial state from SSR [#941](https://github.com/apollostack/apollo-client/pull/941)

### 0.5.5
- Add back missing dependency on lodash.isequal that was mistakenly removed in 0.5.4 [#925](https://github.com/apollostack/apollo-client/pull/925)
- Implement cache redirects with custom resolvers [PR #921](https://github.com/apollostack/apollo-client/pull/921)
- Fix issue that caused `createBatchingNetworkInterface` unable to specify request headers by `opts` or `applyMiddleware`. [PR #922](https://github.com/apollostack/apollo-client/pull/922) [Issue #920](https://github.com/apollostack/apollo-client/issues/920)

### 0.5.4
- Fix a bug that caused apollo-client to catch errors thrown in Observer.next callbacks [PR #910](https://github.com/apollostack/apollo-client/pull/910)
- Make sure only one copy of each fragment is attached to a document [PR #906](https://github.com/apollostack/apollo-client/pull/906)

### 0.5.3
- Change the way IDs of objects in arrays are stored to make them consistent with the rest of the store [PR #901](https://github.com/apollostack/apollo-client/pull/901)

### 0.5.2
- Print a warning if server response is not an array when using transport batching [PR #893](https://github.com/apollostack/apollo-client/pull/893)
- apply addTypename in watchQuery for result reducers [PR #895](https://github.com/apollostack/apollo-client/pull/895)

### 0.5.1
- **new Feature**: Enable chaining of `use` and `useAfter` function calls in network interface. [PR #860](https://github.com/apollostack/apollo-client/pull/860) [Issue #564](https://github.com/apollostack/apollo-client/issues/564)
- Create and expose the `MutationOptions` [PR #866](https://github.com/apollostack/apollo-client/pull/866)
- Expose `SubscriptionOptions` [PR #868](https://github.com/apollostack/apollo-client/pull/868)
- Fix issue with `currentResult` and optimistic responses [Issue #877](https://github.com/apollostack/apollo-client/issues/877)
- Provide an onError callback for subscribeToMore [PR #886](https://github.com/apollostack/apollo-client/issues/886)
- Bind `resetStore` to ApolloClient [PR #882](https://github.com/apollostack/apollo-client/issues/882)
- Fix a bug with `resetStore` that caused existing queries to fail  [PR #885](https://github.com/apollostack/apollo-client/issues/885)

### v0.5.0
- Add a `createdBatchingNetworkInterface` function and export it.
- Add support for fragments to `fetchMore`
- Patch for race condition in broadcastQueries that occasionally crashed the client.

#### v0.5.0-preview.3
- **new Feature**: add networkStatus to ApolloResult, which gives more fine-grained information than the loading boolean. Added notifyOnNetworkStatusChange option to WatchQuery options. [PR #827](https://github.com/apollostack/apollo-client/pull/827)
- Fix a bug with result reducers that caused crashed when queries were updated in loading state.

#### v0.5.0-preview.2
- Make `createNetworkInterface` backwards compatible, but print a deprecation warning if it's called with two arguments. The new way is to pass in an object with `uri` and `opts` properties. [PR #828](https://github.com/apollostack/apollo-client/pull/828) [Issue #806](https://github.com/apollostack/apollo-client/issues/806)
- Prevent store rehydration if queries and mutations are not empty. [PR #814](https://github.com/apollostack/apollo-client/pull/814)
- Fix an issue with `observableQuery.currentResult()` when the query had returned an error.

#### v0.5.0-1 first preview
- **new Feature**: Add fetchMore-style subscribeToMore function which updates a query result based on a subscription. [PR #797](https://github.com/apollostack/apollo-client/pull/797)
- Fix accidental breaking change in updateQueries that was introduced in 0.5.0-0 [PR 801](https://github.com/apollostack/apollo-client/pull/801)

#### v0.5.0-0 first preview

- **new Feature**: Implement query reducers, which run on every query result/ mutation. [PR #766](https://github.com/apollostack/apollo-client/pull/766)
- **Refactor**: Reimplement internal store reading in terms of the [graphql-anywhere](https://github.com/apollostack/graphql-anywhere) package, which cleanly separates the GraphQL execution logic from Apollo's specific cache format. This will allow us to make the store reading much more extensible, including enabling developers to write their own custom client-side resolvers to implement client-side computed fields, read from Redux with GraphQL, and redirect cache reads.
- **Feature removal**: Remove query diffing functionality to make client more predictable and simplify implementation. Queries will still read from the store, and if the store does not have all of the necessary data the entire query will fetch from the server. Read justification and discussion in [Issue #615](https://github.com/apollostack/apollo-client/issues/615) [PR #693](https://github.com/apollostack/apollo-client/pull/693)
- **Breaking change**: Move batching to network interface and split off query merging into separate package [PR #734](https://github.com/apollostack/apollo-client/pull/734)
- **Feature removal**: No more `(read|diff)(Fragment|SelectionSet)FromStore`.
- **Feature removal**: No more `write(Fragment|SelectionSet)ToStore`.
- Fix: refetch only updates original query variable options
- Fix: Moved @types packages from devDependencies to dependencies as discussed in [Issue #713](https://github.com/apollostack/apollo-client/issues/713)
- **Refactor**: Rewrite how fragments are handled. Remove all validation of fragments when writing to the store, assuming that a spec-compliant server will return a valid set of fragments and results. On reading from the store, use `__typename` if it exists, and strongly encourage using the `addTypename: true` option by warning when the `__typename` field is not in the query and result. [Issue #739](https://github.com/apollostack/apollo-client/issues/739) [PR #767](https://github.com/apollostack/apollo-client/pull/767)
- GraphQL subscriptions fire an action when new data arrives [PR #775](https://github.com/apollostack/apollo-client/pull/775)
- **Feature removal and addition**: The `ApolloClient` constructor no longer accepts a `queryTransformer` option. Instead, there is a a new `addTypename` option which is on by default. [Issue #616](https://github.com/apollostack/apollo-client/issues/616) [PR #779](https://github.com/apollostack/apollo-client/pull/779)
- **Refactor**: removed circular dependency in data/store.ts [Issue #731](https://github.com/apollostack/apollo-client/issues/731) [PR #778](https://github.com/apollostack/apollo-client/pull/778)
- added "ApolloClient" to the named exports to make it compatible with Angular2 AOT compile [Issue #758](https://github.com/apollostack/apollo-client/issues/758) [PR #778](https://github.com/apollostack/apollo-client/pull/778)
- Fix: moved dev @types to devDependencies otherwise they potentially brake projects that are importing apollo-client [Issue #713](https://github.com/apollostack/apollo-client/issues/713) [PR #778](https://github.com/apollostack/apollo-client/pull/778)
- Fix rejecting promises on `refetch` and similar methods. Also improve error handling and stop using `ApolloError` internally. [Failing test in PR #524](https://github.com/apollostack/apollo-client/pull/524) [PR #781](https://github.com/apollostack/apollo-client/pull/781)
- Fix multidimentional array handling. [Issue #776](https://github.com/apollostack/apollo-client/issues/776) [PR #785](https://github.com/apollostack/apollo-client/pull/785)
- Add support for Enum inline arguments [Issue #183](https://github.com/apollostack/apollo-client/issues/183) [PR #788](https://github.com/apollostack/apollo-client/pull/788)
- Make it possible to subscribe to the same observable query multiple times. The query is initialized on the first subscription, and torn down after the last. Now, QueryManager is only aware of one subscription from the ObservableQuery, no matter how many were actually registered. This fixes issues with `result()` and other ObservableQuery features that relied on subscribing multiple times to work. This should remove the need for the workaround in `0.4.21`. [Repro in PR #694](https://github.com/apollostack/apollo-client/pull/694) [PR #791](https://github.com/apollostack/apollo-client/pull/791)

### v0.4.21
- Added some temporary functions (`_setVariablesNoResult` and `_setOptionsNoResult`) to work around a `react-apollo` problem fundamentally caused by the issue highlighted in [PR #694](https://github.com/apollostack/apollo-client/pull/694). The code as been refactored on `master`, so we expect it to be fixed in 0.5.x, and is not worth resolving now.

### v0.4.20
- Fix: Warn but do not fail when refetchQueries includes an unknown query name [PR #700](https://github.com/apollostack/apollo-client/pull/700)
- Fix: avoid field error on mutations after a query cancellation or a query failure by enforcing returnPartialData during previous data retrieval before applying a mutation update. [PR #696](https://github.com/apollostack/apollo-client/pull/696) and [Issue #647](https://github.com/apollostack/apollo-client/issues/647).
- Add observableQuery.setVariables function [PR #635](https://github.com/apollostack/apollo-client/pull/635)
- Add observableQuery.currentResult function [PR #697](https://github.com/apollostack/apollo-client/pull/697)
- Update to typescript 2.0.3 [PR #697](https://github.com/apollostack/apollo-client/pull/697)

### v0.4.19
- Fix: set default reduxRootKey for backwards-compatibility when using ApolloClient as middleware  [PR #688](https://github.com/apollostack/apollo-client/pull/688)

### v0.4.18

- Fix bug with null fragments introduced in 0.4.16 [PR #683](https://github.com/apollostack/apollo-client/pull/683)
- Set reduxRootKey for backwards-compatibility, even when using reduxRootSelector [PR #685](https://github.com/apollostack/apollo-client/pull/683)

### v0.4.17

- This version is identical to 0.4.15. It was published over 0.4.16 because that had some unintentional breaking changes. Once the breaks are identified and fixed, there will be a 0.4.18 with the new features.

### v0.4.16 (deprecated, had breaking changes)

- **Backwards compatible deprecation** Add a `reduxRootSelector` option and deprecate `reduxRootKey`. This will allow people to put Apollo anywhere they like, even inside a store otherwise managed by ImmutableJS. Note: if you pass a `reduxRootKey` in this version, it will automatically create a `reduxRootSelector` for you, and attach it to the `ApolloClient` instance as before, but this behavior will be removed in `0.5`. [PR #631](https://github.com/apollostack/apollo-client/pull/631)
- Make sure stopping a poll interval doesn't stop updates from the store. [PR #625](https://github.com/apollostack/apollo-client/pull/625)
- Include more type definitions and methods in root export for use in react-apollo [PR #619](https://github.com/apollostack/apollo-client/pull/619)
- Added `resultTransformer` and `resultComparator` to `ApolloClient`/`QueryManager`, which afford the ability to transform result objects immediately before they are returned to the application. [PR #446](https://github.com/apollostack/apollo-client/pull/446)
- Fixed issue with nested fragments overriding each other. [PR #629](https://github.com/apollostack/apollo-client/pull/629)

### v0.4.15

- Options set in middleware can override the fetch query in the network layer. [Issue #627](https://github.com/apollostack/apollo-client/issues/627) and [PR #628](https://github.com/apollostack/apollo-client/pull/628).
- Make `returnPartialData` work better with fragments. [PR #580](https://github.com/apollostack/apollo-client/pull/580)

### v0.4.14

- Avoid extra `assign` when there are no optimistic updates present. [PR #597]((https://github.com/apollostack/apollo-client/pull/597)
- Fixed issue with error passing with query merging. [PR #589](https://github.com/apollostack/apollo-client/pull/589) and [Issue #551](https://github.com/apollostack/apollo-client/issues/551).
- Allow network interface middlewares to change the `req.request` object to add additional fields to the request body. [PR #548](https://github.com/apollostack/apollo-client/pull/548) and [Issue #547](https://github.com/apollostack/apollo-client/issues/547).
- Fixed an issue with batching and variables used in directives. [PR #584](https://github.com/apollostack/apollo-client/pull/584) and [Issue #577](https://github.com/apollostack/apollo-client/issues/577).
- Implemented transport-level batching the way it is currently supported within Apollo Server. [PR #531](https://github.com/apollostack/apollo-client/pull/531) and [Issue #505](https://github.com/apollostack/apollo-client/issues/505).
- [Experimental] Change subscription API to `subscribe` function on Apollo Client instance, and remove `fetchMore`-style API temporarily.

### v0.4.13

- Fix issue where starting, stopping, then starting a polling query with the same interval wasn't handled correctly by the scheduler. Opened as [PR #555](https://github.com/apollostack/apollo-client/pull/555) and merged via [PR #568](https://github.com/apollostack/apollo-client/pull/568).
- Fixed an issue with used variables in directives related to unused variables stripping [PR #563](https://github.com/apollostack/apollo-client/pull/563) and [Issue #562](https://github.com/apollostack/apollo-client/issues/562)
- Change subscription API to use `updateQuery`, like `fetchMore` does, instead of `updateFunction`. [PR #574](https://github.com/apollostack/apollo-client/pull/574)

### v0.4.12

- Fixed an issue with named fragments in batched queries. [PR #509](https://github.com/apollostack/apollo-client/pull/509) and [Issue #501](https://github.com/apollostack/apollo-client/issues/501).
- Fixed an issue with unused variables in queries after diffing queries against information available in the store. [PR #518](https://github.com/apollostack/apollo-client/pull/518) and [Issue #496](https://github.com/apollostack/apollo-client/issues/496).
- Add code to support GraphQL subscriptions. [PR #540](https://github.com/apollostack/apollo-client/pull/540).
- Fixed a couple of issues within query merging that caused issues with null values or arrays in responses. [PR #523](https://github.com/apollostack/apollo-client/pull/523).
- Added an `updateQuery` method on observable queries. Allows application code to arbitrary change the result of a query normalized to store, without issuing any network requests. [PR #506](https://github.com/apollostack/apollo-client/pull/506) and [Issue #495](https://github.com/apollostack/apollo-client/issues/495).
- Fixed issue where result of fetchMore from server wasn't being passed through [PR #508](https://github.com/apollostack/apollo-client/pull/508)

### v0.4.11

- Added an `refetchQueries` option to `mutate`. The point is to just refetch certain queries on a mutation rather than having to manually specify how the result should be incorporated for each of them with `updateQueries`. [PR #482](https://github.com/apollostack/apollo-client/pull/482) and [Issue #448](https://github.com/apollostack/apollo-client/issues/448).
- Print errors produced by application-supplied reducer functions passed to `updateQueries` or `updateQuery` options for `mutate` or `fetchMore` respectively. [PR #500](https://github.com/apollostack/apollo-client/pull/500) and [Issue #479](https://github.com/apollostack/apollo-client/issues/479).

### v0.4.10

- Fixed issue with alias names in batched queries. [PR #493](https://github.com/apollostack/apollo-client/pull/493) and [Issue #490](https://github.com/apollostack/apollo-client/issues).
- Add loading state tracking within Apollo Client in order to simplify the handling of loading state within the view layers. [Issue #342](https://github.com/apollostack/apollo-client/issues/342) and [PR #467](https://github.com/apollostack/apollo-client/pull/467)

- Fixed the way new variables extend the original arguments when passed to methods `fetchMore` and `refetch`. [PR #497](https://github.com/apollostack/apollo-client/pull/497).

### v0.4.9

- Fixed issue with `fragments` array for `updateQueries`. [PR #475](https://github.com/apollostack/apollo-client/pull/475) and [Issue #470](https://github.com/apollostack/apollo-client/issues/470).
- Add a new experimental feature to observable queries called `fetchMore`. It allows application developers to update the results of a query in the store by issuing new queries. We are currently testing this feature internally and we will document it once it is stable. [PR #472](https://github.com/apollostack/apollo-client/pull/472).

### v0.4.8

- Add `useAfter` function that accepts `afterwares`. Afterwares run after a request is made (after middlewares). In the afterware function, you get the whole response and request options, so you can handle status codes and errors if you need to. For example, if your requests return a `401` in the case of user logout, you can use this to identify when that starts happening. It can be used just as a `middleware` is used. Just pass an array of afterwares to the `useAfter` function.
- Fix issues with union type handling for inline and named fragments. [PR #356](https://github.com/apollostack/apollo-client/pull/356/files), [Issue #354](https://github.com/apollostack/apollo-client/issues/354) [Issue #355](https://github.com/apollostack/apollo-client/issues/355).
- Add a stack trace to `ApolloError`. [PR #445](https://github.com/apollostack/apollo-client/pull/445) and [Issue #434](https://github.com/apollostack/apollo-client/issues/434).
- Fixed an extra log of errors on `query` calls. [PR #445](https://github.com/apollostack/apollo-client/pull/445) and [Issue #423](https://github.com/apollostack/apollo-client/issues/423).
- Fix repeat calls to a query that includes fragments [PR #447](https://github.com/apollostack/apollo-client/pull/447).
- GraphQL errors on mutation results now result in a rejected promise and are no longer a part of returned results. [PR #465](https://github.com/apollostack/apollo-client/pull/465) and [Issue #458](https://github.com/apollostack/apollo-client/issues/458).
- Don't add fields to root mutations and root queries [PR #463](https://github.com/apollostack/apollo-client/pull/463) and [Issue #413](https://github.com/apollostack/apollo-client/issues/413).

### v0.4.7

- Added flattening of fragments within `createFragment`. [PR #437](https://github.com/apollostack/apollo-client/pull/437) and [Issue #421](https://github.com/apollostack/apollo-client/issues/421).

### v0.4.6

- Integrated the scheduler so that polling queries on the same polling interval are batched together. [PR #403](https://github.com/apollostack/apollo-client/pull/403) and [Issue #401](https://github.com/apollostack/apollo-client/issues/401).
- Fixed a bug where fetching a query without an id and then later with an id resulted in an orphaned node within the store. [Issue #344](https://github.com/apollostack/apollo-client/issues/344) and [PR #389](https://github.com/apollostack/apollo-client/pull/389).
- Fix typings for some refactored types, `ObservableQuery` and `WatchQueryOptions`. [PR #428](https://github.com/apollostack/apollo-client/pull/428)

### v0.4.5

- Fix the issue of using query transformers with mutations containing `optimisticResponse` or `updateQueries`. [PR #426](https://github.com/apollostack/apollo-client/pull/426).

### v0.4.4

- Make sure query transformers are also applied to named fragments, and new methods that allow transforming query document with multiple query transformers. [Issue #373](https://github.com/apollostack/apollo-client/issues/373) [PR #412](https://github.com/apollostack/apollo-client/pull/412)

### v0.4.3

- Introduce a new (preferable) way to express how the mutation result should be incorporated into the store and update watched queries results: `updateQueries`. [PR #404](https://github.com/apollostack/apollo-client/pull/404).
- Writing query results to store no longer creates new objects (and new references) in cases when the new value is identical to the old value in the store.

### v0.4.2

- Added the `batchInterval` option to ApolloClient that allows you to specify the width of the batching interval as per your app's needs. [Issue #394](https://github.com/apollostack/apollo-client/issues/394) and [PR #395](https://github.com/apollostack/apollo-client/pull/395).
- Stringify `storeObj` for error message in `diffFieldAgainstStore`.
- Fix map function returning `undefined` in `removeRefsFromStoreObj`. [PR #393](https://github.com/apollostack/apollo-client/pull/393)
- Added deep result comparison so that observers are only fired when the data associated with a particular query changes. This change eliminates unnecessary re-renders and improves UI performance. [PR #402](https://github.com/apollostack/apollo-client/pull/402) and [Issue #400](https://github.com/apollostack/apollo-client/issues/400).
- Added a "noFetch" option to WatchQueryOptions that only returns available data from the local store (even it is incomplete). The `ObservableQuery` returned from calling `watchQuery` now has `options`, `queryManager`, and `queryId`. The `queryId` can be used to read directly from the state of `apollo.queries`. [Issue #225](https://github.com/apollostack/apollo-client/issues/225), [Issue #342](https://github.com/apollostack/apollo-client/issues/342), and [PR #385](https://github.com/apollostack/apollo-client/pull/385).

### v0.4.1

- Allow `client.mutate` to accept an `optimisticResponse` argument to update the cache immediately, then after the server responds replace the `optimisticResponse` with the real response. [Issue #287](https://github.com/apollostack/apollo-client/issues/287) [PR #336](https://github.com/apollostack/apollo-client/pull/336)

### v0.4.0

This release has a minor version bump, which means npm will not automatically update to this version. Consider the list of breaking changes below, then upgrade and update your app correspondingly.

- **Breaking change** Remove backcompat shim for `import ... from 'apollo-client/gql'`. Instead, use the `graphql-tag` package as recommended in the docs and official examples. [Issue #324](https://github.com/apollostack/apollo-client/issues/324) [PR #387](https://github.com/apollostack/apollo-client/pull/387)

- **Breaking change** Moved refetch(), startPolling(), and stopPolling() methods from QuerySubscription to ObservableQuery. This shouldn't affect anyone using `react-apollo`, but if you were calling those methods on the subscription directly, you need to call them on the query handle/observable instead. The benefit of this is that developers that want to use RxJS for their observable handling can now have access to these methods. [Issue #194] (https://github.com/apollostack/apollo-client/issues/194) and [PR #362] (https://github.com/apollostack/apollo-client/pull/362)
- **Breaking change** Unified error handling for GraphQL errors and network errors. Both now result in rejected promises and passed as errors on observables through a new `ApolloError` type. This is a significant departure from the previous method of error handling which passed GraphQL errors in resolvers and `next` methods on subscriptions. [PR #352](https://github.com/apollostack/apollo-client/pull/352)

### v0.3.30

- Don't throw on unknown directives, instead just pass them through. This can open the door to implementing `@live`, `@defer`, and `@stream`, if coupled with some changes in the network layer. [PR #372](https://github.com/apollostack/apollo-client/pull/372)

### v0.3.29

- Made sure that query merging is only applied when we have more than one query in the batcher's queue [Issue #308](https://github.com/apollostack/apollo-client/issues/308) and [PR #369](https://github.com/apollostack/apollo-client/pull/369).

### v0.3.28

- Added missing export for the `addQueryMerging` method defined in the docs [here](http://docs.apollostack.com/apollo-client/network.html#addQueryMerging). [PR #364](https://github.com/apollostack/apollo-client/pull/364) and [Issue #363](https://github.com/apollostack/apollo-client/issues/363).
- Made sure `diffSelectionSetAgainstStore` will return any available data from the local cache if `throwOnMissingField` is `false`, even if some fields in the query are missing. This also means that the `returnPartialData` option of `watchQuery` will return partial data if some fields are missing in the cache, rather than an empty object. [Issue #359](https://github.com/apollostack/apollo-client/issues/359) and [PR #360](https://github.com/apollostack/apollo-client/pull/360).

### v0.3.27

- Removed dependency on `graphql` npm package, which was causing compilation errors in the React Native bundler. Issues [#261](https://github.com/apollostack/apollo-client/issues/261) [#163](https://github.com/apollostack/apollo-client/issues/163), [PR #357](https://github.com/apollostack/apollo-client/pull/357)
- Added support for query composition through fragments [Issue #338](https://github.com/apollostack/apollo-client/issues/338) and [PR #343](https://github.com/apollostack/apollo-client/pull/343)

### v0.3.26

- Exposed a `printAST` method that is just `graphql-js`'s `print` method underneath [PR #337](https://github.com/apollostack/apollo-client/pull/337). With [PR #277](https://github.com/apollostack/apollo-client/pull/277), we moved to using the query AST as the representation of the query passed to the network interface. Unfortunately, this broke implementations of network interfaces. By exposing `printAST`, custom network interface implementations will be able to convert the query AST to a string easily.

### v0.3.25

- Fix regression where options passed to query and watchQuery were modified if `shouldForceFetch` was false. [Issue #339](https://github.com/apollostack/apollo-client/issues/317) [PR #340](https://github.com/apollostack/apollo-client/pull/340)
- **Add flexible mutation result handling to Apollo Client.**
  - This is done by passing an `resultBehaviors` option to `client.mutate`, with an array of "Mutation Result Behaviors".
  - You can attach any number of result behaviors to each mutation.
  - These result behaviors are attached to the `MUTATION_RESULT` redux action that is dispatched when the query result arrives from the store, and are handled by special "Mutation Behavior Reducers". These are similar to regular Redux reducers, but they get a whole bunch of GraphQL-specific information in the arguments, and are all called synchronously in order when the result of a mutation arrives.
  - In this version, Apollo Client ships with a set of default mutation result behaviors/reducers including `ARRAY_INSERT`, `DELETE`, and `ARRAY_DELETE`, but you can add any custom ones you want by passing the new `mutationBehaviorReducers` option to the `ApolloClient` constructor.
  - The previous default functionality of merging all mutation results into the store is preserved.
  - Added `client.dataId` and `client.fieldWithArgs` helpers to generate store paths for mutation behaviors.
  - [PR #320](https://github.com/apollostack/apollo-client/pull/320) [Read the design in depth in Issue #317](https://github.com/apollostack/apollo-client/issues/317)
- Added support for resetting the store [Issue #158](https://github.com/apollostack/apollo-client/issues/158) and [PR #314](https://github.com/apollostack/apollo-client/pull/314).
- Deprecate `apollo-client/gql` for `graphql-tag` and show a meaningful warning when importing
  `apollo-client/gql`

### v0.3.22 + v0.3.23 + v0.3.24

- Fix unintentional breaking change where `apollo-client/gql` import stopped working. [Issue #327](https://github.com/apollostack/apollo-client/issues/327)

### v0.3.21

- Move out GraphQL query parsing into a new package [`graphql-tag`](https://github.com/apollostack/graphql-tag) with a backcompat shim for `apollo-client/gql`. [Issue #312](https://github.com/apollostack/apollo-client/issues/312) [PR #313](https://github.com/apollostack/apollo-client/pull/313)
- Added `ssrMode` (to disable `forceFetch` queries completely) and `ssrForceFetchDelay` (to disable it for a short time period). This is for server-side rendering -- on the server it doesn't make sense to force fetch (you just want a single snapshot of data, not changing data), and when you first re-render on the client, the server's data is up to date, so there's no need to re-fetch. [Issue #298](https://github.com/apollostack/apollo-client/issues/298) [PR #309](https://github.com/apollostack/apollo-client/pull/309)
- `addTypename` query transform now doesn't add extra `__typename` fields where they are already present. [PR #323](https://github.com/apollostack/apollo-client/pull/323)

### v0.3.20

- Exported `writeQueryToStore` and `writeFragmentToStore` directly from `apollo-client` to match `readQueryFromStore` and `readFragmentFromStore`. [PR #311](https://github.com/apollostack/apollo-client/pull/311)
- Add (optional) `returnPartialData` to `readFragmentFromStore` and `readQueryFromStore`. [PR #310](https://github.com/apollostack/apollo-client/pull/310)

### v0.3.19

- Exported `addTypename` query transform directly from `apollo-client` so that it doesn't need to be imported from a submodule. [PR #303](https://github.com/apollostack/apollo-client/pull/303)
- Made network interfaces from `createNetworkInterface` have batching capability by default. [PR #303](https://github.com/apollostack/apollo-client/pull/303)

### v0.3.18

- Solved an issue that occurred when merging two queries with exactly the same query document [Issue #296](https://github.com/apollostack/apollo-client/issues/296) and [PR #299](https://github.com/apollostack/apollo-client/pull/299)

### v0.3.17

- Add `shouldBatch` option to `ApolloClient` constructor, default to `false` for now. [PR #294](https://github.com/apollostack/apollo-client/pull/294)

### v0.3.16

- Implemented query merging and batching support [Issue #164](https://github.com/apollostack/apollo-client/issues/164), [PR #278](https://github.com/apollostack/apollo-client/pull/278) and [PR #277](https://github.com/apollostack/apollo-client/pull/277)

### v0.3.15

- Added support for `@skip` and `@include` directives - see [Issue #237](https://github.com/apollostack/apollo-client/issues/237) and [PR #275](https://github.com/apollostack/apollo-client/pull/275)

### v0.3.14

- Added support for inline object and array arguments in queries and mutations, where previously you had to use variables. [PR #252](https://github.com/apollostack/apollo-client/pull/252)
- Added name fragment support within mutations [Issue #273](https://github.com/apollostack/apollo-client/issues/273) and [PR #274](https://github.com/apollostack/apollo-client/pull/274)
- Now sending the operation name along with the query to the server [Issue #259](https://github.com/apollostack/apollo-client/issues/259) and [PR #282](https://github.com/apollostack/apollo-client/pull/282)

### v0.3.13

- Removed AuthTokenHeaderMiddleware code and related tests from apollo-client [Issue #247](https://github.com/apollostack/apollo-client/issues/247)
- Added named fragment support [Issue #80](https://github.com/apollostack/apollo-client/issues/80) and [PR #251](https://github.com/apollostack/apollo-client/pull/251).
- Added basic guards to our Redux Store `subscribe` to prevent `broadcastQueries` from being called unnecessarily
- Fixed polling leak issue that occured with multiple polling queries (https://github.com/apollostack/apollo-client/issues/248)
- add whatwg-fetch to fix promise problems with fetch (catch error '{}') that occurs in special browser/older browser (eg. Wechat browser in China )[PR #256](https://github.com/apollostack/apollo-client/pull/256).
- updated graphql dependency to include ^0.6.0

### v0.3.12

- Fix query transformation for queries called with `forceFetch`. [PR #240](https://github.com/apollostack/apollo-client/pull/240)

### v0.3.11

- Add support for basic query transformation before submitting to the server by passing an option to `ApolloClient` constructor. (e.g. adding `__typename` to each SelectionSet) [Issue #230](https://github.com/apollostack/apollo-client/issues/230) [PR #233](https://github.com/apollostack/apollo-client/pull/233)

### v0.3.10

- Resolve a race condition between `QueryManager` `stopQuery()` and `broadcastQueries()`, which would result in an error `listener is not a function`. [Issue #231](https://github.com/apollostack/apollo-client/issues/231) [PR #232](https://github.com/apollostack/apollo-client/pull/232)

### v0.3.9

- Namespace Apollo action types to prevent collision with user's own Redux action types. [Issue #210](https://github.com/apollostack/apollo-client/issues/210) [PR #222](https://github.com/apollostack/apollo-client/pull/222)
- Queries on refetch return promises. [PR #178](https://github.com/apollostack/apollo-client/pull/178)

### v0.3.8

- Add support for [GraphQLJSON](https://github.com/taion/graphql-type-json) scalar type by changing the way we identify scalar types when writing to the store. [Issue #217](https://github.com/apollostack/apollo-client/issues/217) [PR #219](https://github.com/apollostack/apollo-client/pull/219)

### v0.3.7

- Add `dataIdFromObject` option to `ApolloClient` constructor, to allow data normalization. This function should take a GraphQL result object, and return an ID if one can be found. [Issue #204](https://github.com/apollostack/apollo-client/issues/204) [PR #214](https://github.com/apollostack/apollo-client/pull/214)

### v0.3.6

- Use `console.error` to log unhandled network errors. [Issue #189](https://github.com/apollostack/apollo-client/issues/189) [PR #203](https://github.com/apollostack/apollo-client/pull/203)
- Suggest using variables instead of inline arguments for non-scalar types. [Issue #202](https://github.com/apollostack/apollo-client/issues/202) [PR #211](https://github.com/apollostack/apollo-client/pull/211)

### v0.3.5

- Improve error message when a dev forgets `gql` to link to docs. [PR #181](https://github.com/apollostack/apollo-client/pull/181)
- Memoize results from `gql`, so that we save time on parsing, and we can use `===` to compare queries for performance. [Issue #199](https://github.com/apollostack/apollo-client/issues/199) [PR #200](https://github.com/apollostack/apollo-client/pull/200)
- Fix error when using `returnPartialData`. [Issue #193](https://github.com/apollostack/apollo-client/issues/193) [PR #201](https://github.com/apollostack/apollo-client/pull/201)
- Add basic interoperability with other Observable implementations like RxJS. [Issue #149](https://github.com/apollostack/apollo-client/issues/149) [PR #196](https://github.com/apollostack/apollo-client/pull/196)

### v0.3.4

- Fix improperly published package that broke submodule paths. [Issue #186](https://github.com/apollostack/apollo-client/issues/186)

### v0.3.3

- Fix regression from 0.3.2 that broke root query diffing
- Enhance query printer so that it can print multiple root queries [Issue #184](https://github.com/apollostack/apollo-client/issues/184) [react-apollo issue #45](https://github.com/apollostack/react-apollo/issues/45) [PR #185](https://github.com/apollostack/apollo-client/pull/185)

### v0.3.2

- Added support for inline fragments. [Issue #147](https://github.com/apollostack/apollo-client/issues/147) [PR #175](https://github.com/apollostack/apollo-client/pull/175)
- Removed vestigial code that partially implemented refetching via the Relay Node interface, but was not possible to use through the public API.

### v0.3.1

- Made client more robust in the case where the server returns an empty error array, even though that's not in the GraphQL spec. [Issue #156](https://github.com/apollostack/apollo-client/issues/155) [PR #173](https://github.com/apollostack/apollo-client/pull/173)

### v0.3.0

- **Breaking change:** Require all queries to be wrapped with a `gql` template literal tag, and throw an error when they aren't. [Issue #155](https://github.com/apollostack/apollo-client/issues/155) [PR #168](https://github.com/apollostack/apollo-client/pull/168)
- Remove all dependencies on the `graphql` parser module at runtime, except for the `gql` template literal tag, so that queries can be pre-parsed in production to save on parsing overhead.
- Add everything that isn't a compiled file to `npmignore`. [PR #165](https://github.com/apollostack/apollo-client/pull/165)
- Move importable modules to root. [PR #169](https://github.com/apollostack/apollo-client/pull/169)

### v0.2.0

- Add polling functionality to `watchQuery`. [Issue #145](https://github.com/apollostack/apollo-client/issues/145) [PR #153](https://github.com/apollostack/apollo-client/pull/153)

### v0.1.0

Initial release. We didn't track changes before this version.<|MERGE_RESOLUTION|>--- conflicted
+++ resolved
@@ -3,14 +3,10 @@
 Expect active development and potentially significant breaking changes in the `0.x` track. We'll try to be diligent about releasing a `1.0` version in a timely fashion (ideally within 3 to 6 months), to signal the start of a more stable API.
 
 ### vNEXT
-<<<<<<< HEAD
 - Add imperative `read` method to client for arbitrary data access from the store. [PR #1280](https://github.com/apollographql/apollo-client/pull/1280)
-=======
-- ...
 
 ### 0.8.5
 - Fix crash if resetStore() or getInitialState() called prior to query/mutation.  [PR #1286](https://github.com/apollostack/apollo-client/pull/1286).
->>>>>>> eada9a50
 
 ### 0.8.4
 - Fix afterware to support retrying requests [PR #1274](https://github.com/apollostack/apollo-client/pull/1274).
