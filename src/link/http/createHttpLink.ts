import { invariant } from "../../utilities/globals/index.js";

import type { DefinitionNode } from "graphql";

import { ApolloLink } from "../core/index.js";
import { Observable, hasDirectives } from "../../utilities/index.js";
import { serializeFetchParameter } from "./serializeFetchParameter.js";
import { selectURI } from "./selectURI.js";
import {
  handleError,
  readMultipartBody,
  parseAndCheckHttpResponse,
} from "./parseAndCheckHttpResponse.js";
import { checkFetcher } from "./checkFetcher.js";
import type { HttpOptions } from "./selectHttpOptionsAndBody.js";
import {
  selectHttpOptionsAndBodyInternal,
  defaultPrinter,
  fallbackHttpConfig,
} from "./selectHttpOptionsAndBody.js";
import { rewriteURIForGET } from "./rewriteURIForGET.js";
import { fromError, filterOperationVariables } from "../utils/index.js";
import {
  maybe,
  getMainDefinition,
  removeClientSetsFromDocument,
} from "../../utilities/index.js";

const backupFetch = maybe(() => fetch);

export const createHttpLink = (linkOptions: HttpOptions = {}) => {
  let {
    uri = "/graphql",
    // use default global fetch if nothing passed in
    fetch: preferredFetch,
    print = defaultPrinter,
    includeExtensions,
    preserveHeaderCase,
    useGETForQueries,
    includeUnusedVariables = false,
    ...requestOptions
  } = linkOptions;

  if (__DEV__) {
    // Make sure at least one of preferredFetch, window.fetch, or backupFetch is
    // defined, so requests won't fail at runtime.
    checkFetcher(preferredFetch || backupFetch);
  }

  const linkConfig = {
    http: { includeExtensions, preserveHeaderCase },
    options: requestOptions.fetchOptions,
    credentials: requestOptions.credentials,
    headers: requestOptions.headers,
  };

  return new ApolloLink((operation) => {
    let chosenURI = selectURI(operation, uri);

    const context = operation.getContext();

    // `apollographql-client-*` headers are automatically set if a
    // `clientAwareness` object is found in the context. These headers are
    // set first, followed by the rest of the headers pulled from
    // `context.headers`. If desired, `apollographql-client-*` headers set by
    // the `clientAwareness` object can be overridden by
    // `apollographql-client-*` headers set in `context.headers`.
    const clientAwarenessHeaders: {
      "apollographql-client-name"?: string;
      "apollographql-client-version"?: string;
    } = {};

    if (context.clientAwareness) {
      const { name, version } = context.clientAwareness;
      if (name) {
        clientAwarenessHeaders["apollographql-client-name"] = name;
      }
      if (version) {
        clientAwarenessHeaders["apollographql-client-version"] = version;
      }
    }

    const contextHeaders = { ...clientAwarenessHeaders, ...context.headers };

    const contextConfig = {
      http: context.http,
      options: context.fetchOptions,
      credentials: context.credentials,
      headers: contextHeaders,
    };

    if (hasDirectives(["client"], operation.query)) {
      const transformedQuery = removeClientSetsFromDocument(operation.query);

      if (!transformedQuery) {
        return fromError(
          new Error(
            "HttpLink: Trying to send a client-only query to the server. To send to the server, ensure a non-client field is added to the query or set the `transformOptions.removeClientFields` option to `true`."
          )
        );
      }

      operation.query = transformedQuery;
    }

    //uses fallback, link, and then context to build options
    const { options, body } = selectHttpOptionsAndBodyInternal(
      operation,
      print,
      fallbackHttpConfig,
      linkConfig,
      contextConfig
    );

    if (body.variables && !includeUnusedVariables) {
      body.variables = filterOperationVariables(
        body.variables,
        operation.query
      );
    }

    let controller: AbortController | undefined;
    if (!options.signal && typeof AbortController !== "undefined") {
      controller = new AbortController();
      options.signal = controller.signal;
    }

    // If requested, set method to GET if there are no mutations.
    const definitionIsMutation = (d: DefinitionNode) => {
      return d.kind === "OperationDefinition" && d.operation === "mutation";
    };
    const definitionIsSubscription = (d: DefinitionNode) => {
      return d.kind === "OperationDefinition" && d.operation === "subscription";
    };
    const isSubscription = definitionIsSubscription(
      getMainDefinition(operation.query)
    );
    // does not match custom directives beginning with @defer
<<<<<<< HEAD
    const hasDefer = hasDirectives(['defer'], operation.query);
    const hasStream = hasDirectives(['stream'], operation.query);
=======
    const hasDefer = hasDirectives(["defer"], operation.query);
>>>>>>> d502a696
    if (
      useGETForQueries &&
      !operation.query.definitions.some(definitionIsMutation)
    ) {
      options.method = "GET";
    }

    if (hasDefer || isSubscription) {
      options.headers = options.headers || {};
      let acceptHeader = "multipart/mixed;";
      // Omit defer-specific headers if the user attempts to defer a selection
      // set on a subscription and log a warning.
      if (isSubscription && (hasDefer || hasStream)) {
        invariant.warn("Multipart-subscriptions do not support @defer or @stream");
      }

      if (isSubscription) {
<<<<<<< HEAD
        acceptHeader += 'boundary=graphql;subscriptionSpec=1.0,application/json';
      } else if (hasDefer || hasStream) {
        acceptHeader += 'deferSpec=20220824,application/json';
=======
        acceptHeader +=
          "boundary=graphql;subscriptionSpec=1.0,application/json";
      } else if (hasDefer) {
        acceptHeader += "deferSpec=20220824,application/json";
>>>>>>> d502a696
      }
      options.headers.accept = acceptHeader;
    }

    if (options.method === "GET") {
      const { newURI, parseError } = rewriteURIForGET(chosenURI, body);
      if (parseError) {
        return fromError(parseError);
      }
      chosenURI = newURI;
    } else {
      try {
        (options as any).body = serializeFetchParameter(body, "Payload");
      } catch (parseError) {
        return fromError(parseError);
      }
    }

    return new Observable((observer) => {
      // Prefer linkOptions.fetch (preferredFetch) if provided, and otherwise
      // fall back to the *current* global window.fetch function (see issue
      // #7832), or (if all else fails) the backupFetch function we saved when
      // this module was first evaluated. This last option protects against the
      // removal of window.fetch, which is unlikely but not impossible.
      const currentFetch = preferredFetch || maybe(() => fetch) || backupFetch;

      const observerNext = observer.next.bind(observer);
      currentFetch!(chosenURI, options)
        .then((response) => {
          operation.setContext({ response });
          const ctype = response.headers?.get("content-type");

          if (ctype !== null && /^multipart\/mixed/i.test(ctype)) {
            return readMultipartBody(response, observerNext);
          } else {
            return parseAndCheckHttpResponse(operation)(response).then(
              observerNext
            );
          }
        })
        .then(() => {
          controller = undefined;
          observer.complete();
        })
        .catch((err) => {
          controller = undefined;
          handleError(err, observer);
        });

      return () => {
        // XXX support canceling this request
        // https://developers.google.com/web/updates/2017/09/abortable-fetch
        if (controller) controller.abort();
      };
    });
  });
};<|MERGE_RESOLUTION|>--- conflicted
+++ resolved
@@ -136,12 +136,9 @@
       getMainDefinition(operation.query)
     );
     // does not match custom directives beginning with @defer
-<<<<<<< HEAD
-    const hasDefer = hasDirectives(['defer'], operation.query);
-    const hasStream = hasDirectives(['stream'], operation.query);
-=======
     const hasDefer = hasDirectives(["defer"], operation.query);
->>>>>>> d502a696
+    const hasStream = hasDirectives(["stream"], operation.query);
+
     if (
       useGETForQueries &&
       !operation.query.definitions.some(definitionIsMutation)
@@ -155,20 +152,16 @@
       // Omit defer-specific headers if the user attempts to defer a selection
       // set on a subscription and log a warning.
       if (isSubscription && (hasDefer || hasStream)) {
-        invariant.warn("Multipart-subscriptions do not support @defer or @stream");
+        invariant.warn(
+          "Multipart-subscriptions do not support @defer or @stream"
+        );
       }
 
       if (isSubscription) {
-<<<<<<< HEAD
-        acceptHeader += 'boundary=graphql;subscriptionSpec=1.0,application/json';
-      } else if (hasDefer || hasStream) {
-        acceptHeader += 'deferSpec=20220824,application/json';
-=======
         acceptHeader +=
           "boundary=graphql;subscriptionSpec=1.0,application/json";
-      } else if (hasDefer) {
+      } else if (hasDefer || hasStream) {
         acceptHeader += "deferSpec=20220824,application/json";
->>>>>>> d502a696
       }
       options.headers.accept = acceptHeader;
     }
