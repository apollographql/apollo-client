{
  "name": "@apollo/client",
<<<<<<< HEAD
  "version": "3.4.0-beta.24",
=======
  "version": "3.3.17",
>>>>>>> c55c27ed
  "description": "A fully-featured caching GraphQL client.",
  "private": true,
  "keywords": [
    "apollo",
    "graphql",
    "react",
    "hooks",
    "client",
    "cache"
  ],
  "author": "opensource@apollographql.com",
  "license": "MIT",
  "main": "./dist/main.cjs.js",
  "module": "./dist/index.js",
  "types": "./dist/index.d.ts",
  "sideEffects": [
    "./dist/cache/inmemory/fixPolyfills.native.js"
  ],
  "react-native": {
    "./dist/cache/inmemory/fixPolyfills.js": "./dist/cache/inmemory/fixPolyfills.native.js"
  },
  "repository": {
    "type": "git",
    "url": "git+https://github.com/apollographql/apollo-client.git"
  },
  "bugs": {
    "url": "https://github.com/apollographql/apollo-client/issues"
  },
  "homepage": "https://www.apollographql.com/docs/react/",
  "scripts": {
    "prebuild": "npm run clean",
    "build": "tsc",
    "postbuild": "npm run update-version && npm run invariants && npm run sourcemaps && npm run rollup && npm run prepdist && npm run resolve && npm run verify-version",
    "update-version": "node config/version.js update",
    "verify-version": "node config/version.js verify",
    "invariants": "ts-node-script config/processInvariants.ts",
    "sourcemaps": "ts-node-script config/rewriteSourceMaps.ts",
    "rollup": "rollup -c ./config/rollup.config.js",
    "prepdist": "node ./config/prepareDist.js",
    "resolve": "ts-node-script config/resolveModuleIds.ts",
    "clean": "rimraf -r dist coverage lib",
    "test": "jest --config ./config/jest.config.js",
    "test:debug": "BABEL_ENV=server node --inspect-brk node_modules/.bin/jest --config ./config/jest.config.js --runInBand",
    "test:ci": "npm run test:coverage && npm run test:memory",
    "test:watch": "jest --config ./config/jest.config.js --watch",
    "test:memory": "cd scripts/memory && npm i && npm test",
    "test:coverage": "npm run coverage -- --ci --maxWorkers=2 --reporters=default --reporters=jest-junit",
    "coverage": "jest --config ./config/jest.config.js --verbose --coverage",
    "bundlesize": "npm run build && bundlesize",
    "predeploy": "npm run build",
    "deploy": "cd dist && npm publish --tag beta"
  },
  "bundlesize": [
    {
      "name": "apollo-client",
      "path": "./dist/apollo-client.cjs.min.js",
      "maxSize": "26.6 kB"
    }
  ],
  "peerDependencies": {
    "graphql": "^14.0.0 || ^15.0.0",
    "react": "^16.8.0 || ^17.0.0",
    "subscriptions-transport-ws": "^0.9.0"
  },
  "peerDependenciesMeta": {
    "react": {
      "optional": true
    },
    "subscriptions-transport-ws": {
      "optional": true
    }
  },
  "dependencies": {
    "@graphql-typed-document-node/core": "^3.0.0",
    "@wry/context": "^0.6.0",
    "@wry/equality": "^0.4.0",
    "@wry/trie": "^0.3.0",
    "fast-json-stable-stringify": "^2.0.0",
    "graphql-tag": "^2.12.3",
    "hoist-non-react-statics": "^3.3.2",
    "optimism": "^0.16.0",
    "prop-types": "^15.7.2",
    "symbol-observable": "^2.0.0",
    "ts-invariant": "^0.7.3",
    "tslib": "^2.1.0",
    "zen-observable-ts": "^1.0.0"
  },
  "devDependencies": {
    "@babel/parser": "7.14.1",
    "@rollup/plugin-node-resolve": "11.2.1",
    "@testing-library/react": "9.4.1",
    "@types/fast-json-stable-stringify": "2.0.0",
    "@types/fetch-mock": "7.3.3",
    "@types/glob": "7.1.3",
    "@types/hoist-non-react-statics": "^3.3.1",
    "@types/jest": "26.0.23",
    "@types/lodash": "4.14.168",
    "@types/node": "14.14.44",
    "@types/react": "17.0.3",
    "@types/react-dom": "17.0.2",
    "@types/recompose": "^0.30.7",
    "bundlesize": "0.18.1",
    "cross-fetch": "3.1.4",
    "crypto-hash": "^1.3.0",
    "fetch-mock": "7.7.3",
    "glob": "7.1.7",
    "graphql": "15.5.0",
    "graphql-tools": "7.0.4",
    "jest": "26.6.3",
    "jest-fetch-mock": "^3.0.3",
    "jest-junit": "12.0.0",
    "lodash": "4.17.21",
    "react": "17.0.1",
    "react-dom": "17.0.1",
    "recast": "0.20.4",
    "recompose": "^0.30.0",
    "resolve": "1.20.0",
    "rimraf": "3.0.2",
    "rollup": "1.31.1",
    "rollup-plugin-terser": "7.0.2",
    "rxjs": "6.6.7",
    "subscriptions-transport-ws": "0.9.18",
    "terser": "5.7.0",
    "ts-jest": "26.5.6",
    "ts-node": "8.10.2",
    "typescript": "3.9.9",
    "wait-for-observables": "^1.0.3"
  },
  "publishConfig": {
    "access": "public"
  }
}<|MERGE_RESOLUTION|>--- conflicted
+++ resolved
@@ -1,10 +1,6 @@
 {
   "name": "@apollo/client",
-<<<<<<< HEAD
   "version": "3.4.0-beta.24",
-=======
-  "version": "3.3.17",
->>>>>>> c55c27ed
   "description": "A fully-featured caching GraphQL client.",
   "private": true,
   "keywords": [
