{
<<<<<<< HEAD
  "import { ApolloClient, InMemoryCache, HttpLink } from \"@apollo/client\" (CJS)": 42912,
  "import { ApolloClient, InMemoryCache, HttpLink } from \"@apollo/client\" (production) (CJS)": 38034,
  "import { ApolloClient, InMemoryCache, HttpLink } from \"@apollo/client\"": 33033,
  "import { ApolloClient, InMemoryCache, HttpLink } from \"@apollo/client\" (production)": 27485
=======
  "import { ApolloClient, InMemoryCache, HttpLink } from \"@apollo/client\" (CJS)": 43294,
  "import { ApolloClient, InMemoryCache, HttpLink } from \"@apollo/client\" (production) (CJS)": 38360,
  "import { ApolloClient, InMemoryCache, HttpLink } from \"@apollo/client\"": 33284,
  "import { ApolloClient, InMemoryCache, HttpLink } from \"@apollo/client\" (production)": 27732
>>>>>>> ddf196ae
}<|MERGE_RESOLUTION|>--- conflicted
+++ resolved
@@ -1,13 +1,6 @@
 {
-<<<<<<< HEAD
-  "import { ApolloClient, InMemoryCache, HttpLink } from \"@apollo/client\" (CJS)": 42912,
-  "import { ApolloClient, InMemoryCache, HttpLink } from \"@apollo/client\" (production) (CJS)": 38034,
-  "import { ApolloClient, InMemoryCache, HttpLink } from \"@apollo/client\"": 33033,
-  "import { ApolloClient, InMemoryCache, HttpLink } from \"@apollo/client\" (production)": 27485
-=======
-  "import { ApolloClient, InMemoryCache, HttpLink } from \"@apollo/client\" (CJS)": 43294,
-  "import { ApolloClient, InMemoryCache, HttpLink } from \"@apollo/client\" (production) (CJS)": 38360,
+  "import { ApolloClient, InMemoryCache, HttpLink } from \"@apollo/client\" (CJS)": 43290,
+  "import { ApolloClient, InMemoryCache, HttpLink } from \"@apollo/client\" (production) (CJS)": 38396,
   "import { ApolloClient, InMemoryCache, HttpLink } from \"@apollo/client\"": 33284,
   "import { ApolloClient, InMemoryCache, HttpLink } from \"@apollo/client\" (production)": 27732
->>>>>>> ddf196ae
 }