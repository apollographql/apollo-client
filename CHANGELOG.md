--- conflicted
+++ resolved
@@ -1,13 +1,10 @@
 # Change log
 
 ### vNEXT
-<<<<<<< HEAD
 - Feature: A query cache storing denormalized query results leading to better performance [PR #1673](https://github.com/apollographql/apollo-client/pull/1673)
-=======
 - Make ApolloClient.resetStore() and QueryManager.resetStore() return a promise instead of void [PR #1674](https://github.com/apollographql/apollo-client/pull/1674)
 - Fix bug that caused errors in `writeToStore` to be rethrown as uncaught errors [PR #1673](https://github.com/apollographql/apollo-client/pull/1673)
 - Feature: Pass a function to `optimisticResponse` and it will be called with the `variables` passed to the mutation [PR #1720](https://github.com/apollographql/apollo-client/pull/1720)
->>>>>>> b666f933
 
 ### 1.2.2
 - Fix: Remove race condition in queryListenerFromObserver [PR #1670](https://github.com/apollographql/apollo-client/pull/1670)
