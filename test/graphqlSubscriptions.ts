--- conflicted
+++ resolved
@@ -201,11 +201,7 @@
       const graphQLSubscriptionOptions = {
         subscription: commentsSub,
         variables: commentsVariables,
-<<<<<<< HEAD
-        updateFunction: (prev: any, updateOptions: any) => {
-=======
-        updateQuery: (prev, updateOptions) => {
->>>>>>> 91934062
+        updateQuery: (prev: any, updateOptions: any) => {
           const state = clonedeep(prev) as any;
           // prev is that data field of the query result
           // updateOptions.subscriptionResult is the result entry from the subscription result
