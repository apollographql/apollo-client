{
<<<<<<< HEAD
  "dist/apollo-client.min.cjs": 42233,
  "import { ApolloClient, InMemoryCache, HttpLink } from \"@apollo/client\" (production)": 34442
=======
  "dist/apollo-client.min.cjs": 42332,
  "import { ApolloClient, InMemoryCache, HttpLink } from \"@apollo/client\" (production)": 34542
>>>>>>> cacb4e11
}<|MERGE_RESOLUTION|>--- conflicted
+++ resolved
@@ -1,9 +1,4 @@
 {
-<<<<<<< HEAD
-  "dist/apollo-client.min.cjs": 42233,
-  "import { ApolloClient, InMemoryCache, HttpLink } from \"@apollo/client\" (production)": 34442
-=======
   "dist/apollo-client.min.cjs": 42332,
   "import { ApolloClient, InMemoryCache, HttpLink } from \"@apollo/client\" (production)": 34542
->>>>>>> cacb4e11
 }