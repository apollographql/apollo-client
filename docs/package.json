--- conflicted
+++ resolved
@@ -9,25 +9,14 @@
     "hexo": "3.2.2",
     "hexo-generator-archive": "^0.1.2",
     "hexo-generator-category": "^0.1.2",
-<<<<<<< HEAD
     "hexo-generator-index": "^0.2.0",
     "hexo-generator-tag": "^0.2.0",
     "hexo-renderer-ejs": "^0.2.0",
     "hexo-renderer-marked": "^0.2.4",
     "hexo-renderer-less": "^0.2.0",
     "hexo-server": "^0.2.0",
-    "hexo-typescript-api-box": "^0.8.0",
-    "typedoc": "^0.5.0"
-=======
-    "hexo-generator-index": "^0.1.2",
-    "hexo-generator-tag": "^0.1.1",
-    "hexo-renderer-ejs": "^0.1.0",
-    "hexo-renderer-less": "^0.2.0",
-    "hexo-renderer-marked": "^0.2.4",
-    "hexo-server": "^0.1.2",
     "hexo-typescript-api-box": "apollographql/hexo-typescript-api-box#4539552c303c4482943424abec44b2864b8f634a",
     "typedoc": "^0.5.7"
->>>>>>> c4734b57
   },
   "devDependencies": {
     "hexo-s3-deploy": "^1.2.1"
