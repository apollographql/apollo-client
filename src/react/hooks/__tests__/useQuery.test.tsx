--- conflicted
+++ resolved
@@ -10082,7 +10082,6 @@
     );
   });
 
-<<<<<<< HEAD
   test("calling `clearStore` while a query is running puts the hook into an error state", async () => {
     const query = gql`
       query {
@@ -10129,7 +10128,6 @@
     link.simulateResult({ result: { data: { hello: "Greetings" } } }, true);
     await expect(ProfiledHook).not.toRerender({ timeout: 50 });
     expect(requests).toBe(1);
-=======
   // https://github.com/apollographql/apollo-client/issues/11938
   it("does not emit `data` on previous fetch when a 2nd fetch is kicked off and the result returns an error when errorPolicy is none", async () => {
     const query = gql`
@@ -10207,7 +10205,6 @@
     }
 
     await expect(ProfiledHook).not.toRerender({ timeout: 200 });
->>>>>>> 8aa627fd
   });
 });
 
