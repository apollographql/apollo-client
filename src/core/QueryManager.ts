--- conflicted
+++ resolved
@@ -1102,13 +1102,8 @@
 
           // return a chainable promise
           this.removeFetchQueryPromise(requestId);
-<<<<<<< HEAD
-          resolve({ data: resultFromStore, loading: false, networkStatus: NetworkStatus.ready, stale: false, fulfillsVariables: true });
-          return null;
-=======
-          resolve({ data: resultFromStore, loading: false, networkStatus: NetworkStatus.ready, stale: false });
+          resolve({ data: resultFromStore, loading: false, networkStatus: NetworkStatus.ready, stale: false, fulfillsVariables: true  });
           return Promise.resolve();
->>>>>>> c27d06f8
         }).catch((error: Error) => {
           reject(error);
         });
