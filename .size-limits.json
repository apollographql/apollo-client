{
<<<<<<< HEAD
  "import { ApolloClient, InMemoryCache, HttpLink } from \"@apollo/client\" (CJS)": 43347,
  "import { ApolloClient, InMemoryCache, HttpLink } from \"@apollo/client\" (production) (CJS)": 38423,
  "import { ApolloClient, InMemoryCache, HttpLink } from \"@apollo/client\"": 33429,
  "import { ApolloClient, InMemoryCache, HttpLink } from \"@apollo/client\" (production)": 27855
=======
  "import { ApolloClient, InMemoryCache, HttpLink } from \"@apollo/client\" (CJS)": 43545,
  "import { ApolloClient, InMemoryCache, HttpLink } from \"@apollo/client\" (production) (CJS)": 38567,
  "import { ApolloClient, InMemoryCache, HttpLink } from \"@apollo/client\"": 33328,
  "import { ApolloClient, InMemoryCache, HttpLink } from \"@apollo/client\" (production)": 27615
>>>>>>> 0be0b3f5
}<|MERGE_RESOLUTION|>--- conflicted
+++ resolved
@@ -1,13 +1,6 @@
 {
-<<<<<<< HEAD
-  "import { ApolloClient, InMemoryCache, HttpLink } from \"@apollo/client\" (CJS)": 43347,
-  "import { ApolloClient, InMemoryCache, HttpLink } from \"@apollo/client\" (production) (CJS)": 38423,
-  "import { ApolloClient, InMemoryCache, HttpLink } from \"@apollo/client\"": 33429,
-  "import { ApolloClient, InMemoryCache, HttpLink } from \"@apollo/client\" (production)": 27855
-=======
   "import { ApolloClient, InMemoryCache, HttpLink } from \"@apollo/client\" (CJS)": 43545,
   "import { ApolloClient, InMemoryCache, HttpLink } from \"@apollo/client\" (production) (CJS)": 38567,
   "import { ApolloClient, InMemoryCache, HttpLink } from \"@apollo/client\"": 33328,
   "import { ApolloClient, InMemoryCache, HttpLink } from \"@apollo/client\" (production)": 27615
->>>>>>> 0be0b3f5
 }