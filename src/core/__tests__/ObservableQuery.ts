import { TypedDocumentNode } from "@graphql-typed-document-node/core";
import { waitFor } from "@testing-library/react";
import { expectTypeOf } from "expect-type";
import { GraphQLError } from "graphql";
import { gql } from "graphql-tag";
import { SubscriptionObserver } from "zen-observable-ts";

import { InMemoryCache } from "@apollo/client/cache";
import {
  ApolloClient,
  ApolloQueryResult,
  NetworkStatus,
  WatchQueryFetchPolicy,
} from "@apollo/client/core";
import { ApolloError } from "@apollo/client/errors";
import { ApolloLink, FetchResult } from "@apollo/client/link/core";
import {
  MockLink,
  MockSubscriptionLink,
  tick,
  wait,
} from "@apollo/client/testing";
import {
  DeepPartial,
  DocumentTransform,
  Observable,
  removeDirectivesFromDocument,
} from "@apollo/client/utilities";

import {
  ObservableStream,
  spyOnConsole,
} from "../../testing/internal/index.js";
import { ObservableQuery } from "../ObservableQuery.js";
import type { ConcastAndInfo, SourcesAndInfo } from "../QueryManager.js";
import { QueryManager } from "../QueryManager.js";

export const mockFetchQuery = (queryManager: QueryManager<any>) => {
  const mocks = {
    fetchConcastWithInfo: jest.fn<
      ConcastAndInfo<unknown>,
      Parameters<QueryManager<any>["fetchConcastWithInfo"]>
    >(queryManager["fetchConcastWithInfo"].bind(queryManager)),
    fetchQueryByPolicy: jest.fn<
      SourcesAndInfo<unknown>,
      Parameters<QueryManager<any>["fetchQueryByPolicy"]>
    >(queryManager["fetchQueryByPolicy"].bind(queryManager)),
  };

  Object.assign(queryManager, mocks);

  return mocks;
};

describe("ObservableQuery", () => {
  // Standard data for all these tests
  const query: TypedDocumentNode<{
    people_one: {
      name: string;
    };
  }> = gql`
    query query($id: ID!) {
      people_one(id: $id) {
        name
      }
    }
  `;
  const variables = { id: 1 };
  const differentVariables = { id: 2 };
  const dataOne = {
    people_one: {
      name: "Luke Skywalker",
    },
  };
  const dataTwo = {
    people_one: {
      name: "Leia Skywalker",
    },
  };

  const error = new GraphQLError("is offline.", undefined, null, null, [
    "people_one",
  ]);
  const wrappedError = new ApolloError({
    graphQLErrors: [error],
  });

  describe("setOptions", () => {
    describe("to change pollInterval", () => {
      it("starts polling if goes from 0 -> something", async () => {
        const client = new ApolloClient({
          cache: new InMemoryCache(),
          link: new MockLink([
            {
              request: { query, variables },
              result: { data: dataOne },
            },
            {
              request: { query, variables },
              result: { data: dataTwo },
            },
            {
              request: { query, variables },
              result: { data: dataTwo },
            },
          ]),
        });

        const observable = client.watchQuery({
          query,
          variables,
          notifyOnNetworkStatusChange: false,
        });

        const stream = new ObservableStream(observable);

        await expect(stream).toEmitApolloQueryResult({
          data: dataOne,
          loading: false,
          networkStatus: NetworkStatus.ready,
          partial: false,
        });

        await observable.setOptions({ query, pollInterval: 10 });

        await expect(stream).toEmitApolloQueryResult({
          data: dataTwo,
          loading: false,
          networkStatus: NetworkStatus.ready,
          partial: false,
        });

        observable.stopPolling();

        await expect(stream).not.toEmitAnything();
      });

      it("stops polling if goes from something -> 0", async () => {
        const client = new ApolloClient({
          cache: new InMemoryCache(),
          link: new MockLink([
            {
              request: { query, variables },
              result: { data: dataOne },
            },
            {
              request: { query, variables },
              result: { data: dataTwo },
            },
            {
              request: { query, variables },
              result: { data: dataTwo },
            },
          ]),
        });

        const observable = client.watchQuery({
          query,
          variables,
          pollInterval: 10,
        });

        const stream = new ObservableStream(observable);

        await expect(stream).toEmitApolloQueryResult({
          data: dataOne,
          loading: false,
          networkStatus: NetworkStatus.ready,
          partial: false,
        });

        await observable.setOptions({ query, pollInterval: 0 });

        await expect(stream).not.toEmitAnything();
      });

      it("can change from x>0 to y>0", async () => {
        const client = new ApolloClient({
          cache: new InMemoryCache(),
          link: new MockLink([
            {
              request: { query, variables },
              result: { data: dataOne },
            },
            {
              request: { query, variables },
              result: { data: dataTwo },
            },
            {
              request: { query, variables },
              result: { data: dataTwo },
            },
          ]),
        });

        const observable = client.watchQuery({
          query,
          variables,
          pollInterval: 100,
          notifyOnNetworkStatusChange: false,
        });

        const stream = new ObservableStream(observable);

        await expect(stream).toEmitApolloQueryResult({
          data: dataOne,
          loading: false,
          networkStatus: NetworkStatus.ready,
          partial: false,
        });

        await observable.setOptions({ query, pollInterval: 10 });

        await expect(stream).toEmitApolloQueryResult({
          data: dataTwo,
          loading: false,
          networkStatus: NetworkStatus.ready,
          partial: false,
        });

        observable.stopPolling();

        await expect(stream).not.toEmitAnything();
      });
    });

    it("does not break refetch", async () => {
      // This query and variables are copied from react-apollo
      const queryWithVars = gql`
        query people($first: Int) {
          allPeople(first: $first) {
            people {
              name
            }
          }
        }
      `;

      const data = { allPeople: { people: [{ name: "Luke Skywalker" }] } };
      const variables1 = { first: 0 };

      const data2 = { allPeople: { people: [{ name: "Leia Skywalker" }] } };
      const variables2 = { first: 1 };

      const client = new ApolloClient({
        cache: new InMemoryCache(),
        link: new MockLink([
          {
            request: {
              query: queryWithVars,
              variables: variables1,
            },
            result: { data },
          },
          {
            request: {
              query: queryWithVars,
              variables: variables2,
            },
            result: { data: data2 },
          },
        ]),
      });

      const observable = client.watchQuery({
        query: queryWithVars,
        variables: variables1,
        notifyOnNetworkStatusChange: true,
      });

      const stream = new ObservableStream(observable);

      await expect(stream).toEmitApolloQueryResult({
        data,
        loading: false,
        networkStatus: NetworkStatus.ready,
        partial: false,
      });

      await observable.refetch(variables2);

      await expect(stream).toEmitApolloQueryResult({
        data: undefined,
        loading: true,
        networkStatus: NetworkStatus.setVariables,
        partial: true,
      });

      await expect(stream).toEmitApolloQueryResult({
        data: data2,
        loading: false,
        networkStatus: NetworkStatus.ready,
        partial: false,
      });

      await expect(stream).not.toEmitAnything();
    });

    it("rerenders when refetch is called", async () => {
      // This query and variables are copied from react-apollo
      const query = gql`
        query people($first: Int) {
          allPeople(first: $first) {
            people {
              name
            }
          }
        }
      `;

      const data = { allPeople: { people: [{ name: "Luke Skywalker" }] } };
      const variables = { first: 0 };

      const data2 = { allPeople: { people: [{ name: "Leia Skywalker" }] } };

      const client = new ApolloClient({
        cache: new InMemoryCache(),
        link: new MockLink([
          {
            request: {
              query,
              variables,
            },
            result: { data },
          },
          {
            request: {
              query,
              variables,
            },
            result: { data: data2 },
          },
        ]),
      });

      const observable = client.watchQuery({
        query,
        variables,
        notifyOnNetworkStatusChange: true,
      });

      const stream = new ObservableStream(observable);

      await expect(stream).toEmitApolloQueryResult({
        data,
        loading: false,
        networkStatus: NetworkStatus.ready,
        partial: false,
      });

      await observable.refetch();

      await expect(stream).toEmitApolloQueryResult({
        data,
        loading: true,
        networkStatus: NetworkStatus.refetch,
        partial: false,
      });

      await expect(stream).toEmitApolloQueryResult({
        data: data2,
        loading: false,
        networkStatus: NetworkStatus.ready,
        partial: false,
      });

      await expect(stream).not.toEmitAnything();
    });

    it("rerenders with new variables then shows correct data for previous variables", async () => {
      // This query and variables are copied from react-apollo
      const query = gql`
        query people($first: Int) {
          allPeople(first: $first) {
            people {
              name
            }
          }
        }
      `;

      const data = { allPeople: { people: [{ name: "Luke Skywalker" }] } };
      const variables = { first: 0 };

      const data2 = { allPeople: { people: [{ name: "Leia Skywalker" }] } };
      const variables2 = { first: 1 };

      const client = new ApolloClient({
        cache: new InMemoryCache(),
        link: new MockLink([
          {
            request: { query, variables },
            result: { data },
          },
          {
            request: { query, variables: variables2 },
            result: { data: data2 },
          },
        ]),
      });
      const observable = client.watchQuery({ query, variables });
      const stream = new ObservableStream(observable);

      await expect(stream).toEmitApolloQueryResult({
        data,
        loading: false,
        networkStatus: NetworkStatus.ready,
        partial: false,
      });

      await observable.setOptions({
        variables: variables2,
        notifyOnNetworkStatusChange: true,
      });

      await expect(stream).toEmitApolloQueryResult({
        data: undefined,
        loading: true,
        networkStatus: NetworkStatus.setVariables,
        partial: true,
      });

      await expect(stream).toEmitApolloQueryResult({
        data: data2,
        loading: false,
        networkStatus: NetworkStatus.ready,
        partial: false,
      });

      // go back to first set of variables
      const current = await observable.reobserve({ variables });
      expect(current).toEqualApolloQueryResult({
        data,
        loading: false,
        networkStatus: NetworkStatus.ready,
        partial: false,
      });

      await expect(stream).toEmitApolloQueryResult({
        data,
        loading: false,
        networkStatus: NetworkStatus.ready,
        partial: false,
      });

      await expect(stream).not.toEmitAnything();
    });

    it("if query is refetched, and an error is returned, no other observer callbacks will be called", async () => {
      const client = new ApolloClient({
        cache: new InMemoryCache(),
        link: new MockLink([
          {
            request: { query, variables },
            result: { data: dataOne },
          },
          {
            request: { query, variables },
            result: { errors: [error] },
          },
          {
            request: { query, variables },
            result: { data: dataOne },
          },
        ]),
      });
      const observable = client.watchQuery({ query, variables });
      const stream = new ObservableStream(observable);

      await expect(stream).toEmitApolloQueryResult({
        data: dataOne,
        loading: false,
        networkStatus: NetworkStatus.ready,
        partial: false,
      });

      await expect(observable.refetch()).rejects.toThrow(
        new ApolloError({ graphQLErrors: [error] })
      );

      await expect(stream).toEmitError(
        new ApolloError({ graphQLErrors: [error] })
      );

      await expect(observable.refetch()).resolves.toEqualApolloQueryResult({
        data: dataOne,
        loading: false,
        networkStatus: NetworkStatus.ready,
        partial: false,
      });

      await expect(stream).not.toEmitAnything();
    });

    it("does a network request if fetchPolicy becomes networkOnly", async () => {
      const client = new ApolloClient({
        cache: new InMemoryCache(),
        link: new MockLink([
          {
            request: { query, variables },
            result: { data: dataOne },
          },
          {
            request: { query, variables },
            result: { data: dataTwo },
          },
        ]),
      });

      const observable = client.watchQuery({ query, variables });
      const stream = new ObservableStream(observable);

      await expect(stream).toEmitApolloQueryResult({
        data: dataOne,
        loading: false,
        networkStatus: NetworkStatus.ready,
        partial: false,
      });

      await observable.setOptions({ fetchPolicy: "network-only" });

      await expect(stream).toEmitApolloQueryResult({
        data: dataTwo,
        loading: false,
        networkStatus: NetworkStatus.ready,
        partial: false,
      });

      await expect(stream).not.toEmitAnything();
    });

    it("does a network request if fetchPolicy is cache-only then store is reset then fetchPolicy becomes not cache-only", async () => {
      const testQuery = gql`
        query {
          author {
            firstName
            lastName
          }
        }
      `;
      const data = {
        author: {
          firstName: "John",
          lastName: "Smith",
        },
      };

      let timesFired = 0;
      const link: ApolloLink = ApolloLink.from([
        () =>
          new Observable((observer) => {
            timesFired += 1;
            observer.next({ data });
            observer.complete();
          }),
      ]);

      const client = new ApolloClient({
        cache: new InMemoryCache(),
        link,
      });
      // fetch first data from server
      const observable = client.watchQuery({
        query: testQuery,
      });

      const stream = new ObservableStream(observable);

      await expect(stream).toEmitApolloQueryResult({
        data,
        loading: false,
        networkStatus: NetworkStatus.ready,
        partial: false,
      });

      expect(timesFired).toBe(1);

      await observable.setOptions({ fetchPolicy: "cache-only" });
      await client.resetStore();

      await expect(stream).toEmitApolloQueryResult({
        data: undefined,
        loading: false,
        networkStatus: NetworkStatus.ready,
        partial: true,
      });

      expect(timesFired).toBe(1);

      await expect(stream).not.toEmitAnything();
    });

    it("does a network request if fetchPolicy changes from cache-only", async () => {
      const testQuery = gql`
        query {
          author {
            firstName
            lastName
          }
        }
      `;
      const data = {
        author: {
          firstName: "John",
          lastName: "Smith",
        },
      };

      let timesFired = 0;
      const link: ApolloLink = ApolloLink.from([
        () => {
          return new Observable((observer) => {
            timesFired += 1;
            observer.next({ data });
            observer.complete();
          });
        },
      ]);

      const client = new ApolloClient({
        cache: new InMemoryCache(),
        link,
      });

      const observable = client.watchQuery({
        query: testQuery,
        fetchPolicy: "cache-only",
        notifyOnNetworkStatusChange: false,
      });

      const stream = new ObservableStream(observable);

      await expect(stream).toEmitApolloQueryResult({
        data: undefined,
        loading: false,
        networkStatus: NetworkStatus.ready,
        partial: true,
      });
      expect(timesFired).toBe(0);

      await observable.setOptions({ fetchPolicy: "cache-first" });

      await expect(stream).toEmitApolloQueryResult({
        data,
        loading: false,
        networkStatus: NetworkStatus.ready,
        partial: false,
      });
      expect(timesFired).toBe(1);
      await expect(stream).not.toEmitAnything();
    });

    it("can set queries to standby and will not fetch when doing so", async () => {
      const testQuery = gql`
        query {
          author {
            firstName
            lastName
          }
        }
      `;
      const data = {
        author: {
          firstName: "John",
          lastName: "Smith",
        },
      };

      let timesFired = 0;
      const link: ApolloLink = ApolloLink.from([
        () => {
          return new Observable((observer) => {
            timesFired += 1;
            observer.next({ data });
            observer.complete();
            return;
          });
        },
      ]);
      const client = new ApolloClient({
        cache: new InMemoryCache(),
        link,
      });
      const observable = client.watchQuery({
        query: testQuery,
        fetchPolicy: "cache-first",
        notifyOnNetworkStatusChange: false,
      });

      const stream = new ObservableStream(observable);

      await expect(stream).toEmitApolloQueryResult({
        data,
        loading: false,
        networkStatus: NetworkStatus.ready,
        partial: false,
      });
      expect(timesFired).toBe(1);

      await observable.setOptions({ query, fetchPolicy: "standby" });

      // make sure the query didn't get fired again.
      await expect(stream).not.toEmitAnything();
      expect(timesFired).toBe(1);
    });

    it("will not fetch when setting a cache-only query to standby", async () => {
      const testQuery = gql`
        query {
          author {
            firstName
            lastName
          }
        }
      `;
      const data = {
        author: {
          firstName: "John",
          lastName: "Smith",
        },
      };

      let timesFired = 0;
      const link: ApolloLink = ApolloLink.from([
        () => {
          return new Observable((observer) => {
            timesFired += 1;
            observer.next({ data });
            observer.complete();
            return;
          });
        },
      ]);
      const client = new ApolloClient({
        cache: new InMemoryCache(),
        link,
      });

      await client.query({ query: testQuery });

      const observable = client.watchQuery({
        query: testQuery,
        fetchPolicy: "cache-only",
        notifyOnNetworkStatusChange: false,
      });

      const stream = new ObservableStream(observable);

      await expect(stream).toEmitApolloQueryResult({
        data,
        loading: false,
        networkStatus: NetworkStatus.ready,
        partial: false,
      });

      expect(timesFired).toBe(1);

      await observable.setOptions({ query, fetchPolicy: "standby" });

      // make sure the query didn't get fired again.
      await expect(stream).not.toEmitAnything();
      expect(timesFired).toBe(1);
    });

    it("returns a promise which eventually returns data", async () => {
      const client = new ApolloClient({
        cache: new InMemoryCache(),
        link: new MockLink([
          {
            request: { query, variables },
            result: { data: dataOne },
          },
          {
            request: { query, variables },
            result: { data: dataTwo },
          },
        ]),
      });
      const observable = client.watchQuery({ query, variables });
      const stream = new ObservableStream(observable);

      await expect(stream).toEmitApolloQueryResult({
        data: dataOne,
        loading: false,
        networkStatus: NetworkStatus.ready,
        partial: false,
      });

      const res = await observable.setOptions({
        fetchPolicy: "cache-and-network",
      });

      expect(res).toEqualApolloQueryResult({
        data: dataTwo,
        loading: false,
        networkStatus: NetworkStatus.ready,
        partial: false,
      });

      await expect(stream).toEmitApolloQueryResult({
        data: dataOne,
        loading: true,
        networkStatus: NetworkStatus.loading,
        partial: false,
      });

      await expect(stream).toEmitApolloQueryResult({
        data: dataTwo,
        loading: false,
        networkStatus: NetworkStatus.ready,
        partial: false,
      });

      await expect(stream).not.toEmitAnything();
    });
  });

  describe("setVariables", () => {
    it("reruns query if the variables change", async () => {
      const client = new ApolloClient({
        cache: new InMemoryCache(),
        link: new MockLink([
          {
            request: { query, variables },
            result: { data: dataOne },
          },
          {
            request: { query, variables: differentVariables },
            result: { data: dataTwo },
          },
        ]),
      });

      const observable = client.watchQuery({
        query,
        variables,
        notifyOnNetworkStatusChange: true,
      });

      const stream = new ObservableStream(observable);

      await expect(stream).toEmitApolloQueryResult({
        data: dataOne,
        loading: false,
        networkStatus: NetworkStatus.ready,
        partial: false,
      });

      await observable.setVariables(differentVariables);

      await expect(stream).toEmitApolloQueryResult({
        data: undefined,
        loading: true,
        networkStatus: NetworkStatus.setVariables,
        partial: true,
      });

      await expect(stream).toEmitApolloQueryResult({
        data: dataTwo,
        loading: false,
        networkStatus: NetworkStatus.ready,
        partial: false,
      });

      await expect(stream).not.toEmitAnything();
    });

    it("does invalidate the currentResult data if the variables change", async () => {
      const client = new ApolloClient({
        cache: new InMemoryCache(),
        link: new MockLink([
          {
            request: { query, variables },
            result: { data: dataOne },
          },
          {
            request: { query, variables: differentVariables },
            result: { data: dataTwo },
            delay: 25,
          },
        ]),
      });
      const observable = client.watchQuery({ query, variables });
      const stream = new ObservableStream(observable);

      await expect(stream).toEmitApolloQueryResult({
        data: dataOne,
        loading: false,
        networkStatus: NetworkStatus.ready,
        partial: false,
      });
      expect(observable.getCurrentResult()).toEqualApolloQueryResult({
        data: dataOne,
        loading: false,
        networkStatus: NetworkStatus.ready,
        partial: false,
      });

      await observable.setVariables(differentVariables);

      await expect(stream).toEmitApolloQueryResult({
        data: dataTwo,
        loading: false,
        networkStatus: NetworkStatus.ready,
        partial: false,
      });
      expect(observable.getCurrentResult()).toEqualApolloQueryResult({
        data: dataTwo,
        loading: false,
        networkStatus: NetworkStatus.ready,
        partial: false,
      });

      await expect(stream).not.toEmitAnything();
    });

    // TODO: Determine how this test differs from the previous one
    it("does invalidate the currentResult data if the variables change", async () => {
      // Standard data for all these tests
      const query = gql`
        query UsersQuery($page: Int) {
          users {
            id
            name
            posts(page: $page) {
              title
            }
          }
        }
      `;
      const variables = { page: 1 };
      const differentVariables = { page: 2 };
      const dataOne = {
        users: [
          {
            id: 1,
            name: "James",
            posts: [{ title: "GraphQL Summit" }, { title: "Awesome" }],
          },
        ],
      };
      const dataTwo = {
        users: [
          {
            id: 1,
            name: "James",
            posts: [{ title: "Old post" }],
          },
        ],
      };

      const client = new ApolloClient({
        cache: new InMemoryCache(),
        link: new MockLink([
          {
            request: { query, variables },
            result: { data: dataOne },
          },
          {
            request: { query, variables: differentVariables },
            result: { data: dataTwo },
            delay: 25,
          },
        ]),
      });
      const observable = client.watchQuery({ query, variables });
      const stream = new ObservableStream(observable);

      await expect(stream).toEmitApolloQueryResult({
        data: dataOne,
        loading: false,
        networkStatus: NetworkStatus.ready,
        partial: false,
      });
      expect(observable.getCurrentResult()).toEqualApolloQueryResult({
        data: dataOne,
        loading: false,
        networkStatus: NetworkStatus.ready,
        partial: false,
      });

      await observable.setVariables(differentVariables);

      await expect(stream).toEmitApolloQueryResult({
        data: dataTwo,
        loading: false,
        networkStatus: NetworkStatus.ready,
        partial: false,
      });
      expect(observable.getCurrentResult()).toEqualApolloQueryResult({
        data: dataTwo,
        loading: false,
        networkStatus: NetworkStatus.ready,
        partial: false,
      });

      await expect(stream).not.toEmitAnything();
    });

    it("does not invalidate the currentResult errors if the variables change", async () => {
      const client = new ApolloClient({
        cache: new InMemoryCache(),
        link: new MockLink([
          {
            request: { query, variables },
            result: { errors: [error] },
          },
          {
            request: { query, variables: differentVariables },
            result: { data: dataTwo },
          },
        ]),
      });

      const observable = client.watchQuery({
        query,
        variables,
        errorPolicy: "all",
      });

      const stream = new ObservableStream(observable);

      await expect(stream).toEmitApolloQueryResult({
        data: undefined,
        errors: [error],
        loading: false,
        networkStatus: NetworkStatus.error,
        partial: true,
      });
      expect(observable.getCurrentResult()).toEqualApolloQueryResult({
        data: undefined,
        errors: [error],
        loading: false,
<<<<<<< HEAD
        networkStatus: NetworkStatus.ready,
=======
        networkStatus: NetworkStatus.error,
        // TODO: This is not present on the emitted result so this should match
>>>>>>> f3b5d299
        partial: true,
      });

      await observable.setVariables(differentVariables);

      await expect(stream).toEmitApolloQueryResult({
        data: dataTwo,
        loading: false,
        networkStatus: NetworkStatus.ready,
        partial: false,
      });
      expect(observable.getCurrentResult()).toEqualApolloQueryResult({
        data: dataTwo,
        loading: false,
        networkStatus: NetworkStatus.ready,
        partial: false,
      });

      await expect(stream).not.toEmitAnything();
    });

    it("does not perform a query when unsubscribed if variables change", async () => {
      // Note: no responses, will throw if a query is made
      const client = new ApolloClient({
        cache: new InMemoryCache(),
        link: new MockLink([]),
      });
      const observable = client.watchQuery({ query, variables });

      await observable.setVariables(differentVariables);
    });

    it("sets networkStatus to `setVariables` when fetching", async () => {
      const mockedResponses = [
        {
          request: { query, variables },
          result: { data: dataOne },
        },
        {
          request: { query, variables: differentVariables },
          result: { data: dataTwo },
        },
      ];

      const client = new ApolloClient({
        cache: new InMemoryCache(),
        link: new MockLink(mockedResponses),
      });
      const firstRequest = mockedResponses[0].request;
      const observable = client.watchQuery({
        query: firstRequest.query,
        variables: firstRequest.variables,
        notifyOnNetworkStatusChange: true,
      });

      const stream = new ObservableStream(observable);

      await expect(stream).toEmitApolloQueryResult({
        data: dataOne,
        loading: false,
        networkStatus: NetworkStatus.ready,
        partial: false,
      });

      await observable.setVariables(differentVariables);

      await expect(stream).toEmitApolloQueryResult({
        data: undefined,
        loading: true,
        networkStatus: NetworkStatus.setVariables,
        partial: true,
      });

      await expect(stream).toEmitApolloQueryResult({
        data: dataTwo,
        loading: false,
        networkStatus: NetworkStatus.ready,
        partial: false,
      });

      await expect(stream).not.toEmitAnything();
    });

    it("sets networkStatus to `setVariables` when calling refetch with new variables", async () => {
      const mockedResponses = [
        {
          request: { query, variables },
          result: { data: dataOne },
        },
        {
          request: { query, variables: differentVariables },
          result: { data: dataTwo },
        },
      ];

      const client = new ApolloClient({
        cache: new InMemoryCache(),
        link: new MockLink(mockedResponses),
      });
      const firstRequest = mockedResponses[0].request;
      const observable = client.watchQuery({
        query: firstRequest.query,
        variables: firstRequest.variables,
        notifyOnNetworkStatusChange: true,
      });

      const stream = new ObservableStream(observable);

      await expect(stream).toEmitApolloQueryResult({
        data: dataOne,
        loading: false,
        networkStatus: NetworkStatus.ready,
        partial: false,
      });

      await observable.refetch(differentVariables);

      await expect(stream).toEmitApolloQueryResult({
        data: undefined,
        loading: true,
        networkStatus: NetworkStatus.setVariables,
        partial: true,
      });

      await expect(stream).toEmitApolloQueryResult({
        data: dataTwo,
        loading: false,
        networkStatus: NetworkStatus.ready,
        partial: false,
      });

      await expect(stream).not.toEmitAnything();
    });

    it("does not rerun query if variables do not change", async () => {
      const client = new ApolloClient({
        cache: new InMemoryCache(),
        link: new MockLink([
          {
            request: { query, variables },
            result: { data: dataOne },
          },
          {
            request: { query, variables },
            result: { data: dataTwo },
          },
        ]),
      });
      const observable = client.watchQuery({ query, variables });
      const stream = new ObservableStream(observable);

      await expect(stream).toEmitApolloQueryResult({
        data: dataOne,
        loading: false,
        networkStatus: NetworkStatus.ready,
        partial: false,
      });

      await observable.setVariables(variables);

      await expect(stream).not.toEmitAnything();
    });

    it("handles variables changing while a query is in-flight", async () => {
      const client = new ApolloClient({
        cache: new InMemoryCache(),
        link: new MockLink([
          {
            request: { query, variables },
            result: { data: dataOne },
            delay: 20,
          },
          {
            request: { query, variables: differentVariables },
            result: { data: dataTwo },
            delay: 20,
          },
        ]),
      });
      // The expected behavior is that the original variables are forgotten
      // and the query stays in loading state until the result for the new variables
      // has returned.
      const observable = client.watchQuery({ query, variables });
      const stream = new ObservableStream(observable);

      await observable.setVariables(differentVariables);

      await expect(stream).toEmitApolloQueryResult({
        data: dataTwo,
        loading: false,
        networkStatus: NetworkStatus.ready,
        partial: false,
      });

      await expect(stream).not.toEmitAnything();
    });
  });

  describe("refetch", () => {
    it("calls fetchRequest with fetchPolicy `network-only` when using a non-networked fetch policy", async () => {
      const mockedResponses = [
        {
          request: { query, variables },
          result: { data: dataOne },
        },
        {
          request: { query, variables: differentVariables },
          result: { data: dataTwo },
        },
      ];

      const client = new ApolloClient({
        cache: new InMemoryCache(),
        link: new MockLink(mockedResponses),
      });
      const firstRequest = mockedResponses[0].request;
      const observable = client.watchQuery({
        query: firstRequest.query,
        variables: firstRequest.variables,
        fetchPolicy: "cache-first",
      });

      // TODO: Determine if we can test this without reaching into internal
      // implementation details
      const mocks = mockFetchQuery(client["queryManager"]);
      const stream = new ObservableStream(observable);

      await expect(stream).toEmitApolloQueryResult({
        data: dataOne,
        loading: false,
        networkStatus: NetworkStatus.ready,
        partial: false,
      });

      await observable.refetch(differentVariables);

      await expect(stream).toEmitApolloQueryResult({
        data: dataTwo,
        loading: false,
        networkStatus: NetworkStatus.ready,
        partial: false,
      });

      const fqbpCalls = mocks.fetchQueryByPolicy.mock.calls;
      expect(fqbpCalls.length).toBe(2);
      expect(fqbpCalls[0][1].fetchPolicy).toEqual("cache-first");
      expect(fqbpCalls[1][1].fetchPolicy).toEqual("network-only");

      const fqoCalls = mocks.fetchConcastWithInfo.mock.calls;
      expect(fqoCalls.length).toBe(2);
      expect(fqoCalls[0][1].fetchPolicy).toEqual("cache-first");
      expect(fqoCalls[1][1].fetchPolicy).toEqual("network-only");

      // Although the options.fetchPolicy we passed just now to
      // fetchQueryByPolicy should have been network-only,
      // observable.options.fetchPolicy should now be updated to
      // cache-first, thanks to options.nextFetchPolicy.
      expect(observable.options.fetchPolicy).toBe("cache-first");

      await expect(stream).not.toEmitAnything();
    });

    it("calling refetch with different variables before the query itself resolved will only yield the result for the new variables", async () => {
      const observers: SubscriptionObserver<FetchResult<typeof dataOne>>[] = [];
      const client = new ApolloClient({
        cache: new InMemoryCache(),
        link: new ApolloLink((operation, forward) => {
          return new Observable((observer) => {
            observers.push(observer);
          });
        }),
      });
      const observableQuery = client.watchQuery({
        query,
        variables: { id: 1 },
      });
      const stream = new ObservableStream(observableQuery);

      void observableQuery.refetch({ id: 2 });

      observers[0].next({ data: dataOne });
      observers[0].complete();

      observers[1].next({ data: dataTwo });
      observers[1].complete();

      await expect(stream).toEmitApolloQueryResult({
        data: dataTwo,
        loading: false,
        networkStatus: NetworkStatus.ready,
        partial: false,
      });

      await expect(stream).not.toEmitAnything();
    });

    it("calling refetch multiple times with different variables will return only results for the most recent variables", async () => {
      const observers: SubscriptionObserver<FetchResult<typeof dataOne>>[] = [];
      const client = new ApolloClient({
        cache: new InMemoryCache(),
        link: new ApolloLink((operation, forward) => {
          return new Observable((observer) => {
            observers.push(observer);
          });
        }),
      });
      const observableQuery = client.watchQuery({
        query,
        variables: { id: 1 },
      });
      const stream = new ObservableStream(observableQuery);

      observers[0].next({ data: dataOne });
      observers[0].complete();

      await expect(stream).toEmitApolloQueryResult({
        data: dataOne,
        loading: false,
        networkStatus: NetworkStatus.ready,
        partial: false,
      });

      void observableQuery.refetch({ id: 2 });
      void observableQuery.refetch({ id: 3 });

      observers[1].next({ data: dataTwo });
      observers[1].complete();

      observers[2].next({
        data: {
          people_one: {
            name: "SomeOneElse",
          },
        },
      });
      observers[2].complete();

      await expect(stream).toEmitApolloQueryResult({
        data: {
          people_one: {
            name: "SomeOneElse",
          },
        },
        loading: false,
        networkStatus: NetworkStatus.ready,
        partial: false,
      });

      await expect(stream).not.toEmitAnything();
    });

    it("calls fetchRequest with fetchPolicy `no-cache` when using `no-cache` fetch policy", async () => {
      const mockedResponses = [
        {
          request: { query, variables },
          result: { data: dataOne },
        },
        {
          request: { query, variables: differentVariables },
          result: { data: dataTwo },
        },
      ];

      const client = new ApolloClient({
        cache: new InMemoryCache(),
        link: new MockLink(mockedResponses),
      });
      const firstRequest = mockedResponses[0].request;
      const observable = client.watchQuery({
        query: firstRequest.query,
        variables: firstRequest.variables,
        fetchPolicy: "no-cache",
      });

      // TODO: Determine how we can test this without looking at internal
      // implementation details
      const mocks = mockFetchQuery(client["queryManager"]);
      const stream = new ObservableStream(observable);

      await stream.takeNext();
      await observable.refetch(differentVariables);

      const fqbpCalls = mocks.fetchQueryByPolicy.mock.calls;
      expect(fqbpCalls.length).toBe(2);
      expect(fqbpCalls[1][1].fetchPolicy).toBe("no-cache");

      // Unlike network-only or cache-and-network, the no-cache
      // FetchPolicy does not switch to cache-first after the first
      // network request.
      expect(observable.options.fetchPolicy).toBe("no-cache");
      const fqoCalls = mocks.fetchConcastWithInfo.mock.calls;
      expect(fqoCalls.length).toBe(2);
      expect(fqoCalls[1][1].fetchPolicy).toBe("no-cache");
    });

    it("calls ObservableQuery.next even after hitting cache", async () => {
      // This query and variables are copied from react-apollo
      const queryWithVars = gql`
        query people($first: Int) {
          allPeople(first: $first) {
            people {
              name
            }
          }
        }
      `;

      const data = { allPeople: { people: [{ name: "Luke Skywalker" }] } };
      const variables1 = { first: 0 };

      const data2 = { allPeople: { people: [{ name: "Leia Skywalker" }] } };
      const variables2 = { first: 1 };

      const client = new ApolloClient({
        cache: new InMemoryCache(),
        link: new MockLink([
          {
            request: {
              query: queryWithVars,
              variables: variables1,
            },
            result: { data },
          },
          {
            request: {
              query: queryWithVars,
              variables: variables2,
            },
            result: { data: data2 },
          },
          {
            request: {
              query: queryWithVars,
              variables: variables1,
            },
            result: { data },
          },
        ]),
      });

      const observable = client.watchQuery({
        query: queryWithVars,
        variables: variables1,
        fetchPolicy: "cache-and-network",
        notifyOnNetworkStatusChange: true,
      });

      const stream = new ObservableStream(observable);

      await expect(stream).toEmitApolloQueryResult({
        data,
        loading: false,
        networkStatus: NetworkStatus.ready,
        partial: false,
      });

      await observable.refetch(variables2);

      await expect(stream).toEmitApolloQueryResult({
        data: undefined,
        loading: true,
        networkStatus: NetworkStatus.setVariables,
        partial: true,
      });

      await expect(stream).toEmitApolloQueryResult({
        data: data2,
        loading: false,
        networkStatus: NetworkStatus.ready,
        partial: false,
      });

      await observable.refetch(variables1);

      await expect(stream).toEmitApolloQueryResult({
        data,
        loading: true,
        networkStatus: NetworkStatus.setVariables,
        partial: false,
      });

      await expect(stream).toEmitApolloQueryResult({
        data,
        loading: false,
        networkStatus: NetworkStatus.ready,
        partial: false,
      });

      await expect(stream).not.toEmitAnything();
    });

    it("resets fetchPolicy when variables change when using nextFetchPolicy", async () => {
      // This query and variables are copied from react-apollo
      const queryWithVars = gql`
        query people($first: Int) {
          allPeople(first: $first) {
            people {
              name
            }
          }
        }
      `;

      const data = { allPeople: { people: [{ name: "Luke Skywalker" }] } };
      const variables1 = { first: 0 };

      const data2 = { allPeople: { people: [{ name: "Leia Skywalker" }] } };
      const variables2 = { first: 1 };

      const client = new ApolloClient({
        cache: new InMemoryCache(),
        link: new MockLink([
          {
            request: {
              query: queryWithVars,
              variables: variables1,
            },
            result: { data },
          },
          {
            request: {
              query: queryWithVars,
              variables: variables2,
            },
            result: { data: data2 },
          },
          {
            request: {
              query: queryWithVars,
              variables: variables1,
            },
            result: { data },
          },
          {
            request: {
              query: queryWithVars,
              variables: variables2,
            },
            result: { data: data2 },
          },
        ]),
      });

      const usedFetchPolicies: WatchQueryFetchPolicy[] = [];
      const observable = client.watchQuery({
        query: queryWithVars,
        variables: variables1,
        fetchPolicy: "cache-and-network",
        nextFetchPolicy(currentFetchPolicy, info) {
          if (info.reason === "variables-changed") {
            return info.initialFetchPolicy;
          }
          usedFetchPolicies.push(currentFetchPolicy);
          if (info.reason === "after-fetch") {
            return "cache-first";
          }
          return currentFetchPolicy;
        },
        notifyOnNetworkStatusChange: true,
      });

      expect(observable.options.fetchPolicy).toBe("cache-and-network");
      expect(observable.options.initialFetchPolicy).toBe("cache-and-network");

      const stream = new ObservableStream(observable);

      await expect(stream).toEmitApolloQueryResult({
        data,
        loading: false,
        networkStatus: NetworkStatus.ready,
        partial: false,
      });
      expect(observable.options.fetchPolicy).toBe("cache-first");

      await observable.refetch(variables2);

      await expect(stream).toEmitApolloQueryResult({
        data: undefined,
        loading: true,
        networkStatus: NetworkStatus.setVariables,
        partial: true,
      });
      expect(observable.options.fetchPolicy).toBe("cache-first");

      await expect(stream).toEmitApolloQueryResult({
        data: data2,
        loading: false,
        networkStatus: NetworkStatus.ready,
        partial: false,
      });
      expect(observable.options.fetchPolicy).toBe("cache-first");

      {
        const result = await observable.setOptions({ variables: variables1 });

        expect(result).toEqualApolloQueryResult({
          data,
          loading: false,
          networkStatus: NetworkStatus.ready,
          partial: false,
        });
        expect(observable.options.fetchPolicy).toBe("cache-first");
      }

      await expect(stream).toEmitApolloQueryResult({
        data,
        loading: true,
        networkStatus: NetworkStatus.setVariables,
        partial: false,
      });
      expect(observable.options.fetchPolicy).toBe("cache-first");

      await expect(stream).toEmitApolloQueryResult({
        data,
        loading: false,
        networkStatus: NetworkStatus.ready,
        partial: false,
      });
      expect(observable.options.fetchPolicy).toBe("cache-first");

      {
        const result = await observable.reobserve({ variables: variables2 });

        expect(result).toEqualApolloQueryResult({
          data: data2,
          loading: false,
          networkStatus: NetworkStatus.ready,
          partial: false,
        });
        expect(observable.options.fetchPolicy).toBe("cache-first");
      }

      await expect(stream).toEmitApolloQueryResult({
        data: data2,
        loading: true,
        networkStatus: NetworkStatus.setVariables,
        partial: false,
      });
      expect(observable.options.fetchPolicy).toBe("cache-first");

      await expect(stream).toEmitApolloQueryResult({
        data: data2,
        loading: false,
        networkStatus: NetworkStatus.ready,
        partial: false,
      });
      expect(observable.options.fetchPolicy).toBe("cache-first");

      expect(usedFetchPolicies).toEqual([
        "cache-and-network",
        "network-only",
        "cache-and-network",
        "cache-and-network",
      ]);

      await expect(stream).not.toEmitAnything();
    });

    it("cache-and-network refetch should run @client(always: true) resolvers when network request fails", async () => {
      const query = gql`
        query MixedQuery {
          counter @client(always: true)
          name
        }
      `;

      let count = 0;

      let linkObservable = Observable.of({
        data: {
          name: "Ben",
        },
      });

      const intentionalNetworkFailure = new ApolloError({
        networkError: new Error("intentional network failure"),
      });

      const errorObservable: typeof linkObservable = new Observable(
        (observer) => {
          observer.error(intentionalNetworkFailure);
        }
      );

      const client = new ApolloClient({
        link: new ApolloLink(() => linkObservable),
        cache: new InMemoryCache(),
        resolvers: {
          Query: {
            counter() {
              return ++count;
            },
          },
        },
      });

      const observable = client.watchQuery({
        query,
        fetchPolicy: "cache-and-network",
        returnPartialData: true,
        notifyOnNetworkStatusChange: true,
      });

      const stream = new ObservableStream(observable);

      await expect(stream).toEmitApolloQueryResult({
        data: { counter: 1 },
        loading: true,
        networkStatus: NetworkStatus.loading,
        partial: true,
      });

      await expect(stream).toEmitApolloQueryResult({
        data: { counter: 2, name: "Ben" },
        loading: false,
        networkStatus: NetworkStatus.ready,
        partial: false,
      });

      const oldLinkObs = linkObservable;
      // Make the next network request fail.
      linkObservable = errorObservable;

      await expect(() => observable.refetch()).rejects.toThrow(
        intentionalNetworkFailure
      );

      await expect(stream).toEmitApolloQueryResult({
        data: { counter: 3, name: "Ben" },
        loading: true,
        networkStatus: NetworkStatus.refetch,
        partial: false,
      });

      await expect(stream).toEmitError(intentionalNetworkFailure);

      // Switch back from errorObservable.
      linkObservable = oldLinkObs;

      const result = await observable.refetch();

      expect(result).toEqualApolloQueryResult({
        data: {
          counter: 4,
          name: "Ben",
        },
        loading: false,
        networkStatus: NetworkStatus.ready,
        partial: false,
      });

      await expect(stream).not.toEmitAnything();
    });

    describe("warnings about refetch({ variables })", () => {
      it("should warn if passed { variables } and query does not declare any variables", async () => {
        using _ = spyOnConsole("warn");

        const queryWithoutVariables = gql`
          query QueryWithoutVariables {
            getVars {
              __typename
              name
            }
          }
        `;

        function makeMock(...vars: string[]) {
          const requestWithoutVariables = {
            query: queryWithoutVariables,
            variables: {
              variables: vars,
            },
          };

          const resultWithVariables = {
            data: {
              getVars: vars.map((name) => ({
                __typename: "Var",
                name,
              })),
            },
          };

          return {
            request: requestWithoutVariables,
            result: resultWithVariables,
          };
        }

        const client = new ApolloClient({
          cache: new InMemoryCache(),
          link: new MockLink([makeMock("a", "b", "c"), makeMock("d", "e")]),
        });
        const observableWithoutVariables = client.watchQuery({
          query: queryWithoutVariables,
          variables: { variables: ["a", "b", "c"] },
        });

        const stream = new ObservableStream(observableWithoutVariables);

        await expect(stream).toEmitApolloQueryResult({
          data: {
            getVars: [
              { __typename: "Var", name: "a" },
              { __typename: "Var", name: "b" },
              { __typename: "Var", name: "c" },
            ],
          },
          loading: false,
          networkStatus: NetworkStatus.ready,
          partial: false,
        });

        await observableWithoutVariables.refetch({
          variables: ["d", "e"],
        });

        await expect(stream).toEmitApolloQueryResult({
          data: {
            getVars: [
              { __typename: "Var", name: "d" },
              { __typename: "Var", name: "e" },
            ],
          },
          loading: false,
          networkStatus: NetworkStatus.ready,
          partial: false,
        });

        expect(console.warn).toHaveBeenCalledTimes(1);
        expect(console.warn).toHaveBeenCalledWith(
          [
            "Called refetch(%o) for query %o, which does not declare a $variables variable.",
            "Did you mean to call refetch(variables) instead of refetch({ variables })?",
          ].join("\n"),
          { variables: ["d", "e"] },
          "QueryWithoutVariables"
        );

        await expect(stream).not.toEmitAnything();
      });

      it("should warn if passed { variables } and query does not declare $variables", async () => {
        using _ = spyOnConsole("warn");

        const queryWithVarsVar = gql`
          query QueryWithVarsVar($vars: [String!]) {
            getVars(variables: $vars) {
              __typename
              name
            }
          }
        `;

        function makeMock(...vars: string[]) {
          const requestWithVarsVar = {
            query: queryWithVarsVar,
            variables: { vars },
          };

          const resultWithVarsVar = {
            data: {
              getVars: vars.map((name) => ({
                __typename: "Var",
                name,
              })),
            },
          };

          return {
            request: requestWithVarsVar,
            result: resultWithVarsVar,
          };
        }

        const mocks = [makeMock("a", "b", "c"), makeMock("d", "e")];
        const firstRequest = mocks[0].request;
        const client = new ApolloClient({
          cache: new InMemoryCache(),
          link: new MockLink(mocks, { showWarnings: false }),
        });

        const observableWithVarsVar = client.watchQuery({
          query: firstRequest.query,
          variables: firstRequest.variables,
          notifyOnNetworkStatusChange: false,
        });

        const stream = new ObservableStream(observableWithVarsVar);

        await expect(stream).toEmitApolloQueryResult({
          data: {
            getVars: [
              { __typename: "Var", name: "a" },
              { __typename: "Var", name: "b" },
              { __typename: "Var", name: "c" },
            ],
          },
          loading: false,
          networkStatus: NetworkStatus.ready,
          partial: false,
        });

        // It's a common mistake to call refetch({ variables }) when you meant
        // to call refetch(variables).
        const promise = observableWithVarsVar.refetch({
          // @ts-expect-error
          variables: { vars: ["d", "e"] },
        });

        await expect(stream).toEmitError(
          expect.objectContaining({
            message: expect.stringMatching(
              /No more mocked responses for the query: query QueryWithVarsVar\(\$vars: \[String!\]\)/
            ),
          })
        );

        await expect(promise).rejects.toEqual(
          expect.objectContaining({
            message: expect.stringMatching(
              /No more mocked responses for the query: query QueryWithVarsVar\(\$vars: \[String!\]\)/
            ),
          })
        );
        expect(console.warn).toHaveBeenCalledTimes(1);
        expect(console.warn).toHaveBeenCalledWith(
          [
            "Called refetch(%o) for query %o, which does not declare a $variables variable.",
            "Did you mean to call refetch(variables) instead of refetch({ variables })?",
          ].join("\n"),
          { variables: { vars: ["d", "e"] } },
          "QueryWithVarsVar"
        );

        await expect(stream).not.toEmitAnything();
      });

      it("should not warn if passed { variables } and query declares $variables", async () => {
        using _ = spyOnConsole("warn");

        const queryWithVariablesVar = gql`
          query QueryWithVariablesVar($variables: [String!]) {
            getVars(variables: $variables) {
              __typename
              name
            }
          }
        `;

        function makeMock(...variables: string[]) {
          const requestWithVariablesVar = {
            query: queryWithVariablesVar,
            variables: {
              variables,
            },
          };

          const resultWithVariablesVar = {
            data: {
              getVars: variables.map((name) => ({
                __typename: "Var",
                name,
              })),
            },
          };

          return {
            request: requestWithVariablesVar,
            result: resultWithVariablesVar,
          };
        }

        const client = new ApolloClient({
          cache: new InMemoryCache(),
          link: new MockLink([makeMock("a", "b", "c"), makeMock("d", "e")]),
        });

        const observableWithVariablesVar = client.watchQuery({
          query: queryWithVariablesVar,
          variables: { variables: ["a", "b", "c"] },
        });

        const stream = new ObservableStream(observableWithVariablesVar);

        await expect(stream).toEmitApolloQueryResult({
          data: {
            getVars: [
              { __typename: "Var", name: "a" },
              { __typename: "Var", name: "b" },
              { __typename: "Var", name: "c" },
            ],
          },
          loading: false,
          networkStatus: NetworkStatus.ready,
          partial: false,
        });

        await observableWithVariablesVar.refetch({ variables: ["d", "e"] });

        await expect(stream).toEmitApolloQueryResult({
          data: {
            getVars: [
              { __typename: "Var", name: "d" },
              { __typename: "Var", name: "e" },
            ],
          },
          loading: false,
          networkStatus: NetworkStatus.ready,
          partial: false,
        });

        expect(console.warn).not.toHaveBeenCalled();

        await expect(stream).not.toEmitAnything();
      });
    });
  });

  describe("currentResult", () => {
    it("returns the same value as observableQuery.next got", async () => {
      const queryWithFragment = gql`
        fragment CatInfo on Cat {
          isTabby
          __typename
        }

        fragment DogInfo on Dog {
          hasBrindleCoat
          __typename
        }

        fragment PetInfo on Pet {
          id
          name
          age
          ... on Cat {
            ...CatInfo
            __typename
          }
          ... on Dog {
            ...DogInfo
            __typename
          }
          __typename
        }

        {
          pets {
            ...PetInfo
            __typename
          }
        }
      `;

      const petData = [
        {
          id: 1,
          name: "Phoenix",
          age: 6,
          isTabby: true,
          __typename: "Cat",
        },
        {
          id: 2,
          name: "Tempe",
          age: 3,
          isTabby: false,
          __typename: "Cat",
        },
        {
          id: 3,
          name: "Robin",
          age: 10,
          hasBrindleCoat: true,
          __typename: "Dog",
        },
      ];

      const dataOneWithTypename = {
        pets: petData.slice(0, 2),
      };

      const dataTwoWithTypename = {
        pets: petData.slice(0, 3),
      };

      const client = new ApolloClient({
        link: new MockLink([
          {
            request: { query: queryWithFragment, variables },
            result: { data: dataOneWithTypename },
          },
          {
            request: { query: queryWithFragment, variables },
            result: { data: dataTwoWithTypename },
          },
        ]),
        cache: new InMemoryCache({
          possibleTypes: {
            Creature: ["Pet"],
            Pet: ["Dog", "Cat"],
          },
        }),
      });

      const observable = client.watchQuery({
        query: queryWithFragment,
        variables,
        notifyOnNetworkStatusChange: true,
      });

      const stream = new ObservableStream(observable);

      await expect(stream).toEmitApolloQueryResult({
        data: dataOneWithTypename,
        loading: false,
        networkStatus: NetworkStatus.ready,
        partial: false,
      });

      expect(observable.getCurrentResult()).toEqualApolloQueryResult({
        data: dataOneWithTypename,
        loading: false,
        networkStatus: NetworkStatus.ready,
        partial: false,
      });

      void observable.refetch();

      await expect(stream).toEmitApolloQueryResult({
        data: dataOneWithTypename,
        loading: true,
        networkStatus: NetworkStatus.refetch,
        partial: false,
      });
      expect(observable.getCurrentResult()).toEqualApolloQueryResult({
        data: dataOneWithTypename,
        loading: true,
        networkStatus: NetworkStatus.refetch,
        partial: false,
      });

      await expect(stream).toEmitApolloQueryResult({
        data: dataTwoWithTypename,
        loading: false,
        networkStatus: NetworkStatus.ready,
        partial: false,
      });
      expect(observable.getCurrentResult()).toEqualApolloQueryResult({
        data: dataTwoWithTypename,
        loading: false,
        networkStatus: NetworkStatus.ready,
        partial: false,
      });

      await expect(stream).not.toEmitAnything();
    });

    it("returns the current query status immediately", async () => {
      const client = new ApolloClient({
        cache: new InMemoryCache(),
        link: new MockLink([
          {
            request: { query, variables },
            result: { data: dataOne },
            delay: 100,
          },
        ]),
      });
      const observable = client.watchQuery({ query, variables });
      const stream = new ObservableStream(observable);

      expect(observable.getCurrentResult()).toEqualApolloQueryResult({
        data: undefined,
        loading: true,
        networkStatus: NetworkStatus.loading,
        partial: true,
      });

      await tick();

      expect(observable.getCurrentResult()).toEqualApolloQueryResult({
        data: undefined,
        loading: true,
        networkStatus: NetworkStatus.loading,
        partial: true,
      });

      await stream.takeNext();

      expect(observable.getCurrentResult()).toEqualApolloQueryResult({
        data: dataOne,
        loading: false,
        networkStatus: 7,
        partial: false,
      });
    });

    it("returns results from the store immediately", async () => {
      const client = new ApolloClient({
        cache: new InMemoryCache(),
        link: new MockLink([
          {
            request: { query, variables },
            result: { data: dataOne },
          },
        ]),
      });

      const result = await client.query({ query, variables });

      expect(result).toEqualApolloQueryResult({
        data: dataOne,
        loading: false,
        networkStatus: 7,
        partial: false,
      });

      const observable = client.watchQuery({ query, variables });

      expect(observable.getCurrentResult()).toEqualApolloQueryResult({
        data: dataOne,
        loading: false,
        networkStatus: NetworkStatus.ready,
        partial: false,
      });
    });

    it("returns errors from the store immediately", async () => {
      const client = new ApolloClient({
        cache: new InMemoryCache(),
        link: new MockLink([
          {
            request: { query, variables },
            result: { errors: [error] },
          },
        ]),
      });

      const observable = client.watchQuery({ query, variables });
      const stream = new ObservableStream(observable);

      await expect(stream).toEmitError(
        new ApolloError({ graphQLErrors: [error] })
      );
      expect(observable.getCurrentResult()).toEqualApolloQueryResult({
        data: undefined,
        error: new ApolloError({ graphQLErrors: [error] }),
        errors: [error],
        loading: false,
        networkStatus: NetworkStatus.error,
        partial: true,
      });
    });

    it("returns referentially equal errors", async () => {
      const client = new ApolloClient({
        cache: new InMemoryCache(),
        link: new MockLink([
          {
            request: { query, variables },
            result: { errors: [error] },
          },
        ]),
      });

      const observable = client.watchQuery({ query, variables });

      await expect(observable.result()).rejects.toThrow(
        new ApolloError({ graphQLErrors: [error] })
      );

      const currentResult = observable.getCurrentResult();
      const currentResult2 = observable.getCurrentResult();

      expect(currentResult).toEqualApolloQueryResult({
        data: undefined,
        error: new ApolloError({ graphQLErrors: [error] }),
        errors: [error],
        loading: false,
        networkStatus: NetworkStatus.error,
        partial: true,
      });

      expect(currentResult.error === currentResult2.error).toBe(true);
    });

    it("returns errors with data if errorPolicy is all", async () => {
      const client = new ApolloClient({
        cache: new InMemoryCache(),
        link: new MockLink([
          {
            request: { query, variables },
            result: { data: dataOne, errors: [error] },
          },
        ]),
      });

      const observable = client.watchQuery({
        query,
        variables,
        errorPolicy: "all",
      });

      const result = await observable.result();
      const currentResult = observable.getCurrentResult();

      // TODO: This should include an `error` property, not just `errors`
      expect(result).toEqualApolloQueryResult({
        data: dataOne,
        errors: [error],
        loading: false,
        networkStatus: NetworkStatus.error,
        partial: false,
      });
      expect(currentResult).toEqualApolloQueryResult({
        data: dataOne,
        errors: [error],
        loading: false,
<<<<<<< HEAD
        // TODO: The networkStatus returned here is different than the one
        // returned from `observable.result()`. These should match
        networkStatus: NetworkStatus.ready,
        partial: false,
=======
        networkStatus: NetworkStatus.error,
>>>>>>> f3b5d299
      });
    });

    it("errors out if errorPolicy is none", async () => {
      const client = new ApolloClient({
        cache: new InMemoryCache(),
        link: new MockLink([
          {
            request: { query, variables },
            result: { data: dataOne, errors: [error] },
          },
        ]),
      });

      const observable = client.watchQuery({
        query,
        variables,
        errorPolicy: "none",
      });

      await expect(observable.result()).rejects.toEqual(wrappedError);

      expect(observable.getLastError()).toEqual(wrappedError);
    });

    it("errors out if errorPolicy is none and the observable has completed", async () => {
      const client = new ApolloClient({
        cache: new InMemoryCache(),
        link: new MockLink([
          {
            request: { query, variables },
            result: { data: dataOne, errors: [error] },
          },
        ]),
      });

      const observable = client.watchQuery({
        query,
        variables,
        errorPolicy: "none",
      });

      await expect(observable.result()).rejects.toEqual(wrappedError);
      await expect(observable.result()).rejects.toEqual(wrappedError);

      expect(observable.getLastError()).toEqual(wrappedError);
    });

    it("ignores errors with data if errorPolicy is ignore", async () => {
      const client = new ApolloClient({
        cache: new InMemoryCache(),
        link: new MockLink([
          {
            request: { query, variables },
            result: { errors: [error], data: dataOne },
          },
        ]),
      });

      const observable = client.watchQuery({
        query,
        variables,
        errorPolicy: "ignore",
      });

      const result = await observable.result();
      const currentResult = observable.getCurrentResult();

      expect(result).toEqualApolloQueryResult({
        data: dataOne,
        loading: false,
        networkStatus: NetworkStatus.ready,
        partial: false,
      });
      expect(currentResult).toEqualApolloQueryResult({
        data: dataOne,
        loading: false,
        networkStatus: NetworkStatus.ready,
        partial: false,
      });
    });

    it("returns partial data from the store immediately", async () => {
      const superQuery = gql`
        query superQuery($id: ID!) {
          people_one(id: $id) {
            name
            age
          }
        }
      `;

      const superDataOne = {
        people_one: {
          name: "Luke Skywalker",
          age: 21,
        },
      };

      const client = new ApolloClient({
        cache: new InMemoryCache(),
        link: new MockLink([
          {
            request: { query, variables },
            result: { data: dataOne },
          },
          {
            request: { query: superQuery, variables },
            result: { data: superDataOne },
          },
        ]),
      });

      await client.query({ query, variables });

      const observable = client.watchQuery({
        query: superQuery,
        variables,
        returnPartialData: true,
      });

      expect(observable.getCurrentResult()).toEqualApolloQueryResult({
        data: dataOne,
        loading: true,
        networkStatus: NetworkStatus.loading,
        partial: true,
      });

      const stream = new ObservableStream(observable);

      await expect(stream).toEmitApolloQueryResult({
        data: dataOne,
        loading: true,
        networkStatus: NetworkStatus.loading,
        partial: true,
      });
      expect(observable.getCurrentResult()).toEqualApolloQueryResult({
        data: dataOne,
        loading: true,
        networkStatus: NetworkStatus.loading,
        partial: true,
      });

      await expect(stream).toEmitApolloQueryResult({
        data: superDataOne,
        loading: false,
        networkStatus: NetworkStatus.ready,
        partial: false,
      });
      expect(observable.getCurrentResult()).toEqualApolloQueryResult({
        data: superDataOne,
        loading: false,
        networkStatus: NetworkStatus.ready,
        partial: false,
      });

      await expect(stream).not.toEmitAnything();
    });

    it("returns loading even if full data is available when using network-only fetchPolicy", async () => {
      const client = new ApolloClient({
        cache: new InMemoryCache(),
        link: new MockLink([
          {
            request: { query, variables },
            result: { data: dataOne },
          },
          {
            request: { query, variables },
            result: { data: dataTwo },
          },
        ]),
      });

      const result = await client.query({ query, variables });

      expect(result).toEqualApolloQueryResult({
        data: dataOne,
        loading: false,
        networkStatus: NetworkStatus.ready,
        partial: false,
      });

      const observable = client.watchQuery({
        query,
        variables,
        fetchPolicy: "network-only",
      });

      expect(observable.getCurrentResult()).toEqualApolloQueryResult({
        data: undefined,
        loading: true,
        networkStatus: NetworkStatus.loading,
        partial: true,
      });

      const stream = new ObservableStream(observable);

      await expect(stream).toEmitApolloQueryResult({
        data: undefined,
        loading: true,
        networkStatus: NetworkStatus.loading,
        partial: true,
      });

      await expect(stream).toEmitApolloQueryResult({
        data: dataTwo,
        loading: false,
        networkStatus: NetworkStatus.ready,
        partial: false,
      });
      expect(observable.getCurrentResult()).toEqualApolloQueryResult({
        data: dataTwo,
        loading: false,
        networkStatus: NetworkStatus.ready,
      });

      await expect(stream).not.toEmitAnything();
    });

    it("returns loading on no-cache fetchPolicy queries when calling getCurrentResult", async () => {
      const client = new ApolloClient({
        cache: new InMemoryCache(),
        link: new MockLink([
          {
            request: { query, variables },
            result: { data: dataOne },
          },
          {
            request: { query, variables },
            result: { data: dataTwo },
          },
        ]),
      });

      await client.query({ query, variables });

      const observable = client.watchQuery({
        query,
        variables,
        fetchPolicy: "no-cache",
      });

      expect(observable.getCurrentResult()).toEqualApolloQueryResult({
        data: undefined,
        loading: true,
        networkStatus: NetworkStatus.loading,
        partial: true,
      });

      const stream = new ObservableStream(observable);

      await expect(stream).toEmitApolloQueryResult({
        data: undefined,
        loading: true,
        networkStatus: NetworkStatus.loading,
        partial: true,
      });
      expect(observable.getCurrentResult()).toEqualApolloQueryResult({
        data: undefined,
        loading: true,
        networkStatus: NetworkStatus.loading,
        partial: true,
      });

      await expect(stream).toEmitApolloQueryResult({
        data: dataTwo,
        loading: false,
        networkStatus: NetworkStatus.ready,
        partial: false,
      });
      expect(observable.getCurrentResult()).toEqualApolloQueryResult({
        data: dataTwo,
        loading: false,
        networkStatus: NetworkStatus.ready,
        partial: false,
      });

      await expect(stream).not.toEmitAnything();
    });

    it("handles multiple calls to getCurrentResult without losing data", async () => {
      const query = gql`
        {
          greeting {
            message
            ... on Greeting @defer {
              recipient {
                name
              }
            }
          }
        }
      `;

      const link = new MockSubscriptionLink();

      const client = new ApolloClient({
        link,
        cache: new InMemoryCache(),
      });

      const obs = client.watchQuery({ query });
      const stream = new ObservableStream(obs);

      link.simulateResult({
        result: {
          data: {
            greeting: {
              message: "Hello world",
              __typename: "Greeting",
            },
          },
          hasNext: true,
        },
      });

      await expect(stream).toEmitApolloQueryResult({
        data: {
          greeting: {
            message: "Hello world",
            __typename: "Greeting",
          },
        },
        loading: false,
        networkStatus: NetworkStatus.ready,
        // TODO: This should be true since there are still outstanding chunks
        // that haven't been processed.
        partial: false,
      });

      expect(obs.getCurrentResult()).toEqualApolloQueryResult({
        data: {
          greeting: {
            message: "Hello world",
            __typename: "Greeting",
          },
        },
        loading: false,
        networkStatus: NetworkStatus.ready,
        partial: true,
      });

      link.simulateResult(
        {
          result: {
            incremental: [
              {
                data: {
                  recipient: {
                    name: "Alice",
                    __typename: "Person",
                  },
                  __typename: "Greeting",
                },
                path: ["greeting"],
              },
            ],
            hasNext: false,
          },
        },
        true
      );

      await expect(stream).toEmitApolloQueryResult({
        data: {
          greeting: {
            message: "Hello world",
            recipient: {
              name: "Alice",
              __typename: "Person",
            },
            __typename: "Greeting",
          },
        },
        loading: false,
        networkStatus: NetworkStatus.ready,
        partial: false,
      });

      expect(obs.getCurrentResult()).toEqualApolloQueryResult({
        data: {
          greeting: {
            message: "Hello world",
            recipient: {
              name: "Alice",
              __typename: "Person",
            },
            __typename: "Greeting",
          },
        },
        loading: false,
        networkStatus: NetworkStatus.ready,
        partial: false,
      });

      // This 2nd identical check is intentional to ensure calling this function
      // more than once returns the right value.
      expect(obs.getCurrentResult()).toEqualApolloQueryResult({
        data: {
          greeting: {
            message: "Hello world",
            recipient: {
              name: "Alice",
              __typename: "Person",
            },
            __typename: "Greeting",
          },
        },
        loading: false,
        networkStatus: NetworkStatus.ready,
        partial: false,
      });

      await expect(stream).not.toEmitAnything();
    });

    {
      type Result = ApolloQueryResult<{ hello: string }>;

      const cacheValues = {
        initial: { hello: "world (initial)" },
        link: { hello: "world (from link)" },
        refetch: { hello: "world (from link again)" },
        update1: { hello: "world (from cache again, 1)" },
        update2: { hello: "world (from cache again, 2)" },
        update3: { hello: "world (from cache again, 3)" },
        update4: { hello: "world (from cache again, 4)" },
      } as const;

      const loadingStates = {
        loading: {
          loading: true,
          networkStatus: NetworkStatus.loading,
        },
        done: {
          loading: false,
          networkStatus: NetworkStatus.ready,
        },
        refetching: {
          loading: true,
          networkStatus: NetworkStatus.refetch,
        },
      } as const;

      type TestDetails = {
        // writeCache: cacheValues.initial
        resultBeforeSubscribe: Result;
        // observableQuery.subscribe
        resultAfterSubscribe: Result;
        // writeCache:  cacheValues.update1
        resultAfterCacheUpdate1: Result;
        // incoming result: cacheValues.link
        resultAfterLinkNext: Result;
        // writeCache:  cacheValues.update2
        resultAfterCacheUpdate2: Result;
        // observableQuery.refetch
        // writeCache:  cacheValues.update3
        resultAfterCacheUpdate3: Result;
        // incoming result:  cacheValues.refetch
        resultAfterRefetchNext: Result;
        // writeCache:  cacheValues.update4
        resultAfterCacheUpdate4: Result;
      };

      const cacheAndLink: TestDetails = {
        resultBeforeSubscribe: {
          ...loadingStates.loading,
          data: cacheValues.initial,
          partial: false,
        },
        resultAfterSubscribe: {
          ...loadingStates.loading,
          data: cacheValues.initial,
          partial: false,
        },
        resultAfterCacheUpdate1: {
          ...loadingStates.loading,
          data: cacheValues.update1,
          partial: false,
        },
        resultAfterLinkNext: {
          ...loadingStates.done,
          data: cacheValues.link,
          partial: false,
        },
        resultAfterCacheUpdate2: {
          ...loadingStates.done,
          data: cacheValues.update2,
          partial: false,
        },
        resultAfterCacheUpdate3: {
          ...loadingStates.refetching,
          data: cacheValues.update3,
          partial: false,
        },
        resultAfterRefetchNext: {
          ...loadingStates.done,
          data: cacheValues.refetch,
          partial: false,
        },
        resultAfterCacheUpdate4: {
          ...loadingStates.done,
          data: cacheValues.update4,
          partial: false,
        },
      };

      const linkOnly: TestDetails = {
        resultBeforeSubscribe: {
          ...loadingStates.loading,
          data: undefined,
          partial: true,
        },
        resultAfterSubscribe: {
          ...loadingStates.loading,
          data: undefined,
          partial: true,
        },
        resultAfterCacheUpdate1: {
          ...loadingStates.loading,
          data: undefined,
          partial: true,
        },
        resultAfterLinkNext: {
          ...loadingStates.done,
          data: cacheValues.link,
          partial: false,
        },
        resultAfterCacheUpdate2: {
          ...loadingStates.done,
          data: cacheValues.link,
          partial: false,
        },
        resultAfterCacheUpdate3: {
          ...loadingStates.refetching,
          data: cacheValues.link,
          partial: false,
        },
        resultAfterRefetchNext: {
          ...loadingStates.done,
          data: cacheValues.refetch,
          partial: false,
        },
        resultAfterCacheUpdate4: {
          ...loadingStates.done,
          data: cacheValues.refetch,
          partial: false,
        },
      };

      const standbyOnly: TestDetails = {
        ...linkOnly,
        resultBeforeSubscribe: {
          ...loadingStates.loading,
          data: undefined,
          partial: true,
        },
        resultAfterSubscribe: {
          ...loadingStates.loading,
          data: undefined,
          partial: true,
        },
        resultAfterCacheUpdate1: {
          ...loadingStates.loading,
          data: undefined,
          partial: true,
        },
        resultAfterLinkNext: {
          ...loadingStates.loading,
          data: undefined,
          partial: true,
        },
        resultAfterCacheUpdate2: {
          ...loadingStates.loading,
          data: undefined,
          partial: true,
        },
        resultAfterCacheUpdate3: {
          ...loadingStates.refetching,
          data: undefined,
          partial: true,
        },
        // like linkOnly:
        // resultAfterRefetchNext
        // resultAfterCacheUpdate4
      };

      const linkOnlyThenCacheAndLink: TestDetails = {
        ...cacheAndLink,
        resultBeforeSubscribe: {
          ...loadingStates.loading,
          data: undefined,
          partial: true,
        },
        resultAfterSubscribe: {
          ...loadingStates.loading,
          data: undefined,
          partial: true,
        },
        resultAfterCacheUpdate1: {
          ...loadingStates.loading,
          data: undefined,
          partial: true,
        },
        // like cacheAndLink:
        // resultAfterLinkNext
        // resultAfterCacheUpdate2
        // resultAfterCacheUpdate3
        // resultAfterRefetchNext
        // resultAfterCacheUpdate4
      };

      const cacheOnlyThenCacheAndLink: TestDetails = {
        ...cacheAndLink,
        resultBeforeSubscribe: {
          ...loadingStates.done,
          data: cacheValues.initial,
          partial: false,
        },
        resultAfterSubscribe: {
          ...loadingStates.done,
          data: cacheValues.initial,
          partial: false,
        },
        resultAfterCacheUpdate1: {
          ...loadingStates.done,
          data: cacheValues.update1,
          partial: false,
        },
        resultAfterLinkNext: {
          ...loadingStates.done,
          data: cacheValues.update1,
          partial: false,
        },
        // like cacheAndLink:
        // resultAfterCacheUpdate2
        // resultAfterCacheUpdate3
        // resultAfterRefetchNext
        // resultAfterCacheUpdate4
      };

      it.each<
        [
          initialFetchPolicy: WatchQueryFetchPolicy,
          nextFetchPolicy: WatchQueryFetchPolicy,
          testDetails: TestDetails,
        ]
      >([
        ["cache-and-network", "cache-and-network", cacheAndLink],
        ["cache-first", "cache-first", cacheOnlyThenCacheAndLink],
        ["cache-first", "cache-and-network", cacheOnlyThenCacheAndLink],
        ["no-cache", "no-cache", linkOnly],
        ["no-cache", "cache-and-network", linkOnlyThenCacheAndLink],
        ["standby", "standby", standbyOnly],
        ["standby", "cache-and-network", standbyOnly],
        ["cache-only", "cache-only", cacheOnlyThenCacheAndLink],
        ["cache-only", "cache-and-network", cacheOnlyThenCacheAndLink],
      ])(
        "fetchPolicy %s -> %s",
        async (
          fetchPolicy,
          nextFetchPolicy,
          {
            resultBeforeSubscribe,
            resultAfterSubscribe,
            resultAfterCacheUpdate1,
            resultAfterLinkNext,
            resultAfterCacheUpdate2,
            resultAfterCacheUpdate3,
            resultAfterRefetchNext,
            resultAfterCacheUpdate4,
          }
        ) => {
          const query = gql`
            {
              hello
            }
          `;
          let observer!: SubscriptionObserver<FetchResult>;
          const link = new ApolloLink(() => {
            return new Observable((o) => {
              observer = o;
            });
          });
          const cache = new InMemoryCache({});
          cache.writeQuery({ query, data: cacheValues.initial });

          const client = new ApolloClient({ link, cache });
          const observableQuery = client.watchQuery({
            query,
            fetchPolicy,
            nextFetchPolicy,
          });

          expect(observableQuery.getCurrentResult()).toEqualApolloQueryResult(
            resultBeforeSubscribe
          );

          observableQuery.subscribe({});
          expect(observableQuery.getCurrentResult()).toEqualApolloQueryResult(
            resultAfterSubscribe
          );

          cache.writeQuery({ query, data: cacheValues.update1 });
          expect(observableQuery.getCurrentResult()).toEqualApolloQueryResult(
            resultAfterCacheUpdate1
          );

          if (observer) {
            observer.next({ data: cacheValues.link });
            observer.complete();
          }
          await waitFor(
            () =>
              void expect(
                observableQuery.getCurrentResult()
              ).toEqualApolloQueryResult(resultAfterLinkNext),
            { interval: 1 }
          );

          cache.writeQuery({ query, data: cacheValues.update2 });
          expect(observableQuery.getCurrentResult()).toEqualApolloQueryResult(
            resultAfterCacheUpdate2
          );

          void observableQuery.refetch();

          cache.writeQuery({ query, data: cacheValues.update3 });
          expect(observableQuery.getCurrentResult()).toEqualApolloQueryResult(
            resultAfterCacheUpdate3
          );

          if (observer) {
            observer.next({ data: cacheValues.refetch });
            observer.complete();
          }
          await waitFor(
            () =>
              void expect(
                observableQuery.getCurrentResult()
              ).toEqualApolloQueryResult(resultAfterRefetchNext),
            { interval: 1 }
          );

          cache.writeQuery({ query, data: cacheValues.update4 });
          expect(observableQuery.getCurrentResult()).toEqualApolloQueryResult(
            resultAfterCacheUpdate4
          );
        }
      );
    }

    describe("mutations", () => {
      const mutation = gql`
        mutation setName {
          name
        }
      `;

      const mutationData = {
        name: "Leia Skywalker",
      };

      const optimisticResponse = {
        name: "Leia Skywalker (optimistic)",
      };

      const updateQueries = {
        query: (_: any, { mutationResult }: any) => {
          return {
            people_one: { name: mutationResult.data.name },
          };
        },
      };

      it("returns optimistic mutation results from the store", async () => {
        const client = new ApolloClient({
          cache: new InMemoryCache(),
          link: new MockLink([
            {
              request: { query, variables },
              result: { data: dataOne },
            },
            {
              request: { query: mutation },
              result: { data: mutationData },
            },
          ]),
        });

        const observable = client.watchQuery({
          query,
          variables,
        });

        const stream = new ObservableStream(observable);

        await expect(stream).toEmitApolloQueryResult({
          data: dataOne,
          loading: false,
          networkStatus: NetworkStatus.ready,
          partial: false,
        });
        expect(observable.getCurrentResult()).toEqualApolloQueryResult({
          data: dataOne,
          loading: false,
          networkStatus: NetworkStatus.ready,
          partial: false,
        });

        void client.mutate({
          mutation,
          optimisticResponse,
          updateQueries,
        });

        await expect(stream).toEmitApolloQueryResult({
          data: {
            people_one: optimisticResponse,
          },
          loading: false,
          networkStatus: NetworkStatus.ready,
          partial: false,
        });
        expect(observable.getCurrentResult()).toEqualApolloQueryResult({
          data: {
            people_one: optimisticResponse,
          },
          loading: false,
          networkStatus: NetworkStatus.ready,
          partial: false,
        });

        await expect(stream).toEmitApolloQueryResult({
          data: {
            people_one: mutationData,
          },
          loading: false,
          networkStatus: NetworkStatus.ready,
          partial: false,
        });
        expect(observable.getCurrentResult()).toEqualApolloQueryResult({
          data: {
            people_one: mutationData,
          },
          loading: false,
          networkStatus: NetworkStatus.ready,
          partial: false,
        });

        await expect(stream).not.toEmitAnything();
      });
    });
  });

  describe("assumeImmutableResults", () => {
    it("should prevent costly (but safe) cloneDeep calls", async () => {
      const queryOptions = {
        query: gql`
          query {
            value
          }
        `,
        pollInterval: 20,
      };

      function check({
        assumeImmutableResults = true,
        assertFrozenResults = false,
      }) {
        const cache = new InMemoryCache();
        const client = new ApolloClient({
          link: new MockLink([
            { request: queryOptions, result: { data: { value: 1 } } },
            { request: queryOptions, result: { data: { value: 2 } } },
            { request: queryOptions, result: { data: { value: 3 } } },
          ]).setOnError((error) => {
            throw error;
          }),
          assumeImmutableResults,
          cache,
        });

        const observable = client.watchQuery(queryOptions);
        const values: any[] = [];

        return new Promise<any[]>((resolve, reject) => {
          observable.subscribe({
            next({ data }) {
              values.push(data.value);
              if (assertFrozenResults) {
                try {
                  data.value = "oyez";
                } catch (error) {
                  reject(error);
                }
              } else {
                data = {
                  ...data,
                  value: "oyez",
                };
              }
              client.writeQuery({
                query: queryOptions.query,
                data,
              });
            },
            error(err) {
              expect(err.message).toMatch(/No more mocked responses/);
              resolve(values);
            },
          });
        });
      }

      async function checkThrows(assumeImmutableResults: boolean) {
        try {
          await check({
            assumeImmutableResults,
            // No matter what value we provide for assumeImmutableResults, if we
            // tell the InMemoryCache to deep-freeze its results, destructive
            // modifications of the result objects will become fatal. Once you
            // start enforcing immutability in this way, you might as well pass
            // assumeImmutableResults: true, to prevent calling cloneDeep.
            assertFrozenResults: true,
          });
          throw new Error("not reached");
        } catch (error) {
          expect(error).toBeInstanceOf(TypeError);
          expect((error as Error).message).toMatch(
            /Cannot assign to read only property 'value'/
          );
        }
      }
      await checkThrows(true);
      await checkThrows(false);
    });
  });

  describe(".query computed property", () => {
    it("is equal to transformed query when instantiating via `watchQuery`", () => {
      const query = gql`
        query {
          currentUser {
            id
          }
        }
      `;

      const client = new ApolloClient({
        link: ApolloLink.empty(),
        cache: new InMemoryCache(),
      });

      const observable = client.watchQuery({ query });

      expect(observable.query).toMatchDocument(gql`
        query {
          currentUser {
            id
            __typename
          }
        }
      `);
    });

    it("is referentially stable", () => {
      const query = gql`
        query {
          currentUser {
            id
          }
        }
      `;

      const client = new ApolloClient({
        link: ApolloLink.empty(),
        cache: new InMemoryCache(),
      });

      const observable = client.watchQuery({ query });
      const result = observable.query;

      expect(observable.query).toBe(result);
    });

    it("is updated with transformed query when `setOptions` changes the query", async () => {
      const query = gql`
        query {
          currentUser {
            id
          }
        }
      `;

      const updatedQuery = gql`
        query {
          product {
            id
          }
        }
      `;

      const client = new ApolloClient({
        link: ApolloLink.empty(),
        cache: new InMemoryCache(),
      });

      const observable = client.watchQuery({ query });

      expect(observable.query).toMatchDocument(gql`
        query {
          currentUser {
            id
            __typename
          }
        }
      `);

      await observable.setOptions({ query: updatedQuery });

      expect(observable.query).toMatchDocument(gql`
        query {
          product {
            id
            __typename
          }
        }
      `);
    });

    it("reflects query run through custom transforms", () => {
      const query = gql`
        query {
          currentUser {
            id
            name @client
          }
        }
      `;

      const documentTransform = new DocumentTransform((document) => {
        return removeDirectivesFromDocument([{ name: "client" }], document)!;
      });

      const client = new ApolloClient({
        link: ApolloLink.empty(),
        cache: new InMemoryCache(),
        documentTransform,
      });

      const observable = client.watchQuery({ query });

      expect(observable.query).toMatchDocument(gql`
        query {
          currentUser {
            id
            name
            __typename
          }
        }
      `);
    });
  });

  describe("updateQuery", () => {
    it("should be able to determine if the previous result is complete", async () => {
      const client = new ApolloClient({
        cache: new InMemoryCache(),
        link: new MockLink([
          {
            request: { query, variables },
            result: { data: dataOne },
          },
        ]),
      });

      const observable = client.watchQuery({
        query,
        variables,
      });

      let updateQuerySpy = jest.fn();
      observable.updateQuery((previous, { complete, previousData }) => {
        updateQuerySpy();
        expect(previous).toEqual(null);
        expect(complete).toBe(false);
        expect(previousData).toStrictEqual(previous);

        if (complete) {
          expectTypeOf(previousData).toEqualTypeOf<typeof dataOne>();
        } else {
          expectTypeOf(previousData).toEqualTypeOf<
            DeepPartial<typeof previous> | undefined
          >();
        }
      });

      observable.subscribe(jest.fn());

      await waitFor(() => {
        expect(observable.getCurrentResult(false)).toEqual({
          data: dataOne,
          loading: false,
          networkStatus: NetworkStatus.ready,
          partial: false,
        });
      });

      observable.updateQuery((previous, { complete, previousData }) => {
        updateQuerySpy();
        expect(previous).toEqual(dataOne);
        expect(complete).toBe(true);
        expect(previousData).toStrictEqual(previous);

        if (complete) {
          expectTypeOf(previousData).toEqualTypeOf<typeof dataOne>();
        } else {
          expectTypeOf(previousData).toEqualTypeOf<
            DeepPartial<typeof previous> | undefined
          >();
        }
      });

      expect(updateQuerySpy).toHaveBeenCalledTimes(2);
    });
  });

  it("QueryInfo does not notify for !== but deep-equal results", async () => {
    const client = new ApolloClient({
      cache: new InMemoryCache(),
      link: new MockLink([
        {
          request: { query, variables },
          result: { data: dataOne },
        },
      ]),
    });

    const observable = client.watchQuery({
      query,
      variables,
      // If we let the cache return canonical results, it will be harder to
      // write this test, because any two results that are deeply equal will
      // also be !==, making the choice of equality test in queryInfo.setDiff
      // less visible/important.
      canonizeResults: false,
    });

    const queryInfo = observable["queryInfo"];
    const cache = queryInfo["cache"];
    const setDiffSpy = jest.spyOn(queryInfo, "setDiff");
    const notifySpy = jest.spyOn(queryInfo, "notify");

    const stream = new ObservableStream(observable);

    await expect(stream).toEmitApolloQueryResult({
      data: dataOne,
      loading: false,
      networkStatus: NetworkStatus.ready,
      partial: false,
    });

    let invalidateCount = 0;
    let onWatchUpdatedCount = 0;

    cache.batch({
      optimistic: true,
      update(cache) {
        cache.modify({
          fields: {
            people_one(value, { INVALIDATE }) {
              expect(value).toEqual(dataOne.people_one);
              ++invalidateCount;
              return INVALIDATE;
            },
          },
        });
      },
      // Verify that the cache.modify operation did trigger a cache broadcast.
      onWatchUpdated(watch, diff) {
        expect(watch.watcher).toBe(queryInfo);
        expect(diff).toEqual({
          complete: true,
          result: {
            people_one: {
              name: "Luke Skywalker",
            },
          },
        });
        ++onWatchUpdatedCount;
      },
    });

    await wait(100);

    expect(setDiffSpy).toHaveBeenCalledTimes(1);
    expect(notifySpy).not.toHaveBeenCalled();
    expect(invalidateCount).toBe(1);
    expect(onWatchUpdatedCount).toBe(1);
    client.stop();

    await expect(stream).not.toEmitAnything();
  });

  it("ObservableQuery#map respects Symbol.species", async () => {
    const client = new ApolloClient({
      cache: new InMemoryCache(),
      link: new MockLink([
        {
          request: { query, variables },
          result: { data: dataOne },
        },
      ]),
    });
    const observable = client.watchQuery({ query, variables });
    expect(observable).toBeInstanceOf(Observable);
    expect(observable).toBeInstanceOf(ObservableQuery);

    const mapped = observable.map((result) => {
      expect(result).toEqualApolloQueryResult({
        loading: false,
        networkStatus: NetworkStatus.ready,
        data: dataOne,
        partial: false,
      });
      return {
        ...result,
        data: { mapped: true },
      };
    });
    expect(mapped).toBeInstanceOf(Observable);
    expect(mapped).not.toBeInstanceOf(ObservableQuery);

    const stream = new ObservableStream(mapped);

    await expect(stream).toEmitApolloQueryResult({
      loading: false,
      networkStatus: NetworkStatus.ready,
      data: { mapped: true },
      partial: false,
    });

    await expect(stream).not.toEmitAnything();
  });
});

test("regression test for #10587", async () => {
  let observers: Record<string, SubscriptionObserver<FetchResult>> = {};
  const link = new ApolloLink((operation) => {
    return new Observable((observer) => {
      observers[operation.operationName] = observer;
    });
  });

  const client = new ApolloClient({
    cache: new InMemoryCache({
      typePolicies: {
        SchemaType: {
          merge: true,
        },
      },
    }).restore({
      ROOT_QUERY: {
        __typename: "Query",
        schemaType: { __typename: "SchemaType", a: "", b: "" },
      },
    }),
    defaultOptions: {
      watchQuery: {
        fetchPolicy: "cache-and-network",
        nextFetchPolicy: "cache-and-network",
      },
    },
    link,
  });

  const query1 = client.watchQuery({
    query: gql`
      query query1 {
        schemaType {
          a
        }
      }
    `,
  });
  const query2 = client.watchQuery({
    query: gql`
      query query2 {
        schemaType {
          a
          b
        }
      }
    `,
  });
  const query1Spy = jest.fn();
  const query2Spy = jest.fn();

  query1.subscribe(query1Spy);
  query2.subscribe(query2Spy);

  const finalExpectedCalls = {
    query1: [
      [
        {
          data: {
            schemaType: {
              __typename: "SchemaType",
              a: "",
            },
          },
          loading: true,
          networkStatus: 1,
          partial: false,
        },
      ],
      [
        {
          data: {
            schemaType: {
              __typename: "SchemaType",
              a: "a",
            },
          },
          loading: false,
          networkStatus: 7,
          partial: false,
        },
      ],
    ],
    query2: [
      [
        {
          data: {
            schemaType: {
              __typename: "SchemaType",
              a: "",
              b: "",
            },
          },
          loading: true,
          networkStatus: 1,
          partial: false,
        },
      ],
      [
        {
          data: {
            schemaType: {
              __typename: "SchemaType",
              a: "a",
              b: "",
            },
          },
          // TODO: this should be `true`, but that seems to be a separate bug!
          loading: false,
          networkStatus: 7,
          partial: false,
        },
      ],
      [
        {
          data: {
            schemaType: {
              __typename: "SchemaType",
              a: "a",
              b: "b",
            },
          },
          loading: false,
          networkStatus: 7,
          partial: false,
        },
      ],
    ],
  } as const;

  await waitFor(() =>
    expect(query1Spy.mock.calls).toEqual(finalExpectedCalls.query1.slice(0, 1))
  );
  expect(query2Spy.mock.calls).toEqual(finalExpectedCalls.query2.slice(0, 1));

  observers.query1.next({
    data: { schemaType: { __typename: "SchemaType", a: "a" } },
  });
  observers.query1.complete();

  await waitFor(() =>
    expect(query1Spy.mock.calls).toEqual(finalExpectedCalls.query1)
  );
  expect(query2Spy.mock.calls).toEqual(finalExpectedCalls.query2.slice(0, 2));

  observers.query2.next({
    data: { schemaType: { __typename: "SchemaType", a: "a", b: "b" } },
  });
  observers.query2.complete();

  await waitFor(() =>
    expect(query2Spy.mock.calls).toEqual(finalExpectedCalls.query2)
  );
  expect(query1Spy.mock.calls).toEqual(finalExpectedCalls.query1);
});

// https://github.com/apollographql/apollo-client/issues/11184
test("handles changing variables in rapid succession before other request is completed", async () => {
  interface UserCountQuery {
    userCount: number;
  }
  interface UserCountVariables {
    department: "HR" | null;
  }

  const query: TypedDocumentNode<UserCountQuery, UserCountVariables> = gql`
    query UserCountQuery($department: Department) {
      userCount(department: $department)
    }
  `;
  const mocks = [
    {
      request: { query, variables: { department: null } },
      result: { data: { userCount: 10 } },
    },
    {
      request: { query, variables: { department: "HR" } },
      result: { data: { userCount: 5 } },
      delay: 50,
    },
  ];

  const client = new ApolloClient({
    link: new MockLink(mocks),
    cache: new InMemoryCache(),
  });

  const observable = client.watchQuery<UserCountQuery, UserCountVariables>({
    query,
    variables: { department: null },
  });

  observable.subscribe(jest.fn());

  await waitFor(() => {
    expect(observable.getCurrentResult(false)).toEqualApolloQueryResult({
      data: { userCount: 10 },
      loading: false,
      networkStatus: NetworkStatus.ready,
      partial: false,
    });
  });

  void observable.reobserve({ variables: { department: "HR" } });
  await wait(10);
  void observable.reobserve({ variables: { department: null } });

  // Wait for request to finish
  await wait(50);

  expect(observable.options.variables).toEqual({ department: null });
  expect(observable.getCurrentResult(false)).toEqualApolloQueryResult({
    data: { userCount: 10 },
    loading: false,
    networkStatus: NetworkStatus.ready,
    partial: false,
  });
});<|MERGE_RESOLUTION|>--- conflicted
+++ resolved
@@ -1031,12 +1031,7 @@
         data: undefined,
         errors: [error],
         loading: false,
-<<<<<<< HEAD
-        networkStatus: NetworkStatus.ready,
-=======
-        networkStatus: NetworkStatus.error,
-        // TODO: This is not present on the emitted result so this should match
->>>>>>> f3b5d299
+        networkStatus: NetworkStatus.ready,
         partial: true,
       });
 
@@ -2358,14 +2353,10 @@
         data: dataOne,
         errors: [error],
         loading: false,
-<<<<<<< HEAD
         // TODO: The networkStatus returned here is different than the one
         // returned from `observable.result()`. These should match
         networkStatus: NetworkStatus.ready,
         partial: false,
-=======
-        networkStatus: NetworkStatus.error,
->>>>>>> f3b5d299
       });
     });
 
@@ -2581,6 +2572,7 @@
         data: dataTwo,
         loading: false,
         networkStatus: NetworkStatus.ready,
+        partial: false,
       });
 
       await expect(stream).not.toEmitAnything();
