--- conflicted
+++ resolved
@@ -7,13 +7,8 @@
 import { MockedProvider } from "../MockedProvider";
 import { useQuery } from "../../../react/hooks";
 import { InMemoryCache } from "../../../cache";
-<<<<<<< HEAD
 import { ApolloLink, FetchResult } from "../../../link/core";
 import { Observable } from "zen-observable-ts";
-=======
-import { ApolloLink } from "../../../link/core";
-import { spyOnConsole } from "../../internal";
->>>>>>> 57b4915c
 
 const variables = {
   username: "mock_username",
@@ -181,7 +176,7 @@
         request: {
           query,
         },
-        variableMatcher: (v: Variables) => v.username === variables.username,
+        variableMatcher: (v) => v.username === variables.username,
         result: { data: { user } },
       };
 
@@ -656,7 +651,7 @@
   });
 
   it("shows a warning in the console when there is no matched mock", async () => {
-    using _consoleSpy = spyOnConsole("warn");
+    const consoleSpy = jest.spyOn(console, "warn").mockImplementation(() => {});
     let finished = false;
     function Component({ ...variables }: Variables) {
       const { loading } = useQuery<Data, Variables>(query, { variables });
@@ -696,10 +691,12 @@
     expect(console.warn).toHaveBeenCalledWith(
       expect.stringContaining("No more mocked responses for the query")
     );
+
+    consoleSpy.mockRestore();
   });
 
   it("silences console warning for unmatched mocks when `showWarnings` is `false`", async () => {
-    using _consoleSpy = spyOnConsole("warn");
+    const consoleSpy = jest.spyOn(console, "warn");
     let finished = false;
     function Component({ ...variables }: Variables) {
       const { loading } = useQuery<Data, Variables>(query, { variables });
@@ -736,10 +733,12 @@
     });
 
     expect(console.warn).not.toHaveBeenCalled();
+
+    consoleSpy.mockRestore();
   });
 
   it("silences console warning for unmatched mocks when passing `showWarnings` to `MockLink` directly", async () => {
-    using _consoleSpy = spyOnConsole("warn");
+    const consoleSpy = jest.spyOn(console, "warn");
     let finished = false;
     function Component({ ...variables }: Variables) {
       const { loading } = useQuery<Data, Variables>(query, { variables });
@@ -780,6 +779,8 @@
     });
 
     expect(console.warn).not.toHaveBeenCalled();
+
+    consoleSpy.mockRestore();
   });
 
   itAsync(
