--- conflicted
+++ resolved
@@ -64,13 +64,8 @@
     "@types/isomorphic-fetch": "0.0.34",
     "@types/jest": "21.1.2",
     "@types/lodash": "4.14.77",
-<<<<<<< HEAD
-    "@types/node": "8.0.41",
+    "@types/node": "8.0.46",
     "@types/zen-observable": "0.5.3",
-=======
-    "@types/node": "8.0.46",
-    "@types/zen-observable": "^0.5.3",
->>>>>>> 10efd4df
     "apollo-cache-inmemory": "^0.2.0-rc.2",
     "benchmark": "2.1.4",
     "browserify": "14.4.0",
