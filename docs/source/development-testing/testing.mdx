---
title: Testing React components
description: Using MockedProvider and associated APIs
---

This article describes best practices for testing React components that use Apollo Client.

The examples below use [Jest](https://facebook.github.io/jest/docs/en/tutorial-react.html) and [React Testing Library](https://github.com/testing-library/react-testing-library), but the concepts apply to any testing framework.

## The `MockedProvider` component

Every test for a React component that uses Apollo Client must make Apollo Client available on [React's context](https://react.dev/reference/react/useContext). In application code, you achieve this by wrapping your component tree with the `ApolloProvider` component. In your tests, you use the `MockedProvider` component instead.

The `MockedProvider` component enables you to define mock responses for individual queries that are executed in your test. This means your test _doesn't_ need to communicate with a GraphQL server, which removes an external dependency and therefore improves the test's reliability.

### Example

Let's say we want to test the following `Dog` component, which executes a basic query and displays its result:

<ExpansionPanel title="Click to expand 🐶">

```jsx title="dog.jsx"
import React from "react";
import { gql, useQuery } from "@apollo/client";

// Make sure that both the query and the component are exported
export const GET_DOG_QUERY = gql`
  query GetDog($name: String) {
    dog(name: $name) {
      id
      name
      breed
    }
  }
`;

export function Dog({ name }) {
  const { loading, error, data } = useQuery(GET_DOG_QUERY, {
    variables: { name }
  });
  if (loading) return <p>Loading...</p>;
  if (error) return <p>{error.message}</p>;
  return (
    <p>
      {data.dog.name} is a {data.dog.breed}
    </p>
  );
}
```

</ExpansionPanel>

A basic rendering test for the component looks like this (minus mocked responses):

```jsx title="dog.test.js"
import "@testing-library/jest-dom";
import { render, screen } from "@testing-library/react";
import { MockedProvider } from "@apollo/client/testing";
import { GET_DOG_QUERY, Dog } from "./dog";

const mocks = []; // We'll fill this in next

it("renders without error", async () => {
  render(
    <MockedProvider mocks={mocks} addTypename={false}>
      <Dog name="Buck" />
    </MockedProvider>
  );
  expect(await screen.findByText("Loading...")).toBeInTheDocument();
});
```

> **Note:** Usually, you import `@testing-library/jest-dom` in your [test setup file](https://jestjs.io/docs/configuration), which provides certain [custom jest matchers](https://github.com/testing-library/jest-dom#custom-matchers) (such as `toBeInTheDocument`). The import is included in these examples for completeness.

#### Defining mocked responses

The `mocks` prop of `MockedProvider` is an array of objects, each of which defines the mock response for a single operation. Let's define a mocked response for `GET_DOG_QUERY` when it's passed the `name` `Buck`:

```jsx title="dog.test.js"
const mocks = [
  {
    request: {
      query: GET_DOG_QUERY,
      variables: {
        name: "Buck"
      }
    },
    result: {
      data: {
        dog: { id: "1", name: "Buck", breed: "bulldog" }
      }
    }
  }
];
```

Each mock object defines a `request` field (indicating the shape and variables of the operation to match against) and a `result` field (indicating the shape of the response to return for that operation).

> **Your test must execute an operation that _exactly_ matches a mock's shape _and_ variables to receive the associated mocked response.**

Alternatively, the `result` field can be a function that returns a mocked response after performing arbitrary logic:

```jsx
result: (variables) => { // `variables` is optional
  // ...arbitrary logic...

  return {
    data: {
      dog: { id: '1', name: 'Buck', breed: 'bulldog' },
    },
  }
},
```

Combining our code above, we get the following complete test:

<ExpansionPanel title="Click to expand 🐶">

```jsx title="dog.test.js"
import "@testing-library/jest-dom";
import { render, screen } from "@testing-library/react";
import { MockedProvider } from "@apollo/client/testing";
import { GET_DOG_QUERY, Dog } from "./dog";

const mocks = [
  {
    request: {
      query: GET_DOG_QUERY,
      variables: {
        name: "Buck"
      }
    },
    result: {
      data: {
        dog: { id: "1", name: "Buck", breed: "bulldog" }
      }
    }
  }
];

it("renders without error", async () => {
  render(
    <MockedProvider mocks={mocks} addTypename={false}>
      <Dog name="Buck" />
    </MockedProvider>
  );
  expect(await screen.findByText("Loading...")).toBeInTheDocument();
});
```

</ExpansionPanel>

<<<<<<< HEAD
#### Reusing mocks

By default, a mock is only used once. If you want to reuse a mock for multiple operations, you can set the `maxUsageCount` field to a number indicating how many times the mock should be used:

<ExpansionPanel title="Click to expand 🐶">

```jsx title="dog.test.js"
import { GET_DOG_QUERY } from "./dog";

const mocks = [
  {
    request: {
      query: GET_DOG_QUERY,
      variables: {
        name: "Buck"
      }
    },
    result: {
      data: {
        dog: { id: "1", name: "Buck", breed: "bulldog" }
      }
    },
    maxUsageCount: 2, // The mock can be used twice before it's removed, default is 1
  }
];
```

</ExpansionPanel>

Passing `Number.POSITIVE_INFINITY` will cause the mock to be reused indefinitely.
=======
### Dynamic variables

Sometimes, the exact value of the variables being passed are not known. The `MockedResponse` object takes a `variableMatcher` property that is a function that takes the variables and returns a boolean indication if this mock should match the invocation for the provided query. You cannot specify this parameter and `request.variables` at the same time.

For example, this mock will match all dog queries:

```ts
import { MockedResponse } from "@apollo/client/testing";

const dogMock: MockedResponse<Data, Variables> = {
  request: {
    query: GET_DOG_QUERY
  },
  variableMatcher: (variables) => true,
  result: {
    data: { dog: { id: 1, name: 'Buck', breed: 'poodle' } },
  },
};
```

This can also be useful for asserting specific variables individually:

```ts
import { MockedResponse } from "@apollo/client/testing";

const dogMock: MockedResponse<Data, Variables> = {
  request: {
    query: GET_DOG_QUERY
  },
  variableMatcher: jest.fn().mockReturnValue(true),
  result: {
    data: { dog: { id: 1, name: 'Buck', breed: 'poodle' } },
  },
};

expect(variableMatcher).toHaveBeenCalledWith(expect.objectContaining({
  name: 'Buck'
}));
```
>>>>>>> 4cdcb914

### Setting `addTypename`

In the example above, we set the `addTypename` prop of `MockedProvider` to `false`. This prevents Apollo Client from automatically adding the special `__typename` field to every object it queries for (it does this by default to support data normalization in the cache).

We _don't_ want to automatically add `__typename` to `GET_DOG_QUERY` in our test, because then it won't match the shape of the query that our mock is expecting.

Unless you explicitly configure your mocks to expect a `__typename` field, always set `addTypename` to `false` in your tests.

## Testing the "loading" and "success" states

To test how your component is rendered after its query completes, Testing Library provides several `findBy` methods. From the [Testing Library docs](https://testing-library.com/docs/dom-testing-library/api-async/#findby-queries):

> `findBy` queries work when you expect an element to appear but the change to the DOM might not happen immediately.

We can use the asynchronous `screen.findByText` method to query the DOM elements containing the loading message first, followed by the success message `"Buck is a poodle"` (which appears after our query completes):

```jsx
it("should render dog", async () => {
  const dogMock = {
    request: {
      query: GET_DOG_QUERY,
      variables: { name: "Buck" }
    },
    result: {
      data: { dog: { id: 1, name: "Buck", breed: "poodle" } }
    }
  };
  render(
    <MockedProvider mocks={[dogMock]} addTypename={false}>
      <Dog name="Buck" />
    </MockedProvider>
  );
  expect(await screen.findByText("Loading...")).toBeInTheDocument();
  expect(await screen.findByText("Buck is a poodle")).toBeInTheDocument();
});
```

## Testing error states

Your component's error states are just as important to test as its success state, if not more so. You can use the `MockedProvider` component to simulate both network errors and GraphQL errors.

* Network errors are errors that occur while your client attempts to communicate with your GraphQL server.
* GraphQL errors are errors that occur while your GraphQL server attempts to resolve your client's operation.

### Network errors

To simulate a network error, you can include an `error` field in your test's mock object, instead of the `result` field:

```jsx
it("should show error UI", async () => {
  const dogMock = {
    request: {
      query: GET_DOG_QUERY,
      variables: { name: "Buck" }
    },
    error: new Error("An error occurred")
  };
  render(
    <MockedProvider mocks={[dogMock]} addTypename={false}>
      <Dog name="Buck" />
    </MockedProvider>
  );
  expect(await screen.findByText("An error occurred")).toBeInTheDocument();
});
```

In this case, when the `Dog` component executes its query, the `MockedProvider` returns the corresponding error. This applies the error state to our `Dog` component, enabling us to verify that the error is handled gracefully.

### GraphQL errors

To simulate GraphQL errors, you define an `errors` field _inside_ a mock's `result` field. The value of this field is an array of instantiated `GraphQLError` objects:

```js
const dogMock = {
  // ...
  result: {
    errors: [new GraphQLError("Error!")],
  },
};
```

Because GraphQL supports returning partial results when an error occurs, a mock object's `result` can include both `errors` _and_ `data`.

## Testing mutations

You test components that use `useMutation` similarly to how you test components that use `useQuery`. Just like in your application code, the primary _difference_ is that you need to call the mutation's **mutate function** to actually execute the operation.

### Example

The following `DeleteButton` component executes the `DELETE_DOG_MUTATION` to delete a dog named `Buck` from our graph (don't worry, Buck will be fine 🐶):

```jsx title="delete-dog.jsx"
import React from "react";
import { gql, useMutation } from "@apollo/client";

export const DELETE_DOG_MUTATION = gql`
  mutation deleteDog($name: String!) {
    deleteDog(name: $name) {
      id
      name
      breed
    }
  }
`;

export function DeleteButton() {
  const [mutate, { loading, error, data }] = useMutation(DELETE_DOG_MUTATION);

  if (loading) return <p>Loading...</p>;
  if (error) return <p>Error!</p>;
  if (data) return <p>Deleted!</p>;

  return (
    <button onClick={() => mutate({ variables: { name: "Buck" } })}>
      Click to Delete Buck
    </button>
  );
}
```

We can test the initial rendering of this component just like we [tested our `Dog` component](#example):

```jsx title="delete-dog.test.js"
import '@testing-library/jest-dom';
import userEvent from '@testing-library/user-event';
import { render, screen } from '@testing-library/react';
import { MockedProvider } from "@apollo/client/testing";
import { DeleteButton, DELETE_DOG_MUTATION } from "./delete-dog";

it("should render without error", () => {
  render(
    <MockedProvider mocks={[]}>
      <DeleteButton />
    </MockedProvider>
  );
});
```

In the test above, `DELETE_DOG_MUTATION` is _not_ executed, because the mutate function is not called.

The following test _does_ execute the mutation by clicking the button:

```jsx title="delete-dog.test.js"
it("should render loading and success states on delete", async () => {
  const deleteDog = { name: "Buck", breed: "Poodle", id: 1 };
  const mocks = [
    {
      request: {
        query: DELETE_DOG_MUTATION,
        variables: { name: "Buck" }
      },
      result: { data: deleteDog }
    }
  ];

  render(
    <MockedProvider mocks={mocks} addTypename={false}>
      <DeleteButton />
    </MockedProvider>
  );

  // Find the button element...
  const button = await screen.findByText("Click to Delete Buck");
  userEvent.click(button); // Simulate a click and fire the mutation

  expect(await screen.findByText("Loading...")).toBeInTheDocument();
  expect(await screen.findByText("Deleted!")).toBeInTheDocument();
});
```

Again, this example is similar to [the `useQuery`-based component above](#example), but it differs after the rendering is completed. Because this component relies on a button click to fire a mutation, we use Testing Library's [user-event](https://github.com/testing-library/user-event) library to simulate a click with its `click` method. This fires off the mutation, and the rest of the test runs as expected.

Remember that the mock's value for `result` can also be a function, so you can perform arbitrary logic (like setting a boolean to indicate that the mutation completed) before returning its result.

[Testing error states](#testing-error-states) for mutations is identical to testing them for queries.

## Testing with the cache

If your application sets any [cache configuration options](../caching/cache-configuration/#configuration-options) (such as `possibleTypes` or `typePolicies`), you should provide `MockedProvider` with an instance of `InMemoryCache` that sets the exact same options:

```jsx
const cache = new InMemoryCache({
  // ...configuration options...
})

<MockedProvider mocks={mocks} cache={cache}>
  <DeleteButton />
</MockedProvider>,
```

The following sample specifies `possibleTypes` and `typePolicies` in its cache configuration, both of which must also be specified in relevant tests to prevent unexpected behavior.

<ExpansionPanel title="Click to expand 🐶">

```jsx
// "Dog" supertype can be of type "ShibaInu"
const ShibaFragment = gql`
  fragment ShibaInuFields on Dog {
    ... on ShibaInu {
      tail {
        isCurly
      }
    }
  }
`;

export const GET_DOG_QUERY = gql`
  query GetDog($name: String) {
    dog(name: $name) {
      id
      name
      breed

      ...ShibaInuFields
    }
  }

  ${ShibaFragment}
`;

export const cache = new ApolloClient({
  cache: new InMemoryCache({
    possibleTypes: {
      Dog: ["ShibaInu"],
    },
    // suppose you want you key fields for "Dog" to not be simply "id"
    typePolicies: {
      keyFields: {
        Dog: ["name", "breed"],
      },
    },
  }),
});
```

</ExpansionPanel>

## Testing local state

In order to properly test local state using `MockedProvider`, you'll need to pass a configured cache into `MockedProvider` itself.

`MockedProvider` creates its own ApolloClient instance behind the scenes like this:

```jsx
const {
  mocks,
  addTypename,
  defaultOptions,
  cache,
  resolvers,
  link,
  showWarnings,
} = this.props;
const client = new ApolloClient({
  cache: cache || new Cache({ addTypename }),
  defaultOptions,
  link: link || new MockLink(mocks || [], addTypename, { showWarnings }),
  resolvers,
});
```

Therefore if you're using Apollo Client 2.x local resolvers, or Apollo Client 3.x type/field policies, you have to tell the `MockedProvider` component what you're going to do with `@client` fields. Otherwise the `ApolloClient` instance created behind the scenes doesn't know how to handle your tests.

If using Apollo Client 2.x local resolvers, make sure your resolvers object is passed into `MockedProvider`:

```jsx
<MockedProvider mocks={mocks} resolvers={resolvers} ...
```

If using Apollo Client 3.x type/field policies, make sure your configured cache instance (with your typePolicies) is passed into `MockedProvider`:

```jsx
<MockedProvider mocks={mocks} cache={cache} ...
```

If you're using Apollo Client 2.x [local resolvers](../local-state/local-resolvers/), you _also_ need to pass your resolver map:

```jsx
<MockedProvider mocks={mocks} cache={cache} resolvers={resolvers} ...
```


This is necessary because otherwise, the `MockedProvider` component doesn't know how resolve [local-only fields](../local-state/managing-state-with-field-policies/) in your queries.



## Sandbox example

For a working example that demonstrates how to test components, check out this project on CodeSandbox:

[![Edit Testing React Components](https://codesandbox.io/static/img/play-codesandbox.svg)](https://codesandbox.io/s/github/apollographql/docs-examples/tree/main/apollo-client/v3/testing-react-components?file=/src/dog.test.js)<|MERGE_RESOLUTION|>--- conflicted
+++ resolved
@@ -150,7 +150,6 @@
 
 </ExpansionPanel>
 
-<<<<<<< HEAD
 #### Reusing mocks
 
 By default, a mock is only used once. If you want to reuse a mock for multiple operations, you can set the `maxUsageCount` field to a number indicating how many times the mock should be used:
@@ -181,7 +180,7 @@
 </ExpansionPanel>
 
 Passing `Number.POSITIVE_INFINITY` will cause the mock to be reused indefinitely.
-=======
+
 ### Dynamic variables
 
 Sometimes, the exact value of the variables being passed are not known. The `MockedResponse` object takes a `variableMatcher` property that is a function that takes the variables and returns a boolean indication if this mock should match the invocation for the provided query. You cannot specify this parameter and `request.variables` at the same time.
@@ -221,7 +220,6 @@
   name: 'Buck'
 }));
 ```
->>>>>>> 4cdcb914
 
 ### Setting `addTypename`
 
