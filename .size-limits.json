--- conflicted
+++ resolved
@@ -1,13 +1,6 @@
 {
-<<<<<<< HEAD
-  "import { ApolloClient, InMemoryCache, HttpLink } from \"@apollo/client\" (CJS)": 42642,
-  "import { ApolloClient, InMemoryCache, HttpLink } from \"@apollo/client\" (production) (CJS)": 38016,
-  "import { ApolloClient, InMemoryCache, HttpLink } from \"@apollo/client\"": 33089,
-  "import { ApolloClient, InMemoryCache, HttpLink } from \"@apollo/client\" (production)": 28386
-=======
   "import { ApolloClient, InMemoryCache, HttpLink } from \"@apollo/client\" (CJS)": 43200,
   "import { ApolloClient, InMemoryCache, HttpLink } from \"@apollo/client\" (production) (CJS)": 38700,
   "import { ApolloClient, InMemoryCache, HttpLink } from \"@apollo/client\"": 33359,
   "import { ApolloClient, InMemoryCache, HttpLink } from \"@apollo/client\" (production)": 28372
->>>>>>> cdf8ed42
 }