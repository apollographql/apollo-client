import { invariant } from "../../utilities/globals/index.js";
import * as React from "rehackt";
import type { DocumentNode } from "graphql";
import type { TypedDocumentNode } from "@graphql-typed-document-node/core";
import { equal } from "@wry/equality";

import { DocumentType, verifyDocumentType } from "../parser/index.js";
import type {
  NoInfer,
  SubscriptionHookOptions,
  SubscriptionResult,
} from "../types/types.js";
import type {
  ApolloClient,
  DefaultContext,
  ErrorPolicy,
  FetchPolicy,
  FetchResult,
  OperationVariables,
} from "../../core/index.js";
import { ApolloError, Observable } from "../../core/index.js";
import { useApolloClient } from "./useApolloClient.js";
import { useDeepMemo } from "./internal/useDeepMemo.js";
import { useSyncExternalStore } from "./useSyncExternalStore.js";
import { toApolloError } from "./useQuery.js";
import { useIsomorphicLayoutEffect } from "./internal/useIsomorphicLayoutEffect.js";

/**
 * > Refer to the [Subscriptions](https://www.apollographql.com/docs/react/data/subscriptions/) section for a more in-depth overview of `useSubscription`.
 *
 * @example
 * ```jsx
 * const COMMENTS_SUBSCRIPTION = gql`
 *   subscription OnCommentAdded($repoFullName: String!) {
 *     commentAdded(repoFullName: $repoFullName) {
 *       id
 *       content
 *     }
 *   }
 * `;
 *
 * function DontReadTheComments({ repoFullName }) {
 *   const {
 *     data: { commentAdded },
 *     loading,
 *   } = useSubscription(COMMENTS_SUBSCRIPTION, { variables: { repoFullName } });
 *   return <h4>New comment: {!loading && commentAdded.content}</h4>;
 * }
 * ```
 * @remarks
 * #### Consider using `onData` instead of `useEffect`
 *
 * If you want to react to incoming data, please use the `onData` option instead of `useEffect`.
 * State updates you make inside a `useEffect` hook might cause additional rerenders, and `useEffect` is mostly meant for side effects of rendering, not as an event handler.
 * State updates made in an event handler like `onData` might - depending on the React version - be batched and cause only a single rerender.
 *
 * Consider the following component:
 *
 * ```jsx
 * export function Subscriptions() {
 *   const { data, error, loading } = useSubscription(query);
 *   const [accumulatedData, setAccumulatedData] = useState([]);
 *
 *   useEffect(() => {
 *     setAccumulatedData((prev) => [...prev, data]);
 *   }, [data]);
 *
 *   return (
 *     <>
 *       {loading && <p>Loading...</p>}
 *       {JSON.stringify(accumulatedData, undefined, 2)}
 *     </>
 *   );
 * }
 * ```
 *
 * Instead of using `useEffect` here, we can re-write this component to use the `onData` callback function accepted in `useSubscription`'s `options` object:
 *
 * ```jsx
 * export function Subscriptions() {
 *   const [accumulatedData, setAccumulatedData] = useState([]);
 *   const { data, error, loading } = useSubscription(
 *     query,
 *     {
 *       onData({ data }) {
 *         setAccumulatedData((prev) => [...prev, data])
 *       }
 *     }
 *   );
 *
 *   return (
 *     <>
 *       {loading && <p>Loading...</p>}
 *       {JSON.stringify(accumulatedData, undefined, 2)}
 *     </>
 *   );
 * }
 * ```
 *
 * > ⚠️ **Note:** The `useSubscription` option `onData` is available in Apollo Client >= 3.7. In previous versions, the equivalent option is named `onSubscriptionData`.
 *
 * Now, the first message will be added to the `accumulatedData` array since `onData` is called _before_ the component re-renders. React 18 automatic batching is still in effect and results in a single re-render, but with `onData` we can guarantee each message received after the component mounts is added to `accumulatedData`.
 *
 * @since 3.0.0
 * @param subscription - A GraphQL subscription document parsed into an AST by `gql`.
 * @param options - Options to control how the subscription is executed.
 * @returns Query result object
 */
export function useSubscription<
  TData = any,
  TVariables extends OperationVariables = OperationVariables,
>(
  subscription: DocumentNode | TypedDocumentNode<TData, TVariables>,
  options: SubscriptionHookOptions<
    NoInfer<TData>,
    NoInfer<TVariables>
  > = Object.create(null)
) {
  const hasIssuedDeprecationWarningRef = React.useRef(false);
  const client = useApolloClient(options.client);
  verifyDocumentType(subscription, DocumentType.Subscription);

  if (!hasIssuedDeprecationWarningRef.current) {
    hasIssuedDeprecationWarningRef.current = true;

    if (options.onSubscriptionData) {
      invariant.warn(
        options.onData ?
          "'useSubscription' supports only the 'onSubscriptionData' or 'onData' option, but not both. Only the 'onData' option will be used."
        : "'onSubscriptionData' is deprecated and will be removed in a future major version. Please use the 'onData' option instead."
      );
    }

    if (options.onSubscriptionComplete) {
      invariant.warn(
        options.onComplete ?
          "'useSubscription' supports only the 'onSubscriptionComplete' or 'onComplete' option, but not both. Only the 'onComplete' option will be used."
        : "'onSubscriptionComplete' is deprecated and will be removed in a future major version. Please use the 'onComplete' option instead."
      );
    }
  }

  const {
    skip,
    fetchPolicy,
    errorPolicy,
    shouldResubscribe,
    context,
    ignoreResults,
  } = options;
  const variables = useDeepMemo(() => options.variables, [options.variables]);

<<<<<<< HEAD
    return client.subscribe({
      query: subscription,
      variables: options?.variables,
      fetchPolicy: options?.fetchPolicy,
      context: options?.context,
      extensions: options?.extensions,
    });
  });
=======
  let [observable, setObservable] = React.useState(() =>
    options.skip ? null : (
      createSubscription(
        client,
        subscription,
        variables,
        fetchPolicy,
        errorPolicy,
        context
      )
    )
  );
>>>>>>> 1b23337e

  const recreate = () =>
    createSubscription(
      client,
      subscription,
      variables,
      fetchPolicy,
      errorPolicy,
      context
    );

  const recreateRef = React.useRef(recreate);
  useIsomorphicLayoutEffect(() => {
    recreateRef.current = recreate;
  });

<<<<<<< HEAD
    if (options?.skip) {
      if (
        !options?.skip !== !ref.current.options?.skip ||
        canResetObservableRef.current
      ) {
        setResult({
          loading: false,
          data: void 0,
          error: void 0,
          variables: options?.variables,
        });
        setObservable(null);
        canResetObservableRef.current = false;
      }
    } else if (
      (shouldResubscribe !== false &&
        (client !== ref.current.client ||
          subscription !== ref.current.subscription ||
          options?.fetchPolicy !== ref.current.options?.fetchPolicy ||
          !options?.skip !== !ref.current.options?.skip ||
          !equal(options?.variables, ref.current.options?.variables))) ||
      canResetObservableRef.current
    ) {
      setResult({
        loading: true,
        data: void 0,
        error: void 0,
        variables: options?.variables,
      });
      setObservable(
        client.subscribe({
          query: subscription,
          variables: options?.variables,
          fetchPolicy: options?.fetchPolicy,
          context: options?.context,
          extensions: options?.extensions,
        })
      );
      canResetObservableRef.current = false;
=======
  if (skip) {
    if (observable) {
      setObservable((observable = null));
>>>>>>> 1b23337e
    }
  } else if (
    !observable ||
    ((client !== observable.__.client ||
      subscription !== observable.__.query ||
      fetchPolicy !== observable.__.fetchPolicy ||
      errorPolicy !== observable.__.errorPolicy ||
      !equal(variables, observable.__.variables)) &&
      (typeof shouldResubscribe === "function" ?
        !!shouldResubscribe(options!)
      : shouldResubscribe) !== false)
  ) {
    setObservable((observable = recreate()));
  }

  const optionsRef = React.useRef(options);
  React.useEffect(() => {
    optionsRef.current = options;
  });

  const fallbackLoading = !skip && !ignoreResults;
  const fallbackResult = React.useMemo<SubscriptionResult<TData, TVariables>>(
    () => ({
      loading: fallbackLoading,
      error: void 0,
      data: void 0,
      variables,
    }),
    [fallbackLoading, variables]
  );

  const ignoreResultsRef = React.useRef(ignoreResults);
  useIsomorphicLayoutEffect(() => {
    // We cannot reference `ignoreResults` directly in the effect below
    // it would add a dependency to the `useEffect` deps array, which means the
    // subscription would be recreated if `ignoreResults` changes
    // As a result, on resubscription, the last result would be re-delivered,
    // rendering the component one additional time, and re-triggering `onData`.
    // The same applies to `fetchPolicy`, which results in a new `observable`
    // being created. We cannot really avoid it in that case, but we can at least
    // avoid it for `ignoreResults`.
    ignoreResultsRef.current = ignoreResults;
  });

  const ret = useSyncExternalStore<SubscriptionResult<TData, TVariables>>(
    React.useCallback(
      (update) => {
        if (!observable) {
          return () => {};
        }

        let subscriptionStopped = false;
        const variables = observable.__.variables;
        const client = observable.__.client;
        const subscription = observable.subscribe({
          next(fetchResult) {
            if (subscriptionStopped) {
              return;
            }

            const result = {
              loading: false,
              // TODO: fetchResult.data can be null but SubscriptionResult.data
              // expects TData | undefined only
              data: fetchResult.data!,
              error: toApolloError(fetchResult),
              variables,
            };
            observable.__.setResult(result);
            if (!ignoreResultsRef.current) update();

            if (result.error) {
              optionsRef.current.onError?.(result.error);
            } else if (optionsRef.current.onData) {
              optionsRef.current.onData({
                client,
                data: result,
              });
            } else if (optionsRef.current.onSubscriptionData) {
              optionsRef.current.onSubscriptionData({
                client,
                subscriptionData: result,
              });
            }
          },
          error(error) {
            error =
              error instanceof ApolloError ? error : (
                new ApolloError({ protocolErrors: [error] })
              );
            if (!subscriptionStopped) {
              observable.__.setResult({
                loading: false,
                data: void 0,
                error,
                variables,
              });
              if (!ignoreResultsRef.current) update();
              optionsRef.current.onError?.(error);
            }
          },
          complete() {
            if (!subscriptionStopped) {
              if (optionsRef.current.onComplete) {
                optionsRef.current.onComplete();
              } else if (optionsRef.current.onSubscriptionComplete) {
                optionsRef.current.onSubscriptionComplete();
              }
            }
          },
        });

        return () => {
          // immediately stop receiving subscription values, but do not unsubscribe
          // until after a short delay in case another useSubscription hook is
          // reusing the same underlying observable and is about to subscribe
          subscriptionStopped = true;
          setTimeout(() => {
            subscription.unsubscribe();
          });
        };
      },
      [observable]
    ),
    () =>
      observable && !skip && !ignoreResults ?
        observable.__.result
      : fallbackResult
  );
  return React.useMemo(
    () => ({
      ...ret,
      restart() {
        invariant(
          !optionsRef.current.skip,
          "A subscription that is skipped cannot be restarted."
        );
        setObservable(recreateRef.current());
      },
    }),
    [ret]
  );
}

function createSubscription<
  TData = any,
  TVariables extends OperationVariables = OperationVariables,
>(
  client: ApolloClient<any>,
  query: TypedDocumentNode<TData, TVariables>,
  variables?: TVariables,
  fetchPolicy?: FetchPolicy,
  errorPolicy?: ErrorPolicy,
  context?: DefaultContext
) {
  const __ = {
    variables,
    client,
    query,
    fetchPolicy,
    errorPolicy,
    result: {
      loading: true,
      data: void 0,
      error: void 0,
      variables,
    } as SubscriptionResult<TData, TVariables>,
    setResult(result: SubscriptionResult<TData, TVariables>) {
      __.result = result;
    },
  };

  let observable: Observable<FetchResult<TData>> | null = null;
  return Object.assign(
    new Observable<FetchResult<TData>>((observer) => {
      // lazily start the subscription when the first observer subscribes
      // to get around strict mode
      if (!observable) {
        observable = client.subscribe({
          query,
          variables,
          fetchPolicy,
          errorPolicy,
          context,
        });
      }
      const sub = observable.subscribe(observer);
      return () => sub.unsubscribe();
    }),
    {
      /**
       * A tracking object to store details about the observable and the latest result of the subscription.
       */
      __,
    }
  );
}<|MERGE_RESOLUTION|>--- conflicted
+++ resolved
@@ -150,16 +150,6 @@
   } = options;
   const variables = useDeepMemo(() => options.variables, [options.variables]);
 
-<<<<<<< HEAD
-    return client.subscribe({
-      query: subscription,
-      variables: options?.variables,
-      fetchPolicy: options?.fetchPolicy,
-      context: options?.context,
-      extensions: options?.extensions,
-    });
-  });
-=======
   let [observable, setObservable] = React.useState(() =>
     options.skip ? null : (
       createSubscription(
@@ -172,7 +162,6 @@
       )
     )
   );
->>>>>>> 1b23337e
 
   const recreate = () =>
     createSubscription(
@@ -189,51 +178,9 @@
     recreateRef.current = recreate;
   });
 
-<<<<<<< HEAD
-    if (options?.skip) {
-      if (
-        !options?.skip !== !ref.current.options?.skip ||
-        canResetObservableRef.current
-      ) {
-        setResult({
-          loading: false,
-          data: void 0,
-          error: void 0,
-          variables: options?.variables,
-        });
-        setObservable(null);
-        canResetObservableRef.current = false;
-      }
-    } else if (
-      (shouldResubscribe !== false &&
-        (client !== ref.current.client ||
-          subscription !== ref.current.subscription ||
-          options?.fetchPolicy !== ref.current.options?.fetchPolicy ||
-          !options?.skip !== !ref.current.options?.skip ||
-          !equal(options?.variables, ref.current.options?.variables))) ||
-      canResetObservableRef.current
-    ) {
-      setResult({
-        loading: true,
-        data: void 0,
-        error: void 0,
-        variables: options?.variables,
-      });
-      setObservable(
-        client.subscribe({
-          query: subscription,
-          variables: options?.variables,
-          fetchPolicy: options?.fetchPolicy,
-          context: options?.context,
-          extensions: options?.extensions,
-        })
-      );
-      canResetObservableRef.current = false;
-=======
   if (skip) {
     if (observable) {
       setObservable((observable = null));
->>>>>>> 1b23337e
     }
   } else if (
     !observable ||
