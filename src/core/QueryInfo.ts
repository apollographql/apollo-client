--- conflicted
+++ resolved
@@ -74,12 +74,8 @@
   variables?: Record<string, any>;
   stopped = false;
 
-<<<<<<< HEAD
+  private cancelWatch?: () => void;
   private cache: ApolloCache;
-=======
-  private cancelWatch?: () => void;
-  private cache: ApolloCache<any>;
->>>>>>> d0cac27a
 
   constructor(
     queryManager: QueryManager,
