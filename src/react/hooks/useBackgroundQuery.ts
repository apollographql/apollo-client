import * as React from "react";
import type {
  DocumentNode,
  OperationVariables,
  TypedDocumentNode,
<<<<<<< HEAD
} from '../../core/index.js';
import { useApolloClient } from './useApolloClient.js';
import { wrapQueryRef, type QueryReference } from '../cache/QueryReference.js';
import type { BackgroundQueryHookOptions, NoInfer } from '../types/types.js';
import { __use } from './internal/index.js';
import { getSuspenseCache } from '../cache/index.js';
import { useWatchQueryOptions } from './useSuspenseQuery.js';
import type { FetchMoreFunction, RefetchFunction } from './useSuspenseQuery.js';
import { canonicalStringify } from '../../cache/index.js';
import type { DeepPartial } from '../../utilities/index.js';
import type { CacheKey } from '../cache/types.js';
import type { SkipToken } from './constants.js';

export type UseBackgroundQueryResult<
  TData = unknown,
  TVariables extends OperationVariables = OperationVariables
> = {
  fetchMore: FetchMoreFunction<TData, TVariables>;
  refetch: RefetchFunction<TData, TVariables>;
};
=======
} from "../../core/index.js";
import { useApolloClient } from "./useApolloClient.js";
import {
  QUERY_REFERENCE_SYMBOL,
  type QueryReference,
} from "../cache/QueryReference.js";
import type { BackgroundQueryHookOptions, NoInfer } from "../types/types.js";
import { __use } from "./internal/index.js";
import { getSuspenseCache } from "../cache/index.js";
import { useWatchQueryOptions } from "./useSuspenseQuery.js";
import type { FetchMoreFunction, RefetchFunction } from "./useSuspenseQuery.js";
import { canonicalStringify } from "../../cache/index.js";
import type { DeepPartial } from "../../utilities/index.js";
import type { CacheKey } from "../cache/types.js";

export type UseBackgroundQueryResult<
  TData = unknown,
  TVariables extends OperationVariables = OperationVariables,
> = [
  QueryReference<TData>,
  {
    fetchMore: FetchMoreFunction<TData, TVariables>;
    refetch: RefetchFunction<TData, TVariables>;
  },
];
>>>>>>> 78739e3e

type BackgroundQueryHookOptionsNoInfer<
  TData,
  TVariables extends OperationVariables,
> = BackgroundQueryHookOptions<NoInfer<TData>, NoInfer<TVariables>>;

export function useBackgroundQuery<
  TData,
  TVariables extends OperationVariables,
  TOptions extends Omit<BackgroundQueryHookOptions<TData>, "variables">,
>(
  query: DocumentNode | TypedDocumentNode<TData, TVariables>,
  options?: BackgroundQueryHookOptionsNoInfer<TData, TVariables> & TOptions
<<<<<<< HEAD
): [
  (
    | QueryReference<
        TOptions['errorPolicy'] extends 'ignore' | 'all'
          ? TOptions['returnPartialData'] extends true
            ? DeepPartial<TData> | undefined
            : TData | undefined
          : TOptions['returnPartialData'] extends true
          ? DeepPartial<TData>
          : TData
      >
    | (TOptions['skip'] extends boolean ? undefined : never)
  ),
  UseBackgroundQueryResult<TData, TVariables>
];
=======
): UseBackgroundQueryResult<
  TOptions["errorPolicy"] extends "ignore" | "all"
    ? TOptions["returnPartialData"] extends true
      ? DeepPartial<TData> | undefined
      : TData | undefined
    : TOptions["returnPartialData"] extends true
    ? TOptions["skip"] extends boolean
      ? DeepPartial<TData> | undefined
      : DeepPartial<TData>
    : TOptions["skip"] extends boolean
    ? TData | undefined
    : TData,
  TVariables
>;
>>>>>>> 78739e3e

export function useBackgroundQuery<
  TData = unknown,
  TVariables extends OperationVariables = OperationVariables,
>(
  query: DocumentNode | TypedDocumentNode<TData, TVariables>,
  options: BackgroundQueryHookOptionsNoInfer<TData, TVariables> & {
    returnPartialData: true;
    errorPolicy: "ignore" | "all";
  }
): [
  QueryReference<DeepPartial<TData> | undefined>,
  UseBackgroundQueryResult<TData, TVariables>
];

export function useBackgroundQuery<
  TData = unknown,
  TVariables extends OperationVariables = OperationVariables,
>(
  query: DocumentNode | TypedDocumentNode<TData, TVariables>,
  options: BackgroundQueryHookOptionsNoInfer<TData, TVariables> & {
    errorPolicy: "ignore" | "all";
  }
): [
  QueryReference<TData | undefined>,
  UseBackgroundQueryResult<TData, TVariables>
];

export function useBackgroundQuery<
  TData = unknown,
  TVariables extends OperationVariables = OperationVariables,
>(
  query: DocumentNode | TypedDocumentNode<TData, TVariables>,
  options: BackgroundQueryHookOptionsNoInfer<TData, TVariables> & {
    skip: boolean;
    returnPartialData: true;
  }
): [
  QueryReference<DeepPartial<TData>> | undefined,
  UseBackgroundQueryResult<TData, TVariables>
];

export function useBackgroundQuery<
  TData = unknown,
  TVariables extends OperationVariables = OperationVariables,
>(
  query: DocumentNode | TypedDocumentNode<TData, TVariables>,
  options: BackgroundQueryHookOptionsNoInfer<TData, TVariables> & {
    returnPartialData: true;
  }
): [
  QueryReference<DeepPartial<TData>>,
  UseBackgroundQueryResult<TData, TVariables>
];

export function useBackgroundQuery<
  TData = unknown,
  TVariables extends OperationVariables = OperationVariables,
>(
  query: DocumentNode | TypedDocumentNode<TData, TVariables>,
  options: BackgroundQueryHookOptionsNoInfer<TData, TVariables> & {
    skip: boolean;
  }
): [
  QueryReference<TData> | undefined,
  UseBackgroundQueryResult<TData, TVariables>
];

export function useBackgroundQuery<
  TData = unknown,
  TVariables extends OperationVariables = OperationVariables,
>(
  query: DocumentNode | TypedDocumentNode<TData, TVariables>,
  options?: BackgroundQueryHookOptionsNoInfer<TData, TVariables>
): [QueryReference<TData>, UseBackgroundQueryResult<TData, TVariables>];

export function useBackgroundQuery<
  TData = unknown,
  TVariables extends OperationVariables = OperationVariables
>(
  query: DocumentNode | TypedDocumentNode<TData, TVariables>,
  options: SkipToken
): [undefined, UseBackgroundQueryResult<TData, TVariables>];

export function useBackgroundQuery<
  TData = unknown,
  TVariables extends OperationVariables = OperationVariables
>(
  query: DocumentNode | TypedDocumentNode<TData, TVariables>,
  options:
    | SkipToken
    | (BackgroundQueryHookOptionsNoInfer<TData, TVariables> & {
        returnPartialData: true;
      })
): [
  QueryReference<DeepPartial<TData>> | undefined,
  UseBackgroundQueryResult<TData, TVariables>
];

export function useBackgroundQuery<
  TData = unknown,
  TVariables extends OperationVariables = OperationVariables,
>(
  query: DocumentNode | TypedDocumentNode<TData, TVariables>,
  options?: SkipToken | BackgroundQueryHookOptionsNoInfer<TData, TVariables>
): [
  QueryReference<TData> | undefined,
  UseBackgroundQueryResult<TData, TVariables>
];

export function useBackgroundQuery<
  TData = unknown,
  TVariables extends OperationVariables = OperationVariables
>(
  query: DocumentNode | TypedDocumentNode<TData, TVariables>,
  options:
    | (SkipToken &
        Partial<BackgroundQueryHookOptionsNoInfer<TData, TVariables>>)
    | BackgroundQueryHookOptionsNoInfer<TData, TVariables> = Object.create(null)
): [
  QueryReference<TData> | undefined,
  UseBackgroundQueryResult<TData, TVariables>
] {
  const client = useApolloClient(options.client);
  const suspenseCache = getSuspenseCache(client);
  const watchQueryOptions = useWatchQueryOptions({ client, query, options });
  const { fetchPolicy, variables } = watchQueryOptions;
  const { queryKey = [] } = options;

  // This ref tracks the first time query execution is enabled to determine
  // whether to return a query ref or `undefined`. When initialized
  // in a skipped state (either via `skip: true` or `skipToken`) we return
  // `undefined` for the `queryRef` until the query has been enabled. Once
  // enabled, a query ref is always returned regardless of whether the query is
  // skipped again later.
  const didFetchResult = React.useRef(fetchPolicy !== 'standby');
  didFetchResult.current ||= fetchPolicy !== 'standby';

  const cacheKey: CacheKey = [
    query,
    canonicalStringify(variables),
    ...([] as any[]).concat(queryKey),
  ];

  const queryRef = suspenseCache.getQueryRef(cacheKey, () =>
    client.watchQuery(watchQueryOptions)
  );

  const [promiseCache, setPromiseCache] = React.useState(
    () => new Map([[queryRef.key, queryRef.promise]])
  );

  if (queryRef.didChangeOptions(watchQueryOptions)) {
    const promise = queryRef.applyOptions(watchQueryOptions);
    promiseCache.set(queryRef.key, promise);
  }

  React.useEffect(() => queryRef.retain(), [queryRef]);

  const fetchMore: FetchMoreFunction<TData, TVariables> = React.useCallback(
    (options) => {
      const promise = queryRef.fetchMore(options);

      setPromiseCache((promiseCache) =>
        new Map(promiseCache).set(queryRef.key, queryRef.promise)
      );

      return promise;
    },
    [queryRef]
  );

  const refetch: RefetchFunction<TData, TVariables> = React.useCallback(
    (variables) => {
      const promise = queryRef.refetch(variables);

      setPromiseCache((promiseCache) =>
        new Map(promiseCache).set(queryRef.key, queryRef.promise)
      );

      return promise;
    },
    [queryRef]
  );

  queryRef.promiseCache = promiseCache;

  return [
    didFetchResult.current ? wrapQueryRef(queryRef) : void 0,
    { fetchMore, refetch },
  ];
}<|MERGE_RESOLUTION|>--- conflicted
+++ resolved
@@ -3,34 +3,9 @@
   DocumentNode,
   OperationVariables,
   TypedDocumentNode,
-<<<<<<< HEAD
-} from '../../core/index.js';
-import { useApolloClient } from './useApolloClient.js';
-import { wrapQueryRef, type QueryReference } from '../cache/QueryReference.js';
-import type { BackgroundQueryHookOptions, NoInfer } from '../types/types.js';
-import { __use } from './internal/index.js';
-import { getSuspenseCache } from '../cache/index.js';
-import { useWatchQueryOptions } from './useSuspenseQuery.js';
-import type { FetchMoreFunction, RefetchFunction } from './useSuspenseQuery.js';
-import { canonicalStringify } from '../../cache/index.js';
-import type { DeepPartial } from '../../utilities/index.js';
-import type { CacheKey } from '../cache/types.js';
-import type { SkipToken } from './constants.js';
-
-export type UseBackgroundQueryResult<
-  TData = unknown,
-  TVariables extends OperationVariables = OperationVariables
-> = {
-  fetchMore: FetchMoreFunction<TData, TVariables>;
-  refetch: RefetchFunction<TData, TVariables>;
-};
-=======
 } from "../../core/index.js";
 import { useApolloClient } from "./useApolloClient.js";
-import {
-  QUERY_REFERENCE_SYMBOL,
-  type QueryReference,
-} from "../cache/QueryReference.js";
+import { wrapQueryRef, type QueryReference } from "../cache/QueryReference.js";
 import type { BackgroundQueryHookOptions, NoInfer } from "../types/types.js";
 import { __use } from "./internal/index.js";
 import { getSuspenseCache } from "../cache/index.js";
@@ -39,67 +14,47 @@
 import { canonicalStringify } from "../../cache/index.js";
 import type { DeepPartial } from "../../utilities/index.js";
 import type { CacheKey } from "../cache/types.js";
+import type { SkipToken } from "./constants.js";
 
 export type UseBackgroundQueryResult<
   TData = unknown,
-  TVariables extends OperationVariables = OperationVariables,
-> = [
-  QueryReference<TData>,
-  {
-    fetchMore: FetchMoreFunction<TData, TVariables>;
-    refetch: RefetchFunction<TData, TVariables>;
-  },
-];
->>>>>>> 78739e3e
+  TVariables extends OperationVariables = OperationVariables
+> = {
+  fetchMore: FetchMoreFunction<TData, TVariables>;
+  refetch: RefetchFunction<TData, TVariables>;
+};
 
 type BackgroundQueryHookOptionsNoInfer<
   TData,
-  TVariables extends OperationVariables,
+  TVariables extends OperationVariables
 > = BackgroundQueryHookOptions<NoInfer<TData>, NoInfer<TVariables>>;
 
 export function useBackgroundQuery<
   TData,
   TVariables extends OperationVariables,
-  TOptions extends Omit<BackgroundQueryHookOptions<TData>, "variables">,
+  TOptions extends Omit<BackgroundQueryHookOptions<TData>, "variables">
 >(
   query: DocumentNode | TypedDocumentNode<TData, TVariables>,
   options?: BackgroundQueryHookOptionsNoInfer<TData, TVariables> & TOptions
-<<<<<<< HEAD
 ): [
   (
     | QueryReference<
-        TOptions['errorPolicy'] extends 'ignore' | 'all'
-          ? TOptions['returnPartialData'] extends true
+        TOptions["errorPolicy"] extends "ignore" | "all"
+          ? TOptions["returnPartialData"] extends true
             ? DeepPartial<TData> | undefined
             : TData | undefined
-          : TOptions['returnPartialData'] extends true
+          : TOptions["returnPartialData"] extends true
           ? DeepPartial<TData>
           : TData
       >
-    | (TOptions['skip'] extends boolean ? undefined : never)
+    | (TOptions["skip"] extends boolean ? undefined : never)
   ),
   UseBackgroundQueryResult<TData, TVariables>
 ];
-=======
-): UseBackgroundQueryResult<
-  TOptions["errorPolicy"] extends "ignore" | "all"
-    ? TOptions["returnPartialData"] extends true
-      ? DeepPartial<TData> | undefined
-      : TData | undefined
-    : TOptions["returnPartialData"] extends true
-    ? TOptions["skip"] extends boolean
-      ? DeepPartial<TData> | undefined
-      : DeepPartial<TData>
-    : TOptions["skip"] extends boolean
-    ? TData | undefined
-    : TData,
-  TVariables
->;
->>>>>>> 78739e3e
-
-export function useBackgroundQuery<
-  TData = unknown,
-  TVariables extends OperationVariables = OperationVariables,
+
+export function useBackgroundQuery<
+  TData = unknown,
+  TVariables extends OperationVariables = OperationVariables
 >(
   query: DocumentNode | TypedDocumentNode<TData, TVariables>,
   options: BackgroundQueryHookOptionsNoInfer<TData, TVariables> & {
@@ -113,7 +68,7 @@
 
 export function useBackgroundQuery<
   TData = unknown,
-  TVariables extends OperationVariables = OperationVariables,
+  TVariables extends OperationVariables = OperationVariables
 >(
   query: DocumentNode | TypedDocumentNode<TData, TVariables>,
   options: BackgroundQueryHookOptionsNoInfer<TData, TVariables> & {
@@ -126,7 +81,7 @@
 
 export function useBackgroundQuery<
   TData = unknown,
-  TVariables extends OperationVariables = OperationVariables,
+  TVariables extends OperationVariables = OperationVariables
 >(
   query: DocumentNode | TypedDocumentNode<TData, TVariables>,
   options: BackgroundQueryHookOptionsNoInfer<TData, TVariables> & {
@@ -140,7 +95,7 @@
 
 export function useBackgroundQuery<
   TData = unknown,
-  TVariables extends OperationVariables = OperationVariables,
+  TVariables extends OperationVariables = OperationVariables
 >(
   query: DocumentNode | TypedDocumentNode<TData, TVariables>,
   options: BackgroundQueryHookOptionsNoInfer<TData, TVariables> & {
@@ -153,7 +108,7 @@
 
 export function useBackgroundQuery<
   TData = unknown,
-  TVariables extends OperationVariables = OperationVariables,
+  TVariables extends OperationVariables = OperationVariables
 >(
   query: DocumentNode | TypedDocumentNode<TData, TVariables>,
   options: BackgroundQueryHookOptionsNoInfer<TData, TVariables> & {
@@ -166,7 +121,7 @@
 
 export function useBackgroundQuery<
   TData = unknown,
-  TVariables extends OperationVariables = OperationVariables,
+  TVariables extends OperationVariables = OperationVariables
 >(
   query: DocumentNode | TypedDocumentNode<TData, TVariables>,
   options?: BackgroundQueryHookOptionsNoInfer<TData, TVariables>
@@ -197,7 +152,7 @@
 
 export function useBackgroundQuery<
   TData = unknown,
-  TVariables extends OperationVariables = OperationVariables,
+  TVariables extends OperationVariables = OperationVariables
 >(
   query: DocumentNode | TypedDocumentNode<TData, TVariables>,
   options?: SkipToken | BackgroundQueryHookOptionsNoInfer<TData, TVariables>
@@ -231,8 +186,8 @@
   // `undefined` for the `queryRef` until the query has been enabled. Once
   // enabled, a query ref is always returned regardless of whether the query is
   // skipped again later.
-  const didFetchResult = React.useRef(fetchPolicy !== 'standby');
-  didFetchResult.current ||= fetchPolicy !== 'standby';
+  const didFetchResult = React.useRef(fetchPolicy !== "standby");
+  didFetchResult.current ||= fetchPolicy !== "standby";
 
   const cacheKey: CacheKey = [
     query,
