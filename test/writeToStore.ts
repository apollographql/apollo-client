import { assert } from 'chai';
import { cloneDeep, assign, omit } from 'lodash';

import {
  SelectionNode,
  FieldNode,
  DefinitionNode,
  OperationDefinitionNode,
  ASTNode,
} from 'graphql';

import gql from 'graphql-tag';

import { withWarning } from './util/wrap';

import {
  writeQueryToStore,
  writeResultToStore,
  writeSelectionSetToStore,
} from '../src/data/writeToStore';

import {
  storeKeyNameFromField,
} from '../src/data/storeUtils';

import {
  NormalizedCache,
} from '../src/data/storeUtils';

import {
  HeuristicFragmentMatcher,
  IntrospectionFragmentMatcher,
} from '../src/data/fragmentMatcher';

import {
  getFragmentDefinitions,
  createFragmentMap,
} from '../src/queries/getFromAST';

const getIdField = ({id}: {id: string}) => id;

describe('writing to the store', () => {
  it('properly normalizes a trivial item', () => {
    const query = gql`
      {
        id,
        stringField,
        numberField,
        nullField
      }
    `;

    const result: any = {
      id: 'abcd',
      stringField: 'This is a string!',
      numberField: 5,
      nullField: null,
    };

    assert.deepEqual(writeQueryToStore({
      query,
      result: cloneDeep(result),
    }).data, {
      'ROOT_QUERY': result,
    });
  });

  it('properly normalizes an aliased field', () => {
    const query = gql`
      {
        id,
        aliasedField: stringField,
        numberField,
        nullField
      }
    `;

    const result: any = {
      id: 'abcd',
      aliasedField: 'This is a string!',
      numberField: 5,
      nullField: null,
    };

    const normalized = writeQueryToStore({
      result,
      query,
    }).data;

    assert.deepEqual(normalized, {
      'ROOT_QUERY': {
        id: 'abcd',
        stringField: 'This is a string!',
        numberField: 5,
        nullField: null,
      },
    });
  });

  it('properly normalizes a aliased fields with arguments', () => {
    const query = gql`
      {
        id,
        aliasedField1: stringField(arg: 1),
        aliasedField2: stringField(arg: 2),
        numberField,
        nullField
      }
    `;

    const result: any = {
      id: 'abcd',
      aliasedField1: 'The arg was 1!',
      aliasedField2: 'The arg was 2!',
      numberField: 5,
      nullField: null,
    };

    const normalized = writeQueryToStore({
      result,
      query,
    }).data;

    assert.deepEqual(normalized, {
      'ROOT_QUERY': {
        id: 'abcd',
        'stringField({"arg":1})': 'The arg was 1!',
        'stringField({"arg":2})': 'The arg was 2!',
        numberField: 5,
        nullField: null,
      },
    });
  });

  it('properly normalizes a query with variables', () => {
    const query = gql`
      {
        id,
        stringField(arg: $stringArg),
        numberField(intArg: $intArg, floatArg: $floatArg),
        nullField
      }
    `;

    const variables = {
      intArg: 5,
      floatArg: 3.14,
      stringArg: 'This is a string!',
    };

    const result: any = {
      id: 'abcd',
      stringField: 'Heyo',
      numberField: 5,
      nullField: null,
    };

    const normalized = writeQueryToStore({
      result,
      query,
      variables,
    }).data;

    assert.deepEqual(normalized, {
      'ROOT_QUERY': {
        id: 'abcd',
        nullField: null,
        'numberField({"intArg":5,"floatArg":3.14})': 5,
        'stringField({"arg":"This is a string!"})': 'Heyo',
      },
    });
  });

  it('properly normalizes a query with default values', () => {
    const query = gql`
      query someBigQuery($stringArg: String = "This is a default string!", $intArg: Int, $floatArg: Float){
        id,
        stringField(arg: $stringArg),
        numberField(intArg: $intArg, floatArg: $floatArg),
        nullField
      }
    `;

    const variables = {
      intArg: 5,
      floatArg: 3.14,
    };

    const result: any = {
      id: 'abcd',
      stringField: 'Heyo',
      numberField: 5,
      nullField: null,
    };

    const normalized = writeQueryToStore({
      result,
      query,
      variables,
    }).data;

    assert.deepEqual(normalized, {
      'ROOT_QUERY': {
        id: 'abcd',
        nullField: null,
        'numberField({"intArg":5,"floatArg":3.14})': 5,
        'stringField({"arg":"This is a default string!"})': 'Heyo',
      },
    });
  });

  it('properly normalizes a nested object with an ID', () => {
    const query = gql`
      {
        id,
        stringField,
        numberField,
        nullField,
        nestedObj {
          id,
          stringField,
          numberField,
          nullField
        }
      }
    `;

    const result: any = {
      id: 'abcd',
      stringField: 'This is a string!',
      numberField: 5,
      nullField: null,
      nestedObj: {
        id: 'abcde',
        stringField: 'This is a string too!',
        numberField: 6,
        nullField: null,
      },
    };

    assert.deepEqual(writeQueryToStore({
      query,
      result: cloneDeep(result),
      dataIdFromObject: getIdField,
    }).data, {
      'ROOT_QUERY': assign({}, assign({}, omit(result, 'nestedObj')), {
        nestedObj: {
          type: 'id',
          id: result.nestedObj.id,
          generated: false,
        },
      }),
      [result.nestedObj.id]: result.nestedObj,
    });
  });

  it('properly normalizes a nested object without an ID', () => {
    const query = gql`
      {
        id,
        stringField,
        numberField,
        nullField,
        nestedObj {
          stringField,
          numberField,
          nullField
        }
      }
    `;

    const result: any = {
      id: 'abcd',
      stringField: 'This is a string!',
      numberField: 5,
      nullField: null,
      nestedObj: {
        stringField: 'This is a string too!',
        numberField: 6,
        nullField: null,
      },
    };

    assert.deepEqual(writeQueryToStore({
      query,
      result: cloneDeep(result),
    }).data, {
      'ROOT_QUERY': assign({}, assign({}, omit(result, 'nestedObj')), {
        nestedObj: {
          type: 'id',
          id: `$ROOT_QUERY.nestedObj`,
          generated: true,
        },
      }),
      [`$ROOT_QUERY.nestedObj`]: result.nestedObj,
    });
  });

  it('properly normalizes a nested object with arguments but without an ID', () => {
    const query = gql`
      {
        id,
        stringField,
        numberField,
        nullField,
        nestedObj(arg: "val") {
          stringField,
          numberField,
          nullField
        }
      }
    `;

    const result: any = {
      id: 'abcd',
      stringField: 'This is a string!',
      numberField: 5,
      nullField: null,
      nestedObj: {
        stringField: 'This is a string too!',
        numberField: 6,
        nullField: null,
      },
    };

    assert.deepEqual(writeQueryToStore({
      query,
      result: cloneDeep(result),
    }).data, {
      'ROOT_QUERY': assign({}, assign({}, omit(result, 'nestedObj')), {
        'nestedObj({"arg":"val"})': {
          type: 'id',
          id: `$ROOT_QUERY.nestedObj({"arg":"val"})`,
          generated: true,
        },
      }),
      [`$ROOT_QUERY.nestedObj({"arg":"val"})`]: result.nestedObj,
    });
  });

  it('properly normalizes a nested array with IDs', () => {
    const query = gql`
      {
        id,
        stringField,
        numberField,
        nullField,
        nestedArray {
          id,
          stringField,
          numberField,
          nullField
        }
      }
    `;

    const result: any = {
      id: 'abcd',
      stringField: 'This is a string!',
      numberField: 5,
      nullField: null,
      nestedArray: [
        {
          id: 'abcde',
          stringField: 'This is a string too!',
          numberField: 6,
          nullField: null,
        },
        {
          id: 'abcdef',
          stringField: 'This is a string also!',
          numberField: 7,
          nullField: null,
        },
      ],
    };

    assert.deepEqual(writeQueryToStore({
      query,
      result: cloneDeep(result),
      dataIdFromObject: getIdField,
    }).data, {
      'ROOT_QUERY': assign({}, assign({}, omit(result, 'nestedArray')), {
        nestedArray: result.nestedArray.map((obj: any) => ({
          type: 'id',
          id: obj.id,
          generated: false,
        })),
      }),
      [result.nestedArray[0].id]: result.nestedArray[0],
      [result.nestedArray[1].id]: result.nestedArray[1],
    });
  });

  it('properly normalizes a nested array with IDs and a null', () => {
    const query = gql`
      {
        id,
        stringField,
        numberField,
        nullField,
        nestedArray {
          id,
          stringField,
          numberField,
          nullField
        }
      }
    `;

    const result: any = {
      id: 'abcd',
      stringField: 'This is a string!',
      numberField: 5,
      nullField: null,
      nestedArray: [
        {
          id: 'abcde',
          stringField: 'This is a string too!',
          numberField: 6,
          nullField: null,
        },
        null,
      ],
    };

    assert.deepEqual(writeQueryToStore({
      query,
      result: cloneDeep(result),
      dataIdFromObject: getIdField,
    }).data, {
      'ROOT_QUERY': assign({}, assign({}, omit(result, 'nestedArray')), {
        nestedArray: [
          { type: 'id', id: result.nestedArray[0].id, generated: false },
          null,
        ],
      }),
      [result.nestedArray[0].id]: result.nestedArray[0],
    });
  });

  it('properly normalizes a nested array without IDs', () => {
    const query = gql`
      {
        id,
        stringField,
        numberField,
        nullField,
        nestedArray {
          stringField,
          numberField,
          nullField
        }
      }
    `;

    const result: any = {
      id: 'abcd',
      stringField: 'This is a string!',
      numberField: 5,
      nullField: null,
      nestedArray: [
        {
          stringField: 'This is a string too!',
          numberField: 6,
          nullField: null,
        },
        {
          stringField: 'This is a string also!',
          numberField: 7,
          nullField: null,
        },
      ],
    };

    const normalized = writeQueryToStore({
      query,
      result: cloneDeep(result),
    }).data;

    assert.deepEqual(normalized, {
      'ROOT_QUERY': assign({}, assign({}, omit(result, 'nestedArray')), {
        nestedArray: [
          { type: 'id', generated: true, id: `ROOT_QUERY.nestedArray.0` },
          { type: 'id', generated: true, id: `ROOT_QUERY.nestedArray.1` },
        ],
      }),
      [`ROOT_QUERY.nestedArray.0`]: result.nestedArray[0],
      [`ROOT_QUERY.nestedArray.1`]: result.nestedArray[1],
    });
  });

  it('properly normalizes a nested array without IDs and a null item', () => {
    const query = gql`
      {
        id,
        stringField,
        numberField,
        nullField,
        nestedArray {
          stringField,
          numberField,
          nullField
        }
      }
    `;

    const result: any = {
      id: 'abcd',
      stringField: 'This is a string!',
      numberField: 5,
      nullField: null,
      nestedArray: [
        null,
        {
          stringField: 'This is a string also!',
          numberField: 7,
          nullField: null,
        },
      ],
    };

    const normalized = writeQueryToStore({
      query,
      result: cloneDeep(result),
    }).data;

    assert.deepEqual(normalized, {
      'ROOT_QUERY': assign({}, assign({}, omit(result, 'nestedArray')), {
        nestedArray: [
          null,
          { type: 'id', generated: true, id: `ROOT_QUERY.nestedArray.1` },
        ],
      }),
      [`ROOT_QUERY.nestedArray.1`]: result.nestedArray[1],
    });
  });

  it('properly normalizes an array of non-objects', () => {
    const query = gql`
      {
        id,
        stringField,
        numberField,
        nullField,
        simpleArray
      }
    `;

    const result: any = {
      id: 'abcd',
      stringField: 'This is a string!',
      numberField: 5,
      nullField: null,
      simpleArray: ['one', 'two', 'three'],
    };

    const normalized = writeQueryToStore({
      query,
      result: cloneDeep(result),
      dataIdFromObject: getIdField,
    }).data;

    assert.deepEqual(normalized, {
      'ROOT_QUERY': assign({}, assign({}, omit(result, 'simpleArray')), {
        simpleArray: {
          type: 'json',
          'json': [
            result.simpleArray[0],
            result.simpleArray[1],
            result.simpleArray[2],
          ],
        },
      }),
    });
  });

  it('properly normalizes an array of non-objects with null', () => {
    const query = gql`
      {
        id,
        stringField,
        numberField,
        nullField,
        simpleArray
      }
    `;

    const result: any = {
      id: 'abcd',
      stringField: 'This is a string!',
      numberField: 5,
      nullField: null,
      simpleArray: [null, 'two', 'three'],
    };

    const normalized = writeQueryToStore({
      query,
      result: cloneDeep(result),
    }).data;

    assert.deepEqual(normalized, {
      'ROOT_QUERY': assign({}, assign({}, omit(result, 'simpleArray')), {
        simpleArray: {
          type: 'json',
          json: [
            result.simpleArray[0],
            result.simpleArray[1],
            result.simpleArray[2],
          ],
        },
      }),
    });
  });

  it('merges nodes', () => {
    const query = gql`
      {
        id,
        numberField,
        nullField
      }
    `;

    const result: any = {
      id: 'abcd',
      numberField: 5,
      nullField: null,
    };

    const store = writeQueryToStore({
      query,
      result: cloneDeep(result),
      dataIdFromObject: getIdField,
    }).data;

    const query2 = gql`
      {
        id,
        stringField,
        nullField
      }
    `;

    const result2: any = {
      id: 'abcd',
      stringField: 'This is a string!',
      nullField: null,
    };

    const store2 = writeQueryToStore({
      store,
      query: query2,
      result: result2,
      dataIdFromObject: getIdField,
    }).data;

    assert.deepEqual(store2, {
      'ROOT_QUERY': assign({}, result, result2),
    });
  });

  it('properly normalizes a nested object that returns null', () => {
    const query = gql`
      {
        id,
        stringField,
        numberField,
        nullField,
        nestedObj {
          id,
          stringField,
          numberField,
          nullField
        }
      }
    `;

    const result: any = {
      id: 'abcd',
      stringField: 'This is a string!',
      numberField: 5,
      nullField: null,
      nestedObj: null,
    };

    assert.deepEqual(writeQueryToStore({
      query,
      result: cloneDeep(result),
    }).data, {
      'ROOT_QUERY': assign({}, assign({}, omit(result, 'nestedObj')), {
        nestedObj: null,
      }),
    });
  });

  it('properly normalizes an object with an ID when no extension is passed', () => {
    const query = gql`
      {
        people_one(id: "5") {
          id
          stringField
        }
      }
    `;

    const result: any = {
      people_one: {
        id: 'abcd',
        stringField: 'This is a string!',
      },
    };

    assert.deepEqual(writeQueryToStore({
      query,
      result: cloneDeep(result),
    }).data, {
      'ROOT_QUERY': {
        'people_one({"id":"5"})': {
          type: 'id',
          id: '$ROOT_QUERY.people_one({"id":"5"})',
          generated: true,
        },
      },
      '$ROOT_QUERY.people_one({"id":"5"})': {
        'id': 'abcd',
        'stringField': 'This is a string!',
      },
    });
  });

  it('consistently serialize different types of input when passed inlined or as variable', () => {
    const testData = [
      {
        mutation: gql`mutation mut($in: Int!) { mut(inline: 5, variable: $in) { id } }`,
        variables: { in: 5 },
        expected: 'mut({"inline":5,"variable":5})',
      },
      {
        mutation: gql`mutation mut($in: Float!) { mut(inline: 5.5, variable: $in) { id } }`,
        variables: { in: 5.5 },
        expected: 'mut({"inline":5.5,"variable":5.5})',
      },
      {
        mutation: gql`mutation mut($in: String!) { mut(inline: "abc", variable: $in) { id } }`,
        variables: { in: 'abc' },
        expected: 'mut({"inline":"abc","variable":"abc"})',
      },
      {
        mutation: gql`mutation mut($in: Array!) { mut(inline: [1, 2], variable: $in) { id } }`,
        variables: { in: [1, 2] },
        expected: 'mut({"inline":[1,2],"variable":[1,2]})',
      },
      {
        mutation: gql`mutation mut($in: Object!) { mut(inline: {a: 1}, variable: $in) { id } }`,
        variables: { in: { a: 1 } },
        expected: 'mut({"inline":{"a":1},"variable":{"a":1}})',
      },
      {
        mutation: gql`mutation mut($in: Boolean!) { mut(inline: true, variable: $in) { id } }`,
        variables: { in: true },
        expected: 'mut({"inline":true,"variable":true})',
      },
    ];

    function isOperationDefinition(definition: DefinitionNode): definition is OperationDefinitionNode {
      return definition.kind === 'OperationDefinition';
    }

    function isField(selection: SelectionNode): selection is FieldNode {
      return selection.kind === 'Field';
    }

    testData.forEach((data) => {
      data.mutation.definitions.forEach((definition: OperationDefinitionNode) => {
        if (isOperationDefinition(definition)) {
          definition.selectionSet.selections.forEach((selection) => {
            if (isField(selection)) {
              assert.equal(storeKeyNameFromField(selection, data.variables), data.expected);
            }
          });
        }
      });
    });
  });

  it('properly normalizes a mutation with object or array parameters and variables', () => {
    const mutation = gql`
      mutation some_mutation(
          $nil: ID,
          $in: Object
        ) {
        some_mutation(
          input: {
            id: "5",
            arr: [1,{a:"b"}],
            obj: {a:"b"},
            num: 5.5,
            nil: $nil,
            bo: true
          },
        ) {
          id,
        }
        some_mutation_with_variables(
          input: $in,
        ) {
          id,
        }
      }
    `;

    const result: any = {
      some_mutation: {
        id: 'id',
      },
      some_mutation_with_variables: {
        id: 'id',
      },
    };

    const variables: any = {
      nil: null,
      in: {
        id: '5',
        arr: [1, { a: 'b' }],
        obj: { a: 'b' },
        num: 5.5,
        nil: null,
        bo: true,
      },
    };

    function isOperationDefinition(value: ASTNode): value is OperationDefinitionNode {
      return value.kind === 'OperationDefinition';
    }

    mutation.definitions.map((def: OperationDefinitionNode) => {
      if (isOperationDefinition(def)) {
        assert.deepEqual(writeSelectionSetToStore({
          dataId: '5',
          selectionSet: def.selectionSet,
          result: cloneDeep(result),
          context: {
            store: {},
            variables,
            dataIdFromObject: () => '5',
          },
        }), {
          '5': {
            'some_mutation({"input":{"id":"5","arr":[1,{"a":"b"}],"obj":{"a":"b"},"num":5.5,"nil":null,"bo":true}})': {
              type: 'id',
              id: '5',
              generated: false,
            },
            'some_mutation_with_variables({"input":{"id":"5","arr":[1,{"a":"b"}],"obj":{"a":"b"},"num":5.5,"nil":null,"bo":true}})': {
              type: 'id',
              id: '5',
              generated: false,
            },
            'id': 'id',
          },
        });
      } else {
        throw 'No operation definition found';
      }
    });
  });

  describe('type escaping', () => {
    const dataIdFromObject = (object: any) => {
      if (object.__typename && object.id) {
        return object.__typename + '__' + object.id;
      }
      return undefined;
    };

    it('should correctly escape generated ids', () => {
      const query = gql`
        query {
          author {
            firstName
            lastName
          }
        }`;
      const data = {
        author: {
          firstName: 'John',
          lastName: 'Smith',
        },
      };
      const expStore = {
        ROOT_QUERY: {
          author: {
            type: 'id',
            id: '$ROOT_QUERY.author',
            generated: true,
          },
        },
        '$ROOT_QUERY.author': data.author,
      };
      assert.deepEqual(writeQueryToStore({
        result: data,
        query,
      }).data, expStore);
    });

    it('should correctly escape real ids', () => {
      const query = gql`
        query {
          author {
            firstName
            id
            __typename
          }
        }`;
      const data = {
        author: {
          firstName: 'John',
          id: '129',
          __typename: 'Author',
        },
      };
      const expStore = {
        ROOT_QUERY: {
          author: {
            type: 'id',
            id: dataIdFromObject(data.author),
            generated: false,
          },
        },
        [dataIdFromObject(data.author)!]: {
          firstName: data.author.firstName,
          id: data.author.id,
          __typename: data.author.__typename,
        },
      };
      assert.deepEqual(writeQueryToStore({
        result: data,
        query,
        dataIdFromObject,
      }).data, expStore);
    });

    it('should correctly escape json blobs', () => {
      const query = gql`
        query {
          author {
            info
            id
            __typename
          }
        }`;
      const data = {
        author: {
          info: {
            name: 'John',
          },
          id: '129',
          __typename: 'Author',
        },
      };
      const expStore = {
        ROOT_QUERY: {
          author: {
            type: 'id',
            id: dataIdFromObject(data.author),
            generated: false,
          },
        },
        [dataIdFromObject(data.author)!]: {
          __typename: data.author.__typename,
          id: data.author.id,
          info: {
            type: 'json',
            json: data.author.info,
          },
        },
      };
      assert.deepEqual(writeQueryToStore({
        result: data,
        query,
        dataIdFromObject,
      }).data, expStore);
    });
  });

  it('should merge objects when overwriting a generated id with a real id', () => {
    const dataWithoutId = {
      author: {
        firstName: 'John',
        lastName: 'Smith',
      },
    };

    const dataWithId = {
      author: {
        firstName: 'John',
        id: '129',
        __typename: 'Author',
      },
    };
    const dataIdFromObject = (object: any) => {
      if (object.__typename && object.id) {
        return object.__typename + '__' + object.id;
      }
      return undefined;
    };
    const queryWithoutId = gql`
      query {
        author {
          firstName
          lastName
        }
      }`;
    const queryWithId = gql`
      query {
        author {
          firstName
          id
          __typename
        }
      }`;
    const expStoreWithoutId = {
      '$ROOT_QUERY.author': {
        firstName: 'John',
        lastName: 'Smith',
      },
      ROOT_QUERY: {
        'author': {
          type: 'id',
          id: '$ROOT_QUERY.author',
          generated: true,
        },
      },
    };
    const expStoreWithId = {
      'Author__129': {
        firstName: 'John',
        lastName: 'Smith',
        id: '129',
        __typename: 'Author',
      },
      ROOT_QUERY: {
        author: {
          type: 'id',
          id: 'Author__129',
          generated: false,
        },
      },
    };
    const storeWithoutId = writeQueryToStore({
      result: dataWithoutId,
      query: queryWithoutId,
      dataIdFromObject,
    }).data;
    assert.deepEqual(storeWithoutId, expStoreWithoutId);
    const storeWithId = writeQueryToStore({
      result: dataWithId,
      query: queryWithId,
      store: storeWithoutId,
      dataIdFromObject,
    }).data;
    assert.deepEqual(storeWithId, expStoreWithId);
  });

  it('does not swallow errors other than field errors', () => {
    const query = gql`
      query {
        ...notARealFragment
        fortuneCookie
      }`;
    const result: any = {
      fortuneCookie: 'Star Wars unit tests are boring',
    };
    assert.throws(() => {
      writeQueryToStore({
        result,
        query,
      });
    }, /No fragment/);
  });

  it('does not change object references if the value is the same', () => {
    const query = gql`
      {
        id,
        stringField,
        numberField,
        nullField
      }
    `;

    const result: any = {
      id: 'abcd',
      stringField: 'This is a string!',
      numberField: 5,
      nullField: null,
    };
    const store = writeQueryToStore({
      query,
      result: cloneDeep(result),
    }).data;

    const newStore = writeQueryToStore({
      query,
      result: cloneDeep(result),
      store: assign({}, store) as NormalizedCache,
    }).data;

    Object.keys(store).forEach((field) => {
      assert.equal(store[field], newStore[field], 'references are the same');
    });
  });

  describe('writeResultToStore shape checking', () => {
    const query = gql`
      query {
        todos {
          id
          name
          description
        }
      }
    `;

<<<<<<< HEAD
    const initialResult = {
      todos: [{
        id: '1',
        name: 'Todo 1',
        description: 'Description 1',
      }],
    };

    const initialStore = writeQueryToStore({
      query,
      result: cloneDeep(initialResult),
      dataIdFromObject: getIdField,
    }).data;

=======
>>>>>>> 9c0c2eb8
    it('should write the result data without validating its shape when a fragment matcher is not provided', () => {
      const result = {
        todos: [
          {
            id: '1',
            name: 'Todo 1',
          },
        ],
      };

      const newStore = writeResultToStore({
        dataId: 'ROOT_QUERY',
        result,
        document: query,
        dataIdFromObject: getIdField,
<<<<<<< HEAD
        store: initialStore,
      }).data;
=======
      });
>>>>>>> 9c0c2eb8

      assert.deepEqual(newStore['1'], result.todos[0]);
    });

    it('should warn when it receives the wrong data with non-union fragments (using an heuristic matcher)', () => {
      const fragmentMatcherFunction = new HeuristicFragmentMatcher().match;

      const result = {
        todos: [
          {
            id: '1',
            name: 'Todo 1',
          },
        ],
      };

      return withWarning(() => {
        const newStore = writeResultToStore({
          dataId: 'ROOT_QUERY',
          result,
          document: query,
          dataIdFromObject: getIdField,
          fragmentMatcherFunction,
        });

        assert.deepEqual(newStore['1'], result.todos[0]);
      }, /Missing field description/);
    });


    it('should warn when it receives the wrong data inside a fragment (using an introspection matcher)', () => {
      const fragmentMatcherFunction = new IntrospectionFragmentMatcher({
        introspectionQueryResultData: {
          __schema: {
            types: [
              {
                kind: 'UNION',
                name: 'Todo',
                possibleTypes: [
                  { name: 'ShoppingCartItem' },
                  { name: 'TaskItem' },
                ],
              },
            ],
          },
        },
      }).match;

      const queryWithInterface = gql`
        query {
          todos {
            id
            name
            description
            ...TodoFragment
          }
        }

        fragment TodoFragment on Todo {
          ...on ShoppingCartItem {
            price
            __typename
          }
          ...on TaskItem {
            date
            __typename
          }
          __typename
        }
      `;

<<<<<<< HEAD
      const initialResultWithInterface = {
        todos: [
          {
            id: '1',
            name: 'Todo 1',
            description: 'Description 1',
            price: 100,
            __typename: 'ShoppingCartItem',
          },
        ],
      };

      const fragments = getFragmentDefinitions(queryWithInterface);
      const store = writeQueryToStore({
        query: queryWithInterface,
        result: cloneDeep(initialResultWithInterface),
        dataIdFromObject: getIdField,
        fragmentMap: createFragmentMap(fragments),
      }).data;

=======
>>>>>>> 9c0c2eb8
      const result = {
        todos: [
          {
            id: '1',
            name: 'Todo 1',
            description: 'Description 1',
            __typename: 'ShoppingCartItem',
          },
        ],
      };

      return withWarning(() => {
        const newStore = writeResultToStore({
          dataId: 'ROOT_QUERY',
          result,
          document: queryWithInterface,
          dataIdFromObject: getIdField,
          fragmentMatcherFunction,
<<<<<<< HEAD
        }).data;
      }, /Missing field date/);
=======
        });

        assert.deepEqual(newStore['1'], result.todos[0]);
      }, /Missing field price/);
>>>>>>> 9c0c2eb8
    });

    it('should not warn if a field is null', () => {
      const result = {
        todos: null,
      };

      const newStore = writeResultToStore({
        dataId: 'ROOT_QUERY',
        result,
        document: query,
        dataIdFromObject: getIdField,
<<<<<<< HEAD
        store: initialStore,
      }).data;
=======
      });
>>>>>>> 9c0c2eb8

      assert.deepEqual(newStore['ROOT_QUERY'], { todos: null });
    });
  });
});<|MERGE_RESOLUTION|>--- conflicted
+++ resolved
@@ -1124,23 +1124,6 @@
       }
     `;
 
-<<<<<<< HEAD
-    const initialResult = {
-      todos: [{
-        id: '1',
-        name: 'Todo 1',
-        description: 'Description 1',
-      }],
-    };
-
-    const initialStore = writeQueryToStore({
-      query,
-      result: cloneDeep(initialResult),
-      dataIdFromObject: getIdField,
-    }).data;
-
-=======
->>>>>>> 9c0c2eb8
     it('should write the result data without validating its shape when a fragment matcher is not provided', () => {
       const result = {
         todos: [
@@ -1156,12 +1139,7 @@
         result,
         document: query,
         dataIdFromObject: getIdField,
-<<<<<<< HEAD
-        store: initialStore,
       }).data;
-=======
-      });
->>>>>>> 9c0c2eb8
 
       assert.deepEqual(newStore['1'], result.todos[0]);
     });
@@ -1185,7 +1163,7 @@
           document: query,
           dataIdFromObject: getIdField,
           fragmentMatcherFunction,
-        });
+        }).data;
 
         assert.deepEqual(newStore['1'], result.todos[0]);
       }, /Missing field description/);
@@ -1233,29 +1211,6 @@
         }
       `;
 
-<<<<<<< HEAD
-      const initialResultWithInterface = {
-        todos: [
-          {
-            id: '1',
-            name: 'Todo 1',
-            description: 'Description 1',
-            price: 100,
-            __typename: 'ShoppingCartItem',
-          },
-        ],
-      };
-
-      const fragments = getFragmentDefinitions(queryWithInterface);
-      const store = writeQueryToStore({
-        query: queryWithInterface,
-        result: cloneDeep(initialResultWithInterface),
-        dataIdFromObject: getIdField,
-        fragmentMap: createFragmentMap(fragments),
-      }).data;
-
-=======
->>>>>>> 9c0c2eb8
       const result = {
         todos: [
           {
@@ -1274,15 +1229,10 @@
           document: queryWithInterface,
           dataIdFromObject: getIdField,
           fragmentMatcherFunction,
-<<<<<<< HEAD
         }).data;
-      }, /Missing field date/);
-=======
-        });
 
         assert.deepEqual(newStore['1'], result.todos[0]);
       }, /Missing field price/);
->>>>>>> 9c0c2eb8
     });
 
     it('should not warn if a field is null', () => {
@@ -1295,12 +1245,7 @@
         result,
         document: query,
         dataIdFromObject: getIdField,
-<<<<<<< HEAD
-        store: initialStore,
       }).data;
-=======
-      });
->>>>>>> 9c0c2eb8
 
       assert.deepEqual(newStore['ROOT_QUERY'], { todos: null });
     });
