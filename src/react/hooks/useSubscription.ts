--- conflicted
+++ resolved
@@ -22,11 +22,8 @@
 import { useApolloClient } from "./useApolloClient.js";
 import { useDeepMemo } from "./internal/useDeepMemo.js";
 import { useSyncExternalStore } from "./useSyncExternalStore.js";
-<<<<<<< HEAD
 import { toApolloError } from "./useQuery.js";
-=======
 import { useIsomorphicLayoutEffect } from "./internal/useIsomorphicLayoutEffect.js";
->>>>>>> 70406bfd
 
 /**
  * > Refer to the [Subscriptions](https://www.apollographql.com/docs/react/data/subscriptions/) section for a more in-depth overview of `useSubscription`.
@@ -143,12 +140,14 @@
     }
   }
 
-<<<<<<< HEAD
-  const { skip, fetchPolicy, errorPolicy, shouldResubscribe, context } =
-=======
-  const { skip, fetchPolicy, shouldResubscribe, context, ignoreResults } =
->>>>>>> 70406bfd
-    options;
+  const {
+    skip,
+    fetchPolicy,
+    errorPolicy,
+    shouldResubscribe,
+    context,
+    ignoreResults,
+  } = options;
   const variables = useDeepMemo(() => options.variables, [options.variables]);
 
   let [observable, setObservable] = React.useState(() =>
@@ -165,7 +164,14 @@
   );
 
   const recreate = () =>
-    createSubscription(client, subscription, variables, fetchPolicy, context);
+    createSubscription(
+      client,
+      subscription,
+      variables,
+      fetchPolicy,
+      errorPolicy,
+      context
+    );
 
   const recreateRef = React.useRef(recreate);
   useIsomorphicLayoutEffect(() => {
@@ -187,20 +193,7 @@
         !!shouldResubscribe(options!)
       : shouldResubscribe) !== false)
   ) {
-<<<<<<< HEAD
-    setObservable(
-      (observable = createSubscription(
-        client,
-        subscription,
-        variables,
-        fetchPolicy,
-        errorPolicy,
-        context
-      ))
-    );
-=======
     setObservable((observable = recreate()));
->>>>>>> 70406bfd
   }
 
   const optionsRef = React.useRef(options);
@@ -361,24 +354,15 @@
     new Observable<FetchResult<TData>>((observer) => {
       // lazily start the subscription when the first observer subscribes
       // to get around strict mode
-<<<<<<< HEAD
-      observable ||= client.subscribe({
-        query,
-        variables,
-        fetchPolicy,
-        errorPolicy,
-        context,
-      });
-=======
       if (!observable) {
         observable = client.subscribe({
           query,
           variables,
           fetchPolicy,
+          errorPolicy,
           context,
         });
       }
->>>>>>> 70406bfd
       const sub = observable.subscribe(observer);
       return () => sub.unsubscribe();
     }),
