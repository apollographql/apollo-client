import type * as ReactTypes from "react";
import type { DocumentNode, GraphQLFormattedError } from "graphql";
import type { TypedDocumentNode } from "@graphql-typed-document-node/core";

import type {
  Observable,
  ObservableSubscription,
  OnlyRequiredProperties,
} from "../../utilities/index.js";
import type { FetchResult } from "../../link/core/index.js";
import type { ApolloError } from "../../errors/index.js";
import type {
  ApolloCache,
  ApolloClient,
  DefaultContext,
  FetchPolicy,
  NetworkStatus,
  ObservableQuery,
  OperationVariables,
  InternalRefetchQueriesInclude,
  WatchQueryOptions,
  WatchQueryFetchPolicy,
  ApolloQueryResult,
  FetchMoreQueryOptions,
  ErrorPolicy,
  RefetchWritePolicy,
} from "../../core/index.js";
import type {
  MutationSharedOptions,
  SharedWatchQueryOptions,
  SubscribeToMoreFunction,
  UpdateQueryMapFn,
} from "../../core/watchQueryOptions.js";
import type { MaybeMasked, Unmasked } from "../../masking/index.js";

/* QueryReference type */

export type {
  QueryReference,
  QueryRef,
  PreloadedQueryRef,
} from "../internal/index.js";

/* Common types */

export type { DefaultContext as Context } from "../../core/index.js";

export type CommonOptions<TOptions> = TOptions & {
  client?: ApolloClient<object>;
};

/* Query types */

export interface BaseQueryOptions<
  TVariables extends OperationVariables = OperationVariables,
  TData = any,
> extends SharedWatchQueryOptions<TVariables, TData> {
  /** {@inheritDoc @apollo/client!QueryOptionsDocumentation#ssr:member} */
  ssr?: boolean;
  /** {@inheritDoc @apollo/client!QueryOptionsDocumentation#client:member} */
  client?: ApolloClient<any>;
  /** {@inheritDoc @apollo/client!QueryOptionsDocumentation#context:member} */
  context?: DefaultContext;
}

export interface QueryFunctionOptions<
  TData = any,
  TVariables extends OperationVariables = OperationVariables,
> extends BaseQueryOptions<TVariables, TData> {
  /** {@inheritDoc @apollo/client!QueryOptionsDocumentation#skip:member} */
  skip?: boolean;
<<<<<<< HEAD
=======
  /**
   * {@inheritDoc @apollo/client!QueryOptionsDocumentation#onCompleted:member}
   *
   * @deprecated This option will be removed in the next major version of Apollo Client.
   * For more context, please see the [related issue](https://github.com/apollographql/apollo-client/issues/12352) on GitHub.
   */
  onCompleted?: (data: MaybeMasked<TData>) => void;
  /**
   * {@inheritDoc @apollo/client!QueryOptionsDocumentation#onError:member}
   *
   * @deprecated This option will be removed in the next major version of Apollo Client.
   * For more context, please see the [related issue](https://github.com/apollographql/apollo-client/issues/12352) on GitHub.
   */
  onError?: (error: ApolloError) => void;

>>>>>>> e93d19fa
  // Default WatchQueryOptions for this useQuery, providing initial values for
  // unspecified options, superseding client.defaultOptions.watchQuery (option
  // by option, not whole), but never overriding options previously passed to
  // useQuery (or options added/modified later by other means).
  // TODO What about about default values that are expensive to evaluate?
  /** @internal */
  defaultOptions?: Partial<WatchQueryOptions<TVariables, TData>>;
}

export interface ObservableQueryFields<
  TData,
  TVariables extends OperationVariables,
> {
  /** {@inheritDoc @apollo/client!QueryResultDocumentation#startPolling:member} */
  startPolling: (pollInterval: number) => void;
  /** {@inheritDoc @apollo/client!QueryResultDocumentation#stopPolling:member} */
  stopPolling: () => void;
  /** {@inheritDoc @apollo/client!QueryResultDocumentation#subscribeToMore:member} */
  subscribeToMore: SubscribeToMoreFunction<TData, TVariables>;
  /** {@inheritDoc @apollo/client!QueryResultDocumentation#updateQuery:member} */
  updateQuery: (mapFn: UpdateQueryMapFn<TData, TVariables>) => void;
  /** {@inheritDoc @apollo/client!QueryResultDocumentation#refetch:member} */
  refetch: (
    variables?: Partial<TVariables>
  ) => Promise<ApolloQueryResult<MaybeMasked<TData>>>;
  /** @internal */
  reobserve: (
    newOptions?: Partial<WatchQueryOptions<TVariables, TData>>,
    newNetworkStatus?: NetworkStatus
  ) => Promise<ApolloQueryResult<MaybeMasked<TData>>>;
  /** {@inheritDoc @apollo/client!QueryResultDocumentation#variables:member} */
  variables: TVariables | undefined;
  /** {@inheritDoc @apollo/client!QueryResultDocumentation#fetchMore:member} */
  fetchMore: <
    TFetchData = TData,
    TFetchVars extends OperationVariables = TVariables,
  >(
    fetchMoreOptions: FetchMoreQueryOptions<TFetchVars, TFetchData> & {
      updateQuery?: (
        previousQueryResult: Unmasked<TData>,
        options: {
          fetchMoreResult: Unmasked<TFetchData>;
          variables: TFetchVars;
        }
      ) => Unmasked<TData>;
    }
  ) => Promise<ApolloQueryResult<MaybeMasked<TFetchData>>>;
}

export interface QueryResult<
  TData = any,
  TVariables extends OperationVariables = OperationVariables,
> extends ObservableQueryFields<TData, TVariables> {
  /** {@inheritDoc @apollo/client!QueryResultDocumentation#client:member} */
  client: ApolloClient<any>;
  /** {@inheritDoc @apollo/client!QueryResultDocumentation#observable:member} */
  observable: ObservableQuery<TData, TVariables>;
  /** {@inheritDoc @apollo/client!QueryResultDocumentation#data:member} */
  data: MaybeMasked<TData> | undefined;
  /** {@inheritDoc @apollo/client!QueryResultDocumentation#previousData:member} */
  previousData?: MaybeMasked<TData>;
  /** {@inheritDoc @apollo/client!QueryResultDocumentation#error:member} */
  error?: ApolloError;
  /**
   * @deprecated This property will be removed in a future version of Apollo Client.
   * Please use `error.graphQLErrors` instead.
   */
  errors?: ReadonlyArray<GraphQLFormattedError>;
  /** {@inheritDoc @apollo/client!QueryResultDocumentation#loading:member} */
  loading: boolean;
  /** {@inheritDoc @apollo/client!QueryResultDocumentation#networkStatus:member} */
  networkStatus: NetworkStatus;
  /** {@inheritDoc @apollo/client!QueryResultDocumentation#called:member} */
  called: boolean;
}

export interface QueryDataOptions<
  TData = any,
  TVariables extends OperationVariables = OperationVariables,
> extends QueryFunctionOptions<TData, TVariables> {
  children?: (result: QueryResult<TData, TVariables>) => ReactTypes.ReactNode;
  /** {@inheritDoc @apollo/client!QueryOptionsDocumentation#query:member} */
  query: DocumentNode | TypedDocumentNode<TData, TVariables>;
}

export interface QueryHookOptions<
  TData = any,
  TVariables extends OperationVariables = OperationVariables,
> extends QueryFunctionOptions<TData, TVariables> {}

export interface LazyQueryHookOptions<
  TData = any,
  TVariables extends OperationVariables = OperationVariables,
> extends BaseQueryOptions<TVariables, TData> {
<<<<<<< HEAD
=======
  /**
   * {@inheritDoc @apollo/client!QueryOptionsDocumentation#onCompleted:member}
   *
   * @deprecated This option will be removed in the next major version of Apollo Client.
   * For more context, please see the [related issue](https://github.com/apollographql/apollo-client/issues/12352) on GitHub.
   */
  onCompleted?: (data: MaybeMasked<TData>) => void;
  /**
   * {@inheritDoc @apollo/client!QueryOptionsDocumentation#onError:member}
   *
   * @deprecated This option will be removed in the next major version of Apollo Client.
   * For more context, please see the [related issue](https://github.com/apollographql/apollo-client/issues/12352) on GitHub.
   */
  onError?: (error: ApolloError) => void;

>>>>>>> e93d19fa
  /** @internal */
  defaultOptions?: Partial<WatchQueryOptions<TVariables, TData>>;
}
export interface LazyQueryHookExecOptions<
  TData = any,
  TVariables extends OperationVariables = OperationVariables,
> extends LazyQueryHookOptions<TData, TVariables> {
  query?: DocumentNode | TypedDocumentNode<TData, TVariables>;
}

export type SuspenseQueryHookFetchPolicy = Extract<
  WatchQueryFetchPolicy,
  "cache-first" | "network-only" | "no-cache" | "cache-and-network"
>;

export interface SuspenseQueryHookOptions<
  TData = unknown,
  TVariables extends OperationVariables = OperationVariables,
> {
  /** {@inheritDoc @apollo/client!QueryOptionsDocumentation#client:member} */
  client?: ApolloClient<any>;
  /** {@inheritDoc @apollo/client!QueryOptionsDocumentation#context:member} */
  context?: DefaultContext;
  /** {@inheritDoc @apollo/client!QueryOptionsDocumentation#variables:member} */
  variables?: TVariables;
  /** {@inheritDoc @apollo/client!QueryOptionsDocumentation#errorPolicy:member} */
  errorPolicy?: ErrorPolicy;
  /** {@inheritDoc @apollo/client!QueryOptionsDocumentation#canonizeResults:member} */
  canonizeResults?: boolean;
  /** {@inheritDoc @apollo/client!QueryOptionsDocumentation#returnPartialData:member} */
  returnPartialData?: boolean;
  /** {@inheritDoc @apollo/client!QueryOptionsDocumentation#refetchWritePolicy_suspense:member} */
  refetchWritePolicy?: RefetchWritePolicy;
  /** {@inheritDoc @apollo/client!QueryOptionsDocumentation#fetchPolicy:member} */
  fetchPolicy?: SuspenseQueryHookFetchPolicy;
  /** {@inheritDoc @apollo/client!QueryOptionsDocumentation#queryKey:member} */
  queryKey?: string | number | any[];

  /**
   * {@inheritDoc @apollo/client!QueryOptionsDocumentation#skip_deprecated:member}
   *
   * @example Recommended usage of `skipToken`:
   * ```ts
   * import { skipToken, useSuspenseQuery } from '@apollo/client';
   *
   * const { data } = useSuspenseQuery(query, id ? { variables: { id } } : skipToken);
   * ```
   */
  skip?: boolean;
}

export type BackgroundQueryHookFetchPolicy = Extract<
  WatchQueryFetchPolicy,
  "cache-first" | "network-only" | "no-cache" | "cache-and-network"
>;

export interface BackgroundQueryHookOptions<
  TData = unknown,
  TVariables extends OperationVariables = OperationVariables,
> extends Pick<
    QueryHookOptions<TData, TVariables>,
    | "client"
    | "variables"
    | "errorPolicy"
    | "context"
    | "canonizeResults"
    | "returnPartialData"
    | "refetchWritePolicy"
  > {
  fetchPolicy?: BackgroundQueryHookFetchPolicy;
  queryKey?: string | number | any[];

  /**
   * {@inheritDoc @apollo/client!QueryOptionsDocumentation#skip_deprecated:member}
   *
   * @example Recommended usage of `skipToken`:
   * ```ts
   * import { skipToken, useBackgroundQuery } from '@apollo/client';
   *
   * const [queryRef] = useBackgroundQuery(query, id ? { variables: { id } } : skipToken);
   * ```
   */
  skip?: boolean;
}

export type LoadableQueryHookFetchPolicy = Extract<
  WatchQueryFetchPolicy,
  "cache-first" | "network-only" | "no-cache" | "cache-and-network"
>;

export interface LoadableQueryHookOptions {
  /** {@inheritDoc @apollo/client!QueryOptionsDocumentation#canonizeResults:member} */
  canonizeResults?: boolean;
  /** {@inheritDoc @apollo/client!QueryOptionsDocumentation#client:member} */
  client?: ApolloClient<any>;
  /** {@inheritDoc @apollo/client!QueryOptionsDocumentation#context:member} */
  context?: DefaultContext;
  /** {@inheritDoc @apollo/client!QueryOptionsDocumentation#errorPolicy:member} */
  errorPolicy?: ErrorPolicy;
  /** {@inheritDoc @apollo/client!QueryOptionsDocumentation#fetchPolicy:member} */
  fetchPolicy?: LoadableQueryHookFetchPolicy;
  /** {@inheritDoc @apollo/client!QueryOptionsDocumentation#queryKey:member} */
  queryKey?: string | number | any[];
  /** {@inheritDoc @apollo/client!QueryOptionsDocumentation#refetchWritePolicy:member} */
  refetchWritePolicy?: RefetchWritePolicy;
  /** {@inheritDoc @apollo/client!QueryOptionsDocumentation#returnPartialData:member} */
  returnPartialData?: boolean;
}

/**
 * @deprecated This type will be removed in the next major version of Apollo Client
 */
export interface QueryLazyOptions<TVariables> {
  /** {@inheritDoc @apollo/client!QueryOptionsDocumentation#variables:member} */
  variables?: TVariables;
  /** {@inheritDoc @apollo/client!QueryOptionsDocumentation#context:member} */
  context?: DefaultContext;
}

/**
 * @deprecated This type will be removed in the next major version of Apollo Client
 */
export type LazyQueryResult<
  TData,
  TVariables extends OperationVariables,
> = QueryResult<TData, TVariables>;

/**
 * @deprecated This type will be removed in the next major version of Apollo Client
 */
export type QueryTuple<
  TData,
  TVariables extends OperationVariables,
> = LazyQueryResultTuple<TData, TVariables>;

export type LazyQueryExecFunction<
  TData,
  TVariables extends OperationVariables,
> = (
  options?: Partial<LazyQueryHookExecOptions<TData, TVariables>>
) => Promise<QueryResult<TData, TVariables>>;

export type LazyQueryResultTuple<
  TData,
  TVariables extends OperationVariables,
> = [
  execute: LazyQueryExecFunction<TData, TVariables>,
  result: QueryResult<TData, TVariables>,
];

/* Mutation types */

export type RefetchQueriesFunction = (
  ...args: any[]
) => InternalRefetchQueriesInclude;

export interface BaseMutationOptions<
  TData = any,
  TVariables = OperationVariables,
  TContext = DefaultContext,
  TCache extends ApolloCache<any> = ApolloCache<any>,
> extends MutationSharedOptions<TData, TVariables, TContext, TCache> {
  /** {@inheritDoc @apollo/client!MutationOptionsDocumentation#client:member} */
  client?: ApolloClient<object>;
  /** {@inheritDoc @apollo/client!MutationOptionsDocumentation#notifyOnNetworkStatusChange:member} */
  notifyOnNetworkStatusChange?: boolean;
  /** {@inheritDoc @apollo/client!MutationOptionsDocumentation#onCompleted:member} */
  onCompleted?: (
    data: MaybeMasked<TData>,
    clientOptions?: BaseMutationOptions
  ) => void;
  /** {@inheritDoc @apollo/client!MutationOptionsDocumentation#onError:member} */
  onError?: (error: ApolloError, clientOptions?: BaseMutationOptions) => void;
  /**
   * {@inheritDoc @apollo/client!MutationOptionsDocumentation#ignoreResults:member}
   *
   * @deprecated This option will be removed in the next major version of Apollo Client.
   * If you don't want to synchronize your component state with the mutation, please use `useApolloClient` to get your ApolloClient instance and call `client.mutate` directly.
   */
  ignoreResults?: boolean;
}

export interface MutationFunctionOptions<
  TData = any,
  TVariables = OperationVariables,
  TContext = DefaultContext,
  TCache extends ApolloCache<any> = ApolloCache<any>,
> extends BaseMutationOptions<TData, TVariables, TContext, TCache> {
  /** {@inheritDoc @apollo/client!MutationOptionsDocumentation#mutation:member} */
  mutation?: DocumentNode | TypedDocumentNode<TData, TVariables>;
}

export interface MutationResult<TData = any> {
  /** {@inheritDoc @apollo/client!MutationResultDocumentation#data:member} */
  data?: MaybeMasked<TData> | null;
  /** {@inheritDoc @apollo/client!MutationResultDocumentation#error:member} */
  error?: ApolloError;
  /** {@inheritDoc @apollo/client!MutationResultDocumentation#loading:member} */
  loading: boolean;
  /** {@inheritDoc @apollo/client!MutationResultDocumentation#called:member} */
  called: boolean;
  /** {@inheritDoc @apollo/client!MutationResultDocumentation#client:member} */
  client: ApolloClient<object>;
  /** {@inheritDoc @apollo/client!MutationResultDocumentation#reset:member} */
  reset: () => void;
}

export declare type MutationFunction<
  TData = any,
  TVariables = OperationVariables,
  TContext = DefaultContext,
  TCache extends ApolloCache<any> = ApolloCache<any>,
> = (
  options?: MutationFunctionOptions<TData, TVariables, TContext, TCache>
) => Promise<FetchResult<MaybeMasked<TData>>>;

export interface MutationHookOptions<
  TData = any,
  TVariables = OperationVariables,
  TContext = DefaultContext,
  TCache extends ApolloCache<any> = ApolloCache<any>,
> extends BaseMutationOptions<TData, TVariables, TContext, TCache> {}

export interface MutationDataOptions<
  TData = any,
  TVariables = OperationVariables,
  TContext = DefaultContext,
  TCache extends ApolloCache<any> = ApolloCache<any>,
> extends BaseMutationOptions<TData, TVariables, TContext, TCache> {
  mutation: DocumentNode | TypedDocumentNode<TData, TVariables>;
}

export type MutationTuple<
  TData,
  TVariables,
  TContext = DefaultContext,
  TCache extends ApolloCache<any> = ApolloCache<any>,
> = [
  mutate: (
    options?: MutationFunctionOptions<TData, TVariables, TContext, TCache>
    // TODO This FetchResult<TData> seems strange here, as opposed to an
    // ApolloQueryResult<TData>
  ) => Promise<FetchResult<MaybeMasked<TData>>>,
  result: MutationResult<TData>,
];

/* Subscription types */

export interface OnDataOptions<TData = any> {
  client: ApolloClient<object>;
  data: SubscriptionResult<TData>;
}

export interface OnSubscriptionDataOptions<TData = any> {
  client: ApolloClient<object>;
  subscriptionData: SubscriptionResult<TData>;
}

export interface BaseSubscriptionOptions<
  TData = any,
  TVariables extends OperationVariables = OperationVariables,
> {
  /** {@inheritDoc @apollo/client!SubscriptionOptionsDocumentation#variables:member} */
  variables?: TVariables;
  /** {@inheritDoc @apollo/client!SubscriptionOptionsDocumentation#fetchPolicy:member} */
  fetchPolicy?: FetchPolicy;
  /** {@inheritDoc @apollo/client!SubscriptionOptionsDocumentation#errorPolicy:member} */
  errorPolicy?: ErrorPolicy;
  /** {@inheritDoc @apollo/client!SubscriptionOptionsDocumentation#shouldResubscribe:member} */
  shouldResubscribe?:
    | boolean
    | ((options: BaseSubscriptionOptions<TData, TVariables>) => boolean);
  /** {@inheritDoc @apollo/client!SubscriptionOptionsDocumentation#client:member} */
  client?: ApolloClient<object>;
  /** {@inheritDoc @apollo/client!SubscriptionOptionsDocumentation#skip:member} */
  skip?: boolean;
  /** {@inheritDoc @apollo/client!SubscriptionOptionsDocumentation#context:member} */
  context?: DefaultContext;
  /** {@inheritDoc @apollo/client!SubscriptionOptionsDocumentation#extensions:member} */
  extensions?: Record<string, any>;
  /** {@inheritDoc @apollo/client!SubscriptionOptionsDocumentation#onComplete:member} */
  onComplete?: () => void;
  /** {@inheritDoc @apollo/client!SubscriptionOptionsDocumentation#onData:member} */
  onData?: (options: OnDataOptions<TData>) => any;
  /** {@inheritDoc @apollo/client!SubscriptionOptionsDocumentation#onSubscriptionData:member} */
  onSubscriptionData?: (options: OnSubscriptionDataOptions<TData>) => any;
  /** {@inheritDoc @apollo/client!SubscriptionOptionsDocumentation#onError:member} */
  onError?: (error: ApolloError) => void;
  /** {@inheritDoc @apollo/client!SubscriptionOptionsDocumentation#onSubscriptionComplete:member} */
  onSubscriptionComplete?: () => void;
  /**
   * {@inheritDoc @apollo/client!SubscriptionOptionsDocumentation#ignoreResults:member}
   * @defaultValue `false`
   */
  ignoreResults?: boolean;
}

export interface SubscriptionResult<TData = any, TVariables = any> {
  /** {@inheritDoc @apollo/client!SubscriptionResultDocumentation#loading:member} */
  loading: boolean;
  /** {@inheritDoc @apollo/client!SubscriptionResultDocumentation#data:member} */
  data?: MaybeMasked<TData>;
  /** {@inheritDoc @apollo/client!SubscriptionResultDocumentation#error:member} */
  error?: ApolloError;
  // This was added by the legacy useSubscription type, and is tested in unit
  // tests, but probably shouldn’t be added to the result.
  /**
   * @internal
   */
  variables?: TVariables;
}

export interface SubscriptionHookOptions<
  TData = any,
  TVariables extends OperationVariables = OperationVariables,
> extends BaseSubscriptionOptions<TData, TVariables> {}

/**
 * @deprecated This type is not used anymore. It will be removed in the next major version of Apollo Client
 */
export interface SubscriptionDataOptions<
  TData = any,
  TVariables extends OperationVariables = OperationVariables,
> extends BaseSubscriptionOptions<TData, TVariables> {
  subscription: DocumentNode | TypedDocumentNode<TData, TVariables>;
  children?:
    | null
    | ((result: SubscriptionResult<TData>) => ReactTypes.ReactNode);
}

export interface SubscriptionCurrentObservable {
  query?: Observable<any>;
  subscription?: ObservableSubscription;
}

export type VariablesOption<TVariables extends OperationVariables> =
  [TVariables] extends [never] ?
    {
      /** {@inheritDoc @apollo/client!QueryOptionsDocumentation#variables:member} */
      variables?: Record<string, never>;
    }
  : Record<string, never> extends OnlyRequiredProperties<TVariables> ?
    {
      /** {@inheritDoc @apollo/client!QueryOptionsDocumentation#variables:member} */
      variables?: TVariables;
    }
  : {
      /** {@inheritDoc @apollo/client!QueryOptionsDocumentation#variables:member} */
      variables: TVariables;
    };

export type { NoInfer } from "../../utilities/index.js";<|MERGE_RESOLUTION|>--- conflicted
+++ resolved
@@ -69,24 +69,6 @@
 > extends BaseQueryOptions<TVariables, TData> {
   /** {@inheritDoc @apollo/client!QueryOptionsDocumentation#skip:member} */
   skip?: boolean;
-<<<<<<< HEAD
-=======
-  /**
-   * {@inheritDoc @apollo/client!QueryOptionsDocumentation#onCompleted:member}
-   *
-   * @deprecated This option will be removed in the next major version of Apollo Client.
-   * For more context, please see the [related issue](https://github.com/apollographql/apollo-client/issues/12352) on GitHub.
-   */
-  onCompleted?: (data: MaybeMasked<TData>) => void;
-  /**
-   * {@inheritDoc @apollo/client!QueryOptionsDocumentation#onError:member}
-   *
-   * @deprecated This option will be removed in the next major version of Apollo Client.
-   * For more context, please see the [related issue](https://github.com/apollographql/apollo-client/issues/12352) on GitHub.
-   */
-  onError?: (error: ApolloError) => void;
-
->>>>>>> e93d19fa
   // Default WatchQueryOptions for this useQuery, providing initial values for
   // unspecified options, superseding client.defaultOptions.watchQuery (option
   // by option, not whole), but never overriding options previously passed to
@@ -181,24 +163,6 @@
   TData = any,
   TVariables extends OperationVariables = OperationVariables,
 > extends BaseQueryOptions<TVariables, TData> {
-<<<<<<< HEAD
-=======
-  /**
-   * {@inheritDoc @apollo/client!QueryOptionsDocumentation#onCompleted:member}
-   *
-   * @deprecated This option will be removed in the next major version of Apollo Client.
-   * For more context, please see the [related issue](https://github.com/apollographql/apollo-client/issues/12352) on GitHub.
-   */
-  onCompleted?: (data: MaybeMasked<TData>) => void;
-  /**
-   * {@inheritDoc @apollo/client!QueryOptionsDocumentation#onError:member}
-   *
-   * @deprecated This option will be removed in the next major version of Apollo Client.
-   * For more context, please see the [related issue](https://github.com/apollographql/apollo-client/issues/12352) on GitHub.
-   */
-  onError?: (error: ApolloError) => void;
-
->>>>>>> e93d19fa
   /** @internal */
   defaultOptions?: Partial<WatchQueryOptions<TVariables, TData>>;
 }
