import { invariant } from '../../utilities/globals/index.js';

import type { DefinitionNode } from 'graphql';

import { ApolloLink } from '../core/index.js';
import { Observable, hasDirectives } from '../../utilities/index.js';
import { serializeFetchParameter } from './serializeFetchParameter.js';
import { selectURI } from './selectURI.js';
import {
  handleError,
  readMultipartBody,
<<<<<<< HEAD
  parseAndCheckHttpResponse
} from './parseAndCheckHttpResponse';
import { checkFetcher } from './checkFetcher';
=======
  readJsonBody
} from './parseAndCheckHttpResponse.js';
import { checkFetcher } from './checkFetcher.js';
>>>>>>> 709cf627
import type {
  HttpOptions
} from './selectHttpOptionsAndBody.js';
import {
  selectHttpOptionsAndBodyInternal,
  defaultPrinter,
  fallbackHttpConfig
<<<<<<< HEAD
} from './selectHttpOptionsAndBody';
import { rewriteURIForGET } from './rewriteURIForGET';
import { fromError, filterOperationVariables } from '../utils';
=======
} from './selectHttpOptionsAndBody.js';
import { createSignalIfSupported } from './createSignalIfSupported.js';
import { rewriteURIForGET } from './rewriteURIForGET.js';
import { fromError, filterOperationVariables } from '../utils/index.js';
>>>>>>> 709cf627
import {
  maybe,
  getMainDefinition,
  removeClientSetsFromDocument
} from '../../utilities/index.js';

const backupFetch = maybe(() => fetch);

export const createHttpLink = (linkOptions: HttpOptions = {}) => {
  let {
    uri = '/graphql',
    // use default global fetch if nothing passed in
    fetch: preferredFetch,
    print = defaultPrinter,
    includeExtensions,
    preserveHeaderCase,
    useGETForQueries,
    includeUnusedVariables = false,
    ...requestOptions
  } = linkOptions;

  if (__DEV__) {
    // Make sure at least one of preferredFetch, window.fetch, or backupFetch is
    // defined, so requests won't fail at runtime.
    checkFetcher(preferredFetch || backupFetch);
  }

  const linkConfig = {
    http: { includeExtensions, preserveHeaderCase },
    options: requestOptions.fetchOptions,
    credentials: requestOptions.credentials,
    headers: requestOptions.headers,
  };

  return new ApolloLink(operation => {
    let chosenURI = selectURI(operation, uri);

    const context = operation.getContext();

    // `apollographql-client-*` headers are automatically set if a
    // `clientAwareness` object is found in the context. These headers are
    // set first, followed by the rest of the headers pulled from
    // `context.headers`. If desired, `apollographql-client-*` headers set by
    // the `clientAwareness` object can be overridden by
    // `apollographql-client-*` headers set in `context.headers`.
    const clientAwarenessHeaders: {
      'apollographql-client-name'?: string;
      'apollographql-client-version'?: string;
    } = {};

    if (context.clientAwareness) {
      const { name, version } = context.clientAwareness;
      if (name) {
        clientAwarenessHeaders['apollographql-client-name'] = name;
      }
      if (version) {
        clientAwarenessHeaders['apollographql-client-version'] = version;
      }
    }

    const contextHeaders = { ...clientAwarenessHeaders, ...context.headers };

    const contextConfig = {
      http: context.http,
      options: context.fetchOptions,
      credentials: context.credentials,
      headers: contextHeaders,
    };

    if (hasDirectives(['client'], operation.query)) {
      const transformedQuery = removeClientSetsFromDocument(operation.query);

      if (!transformedQuery) {
        return fromError(
          new Error(
            'HttpLink: Trying to send a client-only query to the server. To send to the server, ensure a non-client field is added to the query or set the `transformOptions.removeClientFields` option to `true`.'
          )
        );
      }

      operation.query = transformedQuery;
    }

    //uses fallback, link, and then context to build options
    const { options, body } = selectHttpOptionsAndBodyInternal(
      operation,
      print,
      fallbackHttpConfig,
      linkConfig,
      contextConfig,
    );

    if (body.variables && !includeUnusedVariables) {
      body.variables = filterOperationVariables(body.variables, operation.query);
    }

    let controller: AbortController | undefined;
    if (!options.signal && typeof AbortController !== 'undefined') {
      controller = new AbortController();
      options.signal = controller.signal;
    }

    // If requested, set method to GET if there are no mutations.
    const definitionIsMutation = (d: DefinitionNode) => {
      return d.kind === 'OperationDefinition' && d.operation === 'mutation';
    };
    const definitionIsSubscription = (d: DefinitionNode) => {
      return d.kind === 'OperationDefinition' && d.operation === 'subscription';
    };
    const isSubscription = definitionIsSubscription(getMainDefinition(operation.query));
    // does not match custom directives beginning with @defer
    const hasDefer = hasDirectives(['defer'], operation.query);
    if (
      useGETForQueries &&
      !operation.query.definitions.some(definitionIsMutation)
    ) {
      options.method = 'GET';
    }

    if (hasDefer || isSubscription) {
      options.headers = options.headers || {};
      let acceptHeader = "multipart/mixed;";
      // Omit defer-specific headers if the user attempts to defer a selection
      // set on a subscription and log a warning.
      if (isSubscription && hasDefer) {
        invariant.warn("Multipart-subscriptions do not support @defer");
      }

      if (isSubscription) {
        acceptHeader += 'boundary=graphql;subscriptionSpec=1.0,application/json';
      } else if (hasDefer) {
        acceptHeader += 'deferSpec=20220824,application/json';
      }
      options.headers.accept = acceptHeader;
    }

    if (options.method === 'GET') {
      const { newURI, parseError } = rewriteURIForGET(chosenURI, body);
      if (parseError) {
        return fromError(parseError);
      }
      chosenURI = newURI;
    } else {
      try {
        (options as any).body = serializeFetchParameter(body, 'Payload');
      } catch (parseError) {
        return fromError(parseError);
      }
    }

    return new Observable(observer => {
      // Prefer linkOptions.fetch (preferredFetch) if provided, and otherwise
      // fall back to the *current* global window.fetch function (see issue
      // #7832), or (if all else fails) the backupFetch function we saved when
      // this module was first evaluated. This last option protects against the
      // removal of window.fetch, which is unlikely but not impossible.
      const currentFetch = preferredFetch || maybe(() => fetch) || backupFetch;

      const observerNext = observer.next.bind(observer);
      currentFetch!(chosenURI, options)
        .then(response => {
          operation.setContext({ response });
          const ctype = response.headers?.get('content-type');

          if (ctype !== null && /^multipart\/mixed/i.test(ctype)) {
            return readMultipartBody(response, observerNext);
          } else {
            return parseAndCheckHttpResponse(operation)(response).then(observerNext);
          }
        })
        .then(() => {
          controller = undefined;
          observer.complete();
        })
        .catch(err => {
          controller = undefined;
          handleError(err, observer)
        });

      return () => {
        // XXX support canceling this request
        // https://developers.google.com/web/updates/2017/09/abortable-fetch
        if (controller) controller.abort();
      };
    });
  });
};<|MERGE_RESOLUTION|>--- conflicted
+++ resolved
@@ -9,15 +9,9 @@
 import {
   handleError,
   readMultipartBody,
-<<<<<<< HEAD
   parseAndCheckHttpResponse
-} from './parseAndCheckHttpResponse';
-import { checkFetcher } from './checkFetcher';
-=======
-  readJsonBody
 } from './parseAndCheckHttpResponse.js';
 import { checkFetcher } from './checkFetcher.js';
->>>>>>> 709cf627
 import type {
   HttpOptions
 } from './selectHttpOptionsAndBody.js';
@@ -25,16 +19,9 @@
   selectHttpOptionsAndBodyInternal,
   defaultPrinter,
   fallbackHttpConfig
-<<<<<<< HEAD
-} from './selectHttpOptionsAndBody';
-import { rewriteURIForGET } from './rewriteURIForGET';
-import { fromError, filterOperationVariables } from '../utils';
-=======
 } from './selectHttpOptionsAndBody.js';
-import { createSignalIfSupported } from './createSignalIfSupported.js';
 import { rewriteURIForGET } from './rewriteURIForGET.js';
 import { fromError, filterOperationVariables } from '../utils/index.js';
->>>>>>> 709cf627
 import {
   maybe,
   getMainDefinition,
