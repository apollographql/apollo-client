--- conflicted
+++ resolved
@@ -110,21 +110,6 @@
 
   variables = assign({}, getDefaultValues(queryDefinition), variables);
 
-<<<<<<< HEAD
-  return writeSelectionSetToStore({
-    dataId: 'ROOT_QUERY',
-    result,
-    selectionSet: queryDefinition.selectionSet,
-    context: {
-      store,
-      processedData: {},
-      variables,
-      dataIdFromObject,
-      fragmentMap,
-      fragmentMatcherFunction,
-    },
-  });
-=======
   try {
     return writeSelectionSetToStore({
       dataId: 'ROOT_QUERY',
@@ -132,6 +117,7 @@
       selectionSet: queryDefinition.selectionSet,
       context: {
         store,
+        processedData: {},
         variables,
         dataIdFromObject,
         fragmentMap,
@@ -141,7 +127,6 @@
   } catch (e) {
     throw enhanceErrorWithDocument(e, query);
   }
->>>>>>> 2bdd3a12
 }
 
 export type WriteContext = {
