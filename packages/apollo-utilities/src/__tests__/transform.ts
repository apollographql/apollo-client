import { print } from "graphql/language/printer";
import gql from "graphql-tag";
import { disableFragmentWarnings } from "graphql-tag";

// Turn off warnings for repeated fragment names
disableFragmentWarnings();

import {
  addTypenameToDocument,
  removeDirectivesFromDocument,
  getDirectivesFromDocument,
  removeConnectionDirectiveFromDocument,
  removeArgumentsFromDocument,
  removeFragmentSpreadFromDocument,
} from "../transform";
import { getQueryDefinition } from "../getFromAST";

describe("removeArgumentsFromDocument", () => {
  it("should remove a single variable", () => {
    const query = gql`
      query Simple($variable: String!) {
        field(usingVariable: $variable) {
          child
          foo
        }
        network
      }
    `;
    const expected = gql`
      query Simple {
        field {
          child
          foo
        }
        network
      }
    `;
    const doc = removeArgumentsFromDocument([{ name: "variable" }], query);
    expect(print(doc)).toBe(print(expected));
  });

  it("should remove a single variable and the field from the query", () => {
    const query = gql`
      query Simple($variable: String!) {
        field(usingVariable: $variable) {
          child
          foo
        }
        network
      }
    `;
    const expected = gql`
      query Simple {
        network
      }
    `;
    const doc = removeArgumentsFromDocument(
      [{ name: "variable", remove: true }],
      query
    );
    expect(print(doc)).toBe(print(expected));
  });
});
describe('removeFragmentSpreadFromDocument', () => {
  it('should remove a named fragment spread', () => {
    const query = gql`
      query Simple {
        ...FragmentSpread
        property
        ...ValidSpread
      }

      fragment FragmentSpread on Thing {
        foo
        bar
        baz
      }

      fragment ValidSpread on Thing {
        oof
        rab
        zab
      }
    `
    const expected = gql`
      query Simple {
        property
        ...ValidSpread
      }

      fragment ValidSpread on Thing {
        oof
        rab
        zab
      }
    `
    const doc = removeFragmentSpreadFromDocument([{ name: "FragmentSpread", remove: true }], query)
    expect(print(doc)).toBe(print(expected))
  })
})
describe("removeDirectivesFromDocument", () => {
  it("should not remove unused variable definitions unless the field is removed", () => {
    const query = gql`
      query Simple($variable: String!) {
        field(usingVariable: $variable) @client
        networkField
      }
    `;

    const expected = gql`
      query Simple($variable: String!) {
        field(usingVariable: $variable)
        networkField
      }
    `;

    const doc = removeDirectivesFromDocument([{ name: "client" }], query);
    expect(print(doc)).toBe(print(expected));
  });
  it("should remove unused variable definitions associated with the removed directive", () => {
    const query = gql`
      query Simple($variable: String!) {
        field(usingVariable: $variable) @client
        networkField
      }
    `;

    const expected = gql`
      query Simple {
        networkField
      }
    `;

    const doc = removeDirectivesFromDocument(
      [{ name: "client", remove: true }],
      query
    );
    expect(print(doc)).toBe(print(expected));
  });
  it("should not remove used variable definitions", () => {
    const query = gql`
      query Simple($variable: String!) {
        field(usingVariable: $variable) @client
        networkField(usingVariable: $variable)
      }
    `;

    const expected = gql`
      query Simple($variable: String!) {
        networkField(usingVariable: $variable)
      }
    `;

    const doc = removeDirectivesFromDocument(
      [{ name: "client", remove: true }],
      query
    );
    expect(print(doc)).toBe(print(expected));
  });
  it("should remove fragment spreads and definitions associated with the removed directive", () => {
    const query = gql`
      query Simple {
        networkField
        field @client {
          ...ClientFragment
        }
      }

      fragment ClientFragment on Thing {
        otherField
        bar
      }
    `;

    const expected = gql`
      query Simple {
        networkField
      }
    `;

    const doc = removeDirectivesFromDocument(
      [{ name: "client", remove: true }],
      query
    );
    expect(print(doc)).toBe(print(expected));
  });
  it("should not remove fragment spreads and definitions used without the removed directive", () => {
    const query = gql`
      query Simple {
        networkField {
          ...ClientFragment
        }
        field @client {
          ...ClientFragment
        }
      }

      fragment ClientFragment on Thing {
        otherField
        bar
      }
    `;

    const expected = gql`
      query Simple {
        networkField {
          ...ClientFragment
        }
      }

      fragment ClientFragment on Thing {
        otherField
        bar
      }
    `;

    const doc = removeDirectivesFromDocument(
      [{ name: "client", remove: true }],
      query
    );
    expect(print(doc)).toBe(print(expected));
  });
  it("should remove a simple directive", () => {
    const query = gql`
      query Simple {
        field @storage(if: true)
      }
    `;

    const expected = gql`
      query Simple {
        field
      }
    `;
    const doc = removeDirectivesFromDocument([{ name: "storage" }], query);
    expect(print(doc)).toBe(print(expected));
  });
  it("should remove a simple directive [test function]", () => {
    const query = gql`
      query Simple {
        field @storage(if: true)
      }
    `;

    const expected = gql`
      query Simple {
        field
      }
    `;
<<<<<<< HEAD
    const test = ({ name: { value } }) => value === "storage";
=======
    const test = ({ name: { value } }: { name: any }) => value === 'storage';
>>>>>>> 7643b900
    const doc = removeDirectivesFromDocument([{ test }], query);
    expect(print(doc)).toBe(print(expected));
  });
  it("should remove only the wanted directive", () => {
    const query = gql`
      query Simple {
        maybe @skip(if: false)
        field @storage(if: true)
      }
    `;

    const expected = gql`
      query Simple {
        maybe @skip(if: false)
        field
      }
    `;
    const doc = removeDirectivesFromDocument([{ name: "storage" }], query);
    expect(print(doc)).toBe(print(expected));
  });

  it("should remove only the wanted directive [test function]", () => {
    const query = gql`
      query Simple {
        maybe @skip(if: false)
        field @storage(if: true)
      }
    `;

    const expected = gql`
      query Simple {
        maybe @skip(if: false)
        field
      }
    `;
<<<<<<< HEAD
    const test = ({ name: { value } }) => value === "storage";
=======
    const test = ({ name: { value } }: { name: any }) => value === 'storage';
>>>>>>> 7643b900
    const doc = removeDirectivesFromDocument([{ test }], query);
    expect(print(doc)).toBe(print(expected));
  });

  it("should remove multiple directives in the query", () => {
    const query = gql`
      query Simple {
        field @storage(if: true)
        other: field @storage
      }
    `;

    const expected = gql`
      query Simple {
        field
        other: field
      }
    `;
    const doc = removeDirectivesFromDocument([{ name: "storage" }], query);
    expect(print(doc)).toBe(print(expected));
  });
  it("should remove multiple directives of different kinds in the query", () => {
    const query = gql`
      query Simple {
        maybe @skip(if: false)
        field @storage(if: true)
        other: field @client
      }
    `;

    const expected = gql`
      query Simple {
        maybe @skip(if: false)
        field
        other: field
      }
    `;
    const removed = [
      { name: "storage" },
      {
<<<<<<< HEAD
        test: directive => directive.name.value === "client",
=======
        test: (directive: any) => directive.name.value === 'client',
>>>>>>> 7643b900
      },
    ];
    const doc = removeDirectivesFromDocument(removed, query);
    expect(print(doc)).toBe(print(expected));
  });
  it("should remove a simple directive and its field if needed", () => {
    const query = gql`
      query Simple {
        field @storage(if: true)
        keep
      }
    `;

    const expected = gql`
      query Simple {
        keep
      }
    `;
    const doc = removeDirectivesFromDocument(
      [{ name: "storage", remove: true }],
      query
    );
    expect(print(doc)).toBe(print(expected));
  });
  it("should remove a simple directive [test function]", () => {
    const query = gql`
      query Simple {
        field @storage(if: true)
        keep
      }
    `;

    const expected = gql`
      query Simple {
        keep
      }
    `;
<<<<<<< HEAD
    const test = ({ name: { value } }) => value === "storage";
=======
    const test = ({ name: { value } }: { name: any }) => value === 'storage';
>>>>>>> 7643b900
    const doc = removeDirectivesFromDocument([{ test, remove: true }], query);
    expect(print(doc)).toBe(print(expected));
  });
  it("should return null if the query is no longer valid", () => {
    const query = gql`
      query Simple {
        field @storage(if: true)
      }
    `;

    const doc = removeDirectivesFromDocument(
      [{ name: "storage", remove: true }],
      query
    );

    expect(doc).toBe(null);
  });
  it("should return null if the query is no longer valid [test function]", () => {
    const query = gql`
      query Simple {
        field @storage(if: true)
      }
    `;

<<<<<<< HEAD
    const test = ({ name: { value } }) => value === "storage";
=======
    const test = ({ name: { value } }: { name: any }) => value === 'storage';
>>>>>>> 7643b900
    const doc = removeDirectivesFromDocument([{ test, remove: true }], query);
    expect(doc).toBe(null);
  });
  it("should return null only if the query is not valid", () => {
    const query = gql`
      query Simple {
        ...fragmentSpread
      }

      fragment fragmentSpread on Thing {
        field
      }
    `;

    const doc = removeDirectivesFromDocument(
      [{ name: "storage", remove: true }],
      query
    );

    expect(print(doc)).toBe(print(query));
  });
  it("should return null only if the query is not valid through nested fragments", () => {
    const query = gql`
      query Simple {
        ...fragmentSpread
      }

      fragment fragmentSpread on Thing {
        ...inDirection
      }

      fragment inDirection on Thing {
        field @storage
      }
    `;

    const doc = removeDirectivesFromDocument(
      [{ name: "storage", remove: true }],
      query
    );

    expect(doc).toBe(null);
  });
  it("should only remove values asked through nested fragments", () => {
    const query = gql`
      query Simple {
        ...fragmentSpread
      }

      fragment fragmentSpread on Thing {
        ...inDirection
      }

      fragment inDirection on Thing {
        field @storage
        bar
      }
    `;

    const expectedQuery = gql`
      query Simple {
        ...fragmentSpread
      }

      fragment fragmentSpread on Thing {
        ...inDirection
      }

      fragment inDirection on Thing {
        bar
      }
    `;
    const doc = removeDirectivesFromDocument(
      [{ name: "storage", remove: true }],
      query
    );

    expect(print(doc)).toBe(print(expectedQuery));
  });

  it("should return null even through fragments if needed", () => {
    const query = gql`
      query Simple {
        ...fragmentSpread
      }

      fragment fragmentSpread on Thing {
        field @storage
      }
    `;

    const doc = removeDirectivesFromDocument(
      [{ name: "storage", remove: true }],
      query
    );

    expect(doc).toBe(null);
  });
});

describe('query transforms', () => {
  it('should correctly add typenames', () => {
    let testQuery = gql`
      query {
        author {
          name {
            firstName
            lastName
          }
        }
      }
    `;
    const newQueryDoc = addTypenameToDocument(testQuery);

    const expectedQuery = gql`
      query {
        author {
          name {
            firstName
            lastName
            __typename
          }
          __typename
        }
      }
    `;
    const expectedQueryStr = print(expectedQuery);

    expect(expectedQueryStr).toBe(print(newQueryDoc));
  });

  it('should not add duplicates', () => {
    let testQuery = gql`
      query {
        author {
          name {
            firstName
            lastName
            __typename
          }
        }
      }
    `;
    const newQueryDoc = addTypenameToDocument(testQuery);

    const expectedQuery = gql`
      query {
        author {
          name {
            firstName
            lastName
            __typename
          }
          __typename
        }
      }
    `;
    const expectedQueryStr = print(expectedQuery);

    expect(expectedQueryStr).toBe(print(newQueryDoc));
  });

  it('should not screw up on a FragmentSpread within the query AST', () => {
    const testQuery = gql`
      query withFragments {
        user(id: 4) {
          friends(first: 10) {
            ...friendFields
          }
        }
      }
    `;
    const expectedQuery = getQueryDefinition(gql`
      query withFragments {
        user(id: 4) {
          friends(first: 10) {
            ...friendFields
            __typename
          }
          __typename
        }
      }
    `);
    const modifiedQuery = addTypenameToDocument(testQuery);
    expect(print(expectedQuery)).toBe(print(getQueryDefinition(modifiedQuery)));
  });

  it('should modify all definitions in a document', () => {
    const testQuery = gql`
      query withFragments {
        user(id: 4) {
          friends(first: 10) {
            ...friendFields
          }
        }
      }

      fragment friendFields on User {
        firstName
        lastName
      }
    `;

    const newQueryDoc = addTypenameToDocument(testQuery);

    const expectedQuery = gql`
      query withFragments {
        user(id: 4) {
          friends(first: 10) {
            ...friendFields
            __typename
          }
          __typename
        }
      }

      fragment friendFields on User {
        firstName
        lastName
        __typename
      }
    `;

    expect(print(expectedQuery)).toBe(print(newQueryDoc));
  });

  it('should be able to apply a QueryTransformer correctly', () => {
    const testQuery = gql`
      query {
        author {
          firstName
          lastName
        }
      }
    `;

    const expectedQuery = getQueryDefinition(gql`
      query {
        author {
          firstName
          lastName
          __typename
        }
      }
    `);

    const modifiedQuery = addTypenameToDocument(testQuery);
    expect(print(expectedQuery)).toBe(print(getQueryDefinition(modifiedQuery)));
  });

  it('should be able to apply a MutationTransformer correctly', () => {
    const testQuery = gql`
      mutation {
        createAuthor(firstName: "John", lastName: "Smith") {
          firstName
          lastName
        }
      }
    `;
    const expectedQuery = gql`
      mutation {
        createAuthor(firstName: "John", lastName: "Smith") {
          firstName
          lastName
          __typename
        }
      }
    `;

    const modifiedQuery = addTypenameToDocument(testQuery);
    expect(print(expectedQuery)).toBe(print(modifiedQuery));
  });

  it('should add typename fields correctly on this one query', () => {
    const testQuery = gql`
      query Feed($type: FeedType!) {
        # Eventually move this into a no fetch query right on the entry
        # since we literally just need this info to determine whether to
        # show upvote/downvote buttons
        currentUser {
          login
        }
        feed(type: $type) {
          createdAt
          score
          commentCount
          id
          postedBy {
            login
            html_url
          }
          repository {
            name
            full_name
            description
            html_url
            stargazers_count
            open_issues_count
            created_at
            owner {
              avatar_url
            }
          }
        }
      }
    `;
    const expectedQuery = getQueryDefinition(gql`
      query Feed($type: FeedType!) {
        currentUser {
          login
          __typename
        }
        feed(type: $type) {
          createdAt
          score
          commentCount
          id
          postedBy {
            login
            html_url
            __typename
          }
          repository {
            name
            full_name
            description
            html_url
            stargazers_count
            open_issues_count
            created_at
            owner {
              avatar_url
              __typename
            }
            __typename
          }
          __typename
        }
      }
    `);
    const modifiedQuery = addTypenameToDocument(testQuery);
    expect(print(expectedQuery)).toBe(print(getQueryDefinition(modifiedQuery)));
  });
  it('should correctly remove connections', () => {
    let testQuery = gql`
      query {
        author {
          name @connection(key: "foo") {
            firstName
            lastName
          }
        }
      }
    `;
    const newQueryDoc = removeConnectionDirectiveFromDocument(testQuery);

    const expectedQuery = gql`
      query {
        author {
          name {
            firstName
            lastName
          }
        }
      }
    `;
    const expectedQueryStr = print(expectedQuery);

    expect(expectedQueryStr).toBe(print(newQueryDoc));
  });
});

describe('getDirectivesFromDocument', () => {
  it('should get query with fields of storage directive ', () => {
    const query = gql`
      query Simple {
        field @storage(if: true)
      }
    `;

    const expected = gql`
      query Simple {
        field @storage(if: true)
      }
    `;
    const doc = getDirectivesFromDocument([{ name: 'storage' }], query);
    expect(print(doc)).toBe(print(expected));
  });

  it('should get query with fields of storage directive [test function] ', () => {
    const query = gql`
      query Simple {
        field @storage(if: true)
      }
    `;

    const expected = gql`
      query Simple {
        field @storage(if: true)
      }
    `;
    const test = ({ name: { value } }: { name: any }) => value === 'storage';
    const doc = getDirectivesFromDocument([{ test }], query);
    expect(print(doc)).toBe(print(expected));
  });

  it('should only get query with fields of storage directive ', () => {
    const query = gql`
      query Simple {
        maybe @skip(if: false)
        field @storage(if: true)
      }
    `;

    const expected = gql`
      query Simple {
        field @storage(if: true)
      }
    `;
    const doc = getDirectivesFromDocument([{ name: 'storage' }], query);
    expect(print(doc)).toBe(print(expected));
  });

  it('should only get query with multiple fields of storage directive ', () => {
    const query = gql`
      query Simple {
        maybe @skip(if: false)
        field @storage(if: true)
        other @storage
      }
    `;

    const expected = gql`
      query Simple {
        field @storage(if: true)
        other @storage
      }
    `;
    const doc = getDirectivesFromDocument([{ name: 'storage' }], query);
    expect(print(doc)).toBe(print(expected));
  });

  it('should get query with fields of both storage and client directives ', () => {
    const query = gql`
      query Simple {
        maybe @skip(if: false)
        field @storage(if: true)
        user @client
      }
    `;

    const expected = gql`
      query Simple {
        field @storage(if: true)
        user @client
      }
    `;
    const doc = getDirectivesFromDocument(
      [{ name: 'storage' }, { name: 'client' }],
      query,
    );
    expect(print(doc)).toBe(print(expected));
  });

  it('should get query with different types of directive matchers ', () => {
    const query = gql`
      query Simple {
        maybe @skip(if: false)
        field @storage(if: true)
        user @client
      }
    `;

    const expected = gql`
      query Simple {
        field @storage(if: true)
        user @client
      }
    `;
    const doc = getDirectivesFromDocument(
      [
        { name: 'storage' },
        { test: directive => directive.name.value === 'client' },
      ],
      query,
    );

    expect(print(doc)).toBe(print(expected));
  });

  it('should get query with nested fields ', () => {
    const query = gql`
      query Simple {
        user {
          firstName @client
          email
        }
      }
    `;

    const expected = gql`
      query Simple {
        user {
          firstName @client
        }
      }
    `;
    const doc = getDirectivesFromDocument([{ name: 'client' }], query);
    expect(print(doc)).toBe(print(expected));
  });

  it('should include all the nested fields of field that has client directive ', () => {
    const query = gql`
      query Simple {
        user @client {
          firstName
          email
        }
      }
    `;

    const expected = gql`
      query Simple {
        user @client {
          firstName
          email
        }
      }
    `;
    const doc = getDirectivesFromDocument([{ name: 'client' }], query);
    expect(print(doc)).toBe(print(expected));
  });

  it('should return null if the query is no longer valid', () => {
    const query = gql`
      query Simple {
        field
      }
    `;
    const doc = getDirectivesFromDocument([{ name: 'client' }], query);
    expect(print(doc)).toBe(null);
  });

  it('should get query with client fields in fragment', function() {
    const query = gql`
      query Simple {
        ...fragmentSpread
      }

      fragment fragmentSpread on Thing {
        field @client
        other
      }
    `;
    const expected = gql`
      query Simple {
        ...fragmentSpread
      }

      fragment fragmentSpread on Thing {
        field @client
      }
    `;
    const doc = getDirectivesFromDocument([{ name: 'client' }], query);
    expect(print(doc)).toBe(print(expected));
  });

  it('should get query with client fields in fragment with nested fields', function() {
    const query = gql`
      query Simple {
        ...fragmentSpread
      }

      fragment fragmentSpread on Thing {
        user {
          firstName @client
          lastName
        }
      }
    `;
    const expected = gql`
      query Simple {
        ...fragmentSpread
      }

      fragment fragmentSpread on Thing {
        user {
          firstName @client
        }
      }
    `;
    const doc = getDirectivesFromDocument([{ name: 'client' }], query);
    expect(print(doc)).toBe(print(expected));
  });

  it('should get query with client fields in multiple fragments', function() {
    const query = gql`
      query Simple {
        ...fragmentSpread
        ...anotherFragmentSpread
      }

      fragment fragmentSpread on Thing {
        field @client
        other
      }

      fragment anotherFragmentSpread on AnotherThing {
        user @client
        product
      }
    `;
    const expected = gql`
      query Simple {
        ...fragmentSpread
        ...anotherFragmentSpread
      }

      fragment fragmentSpread on Thing {
        field @client
      }

      fragment anotherFragmentSpread on AnotherThing {
        user @client
      }
    `;
    const doc = getDirectivesFromDocument([{ name: 'client' }], query);
    expect(print(doc)).toBe(print(expected));
  });

  it("should return null if fragment didn't have client fields", function() {
    const query = gql`
      query Simple {
        ...fragmentSpread
      }

      fragment fragmentSpread on Thing {
        field
      }
    `;
    const doc = getDirectivesFromDocument([{ name: 'client' }], query);
    expect(print(doc)).toBe(print(null));
  });

  it('should get query with client fields when both fields and fragements are mixed', function() {
    const query = gql`
      query Simple {
        user @client
        product @storage
        order
        ...fragmentSpread
      }

      fragment fragmentSpread on Thing {
        field @client
        other
      }
    `;
    const expected = gql`
      query Simple {
        user @client
        ...fragmentSpread
      }

      fragment fragmentSpread on Thing {
        field @client
      }
    `;
    const doc = getDirectivesFromDocument([{ name: 'client' }], query);
    expect(print(doc)).toBe(print(expected));
  });
  it('should get mutation with client fields', () => {
    const query = gql`
      mutation {
        login @client
      }
    `;

    const expected = gql`
      mutation {
        login @client
      }
    `;
    const doc = getDirectivesFromDocument([{ name: 'client' }], query);
    expect(print(doc)).toBe(print(expected));
  });

  it('should get mutation fields of client only', () => {
    const query = gql`
      mutation {
        login @client
        updateUser
      }
    `;

    const expected = gql`
      mutation {
        login @client
      }
    `;
    const doc = getDirectivesFromDocument([{ name: 'client' }], query);
    expect(print(doc)).toBe(print(expected));
  });
  describe('includeAllFragments', () => {
    it('= false: should remove the values without a client in fragment', () => {
      const query = gql`
        fragment client on ClientData {
          hi @client
          bye @storage
          bar
        }

        query Mixed {
          foo @client {
            ...client
          }
          bar {
            baz
          }
        }
      `;

      const expected = gql`
        fragment client on ClientData {
          hi @client
        }

        query Mixed {
          foo @client {
            ...client
          }
        }
      `;
      const doc = getDirectivesFromDocument([{ name: 'client' }], query, false);
      expect(print(doc)).toBe(print(expected));
    });

    it('= true: should include the values without a client in fragment', () => {
      const query = gql`
        fragment client on ClientData {
          hi @client
          bye @storage
          bar
        }

        query Mixed {
          foo @client {
            ...client
          }
          bar {
            baz
          }
        }
      `;

      const expected = gql`
        fragment client on ClientData {
          hi @client
          bye @storage
          bar
        }

        query Mixed {
          foo @client {
            ...client
          }
        }
      `;
      const doc = getDirectivesFromDocument([{ name: 'client' }], query, true);
      expect(print(doc)).toBe(print(expected));
    });
  });
});
<|MERGE_RESOLUTION|>--- conflicted
+++ resolved
@@ -1,1183 +1,1163 @@
-import { print } from "graphql/language/printer";
-import gql from "graphql-tag";
-import { disableFragmentWarnings } from "graphql-tag";
-
-// Turn off warnings for repeated fragment names
-disableFragmentWarnings();
-
-import {
-  addTypenameToDocument,
-  removeDirectivesFromDocument,
-  getDirectivesFromDocument,
-  removeConnectionDirectiveFromDocument,
-  removeArgumentsFromDocument,
-  removeFragmentSpreadFromDocument,
-} from "../transform";
-import { getQueryDefinition } from "../getFromAST";
-
-describe("removeArgumentsFromDocument", () => {
-  it("should remove a single variable", () => {
-    const query = gql`
-      query Simple($variable: String!) {
-        field(usingVariable: $variable) {
-          child
-          foo
-        }
-        network
-      }
-    `;
-    const expected = gql`
-      query Simple {
-        field {
-          child
-          foo
-        }
-        network
-      }
-    `;
-    const doc = removeArgumentsFromDocument([{ name: "variable" }], query);
-    expect(print(doc)).toBe(print(expected));
-  });
-
-  it("should remove a single variable and the field from the query", () => {
-    const query = gql`
-      query Simple($variable: String!) {
-        field(usingVariable: $variable) {
-          child
-          foo
-        }
-        network
-      }
-    `;
-    const expected = gql`
-      query Simple {
-        network
-      }
-    `;
-    const doc = removeArgumentsFromDocument(
-      [{ name: "variable", remove: true }],
-      query
-    );
-    expect(print(doc)).toBe(print(expected));
-  });
-});
-describe('removeFragmentSpreadFromDocument', () => {
-  it('should remove a named fragment spread', () => {
-    const query = gql`
-      query Simple {
-        ...FragmentSpread
-        property
-        ...ValidSpread
-      }
-
-      fragment FragmentSpread on Thing {
-        foo
-        bar
-        baz
-      }
-
-      fragment ValidSpread on Thing {
-        oof
-        rab
-        zab
-      }
-    `
-    const expected = gql`
-      query Simple {
-        property
-        ...ValidSpread
-      }
-
-      fragment ValidSpread on Thing {
-        oof
-        rab
-        zab
-      }
-    `
-    const doc = removeFragmentSpreadFromDocument([{ name: "FragmentSpread", remove: true }], query)
-    expect(print(doc)).toBe(print(expected))
-  })
-})
-describe("removeDirectivesFromDocument", () => {
-  it("should not remove unused variable definitions unless the field is removed", () => {
-    const query = gql`
-      query Simple($variable: String!) {
-        field(usingVariable: $variable) @client
-        networkField
-      }
-    `;
-
-    const expected = gql`
-      query Simple($variable: String!) {
-        field(usingVariable: $variable)
-        networkField
-      }
-    `;
-
-    const doc = removeDirectivesFromDocument([{ name: "client" }], query);
-    expect(print(doc)).toBe(print(expected));
-  });
-  it("should remove unused variable definitions associated with the removed directive", () => {
-    const query = gql`
-      query Simple($variable: String!) {
-        field(usingVariable: $variable) @client
-        networkField
-      }
-    `;
-
-    const expected = gql`
-      query Simple {
-        networkField
-      }
-    `;
-
-    const doc = removeDirectivesFromDocument(
-      [{ name: "client", remove: true }],
-      query
-    );
-    expect(print(doc)).toBe(print(expected));
-  });
-  it("should not remove used variable definitions", () => {
-    const query = gql`
-      query Simple($variable: String!) {
-        field(usingVariable: $variable) @client
-        networkField(usingVariable: $variable)
-      }
-    `;
-
-    const expected = gql`
-      query Simple($variable: String!) {
-        networkField(usingVariable: $variable)
-      }
-    `;
-
-    const doc = removeDirectivesFromDocument(
-      [{ name: "client", remove: true }],
-      query
-    );
-    expect(print(doc)).toBe(print(expected));
-  });
-  it("should remove fragment spreads and definitions associated with the removed directive", () => {
-    const query = gql`
-      query Simple {
-        networkField
-        field @client {
-          ...ClientFragment
-        }
-      }
-
-      fragment ClientFragment on Thing {
-        otherField
-        bar
-      }
-    `;
-
-    const expected = gql`
-      query Simple {
-        networkField
-      }
-    `;
-
-    const doc = removeDirectivesFromDocument(
-      [{ name: "client", remove: true }],
-      query
-    );
-    expect(print(doc)).toBe(print(expected));
-  });
-  it("should not remove fragment spreads and definitions used without the removed directive", () => {
-    const query = gql`
-      query Simple {
-        networkField {
-          ...ClientFragment
-        }
-        field @client {
-          ...ClientFragment
-        }
-      }
-
-      fragment ClientFragment on Thing {
-        otherField
-        bar
-      }
-    `;
-
-    const expected = gql`
-      query Simple {
-        networkField {
-          ...ClientFragment
-        }
-      }
-
-      fragment ClientFragment on Thing {
-        otherField
-        bar
-      }
-    `;
-
-    const doc = removeDirectivesFromDocument(
-      [{ name: "client", remove: true }],
-      query
-    );
-    expect(print(doc)).toBe(print(expected));
-  });
-  it("should remove a simple directive", () => {
-    const query = gql`
-      query Simple {
-        field @storage(if: true)
-      }
-    `;
-
-    const expected = gql`
-      query Simple {
-        field
-      }
-    `;
-    const doc = removeDirectivesFromDocument([{ name: "storage" }], query);
-    expect(print(doc)).toBe(print(expected));
-  });
-  it("should remove a simple directive [test function]", () => {
-    const query = gql`
-      query Simple {
-        field @storage(if: true)
-      }
-    `;
-
-    const expected = gql`
-      query Simple {
-        field
-      }
-    `;
-<<<<<<< HEAD
-    const test = ({ name: { value } }) => value === "storage";
-=======
-    const test = ({ name: { value } }: { name: any }) => value === 'storage';
->>>>>>> 7643b900
-    const doc = removeDirectivesFromDocument([{ test }], query);
-    expect(print(doc)).toBe(print(expected));
-  });
-  it("should remove only the wanted directive", () => {
-    const query = gql`
-      query Simple {
-        maybe @skip(if: false)
-        field @storage(if: true)
-      }
-    `;
-
-    const expected = gql`
-      query Simple {
-        maybe @skip(if: false)
-        field
-      }
-    `;
-    const doc = removeDirectivesFromDocument([{ name: "storage" }], query);
-    expect(print(doc)).toBe(print(expected));
-  });
-
-  it("should remove only the wanted directive [test function]", () => {
-    const query = gql`
-      query Simple {
-        maybe @skip(if: false)
-        field @storage(if: true)
-      }
-    `;
-
-    const expected = gql`
-      query Simple {
-        maybe @skip(if: false)
-        field
-      }
-    `;
-<<<<<<< HEAD
-    const test = ({ name: { value } }) => value === "storage";
-=======
-    const test = ({ name: { value } }: { name: any }) => value === 'storage';
->>>>>>> 7643b900
-    const doc = removeDirectivesFromDocument([{ test }], query);
-    expect(print(doc)).toBe(print(expected));
-  });
-
-  it("should remove multiple directives in the query", () => {
-    const query = gql`
-      query Simple {
-        field @storage(if: true)
-        other: field @storage
-      }
-    `;
-
-    const expected = gql`
-      query Simple {
-        field
-        other: field
-      }
-    `;
-    const doc = removeDirectivesFromDocument([{ name: "storage" }], query);
-    expect(print(doc)).toBe(print(expected));
-  });
-  it("should remove multiple directives of different kinds in the query", () => {
-    const query = gql`
-      query Simple {
-        maybe @skip(if: false)
-        field @storage(if: true)
-        other: field @client
-      }
-    `;
-
-    const expected = gql`
-      query Simple {
-        maybe @skip(if: false)
-        field
-        other: field
-      }
-    `;
-    const removed = [
-      { name: "storage" },
-      {
-<<<<<<< HEAD
-        test: directive => directive.name.value === "client",
-=======
-        test: (directive: any) => directive.name.value === 'client',
->>>>>>> 7643b900
-      },
-    ];
-    const doc = removeDirectivesFromDocument(removed, query);
-    expect(print(doc)).toBe(print(expected));
-  });
-  it("should remove a simple directive and its field if needed", () => {
-    const query = gql`
-      query Simple {
-        field @storage(if: true)
-        keep
-      }
-    `;
-
-    const expected = gql`
-      query Simple {
-        keep
-      }
-    `;
-    const doc = removeDirectivesFromDocument(
-      [{ name: "storage", remove: true }],
-      query
-    );
-    expect(print(doc)).toBe(print(expected));
-  });
-  it("should remove a simple directive [test function]", () => {
-    const query = gql`
-      query Simple {
-        field @storage(if: true)
-        keep
-      }
-    `;
-
-    const expected = gql`
-      query Simple {
-        keep
-      }
-    `;
-<<<<<<< HEAD
-    const test = ({ name: { value } }) => value === "storage";
-=======
-    const test = ({ name: { value } }: { name: any }) => value === 'storage';
->>>>>>> 7643b900
-    const doc = removeDirectivesFromDocument([{ test, remove: true }], query);
-    expect(print(doc)).toBe(print(expected));
-  });
-  it("should return null if the query is no longer valid", () => {
-    const query = gql`
-      query Simple {
-        field @storage(if: true)
-      }
-    `;
-
-    const doc = removeDirectivesFromDocument(
-      [{ name: "storage", remove: true }],
-      query
-    );
-
-    expect(doc).toBe(null);
-  });
-  it("should return null if the query is no longer valid [test function]", () => {
-    const query = gql`
-      query Simple {
-        field @storage(if: true)
-      }
-    `;
-
-<<<<<<< HEAD
-    const test = ({ name: { value } }) => value === "storage";
-=======
-    const test = ({ name: { value } }: { name: any }) => value === 'storage';
->>>>>>> 7643b900
-    const doc = removeDirectivesFromDocument([{ test, remove: true }], query);
-    expect(doc).toBe(null);
-  });
-  it("should return null only if the query is not valid", () => {
-    const query = gql`
-      query Simple {
-        ...fragmentSpread
-      }
-
-      fragment fragmentSpread on Thing {
-        field
-      }
-    `;
-
-    const doc = removeDirectivesFromDocument(
-      [{ name: "storage", remove: true }],
-      query
-    );
-
-    expect(print(doc)).toBe(print(query));
-  });
-  it("should return null only if the query is not valid through nested fragments", () => {
-    const query = gql`
-      query Simple {
-        ...fragmentSpread
-      }
-
-      fragment fragmentSpread on Thing {
-        ...inDirection
-      }
-
-      fragment inDirection on Thing {
-        field @storage
-      }
-    `;
-
-    const doc = removeDirectivesFromDocument(
-      [{ name: "storage", remove: true }],
-      query
-    );
-
-    expect(doc).toBe(null);
-  });
-  it("should only remove values asked through nested fragments", () => {
-    const query = gql`
-      query Simple {
-        ...fragmentSpread
-      }
-
-      fragment fragmentSpread on Thing {
-        ...inDirection
-      }
-
-      fragment inDirection on Thing {
-        field @storage
-        bar
-      }
-    `;
-
-    const expectedQuery = gql`
-      query Simple {
-        ...fragmentSpread
-      }
-
-      fragment fragmentSpread on Thing {
-        ...inDirection
-      }
-
-      fragment inDirection on Thing {
-        bar
-      }
-    `;
-    const doc = removeDirectivesFromDocument(
-      [{ name: "storage", remove: true }],
-      query
-    );
-
-    expect(print(doc)).toBe(print(expectedQuery));
-  });
-
-  it("should return null even through fragments if needed", () => {
-    const query = gql`
-      query Simple {
-        ...fragmentSpread
-      }
-
-      fragment fragmentSpread on Thing {
-        field @storage
-      }
-    `;
-
-    const doc = removeDirectivesFromDocument(
-      [{ name: "storage", remove: true }],
-      query
-    );
-
-    expect(doc).toBe(null);
-  });
-});
-
-describe('query transforms', () => {
-  it('should correctly add typenames', () => {
-    let testQuery = gql`
-      query {
-        author {
-          name {
-            firstName
-            lastName
-          }
-        }
-      }
-    `;
-    const newQueryDoc = addTypenameToDocument(testQuery);
-
-    const expectedQuery = gql`
-      query {
-        author {
-          name {
-            firstName
-            lastName
-            __typename
-          }
-          __typename
-        }
-      }
-    `;
-    const expectedQueryStr = print(expectedQuery);
-
-    expect(expectedQueryStr).toBe(print(newQueryDoc));
-  });
-
-  it('should not add duplicates', () => {
-    let testQuery = gql`
-      query {
-        author {
-          name {
-            firstName
-            lastName
-            __typename
-          }
-        }
-      }
-    `;
-    const newQueryDoc = addTypenameToDocument(testQuery);
-
-    const expectedQuery = gql`
-      query {
-        author {
-          name {
-            firstName
-            lastName
-            __typename
-          }
-          __typename
-        }
-      }
-    `;
-    const expectedQueryStr = print(expectedQuery);
-
-    expect(expectedQueryStr).toBe(print(newQueryDoc));
-  });
-
-  it('should not screw up on a FragmentSpread within the query AST', () => {
-    const testQuery = gql`
-      query withFragments {
-        user(id: 4) {
-          friends(first: 10) {
-            ...friendFields
-          }
-        }
-      }
-    `;
-    const expectedQuery = getQueryDefinition(gql`
-      query withFragments {
-        user(id: 4) {
-          friends(first: 10) {
-            ...friendFields
-            __typename
-          }
-          __typename
-        }
-      }
-    `);
-    const modifiedQuery = addTypenameToDocument(testQuery);
-    expect(print(expectedQuery)).toBe(print(getQueryDefinition(modifiedQuery)));
-  });
-
-  it('should modify all definitions in a document', () => {
-    const testQuery = gql`
-      query withFragments {
-        user(id: 4) {
-          friends(first: 10) {
-            ...friendFields
-          }
-        }
-      }
-
-      fragment friendFields on User {
-        firstName
-        lastName
-      }
-    `;
-
-    const newQueryDoc = addTypenameToDocument(testQuery);
-
-    const expectedQuery = gql`
-      query withFragments {
-        user(id: 4) {
-          friends(first: 10) {
-            ...friendFields
-            __typename
-          }
-          __typename
-        }
-      }
-
-      fragment friendFields on User {
-        firstName
-        lastName
-        __typename
-      }
-    `;
-
-    expect(print(expectedQuery)).toBe(print(newQueryDoc));
-  });
-
-  it('should be able to apply a QueryTransformer correctly', () => {
-    const testQuery = gql`
-      query {
-        author {
-          firstName
-          lastName
-        }
-      }
-    `;
-
-    const expectedQuery = getQueryDefinition(gql`
-      query {
-        author {
-          firstName
-          lastName
-          __typename
-        }
-      }
-    `);
-
-    const modifiedQuery = addTypenameToDocument(testQuery);
-    expect(print(expectedQuery)).toBe(print(getQueryDefinition(modifiedQuery)));
-  });
-
-  it('should be able to apply a MutationTransformer correctly', () => {
-    const testQuery = gql`
-      mutation {
-        createAuthor(firstName: "John", lastName: "Smith") {
-          firstName
-          lastName
-        }
-      }
-    `;
-    const expectedQuery = gql`
-      mutation {
-        createAuthor(firstName: "John", lastName: "Smith") {
-          firstName
-          lastName
-          __typename
-        }
-      }
-    `;
-
-    const modifiedQuery = addTypenameToDocument(testQuery);
-    expect(print(expectedQuery)).toBe(print(modifiedQuery));
-  });
-
-  it('should add typename fields correctly on this one query', () => {
-    const testQuery = gql`
-      query Feed($type: FeedType!) {
-        # Eventually move this into a no fetch query right on the entry
-        # since we literally just need this info to determine whether to
-        # show upvote/downvote buttons
-        currentUser {
-          login
-        }
-        feed(type: $type) {
-          createdAt
-          score
-          commentCount
-          id
-          postedBy {
-            login
-            html_url
-          }
-          repository {
-            name
-            full_name
-            description
-            html_url
-            stargazers_count
-            open_issues_count
-            created_at
-            owner {
-              avatar_url
-            }
-          }
-        }
-      }
-    `;
-    const expectedQuery = getQueryDefinition(gql`
-      query Feed($type: FeedType!) {
-        currentUser {
-          login
-          __typename
-        }
-        feed(type: $type) {
-          createdAt
-          score
-          commentCount
-          id
-          postedBy {
-            login
-            html_url
-            __typename
-          }
-          repository {
-            name
-            full_name
-            description
-            html_url
-            stargazers_count
-            open_issues_count
-            created_at
-            owner {
-              avatar_url
-              __typename
-            }
-            __typename
-          }
-          __typename
-        }
-      }
-    `);
-    const modifiedQuery = addTypenameToDocument(testQuery);
-    expect(print(expectedQuery)).toBe(print(getQueryDefinition(modifiedQuery)));
-  });
-  it('should correctly remove connections', () => {
-    let testQuery = gql`
-      query {
-        author {
-          name @connection(key: "foo") {
-            firstName
-            lastName
-          }
-        }
-      }
-    `;
-    const newQueryDoc = removeConnectionDirectiveFromDocument(testQuery);
-
-    const expectedQuery = gql`
-      query {
-        author {
-          name {
-            firstName
-            lastName
-          }
-        }
-      }
-    `;
-    const expectedQueryStr = print(expectedQuery);
-
-    expect(expectedQueryStr).toBe(print(newQueryDoc));
-  });
-});
-
-describe('getDirectivesFromDocument', () => {
-  it('should get query with fields of storage directive ', () => {
-    const query = gql`
-      query Simple {
-        field @storage(if: true)
-      }
-    `;
-
-    const expected = gql`
-      query Simple {
-        field @storage(if: true)
-      }
-    `;
-    const doc = getDirectivesFromDocument([{ name: 'storage' }], query);
-    expect(print(doc)).toBe(print(expected));
-  });
-
-  it('should get query with fields of storage directive [test function] ', () => {
-    const query = gql`
-      query Simple {
-        field @storage(if: true)
-      }
-    `;
-
-    const expected = gql`
-      query Simple {
-        field @storage(if: true)
-      }
-    `;
-    const test = ({ name: { value } }: { name: any }) => value === 'storage';
-    const doc = getDirectivesFromDocument([{ test }], query);
-    expect(print(doc)).toBe(print(expected));
-  });
-
-  it('should only get query with fields of storage directive ', () => {
-    const query = gql`
-      query Simple {
-        maybe @skip(if: false)
-        field @storage(if: true)
-      }
-    `;
-
-    const expected = gql`
-      query Simple {
-        field @storage(if: true)
-      }
-    `;
-    const doc = getDirectivesFromDocument([{ name: 'storage' }], query);
-    expect(print(doc)).toBe(print(expected));
-  });
-
-  it('should only get query with multiple fields of storage directive ', () => {
-    const query = gql`
-      query Simple {
-        maybe @skip(if: false)
-        field @storage(if: true)
-        other @storage
-      }
-    `;
-
-    const expected = gql`
-      query Simple {
-        field @storage(if: true)
-        other @storage
-      }
-    `;
-    const doc = getDirectivesFromDocument([{ name: 'storage' }], query);
-    expect(print(doc)).toBe(print(expected));
-  });
-
-  it('should get query with fields of both storage and client directives ', () => {
-    const query = gql`
-      query Simple {
-        maybe @skip(if: false)
-        field @storage(if: true)
-        user @client
-      }
-    `;
-
-    const expected = gql`
-      query Simple {
-        field @storage(if: true)
-        user @client
-      }
-    `;
-    const doc = getDirectivesFromDocument(
-      [{ name: 'storage' }, { name: 'client' }],
-      query,
-    );
-    expect(print(doc)).toBe(print(expected));
-  });
-
-  it('should get query with different types of directive matchers ', () => {
-    const query = gql`
-      query Simple {
-        maybe @skip(if: false)
-        field @storage(if: true)
-        user @client
-      }
-    `;
-
-    const expected = gql`
-      query Simple {
-        field @storage(if: true)
-        user @client
-      }
-    `;
-    const doc = getDirectivesFromDocument(
-      [
-        { name: 'storage' },
-        { test: directive => directive.name.value === 'client' },
-      ],
-      query,
-    );
-
-    expect(print(doc)).toBe(print(expected));
-  });
-
-  it('should get query with nested fields ', () => {
-    const query = gql`
-      query Simple {
-        user {
-          firstName @client
-          email
-        }
-      }
-    `;
-
-    const expected = gql`
-      query Simple {
-        user {
-          firstName @client
-        }
-      }
-    `;
-    const doc = getDirectivesFromDocument([{ name: 'client' }], query);
-    expect(print(doc)).toBe(print(expected));
-  });
-
-  it('should include all the nested fields of field that has client directive ', () => {
-    const query = gql`
-      query Simple {
-        user @client {
-          firstName
-          email
-        }
-      }
-    `;
-
-    const expected = gql`
-      query Simple {
-        user @client {
-          firstName
-          email
-        }
-      }
-    `;
-    const doc = getDirectivesFromDocument([{ name: 'client' }], query);
-    expect(print(doc)).toBe(print(expected));
-  });
-
-  it('should return null if the query is no longer valid', () => {
-    const query = gql`
-      query Simple {
-        field
-      }
-    `;
-    const doc = getDirectivesFromDocument([{ name: 'client' }], query);
-    expect(print(doc)).toBe(null);
-  });
-
-  it('should get query with client fields in fragment', function() {
-    const query = gql`
-      query Simple {
-        ...fragmentSpread
-      }
-
-      fragment fragmentSpread on Thing {
-        field @client
-        other
-      }
-    `;
-    const expected = gql`
-      query Simple {
-        ...fragmentSpread
-      }
-
-      fragment fragmentSpread on Thing {
-        field @client
-      }
-    `;
-    const doc = getDirectivesFromDocument([{ name: 'client' }], query);
-    expect(print(doc)).toBe(print(expected));
-  });
-
-  it('should get query with client fields in fragment with nested fields', function() {
-    const query = gql`
-      query Simple {
-        ...fragmentSpread
-      }
-
-      fragment fragmentSpread on Thing {
-        user {
-          firstName @client
-          lastName
-        }
-      }
-    `;
-    const expected = gql`
-      query Simple {
-        ...fragmentSpread
-      }
-
-      fragment fragmentSpread on Thing {
-        user {
-          firstName @client
-        }
-      }
-    `;
-    const doc = getDirectivesFromDocument([{ name: 'client' }], query);
-    expect(print(doc)).toBe(print(expected));
-  });
-
-  it('should get query with client fields in multiple fragments', function() {
-    const query = gql`
-      query Simple {
-        ...fragmentSpread
-        ...anotherFragmentSpread
-      }
-
-      fragment fragmentSpread on Thing {
-        field @client
-        other
-      }
-
-      fragment anotherFragmentSpread on AnotherThing {
-        user @client
-        product
-      }
-    `;
-    const expected = gql`
-      query Simple {
-        ...fragmentSpread
-        ...anotherFragmentSpread
-      }
-
-      fragment fragmentSpread on Thing {
-        field @client
-      }
-
-      fragment anotherFragmentSpread on AnotherThing {
-        user @client
-      }
-    `;
-    const doc = getDirectivesFromDocument([{ name: 'client' }], query);
-    expect(print(doc)).toBe(print(expected));
-  });
-
-  it("should return null if fragment didn't have client fields", function() {
-    const query = gql`
-      query Simple {
-        ...fragmentSpread
-      }
-
-      fragment fragmentSpread on Thing {
-        field
-      }
-    `;
-    const doc = getDirectivesFromDocument([{ name: 'client' }], query);
-    expect(print(doc)).toBe(print(null));
-  });
-
-  it('should get query with client fields when both fields and fragements are mixed', function() {
-    const query = gql`
-      query Simple {
-        user @client
-        product @storage
-        order
-        ...fragmentSpread
-      }
-
-      fragment fragmentSpread on Thing {
-        field @client
-        other
-      }
-    `;
-    const expected = gql`
-      query Simple {
-        user @client
-        ...fragmentSpread
-      }
-
-      fragment fragmentSpread on Thing {
-        field @client
-      }
-    `;
-    const doc = getDirectivesFromDocument([{ name: 'client' }], query);
-    expect(print(doc)).toBe(print(expected));
-  });
-  it('should get mutation with client fields', () => {
-    const query = gql`
-      mutation {
-        login @client
-      }
-    `;
-
-    const expected = gql`
-      mutation {
-        login @client
-      }
-    `;
-    const doc = getDirectivesFromDocument([{ name: 'client' }], query);
-    expect(print(doc)).toBe(print(expected));
-  });
-
-  it('should get mutation fields of client only', () => {
-    const query = gql`
-      mutation {
-        login @client
-        updateUser
-      }
-    `;
-
-    const expected = gql`
-      mutation {
-        login @client
-      }
-    `;
-    const doc = getDirectivesFromDocument([{ name: 'client' }], query);
-    expect(print(doc)).toBe(print(expected));
-  });
-  describe('includeAllFragments', () => {
-    it('= false: should remove the values without a client in fragment', () => {
-      const query = gql`
-        fragment client on ClientData {
-          hi @client
-          bye @storage
-          bar
-        }
-
-        query Mixed {
-          foo @client {
-            ...client
-          }
-          bar {
-            baz
-          }
-        }
-      `;
-
-      const expected = gql`
-        fragment client on ClientData {
-          hi @client
-        }
-
-        query Mixed {
-          foo @client {
-            ...client
-          }
-        }
-      `;
-      const doc = getDirectivesFromDocument([{ name: 'client' }], query, false);
-      expect(print(doc)).toBe(print(expected));
-    });
-
-    it('= true: should include the values without a client in fragment', () => {
-      const query = gql`
-        fragment client on ClientData {
-          hi @client
-          bye @storage
-          bar
-        }
-
-        query Mixed {
-          foo @client {
-            ...client
-          }
-          bar {
-            baz
-          }
-        }
-      `;
-
-      const expected = gql`
-        fragment client on ClientData {
-          hi @client
-          bye @storage
-          bar
-        }
-
-        query Mixed {
-          foo @client {
-            ...client
-          }
-        }
-      `;
-      const doc = getDirectivesFromDocument([{ name: 'client' }], query, true);
-      expect(print(doc)).toBe(print(expected));
-    });
-  });
-});
+import { print } from "graphql/language/printer";
+import gql from "graphql-tag";
+import { disableFragmentWarnings } from "graphql-tag";
+
+// Turn off warnings for repeated fragment names
+disableFragmentWarnings();
+
+import {
+  addTypenameToDocument,
+  removeDirectivesFromDocument,
+  getDirectivesFromDocument,
+  removeConnectionDirectiveFromDocument,
+  removeArgumentsFromDocument,
+  removeFragmentSpreadFromDocument,
+} from "../transform";
+import { getQueryDefinition } from "../getFromAST";
+
+describe("removeArgumentsFromDocument", () => {
+  it("should remove a single variable", () => {
+    const query = gql`
+      query Simple($variable: String!) {
+        field(usingVariable: $variable) {
+          child
+          foo
+        }
+        network
+      }
+    `;
+    const expected = gql`
+      query Simple {
+        field {
+          child
+          foo
+        }
+        network
+      }
+    `;
+    const doc = removeArgumentsFromDocument([{ name: "variable" }], query);
+    expect(print(doc)).toBe(print(expected));
+  });
+
+  it("should remove a single variable and the field from the query", () => {
+    const query = gql`
+      query Simple($variable: String!) {
+        field(usingVariable: $variable) {
+          child
+          foo
+        }
+        network
+      }
+    `;
+    const expected = gql`
+      query Simple {
+        network
+      }
+    `;
+    const doc = removeArgumentsFromDocument(
+      [{ name: "variable", remove: true }],
+      query
+    );
+    expect(print(doc)).toBe(print(expected));
+  });
+});
+describe('removeFragmentSpreadFromDocument', () => {
+  it('should remove a named fragment spread', () => {
+    const query = gql`
+      query Simple {
+        ...FragmentSpread
+        property
+        ...ValidSpread
+      }
+
+      fragment FragmentSpread on Thing {
+        foo
+        bar
+        baz
+      }
+
+      fragment ValidSpread on Thing {
+        oof
+        rab
+        zab
+      }
+    `
+    const expected = gql`
+      query Simple {
+        property
+        ...ValidSpread
+      }
+
+      fragment ValidSpread on Thing {
+        oof
+        rab
+        zab
+      }
+    `
+    const doc = removeFragmentSpreadFromDocument([{ name: "FragmentSpread", remove: true }], query)
+    expect(print(doc)).toBe(print(expected))
+  })
+})
+describe("removeDirectivesFromDocument", () => {
+  it("should not remove unused variable definitions unless the field is removed", () => {
+    const query = gql`
+      query Simple($variable: String!) {
+        field(usingVariable: $variable) @client
+        networkField
+      }
+    `;
+
+    const expected = gql`
+      query Simple($variable: String!) {
+        field(usingVariable: $variable)
+        networkField
+      }
+    `;
+
+    const doc = removeDirectivesFromDocument([{ name: "client" }], query);
+    expect(print(doc)).toBe(print(expected));
+  });
+  it("should remove unused variable definitions associated with the removed directive", () => {
+    const query = gql`
+      query Simple($variable: String!) {
+        field(usingVariable: $variable) @client
+        networkField
+      }
+    `;
+
+    const expected = gql`
+      query Simple {
+        networkField
+      }
+    `;
+
+    const doc = removeDirectivesFromDocument(
+      [{ name: "client", remove: true }],
+      query
+    );
+    expect(print(doc)).toBe(print(expected));
+  });
+  it("should not remove used variable definitions", () => {
+    const query = gql`
+      query Simple($variable: String!) {
+        field(usingVariable: $variable) @client
+        networkField(usingVariable: $variable)
+      }
+    `;
+
+    const expected = gql`
+      query Simple($variable: String!) {
+        networkField(usingVariable: $variable)
+      }
+    `;
+
+    const doc = removeDirectivesFromDocument(
+      [{ name: "client", remove: true }],
+      query
+    );
+    expect(print(doc)).toBe(print(expected));
+  });
+  it("should remove fragment spreads and definitions associated with the removed directive", () => {
+    const query = gql`
+      query Simple {
+        networkField
+        field @client {
+          ...ClientFragment
+        }
+      }
+
+      fragment ClientFragment on Thing {
+        otherField
+        bar
+      }
+    `;
+
+    const expected = gql`
+      query Simple {
+        networkField
+      }
+    `;
+
+    const doc = removeDirectivesFromDocument(
+      [{ name: "client", remove: true }],
+      query
+    );
+    expect(print(doc)).toBe(print(expected));
+  });
+  it("should not remove fragment spreads and definitions used without the removed directive", () => {
+    const query = gql`
+      query Simple {
+        networkField {
+          ...ClientFragment
+        }
+        field @client {
+          ...ClientFragment
+        }
+      }
+
+      fragment ClientFragment on Thing {
+        otherField
+        bar
+      }
+    `;
+
+    const expected = gql`
+      query Simple {
+        networkField {
+          ...ClientFragment
+        }
+      }
+
+      fragment ClientFragment on Thing {
+        otherField
+        bar
+      }
+    `;
+
+    const doc = removeDirectivesFromDocument(
+      [{ name: "client", remove: true }],
+      query
+    );
+    expect(print(doc)).toBe(print(expected));
+  });
+  it("should remove a simple directive", () => {
+    const query = gql`
+      query Simple {
+        field @storage(if: true)
+      }
+    `;
+
+    const expected = gql`
+      query Simple {
+        field
+      }
+    `;
+    const doc = removeDirectivesFromDocument([{ name: "storage" }], query);
+    expect(print(doc)).toBe(print(expected));
+  });
+  it("should remove a simple directive [test function]", () => {
+    const query = gql`
+      query Simple {
+        field @storage(if: true)
+      }
+    `;
+
+    const expected = gql`
+      query Simple {
+        field
+      }
+    `;
+    const test = ({ name: { value } }: { name: any }) => value === 'storage';
+    const doc = removeDirectivesFromDocument([{ test }], query);
+    expect(print(doc)).toBe(print(expected));
+  });
+  it("should remove only the wanted directive", () => {
+    const query = gql`
+      query Simple {
+        maybe @skip(if: false)
+        field @storage(if: true)
+      }
+    `;
+
+    const expected = gql`
+      query Simple {
+        maybe @skip(if: false)
+        field
+      }
+    `;
+    const doc = removeDirectivesFromDocument([{ name: "storage" }], query);
+    expect(print(doc)).toBe(print(expected));
+  });
+
+  it("should remove only the wanted directive [test function]", () => {
+    const query = gql`
+      query Simple {
+        maybe @skip(if: false)
+        field @storage(if: true)
+      }
+    `;
+
+    const expected = gql`
+      query Simple {
+        maybe @skip(if: false)
+        field
+      }
+    `;
+    const test = ({ name: { value } }: { name: any }) => value === 'storage';
+    const doc = removeDirectivesFromDocument([{ test }], query);
+    expect(print(doc)).toBe(print(expected));
+  });
+
+  it("should remove multiple directives in the query", () => {
+    const query = gql`
+      query Simple {
+        field @storage(if: true)
+        other: field @storage
+      }
+    `;
+
+    const expected = gql`
+      query Simple {
+        field
+        other: field
+      }
+    `;
+    const doc = removeDirectivesFromDocument([{ name: "storage" }], query);
+    expect(print(doc)).toBe(print(expected));
+  });
+  it("should remove multiple directives of different kinds in the query", () => {
+    const query = gql`
+      query Simple {
+        maybe @skip(if: false)
+        field @storage(if: true)
+        other: field @client
+      }
+    `;
+
+    const expected = gql`
+      query Simple {
+        maybe @skip(if: false)
+        field
+        other: field
+      }
+    `;
+    const removed = [
+      { name: "storage" },
+      {
+        test: (directive: any) => directive.name.value === 'client',
+      },
+    ];
+    const doc = removeDirectivesFromDocument(removed, query);
+    expect(print(doc)).toBe(print(expected));
+  });
+  it("should remove a simple directive and its field if needed", () => {
+    const query = gql`
+      query Simple {
+        field @storage(if: true)
+        keep
+      }
+    `;
+
+    const expected = gql`
+      query Simple {
+        keep
+      }
+    `;
+    const doc = removeDirectivesFromDocument(
+      [{ name: "storage", remove: true }],
+      query
+    );
+    expect(print(doc)).toBe(print(expected));
+  });
+  it("should remove a simple directive [test function]", () => {
+    const query = gql`
+      query Simple {
+        field @storage(if: true)
+        keep
+      }
+    `;
+
+    const expected = gql`
+      query Simple {
+        keep
+      }
+    `;
+    const test = ({ name: { value } }: { name: any }) => value === 'storage';
+    const doc = removeDirectivesFromDocument([{ test, remove: true }], query);
+    expect(print(doc)).toBe(print(expected));
+  });
+  it("should return null if the query is no longer valid", () => {
+    const query = gql`
+      query Simple {
+        field @storage(if: true)
+      }
+    `;
+
+    const doc = removeDirectivesFromDocument(
+      [{ name: "storage", remove: true }],
+      query
+    );
+
+    expect(doc).toBe(null);
+  });
+  it("should return null if the query is no longer valid [test function]", () => {
+    const query = gql`
+      query Simple {
+        field @storage(if: true)
+      }
+    `;
+
+    const test = ({ name: { value } }: { name: any }) => value === 'storage';
+    const doc = removeDirectivesFromDocument([{ test, remove: true }], query);
+    expect(doc).toBe(null);
+  });
+  it("should return null only if the query is not valid", () => {
+    const query = gql`
+      query Simple {
+        ...fragmentSpread
+      }
+
+      fragment fragmentSpread on Thing {
+        field
+      }
+    `;
+
+    const doc = removeDirectivesFromDocument(
+      [{ name: "storage", remove: true }],
+      query
+    );
+
+    expect(print(doc)).toBe(print(query));
+  });
+  it("should return null only if the query is not valid through nested fragments", () => {
+    const query = gql`
+      query Simple {
+        ...fragmentSpread
+      }
+
+      fragment fragmentSpread on Thing {
+        ...inDirection
+      }
+
+      fragment inDirection on Thing {
+        field @storage
+      }
+    `;
+
+    const doc = removeDirectivesFromDocument(
+      [{ name: "storage", remove: true }],
+      query
+    );
+
+    expect(doc).toBe(null);
+  });
+  it("should only remove values asked through nested fragments", () => {
+    const query = gql`
+      query Simple {
+        ...fragmentSpread
+      }
+
+      fragment fragmentSpread on Thing {
+        ...inDirection
+      }
+
+      fragment inDirection on Thing {
+        field @storage
+        bar
+      }
+    `;
+
+    const expectedQuery = gql`
+      query Simple {
+        ...fragmentSpread
+      }
+
+      fragment fragmentSpread on Thing {
+        ...inDirection
+      }
+
+      fragment inDirection on Thing {
+        bar
+      }
+    `;
+    const doc = removeDirectivesFromDocument(
+      [{ name: "storage", remove: true }],
+      query
+    );
+
+    expect(print(doc)).toBe(print(expectedQuery));
+  });
+
+  it("should return null even through fragments if needed", () => {
+    const query = gql`
+      query Simple {
+        ...fragmentSpread
+      }
+
+      fragment fragmentSpread on Thing {
+        field @storage
+      }
+    `;
+
+    const doc = removeDirectivesFromDocument(
+      [{ name: "storage", remove: true }],
+      query
+    );
+
+    expect(doc).toBe(null);
+  });
+});
+
+describe('query transforms', () => {
+  it('should correctly add typenames', () => {
+    let testQuery = gql`
+      query {
+        author {
+          name {
+            firstName
+            lastName
+          }
+        }
+      }
+    `;
+    const newQueryDoc = addTypenameToDocument(testQuery);
+
+    const expectedQuery = gql`
+      query {
+        author {
+          name {
+            firstName
+            lastName
+            __typename
+          }
+          __typename
+        }
+      }
+    `;
+    const expectedQueryStr = print(expectedQuery);
+
+    expect(expectedQueryStr).toBe(print(newQueryDoc));
+  });
+
+  it('should not add duplicates', () => {
+    let testQuery = gql`
+      query {
+        author {
+          name {
+            firstName
+            lastName
+            __typename
+          }
+        }
+      }
+    `;
+    const newQueryDoc = addTypenameToDocument(testQuery);
+
+    const expectedQuery = gql`
+      query {
+        author {
+          name {
+            firstName
+            lastName
+            __typename
+          }
+          __typename
+        }
+      }
+    `;
+    const expectedQueryStr = print(expectedQuery);
+
+    expect(expectedQueryStr).toBe(print(newQueryDoc));
+  });
+
+  it('should not screw up on a FragmentSpread within the query AST', () => {
+    const testQuery = gql`
+      query withFragments {
+        user(id: 4) {
+          friends(first: 10) {
+            ...friendFields
+          }
+        }
+      }
+    `;
+    const expectedQuery = getQueryDefinition(gql`
+      query withFragments {
+        user(id: 4) {
+          friends(first: 10) {
+            ...friendFields
+            __typename
+          }
+          __typename
+        }
+      }
+    `);
+    const modifiedQuery = addTypenameToDocument(testQuery);
+    expect(print(expectedQuery)).toBe(print(getQueryDefinition(modifiedQuery)));
+  });
+
+  it('should modify all definitions in a document', () => {
+    const testQuery = gql`
+      query withFragments {
+        user(id: 4) {
+          friends(first: 10) {
+            ...friendFields
+          }
+        }
+      }
+
+      fragment friendFields on User {
+        firstName
+        lastName
+      }
+    `;
+
+    const newQueryDoc = addTypenameToDocument(testQuery);
+
+    const expectedQuery = gql`
+      query withFragments {
+        user(id: 4) {
+          friends(first: 10) {
+            ...friendFields
+            __typename
+          }
+          __typename
+        }
+      }
+
+      fragment friendFields on User {
+        firstName
+        lastName
+        __typename
+      }
+    `;
+
+    expect(print(expectedQuery)).toBe(print(newQueryDoc));
+  });
+
+  it('should be able to apply a QueryTransformer correctly', () => {
+    const testQuery = gql`
+      query {
+        author {
+          firstName
+          lastName
+        }
+      }
+    `;
+
+    const expectedQuery = getQueryDefinition(gql`
+      query {
+        author {
+          firstName
+          lastName
+          __typename
+        }
+      }
+    `);
+
+    const modifiedQuery = addTypenameToDocument(testQuery);
+    expect(print(expectedQuery)).toBe(print(getQueryDefinition(modifiedQuery)));
+  });
+
+  it('should be able to apply a MutationTransformer correctly', () => {
+    const testQuery = gql`
+      mutation {
+        createAuthor(firstName: "John", lastName: "Smith") {
+          firstName
+          lastName
+        }
+      }
+    `;
+    const expectedQuery = gql`
+      mutation {
+        createAuthor(firstName: "John", lastName: "Smith") {
+          firstName
+          lastName
+          __typename
+        }
+      }
+    `;
+
+    const modifiedQuery = addTypenameToDocument(testQuery);
+    expect(print(expectedQuery)).toBe(print(modifiedQuery));
+  });
+
+  it('should add typename fields correctly on this one query', () => {
+    const testQuery = gql`
+      query Feed($type: FeedType!) {
+        # Eventually move this into a no fetch query right on the entry
+        # since we literally just need this info to determine whether to
+        # show upvote/downvote buttons
+        currentUser {
+          login
+        }
+        feed(type: $type) {
+          createdAt
+          score
+          commentCount
+          id
+          postedBy {
+            login
+            html_url
+          }
+          repository {
+            name
+            full_name
+            description
+            html_url
+            stargazers_count
+            open_issues_count
+            created_at
+            owner {
+              avatar_url
+            }
+          }
+        }
+      }
+    `;
+    const expectedQuery = getQueryDefinition(gql`
+      query Feed($type: FeedType!) {
+        currentUser {
+          login
+          __typename
+        }
+        feed(type: $type) {
+          createdAt
+          score
+          commentCount
+          id
+          postedBy {
+            login
+            html_url
+            __typename
+          }
+          repository {
+            name
+            full_name
+            description
+            html_url
+            stargazers_count
+            open_issues_count
+            created_at
+            owner {
+              avatar_url
+              __typename
+            }
+            __typename
+          }
+          __typename
+        }
+      }
+    `);
+    const modifiedQuery = addTypenameToDocument(testQuery);
+    expect(print(expectedQuery)).toBe(print(getQueryDefinition(modifiedQuery)));
+  });
+  it('should correctly remove connections', () => {
+    let testQuery = gql`
+      query {
+        author {
+          name @connection(key: "foo") {
+            firstName
+            lastName
+          }
+        }
+      }
+    `;
+    const newQueryDoc = removeConnectionDirectiveFromDocument(testQuery);
+
+    const expectedQuery = gql`
+      query {
+        author {
+          name {
+            firstName
+            lastName
+          }
+        }
+      }
+    `;
+    const expectedQueryStr = print(expectedQuery);
+
+    expect(expectedQueryStr).toBe(print(newQueryDoc));
+  });
+});
+
+describe('getDirectivesFromDocument', () => {
+  it('should get query with fields of storage directive ', () => {
+    const query = gql`
+      query Simple {
+        field @storage(if: true)
+      }
+    `;
+
+    const expected = gql`
+      query Simple {
+        field @storage(if: true)
+      }
+    `;
+    const doc = getDirectivesFromDocument([{ name: 'storage' }], query);
+    expect(print(doc)).toBe(print(expected));
+  });
+
+  it('should get query with fields of storage directive [test function] ', () => {
+    const query = gql`
+      query Simple {
+        field @storage(if: true)
+      }
+    `;
+
+    const expected = gql`
+      query Simple {
+        field @storage(if: true)
+      }
+    `;
+    const test = ({ name: { value } }: { name: any }) => value === 'storage';
+    const doc = getDirectivesFromDocument([{ test }], query);
+    expect(print(doc)).toBe(print(expected));
+  });
+
+  it('should only get query with fields of storage directive ', () => {
+    const query = gql`
+      query Simple {
+        maybe @skip(if: false)
+        field @storage(if: true)
+      }
+    `;
+
+    const expected = gql`
+      query Simple {
+        field @storage(if: true)
+      }
+    `;
+    const doc = getDirectivesFromDocument([{ name: 'storage' }], query);
+    expect(print(doc)).toBe(print(expected));
+  });
+
+  it('should only get query with multiple fields of storage directive ', () => {
+    const query = gql`
+      query Simple {
+        maybe @skip(if: false)
+        field @storage(if: true)
+        other @storage
+      }
+    `;
+
+    const expected = gql`
+      query Simple {
+        field @storage(if: true)
+        other @storage
+      }
+    `;
+    const doc = getDirectivesFromDocument([{ name: 'storage' }], query);
+    expect(print(doc)).toBe(print(expected));
+  });
+
+  it('should get query with fields of both storage and client directives ', () => {
+    const query = gql`
+      query Simple {
+        maybe @skip(if: false)
+        field @storage(if: true)
+        user @client
+      }
+    `;
+
+    const expected = gql`
+      query Simple {
+        field @storage(if: true)
+        user @client
+      }
+    `;
+    const doc = getDirectivesFromDocument(
+      [{ name: 'storage' }, { name: 'client' }],
+      query,
+    );
+    expect(print(doc)).toBe(print(expected));
+  });
+
+  it('should get query with different types of directive matchers ', () => {
+    const query = gql`
+      query Simple {
+        maybe @skip(if: false)
+        field @storage(if: true)
+        user @client
+      }
+    `;
+
+    const expected = gql`
+      query Simple {
+        field @storage(if: true)
+        user @client
+      }
+    `;
+    const doc = getDirectivesFromDocument(
+      [
+        { name: 'storage' },
+        { test: directive => directive.name.value === 'client' },
+      ],
+      query,
+    );
+
+    expect(print(doc)).toBe(print(expected));
+  });
+
+  it('should get query with nested fields ', () => {
+    const query = gql`
+      query Simple {
+        user {
+          firstName @client
+          email
+        }
+      }
+    `;
+
+    const expected = gql`
+      query Simple {
+        user {
+          firstName @client
+        }
+      }
+    `;
+    const doc = getDirectivesFromDocument([{ name: 'client' }], query);
+    expect(print(doc)).toBe(print(expected));
+  });
+
+  it('should include all the nested fields of field that has client directive ', () => {
+    const query = gql`
+      query Simple {
+        user @client {
+          firstName
+          email
+        }
+      }
+    `;
+
+    const expected = gql`
+      query Simple {
+        user @client {
+          firstName
+          email
+        }
+      }
+    `;
+    const doc = getDirectivesFromDocument([{ name: 'client' }], query);
+    expect(print(doc)).toBe(print(expected));
+  });
+
+  it('should return null if the query is no longer valid', () => {
+    const query = gql`
+      query Simple {
+        field
+      }
+    `;
+    const doc = getDirectivesFromDocument([{ name: 'client' }], query);
+    expect(print(doc)).toBe(null);
+  });
+
+  it('should get query with client fields in fragment', function() {
+    const query = gql`
+      query Simple {
+        ...fragmentSpread
+      }
+
+      fragment fragmentSpread on Thing {
+        field @client
+        other
+      }
+    `;
+    const expected = gql`
+      query Simple {
+        ...fragmentSpread
+      }
+
+      fragment fragmentSpread on Thing {
+        field @client
+      }
+    `;
+    const doc = getDirectivesFromDocument([{ name: 'client' }], query);
+    expect(print(doc)).toBe(print(expected));
+  });
+
+  it('should get query with client fields in fragment with nested fields', function() {
+    const query = gql`
+      query Simple {
+        ...fragmentSpread
+      }
+
+      fragment fragmentSpread on Thing {
+        user {
+          firstName @client
+          lastName
+        }
+      }
+    `;
+    const expected = gql`
+      query Simple {
+        ...fragmentSpread
+      }
+
+      fragment fragmentSpread on Thing {
+        user {
+          firstName @client
+        }
+      }
+    `;
+    const doc = getDirectivesFromDocument([{ name: 'client' }], query);
+    expect(print(doc)).toBe(print(expected));
+  });
+
+  it('should get query with client fields in multiple fragments', function() {
+    const query = gql`
+      query Simple {
+        ...fragmentSpread
+        ...anotherFragmentSpread
+      }
+
+      fragment fragmentSpread on Thing {
+        field @client
+        other
+      }
+
+      fragment anotherFragmentSpread on AnotherThing {
+        user @client
+        product
+      }
+    `;
+    const expected = gql`
+      query Simple {
+        ...fragmentSpread
+        ...anotherFragmentSpread
+      }
+
+      fragment fragmentSpread on Thing {
+        field @client
+      }
+
+      fragment anotherFragmentSpread on AnotherThing {
+        user @client
+      }
+    `;
+    const doc = getDirectivesFromDocument([{ name: 'client' }], query);
+    expect(print(doc)).toBe(print(expected));
+  });
+
+  it("should return null if fragment didn't have client fields", function() {
+    const query = gql`
+      query Simple {
+        ...fragmentSpread
+      }
+
+      fragment fragmentSpread on Thing {
+        field
+      }
+    `;
+    const doc = getDirectivesFromDocument([{ name: 'client' }], query);
+    expect(print(doc)).toBe(print(null));
+  });
+
+  it('should get query with client fields when both fields and fragements are mixed', function() {
+    const query = gql`
+      query Simple {
+        user @client
+        product @storage
+        order
+        ...fragmentSpread
+      }
+
+      fragment fragmentSpread on Thing {
+        field @client
+        other
+      }
+    `;
+    const expected = gql`
+      query Simple {
+        user @client
+        ...fragmentSpread
+      }
+
+      fragment fragmentSpread on Thing {
+        field @client
+      }
+    `;
+    const doc = getDirectivesFromDocument([{ name: 'client' }], query);
+    expect(print(doc)).toBe(print(expected));
+  });
+  it('should get mutation with client fields', () => {
+    const query = gql`
+      mutation {
+        login @client
+      }
+    `;
+
+    const expected = gql`
+      mutation {
+        login @client
+      }
+    `;
+    const doc = getDirectivesFromDocument([{ name: 'client' }], query);
+    expect(print(doc)).toBe(print(expected));
+  });
+
+  it('should get mutation fields of client only', () => {
+    const query = gql`
+      mutation {
+        login @client
+        updateUser
+      }
+    `;
+
+    const expected = gql`
+      mutation {
+        login @client
+      }
+    `;
+    const doc = getDirectivesFromDocument([{ name: 'client' }], query);
+    expect(print(doc)).toBe(print(expected));
+  });
+  describe('includeAllFragments', () => {
+    it('= false: should remove the values without a client in fragment', () => {
+      const query = gql`
+        fragment client on ClientData {
+          hi @client
+          bye @storage
+          bar
+        }
+
+        query Mixed {
+          foo @client {
+            ...client
+          }
+          bar {
+            baz
+          }
+        }
+      `;
+
+      const expected = gql`
+        fragment client on ClientData {
+          hi @client
+        }
+
+        query Mixed {
+          foo @client {
+            ...client
+          }
+        }
+      `;
+      const doc = getDirectivesFromDocument([{ name: 'client' }], query, false);
+      expect(print(doc)).toBe(print(expected));
+    });
+
+    it('= true: should include the values without a client in fragment', () => {
+      const query = gql`
+        fragment client on ClientData {
+          hi @client
+          bye @storage
+          bar
+        }
+
+        query Mixed {
+          foo @client {
+            ...client
+          }
+          bar {
+            baz
+          }
+        }
+      `;
+
+      const expected = gql`
+        fragment client on ClientData {
+          hi @client
+          bye @storage
+          bar
+        }
+
+        query Mixed {
+          foo @client {
+            ...client
+          }
+        }
+      `;
+      const doc = getDirectivesFromDocument([{ name: 'client' }], query, true);
+      expect(print(doc)).toBe(print(expected));
+    });
+  });
+});