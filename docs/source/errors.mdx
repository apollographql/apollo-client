--- conflicted
+++ resolved
@@ -1,10 +1,7 @@
 ---
 title: Error code details
-<<<<<<< HEAD
 description: For Apollo Client
-=======
 toc: false
->>>>>>> a4187922
 ---
 import DisplayClientError from '../shared/DisplayClientError.js';
 
