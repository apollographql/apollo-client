--- conflicted
+++ resolved
@@ -3,10 +3,6 @@
 _tags:
   - useLazyQuery
   - network_status
-<<<<<<< HEAD
-_superseded: "doublecheck"
-=======
->>>>>>> f29fb625
 ---
 
 Ensure a loading state is emitted when calling the `execute` function after changing clients in `useLazyQuery`.