import * as React from "react";
import type { ReactiveVar } from "../../core/index.js";

export function useReactiveVar<T>(rv: ReactiveVar<T>): T {
  const value = rv();

<<<<<<< HEAD
  // We don't actually care what useState thinks the value of the variable is,
  // so we take only the update function from the returned array.
  const setValue = useState(value)[1];

  useEffect(() => {
    // Catch any potential state changes that might have happened between when
    // this useReactiveVar was called and this useEffect callback was scheduled
    // for async execution.
=======
  // We don't actually care what useState thinks the value of the variable
  // is, so we take only the update function from the returned array.
  const setValue = React.useState(value)[1];

  // We subscribe to variable updates on initial mount and when the value has
  // changed. This avoids a subtle bug in React.StrictMode where multiple
  // listeners are added, leading to inconsistent updates.
  React.useEffect(() => {
>>>>>>> 7d9c481e
    const probablySameValue = rv();
    if (value !== probablySameValue) {
      // If the value of rv has already changed, we don't need to listen for the
      // next change, because we can report this change immediately.
      setValue(probablySameValue);
      return;
    }

    // By reusing the same onNext function in the nested call to
    // rv.onNextChange(onNext), we can keep using the initial clean-up function
    // returned by rv.onNextChange(function onNext(v){...}), without having to
    // register the new clean-up function (returned by the nested
    // rv.onNextChange(onNext)) with yet another useEffect.
    return rv.onNextChange(function onNext(v) {
      setValue(v);
      rv.onNextChange(onNext);
    });
  }, [rv]);

  return value;
}<|MERGE_RESOLUTION|>--- conflicted
+++ resolved
@@ -4,25 +4,17 @@
 export function useReactiveVar<T>(rv: ReactiveVar<T>): T {
   const value = rv();
 
-<<<<<<< HEAD
   // We don't actually care what useState thinks the value of the variable is,
   // so we take only the update function from the returned array.
-  const setValue = useState(value)[1];
-
-  useEffect(() => {
-    // Catch any potential state changes that might have happened between when
-    // this useReactiveVar was called and this useEffect callback was scheduled
-    // for async execution.
-=======
-  // We don't actually care what useState thinks the value of the variable
-  // is, so we take only the update function from the returned array.
   const setValue = React.useState(value)[1];
 
   // We subscribe to variable updates on initial mount and when the value has
   // changed. This avoids a subtle bug in React.StrictMode where multiple
   // listeners are added, leading to inconsistent updates.
   React.useEffect(() => {
->>>>>>> 7d9c481e
+    // Catch any potential state changes that might have happened between when
+    // this useReactiveVar was called and this useEffect callback was scheduled
+    // for async execution.
     const probablySameValue = rv();
     if (value !== probablySameValue) {
       // If the value of rv has already changed, we don't need to listen for the
