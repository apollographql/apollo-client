--- conflicted
+++ resolved
@@ -3,11 +3,8 @@
 
 ### vNEXT
 - include `optimisticResponse` in the context passed to apollo-link for mutations [PR#2704](https://github.com/apollographql/apollo-client/pull/2704)
-<<<<<<< HEAD
 - Error when invalid `cache-and-network` is provided as `query.fetchPolicy` within `defaultOptions`
-=======
 - add `onResetStore` method to the client to register callbacks after `client.resetStore` is called [PR#2812](https://github.com/apollographql/apollo-client/pull/2812)
->>>>>>> 598c6321
 
 ### 2.1.1
 - fix eslint usage by fixing jsnext:main path
