--- conflicted
+++ resolved
@@ -1,11 +1,4 @@
 // These hooks are used internally and are not exported publicly by the library
-<<<<<<< HEAD
-export { useDeepMemo } from './useDeepMemo';
-export { useIsomorphicLayoutEffect } from './useIsomorphicLayoutEffect';
-export { __use } from './__use';
-=======
 export { useDeepMemo } from './useDeepMemo.js';
 export { useIsomorphicLayoutEffect } from './useIsomorphicLayoutEffect.js';
-export { useStrictModeSafeCleanupEffect } from './useStrictModeSafeCleanupEffect.js';
-export { __use } from './__use.js';
->>>>>>> c2c0c351
+export { __use } from './__use.js';