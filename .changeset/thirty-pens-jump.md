--- conflicted
+++ resolved
@@ -2,11 +2,8 @@
 "@apollo/client": major
 _tags:
   - ApolloClient
-<<<<<<< HEAD
-=======
   - removals
   - LocalState
->>>>>>> f29fb625
 ---
 
 Remove the `fragmentMatcher` option from `ApolloClient`. Custom fragment matchers used with local state are no longer supported. Fragment matching is now performed by the configured `cache` via the `cache.fragmentMatches` API.