{
<<<<<<< HEAD
  "dist/apollo-client.min.cjs": 39819,
  "import { ApolloClient, InMemoryCache, HttpLink } from \"dist/index.js\" (production)": 32851
=======
  "dist/apollo-client.min.cjs": 39619,
  "import { ApolloClient, InMemoryCache, HttpLink } from \"dist/index.js\" (production)": 32852
>>>>>>> 98e44f74
}<|MERGE_RESOLUTION|>--- conflicted
+++ resolved
@@ -1,9 +1,4 @@
 {
-<<<<<<< HEAD
-  "dist/apollo-client.min.cjs": 39819,
+  "dist/apollo-client.min.cjs": 39825,
   "import { ApolloClient, InMemoryCache, HttpLink } from \"dist/index.js\" (production)": 32851
-=======
-  "dist/apollo-client.min.cjs": 39619,
-  "import { ApolloClient, InMemoryCache, HttpLink } from \"dist/index.js\" (production)": 32852
->>>>>>> 98e44f74
 }