---
title: Controlling the Store
---

Apollo performs two important core tasks: executing queries and mutations, and caching the results.

Thanks to Apollo's store, it's possible for the results of a query or mutation to update your UI in all the right places. In many cases it's possible for that to happen automatically, whereas in others you need to help the client out a little in doing so.

<h2 id="dataIdFromObject">Normalization with `dataIdFromObject`</h2>

While Apollo can do basic caching based on the shape of GraphQL queries and their results, Apollo won't be able to associate objects fetched by different queries without additional information about the identities of the objects returned from the server. This is referred to as [cache normalization](http://dev.apollodata.com/core/how-it-works.html#normalize). You can read about our caching model in detail in our blog post, ["GraphQL Concepts Visualized"](https://medium.com/apollo-stack/the-concepts-of-graphql-bc68bd819be3).

By default, Apollo does not use object IDs at all, doing caching based only on the path to the object from the root query. However, if you specify a function to generate IDs from each object, and supply it as the `dataIdFromObject` in the [`ApolloClient` constructor](initialization.html#creating-client), you can decide how Apollo will identify and de-duplicate the objects returned from the server.

```js
import { ApolloClient } from 'react-apollo';

// If your database has unique IDs across all types of objects, you can use
// a very simple function!
// Remember: You'll need to ensure that you select IDs in every query where
// you need the results to be normalized.
const client = new ApolloClient({
  dataIdFromObject: o => o.id
});

// If the IDs are only unique per type (this is typical if an ID is just an
// ID out of a database table), you can use the `__typename` field to scope it.
// This is a GraphQL field that's automatically available, but you do need
// to query for it also.
const client = new ApolloClient({
  dataIdFromObject: (result) => {
    if (result.id && result.__typename) {
      return result.__typename + result.id;
    }

    // Make sure to return null if this object doesn't have an ID
    return null;
  },
});
```

These IDs allow Apollo Client to reactively tell all queries that fetched a particular object about updates to that part of the store.

So to do `dataIdFromObject` most concisely, your client initialization might look like this:

```
import { ApolloClient, createNetworkInterface } from 'react-apollo'

const networkInterface = createNetworkInterface('http://localhost:3000/graphql') // TBD: Need to provide the right path for production

const apolloClient = new ApolloClient({
    networkInterface: networkInterface,
    addTypename: true,
    dataIdFromObject: (result) => {
        if (result.id && result.__typename) {
            return result.__typename + result.id
        }
        return null
    }
})
```

In some cases, just using `dataIdFromObject` is not enough for your application UI to update correctly. For example, if you want to add something to a list of objects without refetching the entire list, or if there are some objects that to which you can't assign an object identifier, Apollo Client cannot update existing queries for you.

In those cases you have to use other features like `fetchMore` or the other methods listed on this page in order to make sure that your queries are updated with the right information and your UI updates correctly.

<h2 id="cacheRedirect">Cache redirects with `customResolvers`</h2>

In some cases, a query requests data that already exists in the client store under a different key. A very common example of this is when your UI has a list view and a detail view that both use the same data. The list view might run the following query:

```
query ListView {
  books {
    id
    title
    abstract
  }
}
```

When a specific book is selected, the detail view displays an individual item using this query:

```
query DetailView {
  book(id: $id) {
    id
    title
    abstract
  }
}
```

We know that the data is most likely already in the client cache, but because it's requested with a different query, Apollo Client doesn't know that. In order to tell Apollo Client where to look for the data, we can define custom resolvers:

```
import ApolloClient, { toIdValue } from 'apollo-client';

const client = new ApolloClient({
      networkInterface,
      customResolvers: {
        Query: {
          book: (_, args) => toIdValue(dataIdFromObject({ __typename: 'book', id: args['id'] })),
        },
      },
      dataIdFromObject,
    });
```

Apollo Client will use the return value of the custom resolver to look up the item in its cache. `toIdValue` must be used to indicate that the value returned should be interpreted as an id, and not as a scalar value or an object.

<h2 id="fetchMore">Using `fetchMore`</h2>

`fetchMore` can be used to manually update the result of one query based on the data returned by another query. Most often, it is used to handle pagination. In our GitHunt example, we have a paginated feed that displays a list of GitHub respositories. When we hit the "Load More" button, we don't want Apollo Client to throw away the repository information it has already loaded. Instead, it should just append the newly loaded repositories to the list that Apollo Client already has in the store. With this update, our UI component should re-render and show us all of the available repositories.

This is possible with `fetchMore`. The `fetchMore` method allows us to fetch another query and incorporate that query's result into the result of one existing query. We can see it in action within the [GitHunt](https://github.com/apollostack/GitHunt-React) code:

```javascript
const FeedQuery = gql`
  query Feed($type: FeedType!, $offset: Int, $limit: Int) {
    # ...
  }`;

const FeedWithData = graphql(FeedQuery, {
  props({ data: { loading, feed, currentUser, fetchMore } }) {
    return {
      loading,
      feed,
      currentUser,
      loadNextPage() {
        return fetchMore({
          variables: {
            offset: feed.length,
          },
          updateQuery: (prev, { fetchMoreResult }) => {
            if (!fetchMoreResult.data) { return prev; }
            return Object.assign({}, prev, {
              feed: [...prev.feed, ...fetchMoreResult.data.feed],
            });
          },
        });
      },
    };
  },
})(Feed);
```

We have two components here: `FeedWithData` and `Feed`. The `FeedWithData` implementation produces the `props` to be passed to the `Feed` component which serves as the presentation layer, i.e. it produces the UI. Specifically, we're mapping the `loadNextPage` prop to the following:

```
return fetchMore({
  variables: {
    offset: feed.length,
  },
  updateQuery: (prev, { fetchMoreResult }) => {
    if (!fetchMoreResult.data) { return prev; }
    return Object.assign({}, prev, {
      feed: [...prev.feed, ...fetchMoreResult.data.feed],
    });
  },
});
```

The `fetchMore` method takes a map of `variables` to be sent with the new query. Here, we're setting the offset to `feed.length` so that we fetch items that aren't already displayed on the feed. This variable map is merged with the one that's been specified for the query associated with the component. This means that other variables, e.g. the `limit` variable, will have the same value as they do within the component query.

It can also take a `query` named argument, which can be a GraphQL document containing a query that will be fetched in order to fetch more information; we refer to this as the `fetchMore` query. By default, the `fetchMore` query is the query associated with the component, i.e. the `FEED_QUERY` in this case.

When we call `fetchMore`, Apollo Client will fire the `fetchMore` query and it needs to know how to incorporate the result of the query into the information the component is asking for. This is accomplished through `updateQuery`. The named argument `updateQuery` should be a function that takes the previous result of the query associated with your component (i.e. `FEED_QUERY` in this case) and the information returned by the `fetchMore` query and combine the two.

Here, the `fetchMore` query is the same as the query associated with the component. Our `updateQuery` takes the new feed items returned and just appends them onto the feed items that we'd asked for previously. With this, the UI will update and the feed will contain the next page of items!

Although `fetchMore` is often used for pagination, there are many other cases in which it is applicable. For example, suppose you have a list of items (say, a collaborative todo list) and you have a way to fetch items that have been updated after a certain time. Then, you don't have to refetch the whole todo list to get updates: you can just incorporate the newly added items with `fetchMore`, as long as your `updateQuery` function correctly merges the new results.

<h2 id="updateQueries">Using `updateQueries`</h2>

Just as `fetchMore` allows you to update your UI according to the result of a query, `updateQueries` lets you update your UI based on the result of a mutation. To re-emphasize: most of the time, your UI will update automatically based on mutation results, as long as the object IDs in the result match up with the IDs you already have in your store. See the [`dataIdFromObject`](#dataIdFromObject) documentation above for more information about how to take advantage of this feature.

However, if you are removing or adding items to a list with a mutation or can't assign object identifiers to some of your objects, you'll have to use `updateQueries` to make sure that your UI reflects the change correctly.

We'll take the comments page within GitHunt as our example. When we submit a new comment, the "submit" button fires a mutation which adds a new comment to the "list" of the comments held on the server (in reality, the server doesn't know there's a list--it just knows that something is added to the `comments` table in SQL). The original query that fetched the comments for the list doesn't know about this new comment yet, so Apollo can't automatically add it to the list for us. So we'll use `updateQueries` to make sure that query result is updated, which will update Apollo's normalized store.

If you're familiar with Redux, think of the `updateQueries` option as a reducer, except instead of updating the store directly we're updating the query result shape, which means we don't have to worry about how the store internals work.

We expose this mutation through a function prop that the `CommentsPage` component can call. This is what the code looks like:

```javascript
const SUBMIT_COMMENT_MUTATION = gql`
  mutation submitComment($repoFullName: String!, $commentContent: String!) {
    submitComment(repoFullName: $repoFullName, commentContent: $commentContent) {
      postedBy {
        login
        html_url
      }
      createdAt
      content
    }
  }
`
const CommentsPageWithMutations = graphql(SUBMIT_COMMENT_MUTATION, {
  props({ ownProps, mutate }) {
    return {
      submit({ repoFullName, commentContent }) {
        return mutate({
          variables: { repoFullName, commentContent },
          optimisticResponse: {
            __typename: 'Mutation',
            submitComment: {
              __typename: 'Comment',
              postedBy: ownProps.currentUser,
              createdAt: +new Date,
              content: commentContent,
            },
          },
          updateQueries: {
            Comment: (prev, { mutationResult }) => {
              const newComment = mutationResult.data.submitComment;
              return update(prev, {
                entry: {
                  comments: {
                    $unshift: [newComment],
                  },
                },
              });
            },
          },
        });
      },
    };
  },
})(CommentsPage);
```

If we were to look carefully at the server schema, we'd see that the mutation actually returns information about the single new comment that was added; it doesn't refetch the whole list of comments. This makes a lot of sense: if we have a thousand comments on a page, we don't want to refetch all of them if we add a single new comment.

The comments page itself is rendered with the following query:

```javascript
const COMMENT_QUERY = gql`
  query Comment($repoName: String!) {
    currentUser {
      login
      html_url
    }

    entry(repoFullName: $repoName) {
      id
      postedBy {
        login
        html_url
      }
      createdAt
      comments {
        postedBy {
          login
          html_url
        }
        createdAt
        content
      }
      repository {
        full_name
        html_url
        description
        open_issues_count
        stargazers_count
      }
    }
  }`;
```

Now, we have to incorporate the newly added comment returned by the mutation into the information that was already returned by the `COMMENT_QUERY` that was fired when the page was loaded. We accomplish this through `updateQueries`. Zooming in on that portion of the code:

```javascript
mutate({
  //...
  updateQueries: {
    Comment: (prev, { mutationResult }) => {
      const newComment = mutationResult.data.submitComment;
      return update(prev, {
        entry: {
          comments: {
            $unshift: [newComment],
          },
        },
      });
    },
  },
})
```

Fundamentally, `updateQueries` is a map going from the name of a query (in our case, `Comment`) to a function that receives the previous result that this query received as well as the result returned by the mutation. In our case, the mutation returns information about the new comment. This function should then incorporate the mutation result into a new object containing the result previously received by the query (`prev`) and return that new object.

Note that the function must not alter the `prev` object (because `prev` is compared with the new object returned to see what changes the function made and hence what prop updates are needed).

In our `updateQueries` function for the `Comment` query, we're doing something really simple: just adding the comment we just submitted to the list of comments that the query asks for. We're doing that using the `update` function from the `immutability-helper` package, just to do it concisely. But, if you wanted to, you could write some no-helper Javascript to combine the two incoming objects into a new one for the result.

Once the mutation fires and the result arrives from the server (or, a result is provided through optimistic UI), our `updateQueries` function for the `Comment` query will be called and the `Comment` query will be updated accordingly. These changes in the result will be mapped to React props and our UI will update as well with the new information!


<h2 id="refetchQueries">Using `refetchQueries`</h2>

`refetchQueries` offers an even simpler way of updating the cache than `updateQueries`. With `refetchQueries` you can specify one or more queries that you want to run after a mutation completed in order to refetch the parts of the store that may have been affected by the mutation:

```javascript
mutate({
  //... insert comment mutation
  refetchQueries: [{
    query: gql`query updateCache {
      entry(repoFullName: $repoName) {
        id
        comments {
          postedBy {
            login
            html_url
          }
          createdAt
          content
        }
      }
    }`,
    variables: { repoFullName: 'apollostack/apollo-client' },
  }],
})
```

A very common way of using `refetchQueries` is to import queries defined for other components to make sure that those components will be updated:

```javascript
import RepoCommentsQuery from '../queries/RepoCommentsQuery';

mutate({
  //... insert comment mutation
  refetchQueries: [{
    query: RepoCommentsQuery,
    variables: { repoFullName: 'apollostack/apollo-client' },
  }],
})
```



<h2 id="resultReducers">Using `reducer`</h2>

While `updateQueries` can only be used to update other queries based on the result of a mutation, the `reducer` option is a way that lets you update the query result based on any **apollo** action, including results of other queries or mutations. It acts just like a Redux reducer on the non-normalized query result:

```javascript
import update from 'immutability-helper';

const CommentsPageWithData = graphql(CommentsPageQuery, {
  props({ data }) {
    // ...
  },
  options({ params }) {
    return {
      reducer: (previousResult, action, variables) => {
        if (action.type === 'APOLLO_MUTATION_RESULT' && action.operationName === 'submitComment'){
          // NOTE: some more sanity checks are usually recommended here to make
          // sure the previousResult is not empty and that the mutation results
          // contains the data we expect.

          // NOTE: variables contains the current query variables,
          // not the variables of the query or mutation that caused the action.

          return update(previousResult, {
            entry: {
              comments: {
                $unshift: [action.result.data.submitComment],
              },
            },
          });
        }
        return previousResult;
      },
    };
  },
})(CommentsPage);
```

<<<<<<< HEAD
As you can see, the `reducer` option can be used to achieve the same goal as `updateQueries`, but it is more flexible and works with any type of Apollo action, not just mutations. For example, the query result can be updated based on another query's result, or even a simple redux action.
=======
As you can see, the `reducer` option can be used to achieve the same goal as `updateQueries`, but it is more flexible and works with any type of **apollo** action, not just mutations. For example, the query result can be updated based on another query's result.

**Coming soon:** will be invoked on any redux action, not just apollo specific.
>>>>>>> 7c11f0da

*Note:* It is not currently possible to respond to actions arriving from outside of Apollo (e.g. your custom Redux actions) in a result reducer. See [this thread](https://github.com/apollographql/apollo-client/issues/1013) for more information.


**When should you use reducer vs. updateQueries vs. refetchQueries?**

`refetchQueries` should be used whenever the mutation result alone is not enough to infer all the changes to the cache. `refetchQueries` is also a very good option if an extra roundtrip and possible overfetching are not of concern for your application, which is often true during prototyping. Compared with `updateQueries` and `reducer`, `refetchQueries` is the easiest to write and maintain.

`reducer` and `updateQueries` both provide similar functionality. While `reducer` is more flexible, updates based on mutations can usually be done equally well with `updateQueries`.

The main difference between the two is where the update behavior is declared. With `reducer`, the update behavior is co-located with the query itself. That means the query needs to know what actions should lead to an updated result. With `updateQueries` it is the mutation's responsibility to update all the queries that may need to know about the results of this mutation.

We recommend using the `reducer` option, except when there's a good reason to use `updateQueries` instead (eg. if it would make your app much easier to understand and maintain).<|MERGE_RESOLUTION|>--- conflicted
+++ resolved
@@ -375,13 +375,9 @@
 })(CommentsPage);
 ```
 
-<<<<<<< HEAD
-As you can see, the `reducer` option can be used to achieve the same goal as `updateQueries`, but it is more flexible and works with any type of Apollo action, not just mutations. For example, the query result can be updated based on another query's result, or even a simple redux action.
-=======
 As you can see, the `reducer` option can be used to achieve the same goal as `updateQueries`, but it is more flexible and works with any type of **apollo** action, not just mutations. For example, the query result can be updated based on another query's result.
 
 **Coming soon:** will be invoked on any redux action, not just apollo specific.
->>>>>>> 7c11f0da
 
 *Note:* It is not currently possible to respond to actions arriving from outside of Apollo (e.g. your custom Redux actions) in a result reducer. See [this thread](https://github.com/apollographql/apollo-client/issues/1013) for more information.
 
