--- conflicted
+++ resolved
@@ -17,9 +17,5 @@
 export {
   useBackgroundQuery,
   UseBackgroundQueryResult,
-<<<<<<< HEAD
 } from './useBackgroundQuery.js';
-=======
-} from './useBackgroundQuery';
-export { useReadQuery } from './useReadQuery';
->>>>>>> b8d405ee
+export { useReadQuery } from './useReadQuery.js';