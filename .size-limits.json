{
<<<<<<< HEAD
  "dist/apollo-client.min.cjs": 39641,
  "import { ApolloClient, InMemoryCache, HttpLink } from \"dist/index.js\" (production)": 32852
=======
  "dist/apollo-client.min.cjs": 39971,
  "import { ApolloClient, InMemoryCache, HttpLink } from \"dist/index.js\" (production)": 32903
>>>>>>> 2941824d
}<|MERGE_RESOLUTION|>--- conflicted
+++ resolved
@@ -1,9 +1,4 @@
 {
-<<<<<<< HEAD
-  "dist/apollo-client.min.cjs": 39641,
-  "import { ApolloClient, InMemoryCache, HttpLink } from \"dist/index.js\" (production)": 32852
-=======
-  "dist/apollo-client.min.cjs": 39971,
+  "dist/apollo-client.min.cjs": 40015,
   "import { ApolloClient, InMemoryCache, HttpLink } from \"dist/index.js\" (production)": 32903
->>>>>>> 2941824d
 }