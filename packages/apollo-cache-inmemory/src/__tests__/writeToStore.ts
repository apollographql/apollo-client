<<<<<<< HEAD
import { cloneDeep, assign, omit } from 'lodash';

import {
  SelectionNode,
  FieldNode,
  DefinitionNode,
  OperationDefinitionNode,
  ASTNode,
} from 'graphql';

import gql from 'graphql-tag';
import {
  storeKeyNameFromField,
  IdValue,
  addTypenameToDocument,
} from 'apollo-utilities';

import { StoreWriter } from '../writeToStore';

import { defaultNormalizedCacheFactory } from '../objectCache';

import {
  HeuristicFragmentMatcher,
  IntrospectionFragmentMatcher,
  NormalizedCache,
  StoreObject,
} from '../';

export function withWarning(func: Function, regex: RegExp) {
  let message: string = null as never;
  const oldWarn = console.warn;

  console.warn = (m: string) => (message = m);

  return Promise.resolve(func()).then(val => {
    expect(message).toMatch(regex);
    console.warn = oldWarn;
    return val;
  });
}

const getIdField = ({ id }: { id: string }) => id;

describe('writing to the store', () => {
  const writer = new StoreWriter();

  it('properly normalizes a trivial item', () => {
    const query = gql`
      {
        id
        stringField
        numberField
        nullField
      }
    `;

    const result: any = {
      id: 'abcd',
      stringField: 'This is a string!',
      numberField: 5,
      nullField: null,
    };

    expect(
      writer
        .writeQueryToStore({
          query,
          result: cloneDeep(result),
        })
        .toObject(),
    ).toEqual({
      ROOT_QUERY: result,
    });
  });

  it('properly normalizes an aliased field', () => {
    const query = gql`
      {
        id
        aliasedField: stringField
        numberField
        nullField
      }
    `;

    const result: any = {
      id: 'abcd',
      aliasedField: 'This is a string!',
      numberField: 5,
      nullField: null,
    };

    const normalized = writer.writeQueryToStore({
      result,
      query,
    });

    expect(normalized.toObject()).toEqual({
      ROOT_QUERY: {
        id: 'abcd',
        stringField: 'This is a string!',
        numberField: 5,
        nullField: null,
      },
    });
  });

  it('properly normalizes a aliased fields with arguments', () => {
    const query = gql`
      {
        id
        aliasedField1: stringField(arg: 1)
        aliasedField2: stringField(arg: 2)
        numberField
        nullField
      }
    `;

    const result: any = {
      id: 'abcd',
      aliasedField1: 'The arg was 1!',
      aliasedField2: 'The arg was 2!',
      numberField: 5,
      nullField: null,
    };

    const normalized = writer.writeQueryToStore({
      result,
      query,
    });

    expect(normalized.toObject()).toEqual({
      ROOT_QUERY: {
        id: 'abcd',
        'stringField({"arg":1})': 'The arg was 1!',
        'stringField({"arg":2})': 'The arg was 2!',
        numberField: 5,
        nullField: null,
      },
    });
  });

  it('properly normalizes a query with variables', () => {
    const query = gql`
      {
        id
        stringField(arg: $stringArg)
        numberField(intArg: $intArg, floatArg: $floatArg)
        nullField
      }
    `;

    const variables = {
      intArg: 5,
      floatArg: 3.14,
      stringArg: 'This is a string!',
    };

    const result: any = {
      id: 'abcd',
      stringField: 'Heyo',
      numberField: 5,
      nullField: null,
    };

    const normalized = writer.writeQueryToStore({
      result,
      query,
      variables,
    });

    expect(normalized.toObject()).toEqual({
      ROOT_QUERY: {
        id: 'abcd',
        nullField: null,
        'numberField({"floatArg":3.14,"intArg":5})': 5,
        'stringField({"arg":"This is a string!"})': 'Heyo',
      },
    });
  });

  it('properly normalizes a query with default values', () => {
    const query = gql`
      query someBigQuery(
        $stringArg: String = "This is a default string!"
        $intArg: Int
        $floatArg: Float
      ) {
        id
        stringField(arg: $stringArg)
        numberField(intArg: $intArg, floatArg: $floatArg)
        nullField
      }
    `;

    const variables = {
      intArg: 5,
      floatArg: 3.14,
    };

    const result: any = {
      id: 'abcd',
      stringField: 'Heyo',
      numberField: 5,
      nullField: null,
    };

    const normalized = writer.writeQueryToStore({
      result,
      query,
      variables,
    });

    expect(normalized.toObject()).toEqual({
      ROOT_QUERY: {
        id: 'abcd',
        nullField: null,
        'numberField({"floatArg":3.14,"intArg":5})': 5,
        'stringField({"arg":"This is a default string!"})': 'Heyo',
      },
    });
  });

  it('properly normalizes a query with custom directives', () => {
    const query = gql`
      query {
        id
        firstName @include(if: true)
        lastName @upperCase
        birthDate @dateFormat(format: "DD-MM-YYYY")
      }
    `;

    const result: any = {
      id: 'abcd',
      firstName: 'James',
      lastName: 'BOND',
      birthDate: '20-05-1940',
    };

    const normalized = writer.writeQueryToStore({
      result,
      query,
    });

    expect(normalized.toObject()).toEqual({
      ROOT_QUERY: {
        id: 'abcd',
        firstName: 'James',
        'lastName@upperCase': 'BOND',
        'birthDate@dateFormat({"format":"DD-MM-YYYY"})': '20-05-1940',
      },
    });
  });

  it('properly normalizes a nested object with an ID', () => {
    const query = gql`
      {
        id
        stringField
        numberField
        nullField
        nestedObj {
          id
          stringField
          numberField
          nullField
        }
      }
    `;

    const result: any = {
      id: 'abcd',
      stringField: 'This is a string!',
      numberField: 5,
      nullField: null,
      nestedObj: {
        id: 'abcde',
        stringField: 'This is a string too!',
        numberField: 6,
        nullField: null,
      },
    };

    expect(
      writer
        .writeQueryToStore({
          query,
          result: cloneDeep(result),
          dataIdFromObject: getIdField,
        })
        .toObject(),
    ).toEqual({
      ROOT_QUERY: assign<{}>({}, assign({}, omit(result, 'nestedObj')), {
        nestedObj: {
          type: 'id',
          id: result.nestedObj.id,
          generated: false,
        },
      }),
      [result.nestedObj.id]: result.nestedObj,
    });
  });

  it('properly normalizes a nested object without an ID', () => {
    const query = gql`
      {
        id
        stringField
        numberField
        nullField
        nestedObj {
          stringField
          numberField
          nullField
        }
      }
    `;

    const result: any = {
      id: 'abcd',
      stringField: 'This is a string!',
      numberField: 5,
      nullField: null,
      nestedObj: {
        stringField: 'This is a string too!',
        numberField: 6,
        nullField: null,
      },
    };

    expect(
      writer
        .writeQueryToStore({
          query,
          result: cloneDeep(result),
        })
        .toObject(),
    ).toEqual({
      ROOT_QUERY: assign({}, assign({}, omit(result, 'nestedObj')), {
        nestedObj: {
          type: 'id',
          id: `$ROOT_QUERY.nestedObj`,
          generated: true,
        },
      }),
      [`$ROOT_QUERY.nestedObj`]: result.nestedObj,
    });
  });

  it('properly normalizes a nested object with arguments but without an ID', () => {
    const query = gql`
      {
        id
        stringField
        numberField
        nullField
        nestedObj(arg: "val") {
          stringField
          numberField
          nullField
        }
      }
    `;

    const result: any = {
      id: 'abcd',
      stringField: 'This is a string!',
      numberField: 5,
      nullField: null,
      nestedObj: {
        stringField: 'This is a string too!',
        numberField: 6,
        nullField: null,
      },
    };

    expect(
      writer
        .writeQueryToStore({
          query,
          result: cloneDeep(result),
        })
        .toObject(),
    ).toEqual({
      ROOT_QUERY: assign({}, assign({}, omit(result, 'nestedObj')), {
        'nestedObj({"arg":"val"})': {
          type: 'id',
          id: `$ROOT_QUERY.nestedObj({"arg":"val"})`,
          generated: true,
        },
      }),
      [`$ROOT_QUERY.nestedObj({"arg":"val"})`]: result.nestedObj,
    });
  });

  it('properly normalizes a nested array with IDs', () => {
    const query = gql`
      {
        id
        stringField
        numberField
        nullField
        nestedArray {
          id
          stringField
          numberField
          nullField
        }
      }
    `;

    const result: any = {
      id: 'abcd',
      stringField: 'This is a string!',
      numberField: 5,
      nullField: null,
      nestedArray: [
        {
          id: 'abcde',
          stringField: 'This is a string too!',
          numberField: 6,
          nullField: null,
        },
        {
          id: 'abcdef',
          stringField: 'This is a string also!',
          numberField: 7,
          nullField: null,
        },
      ],
    };

    expect(
      writer
        .writeQueryToStore({
          query,
          result: cloneDeep(result),
          dataIdFromObject: getIdField,
        })
        .toObject(),
    ).toEqual({
      ROOT_QUERY: assign({}, assign({}, omit(result, 'nestedArray')), {
        nestedArray: result.nestedArray.map((obj: any) => ({
          type: 'id',
          id: obj.id,
          generated: false,
        })),
      }),
      [result.nestedArray[0].id]: result.nestedArray[0],
      [result.nestedArray[1].id]: result.nestedArray[1],
    });
  });

  it('properly normalizes a nested array with IDs and a null', () => {
    const query = gql`
      {
        id
        stringField
        numberField
        nullField
        nestedArray {
          id
          stringField
          numberField
          nullField
        }
      }
    `;

    const result: any = {
      id: 'abcd',
      stringField: 'This is a string!',
      numberField: 5,
      nullField: null,
      nestedArray: [
        {
          id: 'abcde',
          stringField: 'This is a string too!',
          numberField: 6,
          nullField: null,
        },
        null,
      ],
    };

    expect(
      writer
        .writeQueryToStore({
          query,
          result: cloneDeep(result),
          dataIdFromObject: getIdField,
        })
        .toObject(),
    ).toEqual({
      ROOT_QUERY: assign<{}>({}, assign({}, omit(result, 'nestedArray')), {
        nestedArray: [
          { type: 'id', id: result.nestedArray[0].id, generated: false },
          null,
        ],
      }),
      [result.nestedArray[0].id]: result.nestedArray[0],
    });
  });

  it('properly normalizes a nested array without IDs', () => {
    const query = gql`
      {
        id
        stringField
        numberField
        nullField
        nestedArray {
          stringField
          numberField
          nullField
        }
      }
    `;

    const result: any = {
      id: 'abcd',
      stringField: 'This is a string!',
      numberField: 5,
      nullField: null,
      nestedArray: [
        {
          stringField: 'This is a string too!',
          numberField: 6,
          nullField: null,
        },
        {
          stringField: 'This is a string also!',
          numberField: 7,
          nullField: null,
        },
      ],
    };

    const normalized = writer.writeQueryToStore({
      query,
      result: cloneDeep(result),
    });

    expect(normalized.toObject()).toEqual({
      ROOT_QUERY: assign({}, assign({}, omit(result, 'nestedArray')), {
        nestedArray: [
          { type: 'id', generated: true, id: `ROOT_QUERY.nestedArray.0` },
          { type: 'id', generated: true, id: `ROOT_QUERY.nestedArray.1` },
        ],
      }),
      [`ROOT_QUERY.nestedArray.0`]: result.nestedArray[0],
      [`ROOT_QUERY.nestedArray.1`]: result.nestedArray[1],
    });
  });

  it('properly normalizes a nested array without IDs and a null item', () => {
    const query = gql`
      {
        id
        stringField
        numberField
        nullField
        nestedArray {
          stringField
          numberField
          nullField
        }
      }
    `;

    const result: any = {
      id: 'abcd',
      stringField: 'This is a string!',
      numberField: 5,
      nullField: null,
      nestedArray: [
        null,
        {
          stringField: 'This is a string also!',
          numberField: 7,
          nullField: null,
        },
      ],
    };

    const normalized = writer.writeQueryToStore({
      query,
      result: cloneDeep(result),
    });

    expect(normalized.toObject()).toEqual({
      ROOT_QUERY: assign({}, assign({}, omit(result, 'nestedArray')), {
        nestedArray: [
          null,
          { type: 'id', generated: true, id: `ROOT_QUERY.nestedArray.1` },
        ],
      }),
      [`ROOT_QUERY.nestedArray.1`]: result.nestedArray[1],
    });
  });

  it('properly normalizes an array of non-objects', () => {
    const query = gql`
      {
        id
        stringField
        numberField
        nullField
        simpleArray
      }
    `;

    const result: any = {
      id: 'abcd',
      stringField: 'This is a string!',
      numberField: 5,
      nullField: null,
      simpleArray: ['one', 'two', 'three'],
    };

    const normalized = writer.writeQueryToStore({
      query,
      result: cloneDeep(result),
      dataIdFromObject: getIdField,
    });

    expect(normalized.toObject()).toEqual({
      ROOT_QUERY: assign<{}>({}, assign({}, omit(result, 'simpleArray')), {
        simpleArray: {
          type: 'json',
          json: [
            result.simpleArray[0],
            result.simpleArray[1],
            result.simpleArray[2],
          ],
        },
      }),
    });
  });

  it('properly normalizes an array of non-objects with null', () => {
    const query = gql`
      {
        id
        stringField
        numberField
        nullField
        simpleArray
      }
    `;

    const result: any = {
      id: 'abcd',
      stringField: 'This is a string!',
      numberField: 5,
      nullField: null,
      simpleArray: [null, 'two', 'three'],
    };

    const normalized = writer.writeQueryToStore({
      query,
      result: cloneDeep(result),
    });

    expect(normalized.toObject()).toEqual({
      ROOT_QUERY: assign<{}>({}, assign({}, omit(result, 'simpleArray')), {
        simpleArray: {
          type: 'json',
          json: [
            result.simpleArray[0],
            result.simpleArray[1],
            result.simpleArray[2],
          ],
        },
      }),
    });
  });

  it('properly normalizes an object occurring in different graphql paths twice', () => {
    const query = gql`
      {
        id
        object1 {
          id
          stringField
        }
        object2 {
          id
          numberField
        }
      }
    `;

    const result: any = {
      id: 'a',
      object1: {
        id: 'aa',
        stringField: 'string',
      },
      object2: {
        id: 'aa',
        numberField: 1,
      },
    };

    const normalized = writer.writeQueryToStore({
      query,
      result: cloneDeep(result),
      dataIdFromObject: getIdField,
    });

    expect(normalized.toObject()).toEqual({
      ROOT_QUERY: {
        id: 'a',
        object1: {
          type: 'id',
          id: 'aa',
          generated: false,
        },
        object2: {
          type: 'id',
          id: 'aa',
          generated: false,
        },
      },
      aa: {
        id: 'aa',
        stringField: 'string',
        numberField: 1,
      },
    });
  });

  it('properly normalizes an object occurring in different graphql array paths twice', () => {
    const query = gql`
      {
        id
        array1 {
          id
          stringField
          obj {
            id
            stringField
          }
        }
        array2 {
          id
          stringField
          obj {
            id
            numberField
          }
        }
      }
    `;

    const result: any = {
      id: 'a',
      array1: [
        {
          id: 'aa',
          stringField: 'string',
          obj: {
            id: 'aaa',
            stringField: 'string',
          },
        },
      ],
      array2: [
        {
          id: 'ab',
          stringField: 'string2',
          obj: {
            id: 'aaa',
            numberField: 1,
          },
        },
      ],
    };

    const normalized = writer.writeQueryToStore({
      query,
      result: cloneDeep(result),
      dataIdFromObject: getIdField,
    });

    expect(normalized.toObject()).toEqual({
      ROOT_QUERY: {
        id: 'a',
        array1: [
          {
            type: 'id',
            id: 'aa',
            generated: false,
          },
        ],
        array2: [
          {
            type: 'id',
            id: 'ab',
            generated: false,
          },
        ],
      },
      aa: {
        id: 'aa',
        stringField: 'string',
        obj: {
          type: 'id',
          id: 'aaa',
          generated: false,
        },
      },
      ab: {
        id: 'ab',
        stringField: 'string2',
        obj: {
          type: 'id',
          id: 'aaa',
          generated: false,
        },
      },
      aaa: {
        id: 'aaa',
        stringField: 'string',
        numberField: 1,
      },
    });
  });

  it('properly normalizes an object occurring in the same graphql array path twice', () => {
    const query = gql`
      {
        id
        array1 {
          id
          stringField
          obj {
            id
            stringField
            numberField
          }
        }
      }
    `;

    const result: any = {
      id: 'a',
      array1: [
        {
          id: 'aa',
          stringField: 'string',
          obj: {
            id: 'aaa',
            stringField: 'string',
            numberField: 1,
          },
        },
        {
          id: 'ab',
          stringField: 'string2',
          obj: {
            id: 'aaa',
            stringField: 'should not be written',
            numberField: 2,
          },
        },
      ],
    };

    const normalized = writer.writeQueryToStore({
      query,
      result: cloneDeep(result),
      dataIdFromObject: getIdField,
    });

    expect(normalized.toObject()).toEqual({
      ROOT_QUERY: {
        id: 'a',
        array1: [
          {
            type: 'id',
            id: 'aa',
            generated: false,
          },
          {
            type: 'id',
            id: 'ab',
            generated: false,
          },
        ],
      },
      aa: {
        id: 'aa',
        stringField: 'string',
        obj: {
          type: 'id',
          id: 'aaa',
          generated: false,
        },
      },
      ab: {
        id: 'ab',
        stringField: 'string2',
        obj: {
          type: 'id',
          id: 'aaa',
          generated: false,
        },
      },
      aaa: {
        id: 'aaa',
        stringField: 'string',
        numberField: 1,
      },
    });
  });

  it('merges nodes', () => {
    const query = gql`
      {
        id
        numberField
        nullField
      }
    `;

    const result: any = {
      id: 'abcd',
      numberField: 5,
      nullField: null,
    };

    const store = writer.writeQueryToStore({
      query,
      result: cloneDeep(result),
      dataIdFromObject: getIdField,
    });

    const query2 = gql`
      {
        id
        stringField
        nullField
      }
    `;

    const result2: any = {
      id: 'abcd',
      stringField: 'This is a string!',
      nullField: null,
    };

    const store2 = writer.writeQueryToStore({
      store,
      query: query2,
      result: result2,
      dataIdFromObject: getIdField,
    });

    expect(store2.toObject()).toEqual({
      ROOT_QUERY: assign({}, result, result2),
    });
  });

  it('properly normalizes a nested object that returns null', () => {
    const query = gql`
      {
        id
        stringField
        numberField
        nullField
        nestedObj {
          id
          stringField
          numberField
          nullField
        }
      }
    `;

    const result: any = {
      id: 'abcd',
      stringField: 'This is a string!',
      numberField: 5,
      nullField: null,
      nestedObj: null,
    };

    expect(
      writer
        .writeQueryToStore({
          query,
          result: cloneDeep(result),
        })
        .toObject(),
    ).toEqual({
      ROOT_QUERY: assign({}, assign({}, omit(result, 'nestedObj')), {
        nestedObj: null,
      }),
    });
  });

  it('properly normalizes an object with an ID when no extension is passed', () => {
    const query = gql`
      {
        people_one(id: "5") {
          id
          stringField
        }
      }
    `;

    const result: any = {
      people_one: {
        id: 'abcd',
        stringField: 'This is a string!',
      },
    };

    expect(
      writer
        .writeQueryToStore({
          query,
          result: cloneDeep(result),
        })
        .toObject(),
    ).toEqual({
      ROOT_QUERY: {
        'people_one({"id":"5"})': {
          type: 'id',
          id: '$ROOT_QUERY.people_one({"id":"5"})',
          generated: true,
        },
      },
      '$ROOT_QUERY.people_one({"id":"5"})': {
        id: 'abcd',
        stringField: 'This is a string!',
      },
    });
  });

  it('consistently serialize different types of input when passed inlined or as variable', () => {
    const testData = [
      {
        mutation: gql`
          mutation mut($in: Int!) {
            mut(inline: 5, variable: $in) {
              id
            }
          }
        `,
        variables: { in: 5 },
        expected: 'mut({"inline":5,"variable":5})',
      },
      {
        mutation: gql`
          mutation mut($in: Float!) {
            mut(inline: 5.5, variable: $in) {
              id
            }
          }
        `,
        variables: { in: 5.5 },
        expected: 'mut({"inline":5.5,"variable":5.5})',
      },
      {
        mutation: gql`
          mutation mut($in: String!) {
            mut(inline: "abc", variable: $in) {
              id
            }
          }
        `,
        variables: { in: 'abc' },
        expected: 'mut({"inline":"abc","variable":"abc"})',
      },
      {
        mutation: gql`
          mutation mut($in: Array!) {
            mut(inline: [1, 2], variable: $in) {
              id
            }
          }
        `,
        variables: { in: [1, 2] },
        expected: 'mut({"inline":[1,2],"variable":[1,2]})',
      },
      {
        mutation: gql`
          mutation mut($in: Object!) {
            mut(inline: { a: 1 }, variable: $in) {
              id
            }
          }
        `,
        variables: { in: { a: 1 } },
        expected: 'mut({"inline":{"a":1},"variable":{"a":1}})',
      },
      {
        mutation: gql`
          mutation mut($in: Boolean!) {
            mut(inline: true, variable: $in) {
              id
            }
          }
        `,
        variables: { in: true },
        expected: 'mut({"inline":true,"variable":true})',
      },
    ];

    function isOperationDefinition(
      definition: DefinitionNode,
    ): definition is OperationDefinitionNode {
      return definition.kind === 'OperationDefinition';
    }

    function isField(selection: SelectionNode): selection is FieldNode {
      return selection.kind === 'Field';
    }

    testData.forEach(data => {
      data.mutation.definitions.forEach(
        (definition: OperationDefinitionNode) => {
          if (isOperationDefinition(definition)) {
            definition.selectionSet.selections.forEach(selection => {
              if (isField(selection)) {
                expect(
                  storeKeyNameFromField(selection, data.variables),
                ).toEqual(data.expected);
              }
            });
          }
        },
      );
    });
  });

  it('properly normalizes a mutation with object or array parameters and variables', () => {
    const mutation = gql`
      mutation some_mutation($nil: ID, $in: Object) {
        some_mutation(
          input: {
            id: "5"
            arr: [1, { a: "b" }]
            obj: { a: "b" }
            num: 5.5
            nil: $nil
            bo: true
          }
        ) {
          id
        }
        some_mutation_with_variables(input: $in) {
          id
        }
      }
    `;

    const result: any = {
      some_mutation: {
        id: 'id',
      },
      some_mutation_with_variables: {
        id: 'id',
      },
    };

    const variables: any = {
      nil: null,
      in: {
        id: '5',
        arr: [1, { a: 'b' }],
        obj: { a: 'b' },
        num: 5.5,
        nil: null,
        bo: true,
      },
    };

    function isOperationDefinition(
      value: ASTNode,
    ): value is OperationDefinitionNode {
      return value.kind === 'OperationDefinition';
    }

    mutation.definitions.map((def: OperationDefinitionNode) => {
      if (isOperationDefinition(def)) {
        expect(
          writer
            .writeSelectionSetToStore({
              dataId: '5',
              selectionSet: def.selectionSet,
              result: cloneDeep(result),
              context: {
                store: defaultNormalizedCacheFactory(),
                variables,
                dataIdFromObject: () => '5',
              },
            })
            .toObject(),
        ).toEqual({
          '5': {
            id: 'id',
            'some_mutation({"input":{"arr":[1,{"a":"b"}],"bo":true,"id":"5","nil":null,"num":5.5,"obj":{"a":"b"}}})': {
              generated: false,
              id: '5',
              type: 'id',
            },
            'some_mutation_with_variables({"input":{"arr":[1,{"a":"b"}],"bo":true,"id":"5","nil":null,"num":5.5,"obj":{"a":"b"}}})': {
              generated: false,
              id: '5',
              type: 'id',
            },
          },
        });
      } else {
        throw 'No operation definition found';
      }
    });
  });

  it('should write to store if `dataIdFromObject` returns an ID of 0', () => {
    const query = gql`
      query {
        author {
          firstName
          id
          __typename
        }
      }
    `;
    const data = {
      author: {
        id: 0,
        __typename: 'Author',
        firstName: 'John',
      },
    };
    const expStore = defaultNormalizedCacheFactory({
      ROOT_QUERY: {
        author: {
          id: 0,
          typename: 'Author',
          type: 'id',
          generated: false,
        },
      },
      0: {
        id: data.author.id,
        __typename: data.author.__typename,
        firstName: data.author.firstName,
      },
    });

    expect(
      writer
        .writeQueryToStore({
          result: data,
          query,
          dataIdFromObject: () => 0,
        })
        .toObject(),
    ).toEqual(expStore.toObject());
  });

  describe('type escaping', () => {
    const dataIdFromObject = (object: any) => {
      if (object.__typename && object.id) {
        return object.__typename + '__' + object.id;
      }
      return undefined;
    };

    it('should correctly escape generated ids', () => {
      const query = gql`
        query {
          author {
            firstName
            lastName
          }
        }
      `;
      const data = {
        author: {
          firstName: 'John',
          lastName: 'Smith',
        },
      };
      const expStore = defaultNormalizedCacheFactory({
        ROOT_QUERY: {
          author: {
            type: 'id',
            id: '$ROOT_QUERY.author',
            generated: true,
          },
        },
        '$ROOT_QUERY.author': data.author,
      });
      expect(
        writer
          .writeQueryToStore({
            result: data,
            query,
          })
          .toObject(),
      ).toEqual(expStore.toObject());
    });

    it('should correctly escape real ids', () => {
      const query = gql`
        query {
          author {
            firstName
            id
            __typename
          }
        }
      `;
      const data = {
        author: {
          firstName: 'John',
          id: '129',
          __typename: 'Author',
        },
      };
      const expStore = defaultNormalizedCacheFactory({
        ROOT_QUERY: {
          author: {
            type: 'id',
            id: dataIdFromObject(data.author),
            generated: false,
            typename: 'Author',
          },
        },
        [dataIdFromObject(data.author)!]: {
          firstName: data.author.firstName,
          id: data.author.id,
          __typename: data.author.__typename,
        },
      });
      expect(
        writer
          .writeQueryToStore({
            result: data,
            query,
            dataIdFromObject,
          })
          .toObject(),
      ).toEqual(expStore.toObject());
    });

    it('should correctly escape json blobs', () => {
      const query = gql`
        query {
          author {
            info
            id
            __typename
          }
        }
      `;
      const data = {
        author: {
          info: {
            name: 'John',
          },
          id: '129',
          __typename: 'Author',
        },
      };
      const expStore = defaultNormalizedCacheFactory({
        ROOT_QUERY: {
          author: {
            type: 'id',
            id: dataIdFromObject(data.author),
            generated: false,
            typename: 'Author',
          },
        },
        [dataIdFromObject(data.author)!]: {
          __typename: data.author.__typename,
          id: data.author.id,
          info: {
            type: 'json',
            json: data.author.info,
          },
        },
      });
      expect(
        writer
          .writeQueryToStore({
            result: data,
            query,
            dataIdFromObject,
          })
          .toObject(),
      ).toEqual(expStore.toObject());
    });
  });

  it('should merge objects when overwriting a generated id with a real id', () => {
    const dataWithoutId = {
      author: {
        firstName: 'John',
        lastName: 'Smith',
        __typename: 'Author',
      },
    };

    const dataWithId = {
      author: {
        firstName: 'John',
        id: '129',
        __typename: 'Author',
      },
    };
    const dataIdFromObject = (object: any) => {
      if (object.__typename && object.id) {
        return object.__typename + '__' + object.id;
      }
      return undefined;
    };
    const queryWithoutId = gql`
      query {
        author {
          firstName
          lastName
          __typename
        }
      }
    `;
    const queryWithId = gql`
      query {
        author {
          firstName
          id
          __typename
        }
      }
    `;
    const expStoreWithoutId = defaultNormalizedCacheFactory({
      '$ROOT_QUERY.author': {
        firstName: 'John',
        lastName: 'Smith',
        __typename: 'Author',
      },
      ROOT_QUERY: {
        author: {
          type: 'id',
          id: '$ROOT_QUERY.author',
          generated: true,
          typename: 'Author',
        },
      },
    });
    const expStoreWithId = defaultNormalizedCacheFactory({
      Author__129: {
        firstName: 'John',
        lastName: 'Smith',
        id: '129',
        __typename: 'Author',
      },
      ROOT_QUERY: {
        author: {
          type: 'id',
          id: 'Author__129',
          generated: false,
          typename: 'Author',
        },
      },
    });
    const storeWithoutId = writer.writeQueryToStore({
      result: dataWithoutId,
      query: queryWithoutId,
      dataIdFromObject,
    });
    expect(storeWithoutId.toObject()).toEqual(expStoreWithoutId.toObject());
    const storeWithId = writer.writeQueryToStore({
      result: dataWithId,
      query: queryWithId,
      store: storeWithoutId,
      dataIdFromObject,
    });
    expect(storeWithId.toObject()).toEqual(expStoreWithId.toObject());
  });

  it('should allow a union of objects of a different type, when overwriting a generated id with a real id', () => {
    const dataWithPlaceholder = {
      author: {
        hello: 'Foo',
        __typename: 'Placeholder',
      },
    };
    const dataWithAuthor = {
      author: {
        firstName: 'John',
        lastName: 'Smith',
        id: '129',
        __typename: 'Author',
      },
    };
    const dataIdFromObject = (object: any) => {
      if (object.__typename && object.id) {
        return object.__typename + '__' + object.id;
      }
      return undefined;
    };
    const query = gql`
      query {
        author {
          ... on Author {
            firstName
            lastName
            id
            __typename
          }
          ... on Placeholder {
            hello
            __typename
          }
        }
      }
    `;
    const expStoreWithPlaceholder = defaultNormalizedCacheFactory({
      '$ROOT_QUERY.author': {
        hello: 'Foo',
        __typename: 'Placeholder',
      },
      ROOT_QUERY: {
        author: {
          type: 'id',
          id: '$ROOT_QUERY.author',
          generated: true,
          typename: 'Placeholder',
        },
      },
    });
    const expStoreWithAuthor = defaultNormalizedCacheFactory({
      Author__129: {
        firstName: 'John',
        lastName: 'Smith',
        id: '129',
        __typename: 'Author',
      },
      ROOT_QUERY: {
        author: {
          type: 'id',
          id: 'Author__129',
          generated: false,
          typename: 'Author',
        },
      },
    });

    // write the first object, without an ID, placeholder
    const store = writer.writeQueryToStore({
      result: dataWithPlaceholder,
      query,
      dataIdFromObject,
    });
    expect(store.toObject()).toEqual(expStoreWithPlaceholder.toObject());

    // replace with another one of different type with ID
    writer.writeQueryToStore({
      result: dataWithAuthor,
      query,
      store,
      dataIdFromObject,
    });
    expect(store.toObject()).toEqual(expStoreWithAuthor.toObject());

    // and go back to the original:
    writer.writeQueryToStore({
      result: dataWithPlaceholder,
      query,
      store,
      dataIdFromObject,
    });
    // Author__129 will remain in the store,
    // but will not be referenced by any of the fields,
    // hence we combine, and in that very order
    expect(store.toObject()).toEqual({
      ...expStoreWithAuthor.toObject(),
      ...expStoreWithPlaceholder.toObject(),
    });
  });

  it('does not swallow errors other than field errors', () => {
    const query = gql`
      query {
        ...notARealFragment
        fortuneCookie
      }
    `;
    const result: any = {
      fortuneCookie: 'Star Wars unit tests are boring',
    };
    expect(() => {
      writer.writeQueryToStore({
        result,
        query,
      });
    }).toThrowError(/No fragment/);
  });

  it('does not change object references if the value is the same', () => {
    const query = gql`
      {
        id
        stringField
        numberField
        nullField
      }
    `;

    const result: any = {
      id: 'abcd',
      stringField: 'This is a string!',
      numberField: 5,
      nullField: null,
    };
    const store = writer.writeQueryToStore({
      query,
      result: cloneDeep(result),
    });

    const newStore = writer.writeQueryToStore({
      query,
      result: cloneDeep(result),
      store: defaultNormalizedCacheFactory(store.toObject()),
    });

    Object.keys(store.toObject()).forEach(field => {
      expect(store.get(field)).toEqual(newStore.get(field));
    });
  });

  describe('writeResultToStore shape checking', () => {
    const query = gql`
      query {
        todos {
          id
          name
          description
        }
      }
    `;

    it('should write the result data without validating its shape when a fragment matcher is not provided', () => {
      const result = {
        todos: [
          {
            id: '1',
            name: 'Todo 1',
          },
        ],
      };

      const newStore = writer.writeResultToStore({
        dataId: 'ROOT_QUERY',
        result,
        document: query,
        dataIdFromObject: getIdField,
      });

      expect(newStore.get('1')).toEqual(result.todos[0]);
    });

    it('should warn when it receives the wrong data with non-union fragments (using an heuristic matcher)', () => {
      const fragmentMatcherFunction = new HeuristicFragmentMatcher().match;

      const result = {
        todos: [
          {
            id: '1',
            name: 'Todo 1',
          },
        ],
      };

      return withWarning(() => {
        const newStore = writer.writeResultToStore({
          dataId: 'ROOT_QUERY',
          result,
          document: query,
          dataIdFromObject: getIdField,
          fragmentMatcherFunction,
        });

        expect(newStore.get('1')).toEqual(result.todos[0]);
      }, /Missing field description/);
    });

    it('should warn when it receives the wrong data inside a fragment (using an introspection matcher)', () => {
      const fragmentMatcherFunction = new IntrospectionFragmentMatcher({
        introspectionQueryResultData: {
          __schema: {
            types: [
              {
                kind: 'UNION',
                name: 'Todo',
                possibleTypes: [
                  { name: 'ShoppingCartItem' },
                  { name: 'TaskItem' },
                ],
              },
            ],
          },
        },
      }).match;

      const queryWithInterface = gql`
        query {
          todos {
            id
            name
            description
            ...TodoFragment
          }
        }

        fragment TodoFragment on Todo {
          ... on ShoppingCartItem {
            price
            __typename
          }
          ... on TaskItem {
            date
            __typename
          }
          __typename
        }
      `;

      const result = {
        todos: [
          {
            id: '1',
            name: 'Todo 1',
            description: 'Description 1',
            __typename: 'ShoppingCartItem',
          },
        ],
      };

      return withWarning(() => {
        const newStore = writer.writeResultToStore({
          dataId: 'ROOT_QUERY',
          result,
          document: queryWithInterface,
          dataIdFromObject: getIdField,
          fragmentMatcherFunction,
        });

        expect(newStore.get('1')).toEqual(result.todos[0]);
      }, /Missing field price/);
    });

    it('should warn if a result is missing __typename when required (using an heuristic matcher)', () => {
      const fragmentMatcherFunction = new HeuristicFragmentMatcher().match;

      const result: any = {
        todos: [
          {
            id: '1',
            name: 'Todo 1',
            description: 'Description 1',
          },
        ],
      };

      return withWarning(() => {
        const newStore = writer.writeResultToStore({
          dataId: 'ROOT_QUERY',
          result,
          document: addTypenameToDocument(query),
          dataIdFromObject: getIdField,
          fragmentMatcherFunction,
        });

        expect(newStore.get('1')).toEqual(result.todos[0]);
      }, /Missing field __typename/);
    });

    it('should not warn if a field is null', () => {
      const result: any = {
        todos: null,
      };

      const newStore = writer.writeResultToStore({
        dataId: 'ROOT_QUERY',
        result,
        document: query,
        dataIdFromObject: getIdField,
      });

      expect(newStore.get('ROOT_QUERY')).toEqual({ todos: null });
    });
    it('should not warn if a field is defered', () => {
      let originalWarn = console.warn;
      console.warn = jest.fn((...args) => {});
      const defered = gql`
        query LazyLoad {
          id
          expensive @defer
        }
      `;
      const result: any = {
        id: 1,
      };

      const fragmentMatcherFunction = new HeuristicFragmentMatcher().match;
      const newStore = writer.writeResultToStore({
        dataId: 'ROOT_QUERY',
        result,
        document: defered,
        dataIdFromObject: getIdField,
        fragmentMatcherFunction,
      });

      expect(newStore.get('ROOT_QUERY')).toEqual({ id: 1 });
      expect(console.warn).not.toBeCalled();
      console.warn = originalWarn;
    });
  });

  it('throws when trying to write an object without id that was previously queried with id', () => {
    const store = defaultNormalizedCacheFactory({
      ROOT_QUERY: assign(
        {},
        {
          __typename: 'Query',
          item: {
            type: 'id',
            id: 'abcd',
            generated: false,
          } as IdValue,
        },
      ) as StoreObject,
      abcd: assign(
        {},
        {
          id: 'abcd',
          __typename: 'Item',
          stringField: 'This is a string!',
        },
      ) as StoreObject,
    });

    expect(() => {
      writer.writeQueryToStore({
        store,
        result: {
          item: {
            __typename: 'Item',
            stringField: 'This is still a string!',
          },
        },
        query: gql`
          query Failure {
            item {
              stringField
            }
          }
        `,
        dataIdFromObject: getIdField,
      });
    }).toThrowErrorMatchingSnapshot();

    expect(() => {
      writer.writeResultToStore({
        store,
        result: {
          item: {
            __typename: 'Item',
            stringField: 'This is still a string!',
          },
        },
        dataId: 'ROOT_QUERY',
        document: gql`
          query {
            item {
              stringField
            }
          }
        `,
        dataIdFromObject: getIdField,
      });
    }).toThrowError(/stringField(.|\n)*abcd/g);
  });

  it('properly handles the connection directive', () => {
    const store = defaultNormalizedCacheFactory();

    writer.writeQueryToStore({
      query: gql`
        {
          books(skip: 0, limit: 2) @connection(key: "abc") {
            name
          }
        }
      `,
      result: {
        books: [
          {
            name: 'abcd',
          },
        ],
      },
      store,
    });

    writer.writeQueryToStore({
      query: gql`
        {
          books(skip: 2, limit: 4) @connection(key: "abc") {
            name
          }
        }
      `,
      result: {
        books: [
          {
            name: 'efgh',
          },
        ],
      },
      store,
    });

    expect(store.toObject()).toEqual({
      ROOT_QUERY: {
        abc: [
          {
            generated: true,
            id: 'ROOT_QUERY.abc.0',
            type: 'id',
          },
        ],
      },
      'ROOT_QUERY.abc.0': {
        name: 'efgh',
      },
    });
  });

  it('should keep reference when type of mixed inlined field changes', () => {
    const store = defaultNormalizedCacheFactory();

    const query = gql`
      query {
        animals {
          species {
            name
          }
        }
      }
    `;

    writer.writeQueryToStore({
      query,
      result: {
        animals: [
          {
            __typename: 'Animal',
            species: {
              __typename: 'Cat',
              name: 'cat',
            },
          },
        ],
      },
      store,
    });

    expect(store.toObject()).toEqual({
      '$ROOT_QUERY.animals.0.species': { name: 'cat' },
      ROOT_QUERY: {
        animals: [
          {
            generated: true,
            id: 'ROOT_QUERY.animals.0',
            type: 'id',
            typename: 'Animal',
          },
        ],
      },
      'ROOT_QUERY.animals.0': {
        species: {
          generated: true,
          id: '$ROOT_QUERY.animals.0.species',
          type: 'id',
          typename: 'Cat',
        },
      },
    });

    writer.writeQueryToStore({
      query,
      result: {
        animals: [
          {
            __typename: 'Animal',
            species: {
              __typename: 'Dog',
              name: 'dog',
            },
          },
        ],
      },
      store,
    });

    expect(store.toObject()).toEqual({
      '$ROOT_QUERY.animals.0.species': { name: 'dog' },
      ROOT_QUERY: {
        animals: [
          {
            generated: true,
            id: 'ROOT_QUERY.animals.0',
            type: 'id',
            typename: 'Animal',
          },
        ],
      },
      'ROOT_QUERY.animals.0': {
        species: {
          generated: true,
          id: '$ROOT_QUERY.animals.0.species',
          type: 'id',
          typename: 'Dog',
        },
      },
    });
  });

  it('should not keep reference when type of mixed inlined field changes to non-inlined field', () => {
    const store = defaultNormalizedCacheFactory();

    const dataIdFromObject = (object: any) => {
      if (object.__typename && object.id) {
        return object.__typename + '__' + object.id;
      }
      return undefined;
    };

    const query = gql`
      query {
        animals {
          species {
            id
            name
          }
        }
      }
    `;

    writer.writeQueryToStore({
      query,
      result: {
        animals: [
          {
            __typename: 'Animal',
            species: {
              __typename: 'Cat',
              name: 'cat',
            },
          },
        ],
      },
      dataIdFromObject,
      store,
    });

    expect(store.toObject()).toEqual({
      '$ROOT_QUERY.animals.0.species': { name: 'cat' },
      ROOT_QUERY: {
        animals: [
          {
            generated: true,
            id: 'ROOT_QUERY.animals.0',
            type: 'id',
            typename: 'Animal',
          },
        ],
      },
      'ROOT_QUERY.animals.0': {
        species: {
          generated: true,
          id: '$ROOT_QUERY.animals.0.species',
          type: 'id',
          typename: 'Cat',
        },
      },
    });

    writer.writeQueryToStore({
      query,
      result: {
        animals: [
          {
            __typename: 'Animal',
            species: {
              id: 'dog-species',
              __typename: 'Dog',
              name: 'dog',
            },
          },
        ],
      },
      dataIdFromObject,
      store,
    });

    expect(store.toObject()).toEqual({
      '$ROOT_QUERY.animals.0.species': undefined,
      'Dog__dog-species': {
        id: 'dog-species',
        name: 'dog',
      },
      ROOT_QUERY: {
        animals: [
          {
            generated: true,
            id: 'ROOT_QUERY.animals.0',
            type: 'id',
            typename: 'Animal',
          },
        ],
      },
      'ROOT_QUERY.animals.0': {
        species: {
          generated: false,
          id: 'Dog__dog-species',
          type: 'id',
          typename: 'Dog',
        },
      },
    });
  });
});
=======
import { cloneDeep, assign, omit } from 'lodash';

import {
  SelectionNode,
  FieldNode,
  DefinitionNode,
  OperationDefinitionNode,
  ASTNode,
} from 'graphql';

import gql from 'graphql-tag';
import {
  storeKeyNameFromField,
  IdValue,
  addTypenameToDocument,
} from 'apollo-utilities';

import { StoreWriter } from '../writeToStore';

import { defaultNormalizedCacheFactory } from '../objectCache';

import {
  HeuristicFragmentMatcher,
  IntrospectionFragmentMatcher,
  NormalizedCache,
  StoreObject,
} from '../';

export function withWarning(func: Function, regex: RegExp) {
  let message: string = null as never;
  const oldWarn = console.warn;

  console.warn = (m: string) => (message = m);

  return Promise.resolve(func()).then(val => {
    expect(message).toMatch(regex);
    console.warn = oldWarn;
    return val;
  });
}

const getIdField = ({ id }: { id: string }) => id;

describe('writing to the store', () => {
  const writer = new StoreWriter();

  it('properly normalizes a trivial item', () => {
    const query = gql`
      {
        id
        stringField
        numberField
        nullField
      }
    `;

    const result: any = {
      id: 'abcd',
      stringField: 'This is a string!',
      numberField: 5,
      nullField: null,
    };

    expect(
      writer
        .writeQueryToStore({
          query,
          result: cloneDeep(result),
        })
        .toObject(),
    ).toEqual({
      ROOT_QUERY: result,
    });
  });

  it('properly normalizes an aliased field', () => {
    const query = gql`
      {
        id
        aliasedField: stringField
        numberField
        nullField
      }
    `;

    const result: any = {
      id: 'abcd',
      aliasedField: 'This is a string!',
      numberField: 5,
      nullField: null,
    };

    const normalized = writer.writeQueryToStore({
      result,
      query,
    });

    expect(normalized.toObject()).toEqual({
      ROOT_QUERY: {
        id: 'abcd',
        stringField: 'This is a string!',
        numberField: 5,
        nullField: null,
      },
    });
  });

  it('properly normalizes a aliased fields with arguments', () => {
    const query = gql`
      {
        id
        aliasedField1: stringField(arg: 1)
        aliasedField2: stringField(arg: 2)
        numberField
        nullField
      }
    `;

    const result: any = {
      id: 'abcd',
      aliasedField1: 'The arg was 1!',
      aliasedField2: 'The arg was 2!',
      numberField: 5,
      nullField: null,
    };

    const normalized = writer.writeQueryToStore({
      result,
      query,
    });

    expect(normalized.toObject()).toEqual({
      ROOT_QUERY: {
        id: 'abcd',
        'stringField({"arg":1})': 'The arg was 1!',
        'stringField({"arg":2})': 'The arg was 2!',
        numberField: 5,
        nullField: null,
      },
    });
  });

  it('properly normalizes a query with variables', () => {
    const query = gql`
      {
        id
        stringField(arg: $stringArg)
        numberField(intArg: $intArg, floatArg: $floatArg)
        nullField
      }
    `;

    const variables = {
      intArg: 5,
      floatArg: 3.14,
      stringArg: 'This is a string!',
    };

    const result: any = {
      id: 'abcd',
      stringField: 'Heyo',
      numberField: 5,
      nullField: null,
    };

    const normalized = writer.writeQueryToStore({
      result,
      query,
      variables,
    });

    expect(normalized.toObject()).toEqual({
      ROOT_QUERY: {
        id: 'abcd',
        nullField: null,
        'numberField({"floatArg":3.14,"intArg":5})': 5,
        'stringField({"arg":"This is a string!"})': 'Heyo',
      },
    });
  });

  it('properly normalizes a query with default values', () => {
    const query = gql`
      query someBigQuery(
        $stringArg: String = "This is a default string!"
        $intArg: Int
        $floatArg: Float
      ) {
        id
        stringField(arg: $stringArg)
        numberField(intArg: $intArg, floatArg: $floatArg)
        nullField
      }
    `;

    const variables = {
      intArg: 5,
      floatArg: 3.14,
    };

    const result: any = {
      id: 'abcd',
      stringField: 'Heyo',
      numberField: 5,
      nullField: null,
    };

    const normalized = writer.writeQueryToStore({
      result,
      query,
      variables,
    });

    expect(normalized.toObject()).toEqual({
      ROOT_QUERY: {
        id: 'abcd',
        nullField: null,
        'numberField({"floatArg":3.14,"intArg":5})': 5,
        'stringField({"arg":"This is a default string!"})': 'Heyo',
      },
    });
  });

  it('properly normalizes a query with custom directives', () => {
    const query = gql`
      query {
        id
        firstName @include(if: true)
        lastName @upperCase
        birthDate @dateFormat(format: "DD-MM-YYYY")
      }
    `;

    const result: any = {
      id: 'abcd',
      firstName: 'James',
      lastName: 'BOND',
      birthDate: '20-05-1940',
    };

    const normalized = writer.writeQueryToStore({
      result,
      query,
    });

    expect(normalized.toObject()).toEqual({
      ROOT_QUERY: {
        id: 'abcd',
        firstName: 'James',
        'lastName@upperCase': 'BOND',
        'birthDate@dateFormat({"format":"DD-MM-YYYY"})': '20-05-1940',
      },
    });
  });

  it('properly normalizes a nested object with an ID', () => {
    const query = gql`
      {
        id
        stringField
        numberField
        nullField
        nestedObj {
          id
          stringField
          numberField
          nullField
        }
      }
    `;

    const result: any = {
      id: 'abcd',
      stringField: 'This is a string!',
      numberField: 5,
      nullField: null,
      nestedObj: {
        id: 'abcde',
        stringField: 'This is a string too!',
        numberField: 6,
        nullField: null,
      },
    };

    expect(
      writer
        .writeQueryToStore({
          query,
          result: cloneDeep(result),
          dataIdFromObject: getIdField,
        })
        .toObject(),
    ).toEqual({
      ROOT_QUERY: assign<{}>({}, assign({}, omit(result, 'nestedObj')), {
        nestedObj: {
          type: 'id',
          id: result.nestedObj.id,
          generated: false,
        },
      }),
      [result.nestedObj.id]: result.nestedObj,
    });
  });

  it('properly normalizes a nested object without an ID', () => {
    const query = gql`
      {
        id
        stringField
        numberField
        nullField
        nestedObj {
          stringField
          numberField
          nullField
        }
      }
    `;

    const result: any = {
      id: 'abcd',
      stringField: 'This is a string!',
      numberField: 5,
      nullField: null,
      nestedObj: {
        stringField: 'This is a string too!',
        numberField: 6,
        nullField: null,
      },
    };

    expect(
      writer
        .writeQueryToStore({
          query,
          result: cloneDeep(result),
        })
        .toObject(),
    ).toEqual({
      ROOT_QUERY: assign({}, assign({}, omit(result, 'nestedObj')), {
        nestedObj: {
          type: 'id',
          id: `$ROOT_QUERY.nestedObj`,
          generated: true,
        },
      }),
      [`$ROOT_QUERY.nestedObj`]: result.nestedObj,
    });
  });

  it('properly normalizes a nested object with arguments but without an ID', () => {
    const query = gql`
      {
        id
        stringField
        numberField
        nullField
        nestedObj(arg: "val") {
          stringField
          numberField
          nullField
        }
      }
    `;

    const result: any = {
      id: 'abcd',
      stringField: 'This is a string!',
      numberField: 5,
      nullField: null,
      nestedObj: {
        stringField: 'This is a string too!',
        numberField: 6,
        nullField: null,
      },
    };

    expect(
      writer
        .writeQueryToStore({
          query,
          result: cloneDeep(result),
        })
        .toObject(),
    ).toEqual({
      ROOT_QUERY: assign({}, assign({}, omit(result, 'nestedObj')), {
        'nestedObj({"arg":"val"})': {
          type: 'id',
          id: `$ROOT_QUERY.nestedObj({"arg":"val"})`,
          generated: true,
        },
      }),
      [`$ROOT_QUERY.nestedObj({"arg":"val"})`]: result.nestedObj,
    });
  });

  it('properly normalizes a nested array with IDs', () => {
    const query = gql`
      {
        id
        stringField
        numberField
        nullField
        nestedArray {
          id
          stringField
          numberField
          nullField
        }
      }
    `;

    const result: any = {
      id: 'abcd',
      stringField: 'This is a string!',
      numberField: 5,
      nullField: null,
      nestedArray: [
        {
          id: 'abcde',
          stringField: 'This is a string too!',
          numberField: 6,
          nullField: null,
        },
        {
          id: 'abcdef',
          stringField: 'This is a string also!',
          numberField: 7,
          nullField: null,
        },
      ],
    };

    expect(
      writer
        .writeQueryToStore({
          query,
          result: cloneDeep(result),
          dataIdFromObject: getIdField,
        })
        .toObject(),
    ).toEqual({
      ROOT_QUERY: assign({}, assign({}, omit(result, 'nestedArray')), {
        nestedArray: result.nestedArray.map((obj: any) => ({
          type: 'id',
          id: obj.id,
          generated: false,
        })),
      }),
      [result.nestedArray[0].id]: result.nestedArray[0],
      [result.nestedArray[1].id]: result.nestedArray[1],
    });
  });

  it('properly normalizes a nested array with IDs and a null', () => {
    const query = gql`
      {
        id
        stringField
        numberField
        nullField
        nestedArray {
          id
          stringField
          numberField
          nullField
        }
      }
    `;

    const result: any = {
      id: 'abcd',
      stringField: 'This is a string!',
      numberField: 5,
      nullField: null,
      nestedArray: [
        {
          id: 'abcde',
          stringField: 'This is a string too!',
          numberField: 6,
          nullField: null,
        },
        null,
      ],
    };

    expect(
      writer
        .writeQueryToStore({
          query,
          result: cloneDeep(result),
          dataIdFromObject: getIdField,
        })
        .toObject(),
    ).toEqual({
      ROOT_QUERY: assign<{}>({}, assign({}, omit(result, 'nestedArray')), {
        nestedArray: [
          { type: 'id', id: result.nestedArray[0].id, generated: false },
          null,
        ],
      }),
      [result.nestedArray[0].id]: result.nestedArray[0],
    });
  });

  it('properly normalizes a nested array without IDs', () => {
    const query = gql`
      {
        id
        stringField
        numberField
        nullField
        nestedArray {
          stringField
          numberField
          nullField
        }
      }
    `;

    const result: any = {
      id: 'abcd',
      stringField: 'This is a string!',
      numberField: 5,
      nullField: null,
      nestedArray: [
        {
          stringField: 'This is a string too!',
          numberField: 6,
          nullField: null,
        },
        {
          stringField: 'This is a string also!',
          numberField: 7,
          nullField: null,
        },
      ],
    };

    const normalized = writer.writeQueryToStore({
      query,
      result: cloneDeep(result),
    });

    expect(normalized.toObject()).toEqual({
      ROOT_QUERY: assign({}, assign({}, omit(result, 'nestedArray')), {
        nestedArray: [
          { type: 'id', generated: true, id: `ROOT_QUERY.nestedArray.0` },
          { type: 'id', generated: true, id: `ROOT_QUERY.nestedArray.1` },
        ],
      }),
      [`ROOT_QUERY.nestedArray.0`]: result.nestedArray[0],
      [`ROOT_QUERY.nestedArray.1`]: result.nestedArray[1],
    });
  });

  it('properly normalizes a nested array without IDs and a null item', () => {
    const query = gql`
      {
        id
        stringField
        numberField
        nullField
        nestedArray {
          stringField
          numberField
          nullField
        }
      }
    `;

    const result: any = {
      id: 'abcd',
      stringField: 'This is a string!',
      numberField: 5,
      nullField: null,
      nestedArray: [
        null,
        {
          stringField: 'This is a string also!',
          numberField: 7,
          nullField: null,
        },
      ],
    };

    const normalized = writer.writeQueryToStore({
      query,
      result: cloneDeep(result),
    });

    expect(normalized.toObject()).toEqual({
      ROOT_QUERY: assign({}, assign({}, omit(result, 'nestedArray')), {
        nestedArray: [
          null,
          { type: 'id', generated: true, id: `ROOT_QUERY.nestedArray.1` },
        ],
      }),
      [`ROOT_QUERY.nestedArray.1`]: result.nestedArray[1],
    });
  });

  it('properly normalizes an array of non-objects', () => {
    const query = gql`
      {
        id
        stringField
        numberField
        nullField
        simpleArray
      }
    `;

    const result: any = {
      id: 'abcd',
      stringField: 'This is a string!',
      numberField: 5,
      nullField: null,
      simpleArray: ['one', 'two', 'three'],
    };

    const normalized = writer.writeQueryToStore({
      query,
      result: cloneDeep(result),
      dataIdFromObject: getIdField,
    });

    expect(normalized.toObject()).toEqual({
      ROOT_QUERY: assign<{}>({}, assign({}, omit(result, 'simpleArray')), {
        simpleArray: {
          type: 'json',
          json: [
            result.simpleArray[0],
            result.simpleArray[1],
            result.simpleArray[2],
          ],
        },
      }),
    });
  });

  it('properly normalizes an array of non-objects with null', () => {
    const query = gql`
      {
        id
        stringField
        numberField
        nullField
        simpleArray
      }
    `;

    const result: any = {
      id: 'abcd',
      stringField: 'This is a string!',
      numberField: 5,
      nullField: null,
      simpleArray: [null, 'two', 'three'],
    };

    const normalized = writer.writeQueryToStore({
      query,
      result: cloneDeep(result),
    });

    expect(normalized.toObject()).toEqual({
      ROOT_QUERY: assign<{}>({}, assign({}, omit(result, 'simpleArray')), {
        simpleArray: {
          type: 'json',
          json: [
            result.simpleArray[0],
            result.simpleArray[1],
            result.simpleArray[2],
          ],
        },
      }),
    });
  });

  it('properly normalizes an object occurring in different graphql paths twice', () => {
    const query = gql`
      {
        id
        object1 {
          id
          stringField
        }
        object2 {
          id
          numberField
        }
      }
    `;

    const result: any = {
      id: 'a',
      object1: {
        id: 'aa',
        stringField: 'string',
      },
      object2: {
        id: 'aa',
        numberField: 1,
      },
    };

    const normalized = writer.writeQueryToStore({
      query,
      result: cloneDeep(result),
      dataIdFromObject: getIdField,
    });

    expect(normalized.toObject()).toEqual({
      ROOT_QUERY: {
        id: 'a',
        object1: {
          type: 'id',
          id: 'aa',
          generated: false,
        },
        object2: {
          type: 'id',
          id: 'aa',
          generated: false,
        },
      },
      aa: {
        id: 'aa',
        stringField: 'string',
        numberField: 1,
      },
    });
  });

  it('properly normalizes an object occurring in different graphql array paths twice', () => {
    const query = gql`
      {
        id
        array1 {
          id
          stringField
          obj {
            id
            stringField
          }
        }
        array2 {
          id
          stringField
          obj {
            id
            numberField
          }
        }
      }
    `;

    const result: any = {
      id: 'a',
      array1: [
        {
          id: 'aa',
          stringField: 'string',
          obj: {
            id: 'aaa',
            stringField: 'string',
          },
        },
      ],
      array2: [
        {
          id: 'ab',
          stringField: 'string2',
          obj: {
            id: 'aaa',
            numberField: 1,
          },
        },
      ],
    };

    const normalized = writer.writeQueryToStore({
      query,
      result: cloneDeep(result),
      dataIdFromObject: getIdField,
    });

    expect(normalized.toObject()).toEqual({
      ROOT_QUERY: {
        id: 'a',
        array1: [
          {
            type: 'id',
            id: 'aa',
            generated: false,
          },
        ],
        array2: [
          {
            type: 'id',
            id: 'ab',
            generated: false,
          },
        ],
      },
      aa: {
        id: 'aa',
        stringField: 'string',
        obj: {
          type: 'id',
          id: 'aaa',
          generated: false,
        },
      },
      ab: {
        id: 'ab',
        stringField: 'string2',
        obj: {
          type: 'id',
          id: 'aaa',
          generated: false,
        },
      },
      aaa: {
        id: 'aaa',
        stringField: 'string',
        numberField: 1,
      },
    });
  });

  it('properly normalizes an object occurring in the same graphql array path twice', () => {
    const query = gql`
      {
        id
        array1 {
          id
          stringField
          obj {
            id
            stringField
            numberField
          }
        }
      }
    `;

    const result: any = {
      id: 'a',
      array1: [
        {
          id: 'aa',
          stringField: 'string',
          obj: {
            id: 'aaa',
            stringField: 'string',
            numberField: 1,
          },
        },
        {
          id: 'ab',
          stringField: 'string2',
          obj: {
            id: 'aaa',
            stringField: 'should not be written',
            numberField: 2,
          },
        },
      ],
    };

    const normalized = writer.writeQueryToStore({
      query,
      result: cloneDeep(result),
      dataIdFromObject: getIdField,
    });

    expect(normalized.toObject()).toEqual({
      ROOT_QUERY: {
        id: 'a',
        array1: [
          {
            type: 'id',
            id: 'aa',
            generated: false,
          },
          {
            type: 'id',
            id: 'ab',
            generated: false,
          },
        ],
      },
      aa: {
        id: 'aa',
        stringField: 'string',
        obj: {
          type: 'id',
          id: 'aaa',
          generated: false,
        },
      },
      ab: {
        id: 'ab',
        stringField: 'string2',
        obj: {
          type: 'id',
          id: 'aaa',
          generated: false,
        },
      },
      aaa: {
        id: 'aaa',
        stringField: 'string',
        numberField: 1,
      },
    });
  });

  it('merges nodes', () => {
    const query = gql`
      {
        id
        numberField
        nullField
      }
    `;

    const result: any = {
      id: 'abcd',
      numberField: 5,
      nullField: null,
    };

    const store = writer.writeQueryToStore({
      query,
      result: cloneDeep(result),
      dataIdFromObject: getIdField,
    });

    const query2 = gql`
      {
        id
        stringField
        nullField
      }
    `;

    const result2: any = {
      id: 'abcd',
      stringField: 'This is a string!',
      nullField: null,
    };

    const store2 = writer.writeQueryToStore({
      store,
      query: query2,
      result: result2,
      dataIdFromObject: getIdField,
    });

    expect(store2.toObject()).toEqual({
      ROOT_QUERY: assign({}, result, result2),
    });
  });

  it('properly normalizes a nested object that returns null', () => {
    const query = gql`
      {
        id
        stringField
        numberField
        nullField
        nestedObj {
          id
          stringField
          numberField
          nullField
        }
      }
    `;

    const result: any = {
      id: 'abcd',
      stringField: 'This is a string!',
      numberField: 5,
      nullField: null,
      nestedObj: null,
    };

    expect(
      writer
        .writeQueryToStore({
          query,
          result: cloneDeep(result),
        })
        .toObject(),
    ).toEqual({
      ROOT_QUERY: assign({}, assign({}, omit(result, 'nestedObj')), {
        nestedObj: null,
      }),
    });
  });

  it('properly normalizes an object with an ID when no extension is passed', () => {
    const query = gql`
      {
        people_one(id: "5") {
          id
          stringField
        }
      }
    `;

    const result: any = {
      people_one: {
        id: 'abcd',
        stringField: 'This is a string!',
      },
    };

    expect(
      writer
        .writeQueryToStore({
          query,
          result: cloneDeep(result),
        })
        .toObject(),
    ).toEqual({
      ROOT_QUERY: {
        'people_one({"id":"5"})': {
          type: 'id',
          id: '$ROOT_QUERY.people_one({"id":"5"})',
          generated: true,
        },
      },
      '$ROOT_QUERY.people_one({"id":"5"})': {
        id: 'abcd',
        stringField: 'This is a string!',
      },
    });
  });

  it('consistently serialize different types of input when passed inlined or as variable', () => {
    const testData = [
      {
        mutation: gql`
          mutation mut($in: Int!) {
            mut(inline: 5, variable: $in) {
              id
            }
          }
        `,
        variables: { in: 5 },
        expected: 'mut({"inline":5,"variable":5})',
      },
      {
        mutation: gql`
          mutation mut($in: Float!) {
            mut(inline: 5.5, variable: $in) {
              id
            }
          }
        `,
        variables: { in: 5.5 },
        expected: 'mut({"inline":5.5,"variable":5.5})',
      },
      {
        mutation: gql`
          mutation mut($in: String!) {
            mut(inline: "abc", variable: $in) {
              id
            }
          }
        `,
        variables: { in: 'abc' },
        expected: 'mut({"inline":"abc","variable":"abc"})',
      },
      {
        mutation: gql`
          mutation mut($in: Array!) {
            mut(inline: [1, 2], variable: $in) {
              id
            }
          }
        `,
        variables: { in: [1, 2] },
        expected: 'mut({"inline":[1,2],"variable":[1,2]})',
      },
      {
        mutation: gql`
          mutation mut($in: Object!) {
            mut(inline: { a: 1 }, variable: $in) {
              id
            }
          }
        `,
        variables: { in: { a: 1 } },
        expected: 'mut({"inline":{"a":1},"variable":{"a":1}})',
      },
      {
        mutation: gql`
          mutation mut($in: Boolean!) {
            mut(inline: true, variable: $in) {
              id
            }
          }
        `,
        variables: { in: true },
        expected: 'mut({"inline":true,"variable":true})',
      },
    ];

    function isOperationDefinition(
      definition: DefinitionNode,
    ): definition is OperationDefinitionNode {
      return definition.kind === 'OperationDefinition';
    }

    function isField(selection: SelectionNode): selection is FieldNode {
      return selection.kind === 'Field';
    }

    testData.forEach(data => {
      data.mutation.definitions.forEach(
        (definition: OperationDefinitionNode) => {
          if (isOperationDefinition(definition)) {
            definition.selectionSet.selections.forEach(selection => {
              if (isField(selection)) {
                expect(
                  storeKeyNameFromField(selection, data.variables),
                ).toEqual(data.expected);
              }
            });
          }
        },
      );
    });
  });

  it('properly normalizes a mutation with object or array parameters and variables', () => {
    const mutation = gql`
      mutation some_mutation($nil: ID, $in: Object) {
        some_mutation(
          input: {
            id: "5"
            arr: [1, { a: "b" }]
            obj: { a: "b" }
            num: 5.5
            nil: $nil
            bo: true
          }
        ) {
          id
        }
        some_mutation_with_variables(input: $in) {
          id
        }
      }
    `;

    const result: any = {
      some_mutation: {
        id: 'id',
      },
      some_mutation_with_variables: {
        id: 'id',
      },
    };

    const variables: any = {
      nil: null,
      in: {
        id: '5',
        arr: [1, { a: 'b' }],
        obj: { a: 'b' },
        num: 5.5,
        nil: null,
        bo: true,
      },
    };

    function isOperationDefinition(
      value: ASTNode,
    ): value is OperationDefinitionNode {
      return value.kind === 'OperationDefinition';
    }

    mutation.definitions.map((def: OperationDefinitionNode) => {
      if (isOperationDefinition(def)) {
        expect(
          writer
            .writeSelectionSetToStore({
              dataId: '5',
              selectionSet: def.selectionSet,
              result: cloneDeep(result),
              context: {
                store: defaultNormalizedCacheFactory(),
                variables,
                dataIdFromObject: () => '5',
              },
            })
            .toObject(),
        ).toEqual({
          '5': {
            id: 'id',
            'some_mutation({"input":{"arr":[1,{"a":"b"}],"bo":true,"id":"5","nil":null,"num":5.5,"obj":{"a":"b"}}})': {
              generated: false,
              id: '5',
              type: 'id',
            },
            'some_mutation_with_variables({"input":{"arr":[1,{"a":"b"}],"bo":true,"id":"5","nil":null,"num":5.5,"obj":{"a":"b"}}})': {
              generated: false,
              id: '5',
              type: 'id',
            },
          },
        });
      } else {
        throw 'No operation definition found';
      }
    });
  });

  it('should write to store if `dataIdFromObject` returns an ID of 0', () => {
    const query = gql`
      query {
        author {
          firstName
          id
          __typename
        }
      }
    `;
    const data = {
      author: {
        id: 0,
        __typename: 'Author',
        firstName: 'John',
      },
    };
    const expStore = defaultNormalizedCacheFactory({
      ROOT_QUERY: {
        author: {
          id: 0,
          typename: 'Author',
          type: 'id',
          generated: false,
        },
      },
      0: {
        id: data.author.id,
        __typename: data.author.__typename,
        firstName: data.author.firstName,
      },
    });

    expect(
      writer
        .writeQueryToStore({
          result: data,
          query,
          dataIdFromObject: () => 0,
        })
        .toObject(),
    ).toEqual(expStore.toObject());
  });

  describe('type escaping', () => {
    const dataIdFromObject = (object: any) => {
      if (object.__typename && object.id) {
        return object.__typename + '__' + object.id;
      }
      return undefined;
    };

    it('should correctly escape generated ids', () => {
      const query = gql`
        query {
          author {
            firstName
            lastName
          }
        }
      `;
      const data = {
        author: {
          firstName: 'John',
          lastName: 'Smith',
        },
      };
      const expStore = defaultNormalizedCacheFactory({
        ROOT_QUERY: {
          author: {
            type: 'id',
            id: '$ROOT_QUERY.author',
            generated: true,
          },
        },
        '$ROOT_QUERY.author': data.author,
      });
      expect(
        writer
          .writeQueryToStore({
            result: data,
            query,
          })
          .toObject(),
      ).toEqual(expStore.toObject());
    });

    it('should correctly escape real ids', () => {
      const query = gql`
        query {
          author {
            firstName
            id
            __typename
          }
        }
      `;
      const data = {
        author: {
          firstName: 'John',
          id: '129',
          __typename: 'Author',
        },
      };
      const expStore = defaultNormalizedCacheFactory({
        ROOT_QUERY: {
          author: {
            type: 'id',
            id: dataIdFromObject(data.author),
            generated: false,
            typename: 'Author',
          },
        },
        [dataIdFromObject(data.author)!]: {
          firstName: data.author.firstName,
          id: data.author.id,
          __typename: data.author.__typename,
        },
      });
      expect(
        writer
          .writeQueryToStore({
            result: data,
            query,
            dataIdFromObject,
          })
          .toObject(),
      ).toEqual(expStore.toObject());
    });

    it('should correctly escape json blobs', () => {
      const query = gql`
        query {
          author {
            info
            id
            __typename
          }
        }
      `;
      const data = {
        author: {
          info: {
            name: 'John',
          },
          id: '129',
          __typename: 'Author',
        },
      };
      const expStore = defaultNormalizedCacheFactory({
        ROOT_QUERY: {
          author: {
            type: 'id',
            id: dataIdFromObject(data.author),
            generated: false,
            typename: 'Author',
          },
        },
        [dataIdFromObject(data.author)!]: {
          __typename: data.author.__typename,
          id: data.author.id,
          info: {
            type: 'json',
            json: data.author.info,
          },
        },
      });
      expect(
        writer
          .writeQueryToStore({
            result: data,
            query,
            dataIdFromObject,
          })
          .toObject(),
      ).toEqual(expStore.toObject());
    });
  });

  it('should merge objects when overwriting a generated id with a real id', () => {
    const dataWithoutId = {
      author: {
        firstName: 'John',
        lastName: 'Smith',
        __typename: 'Author',
      },
    };

    const dataWithId = {
      author: {
        firstName: 'John',
        id: '129',
        __typename: 'Author',
      },
    };
    const dataIdFromObject = (object: any) => {
      if (object.__typename && object.id) {
        return object.__typename + '__' + object.id;
      }
      return undefined;
    };
    const queryWithoutId = gql`
      query {
        author {
          firstName
          lastName
          __typename
        }
      }
    `;
    const queryWithId = gql`
      query {
        author {
          firstName
          id
          __typename
        }
      }
    `;
    const expStoreWithoutId = defaultNormalizedCacheFactory({
      '$ROOT_QUERY.author': {
        firstName: 'John',
        lastName: 'Smith',
        __typename: 'Author',
      },
      ROOT_QUERY: {
        author: {
          type: 'id',
          id: '$ROOT_QUERY.author',
          generated: true,
          typename: 'Author',
        },
      },
    });
    const expStoreWithId = defaultNormalizedCacheFactory({
      Author__129: {
        firstName: 'John',
        lastName: 'Smith',
        id: '129',
        __typename: 'Author',
      },
      ROOT_QUERY: {
        author: {
          type: 'id',
          id: 'Author__129',
          generated: false,
          typename: 'Author',
        },
      },
    });
    const storeWithoutId = writer.writeQueryToStore({
      result: dataWithoutId,
      query: queryWithoutId,
      dataIdFromObject,
    });
    expect(storeWithoutId.toObject()).toEqual(expStoreWithoutId.toObject());
    const storeWithId = writer.writeQueryToStore({
      result: dataWithId,
      query: queryWithId,
      store: storeWithoutId,
      dataIdFromObject,
    });
    expect(storeWithId.toObject()).toEqual(expStoreWithId.toObject());
  });

  it('should allow a union of objects of a different type, when overwriting a generated id with a real id', () => {
    const dataWithPlaceholder = {
      author: {
        hello: 'Foo',
        __typename: 'Placeholder',
      },
    };
    const dataWithAuthor = {
      author: {
        firstName: 'John',
        lastName: 'Smith',
        id: '129',
        __typename: 'Author',
      },
    };
    const dataIdFromObject = (object: any) => {
      if (object.__typename && object.id) {
        return object.__typename + '__' + object.id;
      }
      return undefined;
    };
    const query = gql`
      query {
        author {
          ... on Author {
            firstName
            lastName
            id
            __typename
          }
          ... on Placeholder {
            hello
            __typename
          }
        }
      }
    `;
    const expStoreWithPlaceholder = defaultNormalizedCacheFactory({
      '$ROOT_QUERY.author': {
        hello: 'Foo',
        __typename: 'Placeholder',
      },
      ROOT_QUERY: {
        author: {
          type: 'id',
          id: '$ROOT_QUERY.author',
          generated: true,
          typename: 'Placeholder',
        },
      },
    });
    const expStoreWithAuthor = defaultNormalizedCacheFactory({
      Author__129: {
        firstName: 'John',
        lastName: 'Smith',
        id: '129',
        __typename: 'Author',
      },
      ROOT_QUERY: {
        author: {
          type: 'id',
          id: 'Author__129',
          generated: false,
          typename: 'Author',
        },
      },
    });

    // write the first object, without an ID, placeholder
    const store = writer.writeQueryToStore({
      result: dataWithPlaceholder,
      query,
      dataIdFromObject,
    });
    expect(store.toObject()).toEqual(expStoreWithPlaceholder.toObject());

    // replace with another one of different type with ID
    writer.writeQueryToStore({
      result: dataWithAuthor,
      query,
      store,
      dataIdFromObject,
    });
    expect(store.toObject()).toEqual(expStoreWithAuthor.toObject());

    // and go back to the original:
    writer.writeQueryToStore({
      result: dataWithPlaceholder,
      query,
      store,
      dataIdFromObject,
    });
    // Author__129 will remain in the store,
    // but will not be referenced by any of the fields,
    // hence we combine, and in that very order
    expect(store.toObject()).toEqual({
      ...expStoreWithAuthor.toObject(),
      ...expStoreWithPlaceholder.toObject(),
    });
  });

  it('does not swallow errors other than field errors', () => {
    const query = gql`
      query {
        ...notARealFragment
        fortuneCookie
      }
    `;
    const result: any = {
      fortuneCookie: 'Star Wars unit tests are boring',
    };
    expect(() => {
      writer.writeQueryToStore({
        result,
        query,
      });
    }).toThrowError(/No fragment/);
  });

  it('does not change object references if the value is the same', () => {
    const query = gql`
      {
        id
        stringField
        numberField
        nullField
      }
    `;

    const result: any = {
      id: 'abcd',
      stringField: 'This is a string!',
      numberField: 5,
      nullField: null,
    };
    const store = writer.writeQueryToStore({
      query,
      result: cloneDeep(result),
    });

    const newStore = writer.writeQueryToStore({
      query,
      result: cloneDeep(result),
      store: defaultNormalizedCacheFactory(store.toObject()),
    });

    Object.keys(store.toObject()).forEach(field => {
      expect(store.get(field)).toEqual(newStore.get(field));
    });
  });

  describe('writeResultToStore shape checking', () => {
    const query = gql`
      query {
        todos {
          id
          name
          description
        }
      }
    `;

    it('should write the result data without validating its shape when a fragment matcher is not provided', () => {
      const result = {
        todos: [
          {
            id: '1',
            name: 'Todo 1',
          },
        ],
      };

      const newStore = writer.writeResultToStore({
        dataId: 'ROOT_QUERY',
        result,
        document: query,
        dataIdFromObject: getIdField,
      });

      expect(newStore.get('1')).toEqual(result.todos[0]);
    });

    it('should warn when it receives the wrong data with non-union fragments (using an heuristic matcher)', () => {
      const fragmentMatcherFunction = new HeuristicFragmentMatcher().match;

      const result = {
        todos: [
          {
            id: '1',
            name: 'Todo 1',
          },
        ],
      };

      return withWarning(() => {
        const newStore = writer.writeResultToStore({
          dataId: 'ROOT_QUERY',
          result,
          document: query,
          dataIdFromObject: getIdField,
          fragmentMatcherFunction,
        });

        expect(newStore.get('1')).toEqual(result.todos[0]);
      }, /Missing field description/);
    });

    it('should warn when it receives the wrong data inside a fragment (using an introspection matcher)', () => {
      const fragmentMatcherFunction = new IntrospectionFragmentMatcher({
        introspectionQueryResultData: {
          __schema: {
            types: [
              {
                kind: 'UNION',
                name: 'Todo',
                possibleTypes: [
                  { name: 'ShoppingCartItem' },
                  { name: 'TaskItem' },
                ],
              },
            ],
          },
        },
      }).match;

      const queryWithInterface = gql`
        query {
          todos {
            id
            name
            description
            ...TodoFragment
          }
        }

        fragment TodoFragment on Todo {
          ... on ShoppingCartItem {
            price
            __typename
          }
          ... on TaskItem {
            date
            __typename
          }
          __typename
        }
      `;

      const result = {
        todos: [
          {
            id: '1',
            name: 'Todo 1',
            description: 'Description 1',
            __typename: 'ShoppingCartItem',
          },
        ],
      };

      return withWarning(() => {
        const newStore = writer.writeResultToStore({
          dataId: 'ROOT_QUERY',
          result,
          document: queryWithInterface,
          dataIdFromObject: getIdField,
          fragmentMatcherFunction,
        });

        expect(newStore.get('1')).toEqual(result.todos[0]);
      }, /Missing field price/);
    });

    it('should warn if a result is missing __typename when required (using an heuristic matcher)', () => {
      const fragmentMatcherFunction = new HeuristicFragmentMatcher().match;

      const result: any = {
        todos: [
          {
            id: '1',
            name: 'Todo 1',
            description: 'Description 1',
          },
        ],
      };

      return withWarning(() => {
        const newStore = writer.writeResultToStore({
          dataId: 'ROOT_QUERY',
          result,
          document: addTypenameToDocument(query),
          dataIdFromObject: getIdField,
          fragmentMatcherFunction,
        });

        expect(newStore.get('1')).toEqual(result.todos[0]);
      }, /Missing field __typename/);
    });

    it('should not warn if a field is null', () => {
      const result: any = {
        todos: null,
      };

      const newStore = writer.writeResultToStore({
        dataId: 'ROOT_QUERY',
        result,
        document: query,
        dataIdFromObject: getIdField,
      });

      expect(newStore.get('ROOT_QUERY')).toEqual({ todos: null });
    });
    it('should not warn if a field is defered', () => {
      let originalWarn = console.warn;
      console.warn = jest.fn((...args) => {});
      const defered = gql`
        query LazyLoad {
          id
          expensive @defer
        }
      `;
      const result: any = {
        id: 1,
      };

      const fragmentMatcherFunction = new HeuristicFragmentMatcher().match;
      const newStore = writer.writeResultToStore({
        dataId: 'ROOT_QUERY',
        result,
        document: defered,
        dataIdFromObject: getIdField,
        fragmentMatcherFunction,
      });

      expect(newStore.get('ROOT_QUERY')).toEqual({ id: 1 });
      expect(console.warn).not.toBeCalled();
      console.warn = originalWarn;
    });
  });

  it('throws when trying to write an object without id that was previously queried with id', () => {
    const store = defaultNormalizedCacheFactory({
      ROOT_QUERY: assign(
        {},
        {
          __typename: 'Query',
          item: {
            type: 'id',
            id: 'abcd',
            generated: false,
          } as IdValue,
        },
      ) as StoreObject,
      abcd: assign(
        {},
        {
          id: 'abcd',
          __typename: 'Item',
          stringField: 'This is a string!',
        },
      ) as StoreObject,
    });

    expect(() => {
      writer.writeQueryToStore({
        store,
        result: {
          item: {
            __typename: 'Item',
            stringField: 'This is still a string!',
          },
        },
        query: gql`
          query Failure {
            item {
              stringField
            }
          }
        `,
        dataIdFromObject: getIdField,
      });
    }).toThrowErrorMatchingSnapshot();

    expect(() => {
      writer.writeResultToStore({
        store,
        result: {
          item: {
            __typename: 'Item',
            stringField: 'This is still a string!',
          },
        },
        dataId: 'ROOT_QUERY',
        document: gql`
          query {
            item {
              stringField
            }
          }
        `,
        dataIdFromObject: getIdField,
      });
    }).toThrowError(/stringField(.|\n)*abcd/g);
  });

  it('properly handles the connection directive', () => {
    const store = defaultNormalizedCacheFactory();

    writer.writeQueryToStore({
      query: gql`
        {
          books(skip: 0, limit: 2) @connection(key: "abc") {
            name
          }
        }
      `,
      result: {
        books: [
          {
            name: 'abcd',
          },
        ],
      },
      store,
    });

    writer.writeQueryToStore({
      query: gql`
        {
          books(skip: 2, limit: 4) @connection(key: "abc") {
            name
          }
        }
      `,
      result: {
        books: [
          {
            name: 'efgh',
          },
        ],
      },
      store,
    });

    expect(store.toObject()).toEqual({
      ROOT_QUERY: {
        abc: [
          {
            generated: true,
            id: 'ROOT_QUERY.abc.0',
            type: 'id',
          },
        ],
      },
      'ROOT_QUERY.abc.0': {
        name: 'efgh',
      },
    });
  });

  it('should keep reference when type of mixed inlined field changes', () => {
    const store = defaultNormalizedCacheFactory();

    const query = gql`
      query {
        animals {
          species {
            name
          }
        }
      }
    `;

    writer.writeQueryToStore({
      query,
      result: {
        animals: [
          {
            __typename: 'Animal',
            species: {
              __typename: 'Cat',
              name: 'cat',
            },
          },
        ],
      },
      store,
    });

    expect(store.toObject()).toEqual({
      '$ROOT_QUERY.animals.0.species': { name: 'cat' },
      ROOT_QUERY: {
        animals: [
          {
            generated: true,
            id: 'ROOT_QUERY.animals.0',
            type: 'id',
            typename: 'Animal',
          },
        ],
      },
      'ROOT_QUERY.animals.0': {
        species: {
          generated: true,
          id: '$ROOT_QUERY.animals.0.species',
          type: 'id',
          typename: 'Cat',
        },
      },
    });

    writer.writeQueryToStore({
      query,
      result: {
        animals: [
          {
            __typename: 'Animal',
            species: {
              __typename: 'Dog',
              name: 'dog',
            },
          },
        ],
      },
      store,
    });

    expect(store.toObject()).toEqual({
      '$ROOT_QUERY.animals.0.species': { name: 'dog' },
      ROOT_QUERY: {
        animals: [
          {
            generated: true,
            id: 'ROOT_QUERY.animals.0',
            type: 'id',
            typename: 'Animal',
          },
        ],
      },
      'ROOT_QUERY.animals.0': {
        species: {
          generated: true,
          id: '$ROOT_QUERY.animals.0.species',
          type: 'id',
          typename: 'Dog',
        },
      },
    });
  });

  it('should not keep reference when type of mixed inlined field changes to non-inlined field', () => {
    const store = defaultNormalizedCacheFactory();

    const dataIdFromObject = (object: any) => {
      if (object.__typename && object.id) {
        return object.__typename + '__' + object.id;
      }
      return undefined;
    };

    const query = gql`
      query {
        animals {
          species {
            id
            name
          }
        }
      }
    `;

    writer.writeQueryToStore({
      query,
      result: {
        animals: [
          {
            __typename: 'Animal',
            species: {
              __typename: 'Cat',
              name: 'cat',
            },
          },
        ],
      },
      dataIdFromObject,
      store,
    });

    expect(store.toObject()).toEqual({
      '$ROOT_QUERY.animals.0.species': { name: 'cat' },
      ROOT_QUERY: {
        animals: [
          {
            generated: true,
            id: 'ROOT_QUERY.animals.0',
            type: 'id',
            typename: 'Animal',
          },
        ],
      },
      'ROOT_QUERY.animals.0': {
        species: {
          generated: true,
          id: '$ROOT_QUERY.animals.0.species',
          type: 'id',
          typename: 'Cat',
        },
      },
    });

    writer.writeQueryToStore({
      query,
      result: {
        animals: [
          {
            __typename: 'Animal',
            species: {
              id: 'dog-species',
              __typename: 'Dog',
              name: 'dog',
            },
          },
        ],
      },
      dataIdFromObject,
      store,
    });

    expect(store.toObject()).toEqual({
      '$ROOT_QUERY.animals.0.species': undefined,
      'Dog__dog-species': {
        id: 'dog-species',
        name: 'dog',
      },
      ROOT_QUERY: {
        animals: [
          {
            generated: true,
            id: 'ROOT_QUERY.animals.0',
            type: 'id',
            typename: 'Animal',
          },
        ],
      },
      'ROOT_QUERY.animals.0': {
        species: {
          generated: false,
          id: 'Dog__dog-species',
          type: 'id',
          typename: 'Dog',
        },
      },
    });
  });
});
>>>>>>> ccedeb4d
<|MERGE_RESOLUTION|>--- conflicted
+++ resolved
@@ -1,4 +1,3 @@
-<<<<<<< HEAD
 import { cloneDeep, assign, omit } from 'lodash';
 
 import {
@@ -2142,2150 +2141,4 @@
       },
     });
   });
-});
-=======
-import { cloneDeep, assign, omit } from 'lodash';
-
-import {
-  SelectionNode,
-  FieldNode,
-  DefinitionNode,
-  OperationDefinitionNode,
-  ASTNode,
-} from 'graphql';
-
-import gql from 'graphql-tag';
-import {
-  storeKeyNameFromField,
-  IdValue,
-  addTypenameToDocument,
-} from 'apollo-utilities';
-
-import { StoreWriter } from '../writeToStore';
-
-import { defaultNormalizedCacheFactory } from '../objectCache';
-
-import {
-  HeuristicFragmentMatcher,
-  IntrospectionFragmentMatcher,
-  NormalizedCache,
-  StoreObject,
-} from '../';
-
-export function withWarning(func: Function, regex: RegExp) {
-  let message: string = null as never;
-  const oldWarn = console.warn;
-
-  console.warn = (m: string) => (message = m);
-
-  return Promise.resolve(func()).then(val => {
-    expect(message).toMatch(regex);
-    console.warn = oldWarn;
-    return val;
-  });
-}
-
-const getIdField = ({ id }: { id: string }) => id;
-
-describe('writing to the store', () => {
-  const writer = new StoreWriter();
-
-  it('properly normalizes a trivial item', () => {
-    const query = gql`
-      {
-        id
-        stringField
-        numberField
-        nullField
-      }
-    `;
-
-    const result: any = {
-      id: 'abcd',
-      stringField: 'This is a string!',
-      numberField: 5,
-      nullField: null,
-    };
-
-    expect(
-      writer
-        .writeQueryToStore({
-          query,
-          result: cloneDeep(result),
-        })
-        .toObject(),
-    ).toEqual({
-      ROOT_QUERY: result,
-    });
-  });
-
-  it('properly normalizes an aliased field', () => {
-    const query = gql`
-      {
-        id
-        aliasedField: stringField
-        numberField
-        nullField
-      }
-    `;
-
-    const result: any = {
-      id: 'abcd',
-      aliasedField: 'This is a string!',
-      numberField: 5,
-      nullField: null,
-    };
-
-    const normalized = writer.writeQueryToStore({
-      result,
-      query,
-    });
-
-    expect(normalized.toObject()).toEqual({
-      ROOT_QUERY: {
-        id: 'abcd',
-        stringField: 'This is a string!',
-        numberField: 5,
-        nullField: null,
-      },
-    });
-  });
-
-  it('properly normalizes a aliased fields with arguments', () => {
-    const query = gql`
-      {
-        id
-        aliasedField1: stringField(arg: 1)
-        aliasedField2: stringField(arg: 2)
-        numberField
-        nullField
-      }
-    `;
-
-    const result: any = {
-      id: 'abcd',
-      aliasedField1: 'The arg was 1!',
-      aliasedField2: 'The arg was 2!',
-      numberField: 5,
-      nullField: null,
-    };
-
-    const normalized = writer.writeQueryToStore({
-      result,
-      query,
-    });
-
-    expect(normalized.toObject()).toEqual({
-      ROOT_QUERY: {
-        id: 'abcd',
-        'stringField({"arg":1})': 'The arg was 1!',
-        'stringField({"arg":2})': 'The arg was 2!',
-        numberField: 5,
-        nullField: null,
-      },
-    });
-  });
-
-  it('properly normalizes a query with variables', () => {
-    const query = gql`
-      {
-        id
-        stringField(arg: $stringArg)
-        numberField(intArg: $intArg, floatArg: $floatArg)
-        nullField
-      }
-    `;
-
-    const variables = {
-      intArg: 5,
-      floatArg: 3.14,
-      stringArg: 'This is a string!',
-    };
-
-    const result: any = {
-      id: 'abcd',
-      stringField: 'Heyo',
-      numberField: 5,
-      nullField: null,
-    };
-
-    const normalized = writer.writeQueryToStore({
-      result,
-      query,
-      variables,
-    });
-
-    expect(normalized.toObject()).toEqual({
-      ROOT_QUERY: {
-        id: 'abcd',
-        nullField: null,
-        'numberField({"floatArg":3.14,"intArg":5})': 5,
-        'stringField({"arg":"This is a string!"})': 'Heyo',
-      },
-    });
-  });
-
-  it('properly normalizes a query with default values', () => {
-    const query = gql`
-      query someBigQuery(
-        $stringArg: String = "This is a default string!"
-        $intArg: Int
-        $floatArg: Float
-      ) {
-        id
-        stringField(arg: $stringArg)
-        numberField(intArg: $intArg, floatArg: $floatArg)
-        nullField
-      }
-    `;
-
-    const variables = {
-      intArg: 5,
-      floatArg: 3.14,
-    };
-
-    const result: any = {
-      id: 'abcd',
-      stringField: 'Heyo',
-      numberField: 5,
-      nullField: null,
-    };
-
-    const normalized = writer.writeQueryToStore({
-      result,
-      query,
-      variables,
-    });
-
-    expect(normalized.toObject()).toEqual({
-      ROOT_QUERY: {
-        id: 'abcd',
-        nullField: null,
-        'numberField({"floatArg":3.14,"intArg":5})': 5,
-        'stringField({"arg":"This is a default string!"})': 'Heyo',
-      },
-    });
-  });
-
-  it('properly normalizes a query with custom directives', () => {
-    const query = gql`
-      query {
-        id
-        firstName @include(if: true)
-        lastName @upperCase
-        birthDate @dateFormat(format: "DD-MM-YYYY")
-      }
-    `;
-
-    const result: any = {
-      id: 'abcd',
-      firstName: 'James',
-      lastName: 'BOND',
-      birthDate: '20-05-1940',
-    };
-
-    const normalized = writer.writeQueryToStore({
-      result,
-      query,
-    });
-
-    expect(normalized.toObject()).toEqual({
-      ROOT_QUERY: {
-        id: 'abcd',
-        firstName: 'James',
-        'lastName@upperCase': 'BOND',
-        'birthDate@dateFormat({"format":"DD-MM-YYYY"})': '20-05-1940',
-      },
-    });
-  });
-
-  it('properly normalizes a nested object with an ID', () => {
-    const query = gql`
-      {
-        id
-        stringField
-        numberField
-        nullField
-        nestedObj {
-          id
-          stringField
-          numberField
-          nullField
-        }
-      }
-    `;
-
-    const result: any = {
-      id: 'abcd',
-      stringField: 'This is a string!',
-      numberField: 5,
-      nullField: null,
-      nestedObj: {
-        id: 'abcde',
-        stringField: 'This is a string too!',
-        numberField: 6,
-        nullField: null,
-      },
-    };
-
-    expect(
-      writer
-        .writeQueryToStore({
-          query,
-          result: cloneDeep(result),
-          dataIdFromObject: getIdField,
-        })
-        .toObject(),
-    ).toEqual({
-      ROOT_QUERY: assign<{}>({}, assign({}, omit(result, 'nestedObj')), {
-        nestedObj: {
-          type: 'id',
-          id: result.nestedObj.id,
-          generated: false,
-        },
-      }),
-      [result.nestedObj.id]: result.nestedObj,
-    });
-  });
-
-  it('properly normalizes a nested object without an ID', () => {
-    const query = gql`
-      {
-        id
-        stringField
-        numberField
-        nullField
-        nestedObj {
-          stringField
-          numberField
-          nullField
-        }
-      }
-    `;
-
-    const result: any = {
-      id: 'abcd',
-      stringField: 'This is a string!',
-      numberField: 5,
-      nullField: null,
-      nestedObj: {
-        stringField: 'This is a string too!',
-        numberField: 6,
-        nullField: null,
-      },
-    };
-
-    expect(
-      writer
-        .writeQueryToStore({
-          query,
-          result: cloneDeep(result),
-        })
-        .toObject(),
-    ).toEqual({
-      ROOT_QUERY: assign({}, assign({}, omit(result, 'nestedObj')), {
-        nestedObj: {
-          type: 'id',
-          id: `$ROOT_QUERY.nestedObj`,
-          generated: true,
-        },
-      }),
-      [`$ROOT_QUERY.nestedObj`]: result.nestedObj,
-    });
-  });
-
-  it('properly normalizes a nested object with arguments but without an ID', () => {
-    const query = gql`
-      {
-        id
-        stringField
-        numberField
-        nullField
-        nestedObj(arg: "val") {
-          stringField
-          numberField
-          nullField
-        }
-      }
-    `;
-
-    const result: any = {
-      id: 'abcd',
-      stringField: 'This is a string!',
-      numberField: 5,
-      nullField: null,
-      nestedObj: {
-        stringField: 'This is a string too!',
-        numberField: 6,
-        nullField: null,
-      },
-    };
-
-    expect(
-      writer
-        .writeQueryToStore({
-          query,
-          result: cloneDeep(result),
-        })
-        .toObject(),
-    ).toEqual({
-      ROOT_QUERY: assign({}, assign({}, omit(result, 'nestedObj')), {
-        'nestedObj({"arg":"val"})': {
-          type: 'id',
-          id: `$ROOT_QUERY.nestedObj({"arg":"val"})`,
-          generated: true,
-        },
-      }),
-      [`$ROOT_QUERY.nestedObj({"arg":"val"})`]: result.nestedObj,
-    });
-  });
-
-  it('properly normalizes a nested array with IDs', () => {
-    const query = gql`
-      {
-        id
-        stringField
-        numberField
-        nullField
-        nestedArray {
-          id
-          stringField
-          numberField
-          nullField
-        }
-      }
-    `;
-
-    const result: any = {
-      id: 'abcd',
-      stringField: 'This is a string!',
-      numberField: 5,
-      nullField: null,
-      nestedArray: [
-        {
-          id: 'abcde',
-          stringField: 'This is a string too!',
-          numberField: 6,
-          nullField: null,
-        },
-        {
-          id: 'abcdef',
-          stringField: 'This is a string also!',
-          numberField: 7,
-          nullField: null,
-        },
-      ],
-    };
-
-    expect(
-      writer
-        .writeQueryToStore({
-          query,
-          result: cloneDeep(result),
-          dataIdFromObject: getIdField,
-        })
-        .toObject(),
-    ).toEqual({
-      ROOT_QUERY: assign({}, assign({}, omit(result, 'nestedArray')), {
-        nestedArray: result.nestedArray.map((obj: any) => ({
-          type: 'id',
-          id: obj.id,
-          generated: false,
-        })),
-      }),
-      [result.nestedArray[0].id]: result.nestedArray[0],
-      [result.nestedArray[1].id]: result.nestedArray[1],
-    });
-  });
-
-  it('properly normalizes a nested array with IDs and a null', () => {
-    const query = gql`
-      {
-        id
-        stringField
-        numberField
-        nullField
-        nestedArray {
-          id
-          stringField
-          numberField
-          nullField
-        }
-      }
-    `;
-
-    const result: any = {
-      id: 'abcd',
-      stringField: 'This is a string!',
-      numberField: 5,
-      nullField: null,
-      nestedArray: [
-        {
-          id: 'abcde',
-          stringField: 'This is a string too!',
-          numberField: 6,
-          nullField: null,
-        },
-        null,
-      ],
-    };
-
-    expect(
-      writer
-        .writeQueryToStore({
-          query,
-          result: cloneDeep(result),
-          dataIdFromObject: getIdField,
-        })
-        .toObject(),
-    ).toEqual({
-      ROOT_QUERY: assign<{}>({}, assign({}, omit(result, 'nestedArray')), {
-        nestedArray: [
-          { type: 'id', id: result.nestedArray[0].id, generated: false },
-          null,
-        ],
-      }),
-      [result.nestedArray[0].id]: result.nestedArray[0],
-    });
-  });
-
-  it('properly normalizes a nested array without IDs', () => {
-    const query = gql`
-      {
-        id
-        stringField
-        numberField
-        nullField
-        nestedArray {
-          stringField
-          numberField
-          nullField
-        }
-      }
-    `;
-
-    const result: any = {
-      id: 'abcd',
-      stringField: 'This is a string!',
-      numberField: 5,
-      nullField: null,
-      nestedArray: [
-        {
-          stringField: 'This is a string too!',
-          numberField: 6,
-          nullField: null,
-        },
-        {
-          stringField: 'This is a string also!',
-          numberField: 7,
-          nullField: null,
-        },
-      ],
-    };
-
-    const normalized = writer.writeQueryToStore({
-      query,
-      result: cloneDeep(result),
-    });
-
-    expect(normalized.toObject()).toEqual({
-      ROOT_QUERY: assign({}, assign({}, omit(result, 'nestedArray')), {
-        nestedArray: [
-          { type: 'id', generated: true, id: `ROOT_QUERY.nestedArray.0` },
-          { type: 'id', generated: true, id: `ROOT_QUERY.nestedArray.1` },
-        ],
-      }),
-      [`ROOT_QUERY.nestedArray.0`]: result.nestedArray[0],
-      [`ROOT_QUERY.nestedArray.1`]: result.nestedArray[1],
-    });
-  });
-
-  it('properly normalizes a nested array without IDs and a null item', () => {
-    const query = gql`
-      {
-        id
-        stringField
-        numberField
-        nullField
-        nestedArray {
-          stringField
-          numberField
-          nullField
-        }
-      }
-    `;
-
-    const result: any = {
-      id: 'abcd',
-      stringField: 'This is a string!',
-      numberField: 5,
-      nullField: null,
-      nestedArray: [
-        null,
-        {
-          stringField: 'This is a string also!',
-          numberField: 7,
-          nullField: null,
-        },
-      ],
-    };
-
-    const normalized = writer.writeQueryToStore({
-      query,
-      result: cloneDeep(result),
-    });
-
-    expect(normalized.toObject()).toEqual({
-      ROOT_QUERY: assign({}, assign({}, omit(result, 'nestedArray')), {
-        nestedArray: [
-          null,
-          { type: 'id', generated: true, id: `ROOT_QUERY.nestedArray.1` },
-        ],
-      }),
-      [`ROOT_QUERY.nestedArray.1`]: result.nestedArray[1],
-    });
-  });
-
-  it('properly normalizes an array of non-objects', () => {
-    const query = gql`
-      {
-        id
-        stringField
-        numberField
-        nullField
-        simpleArray
-      }
-    `;
-
-    const result: any = {
-      id: 'abcd',
-      stringField: 'This is a string!',
-      numberField: 5,
-      nullField: null,
-      simpleArray: ['one', 'two', 'three'],
-    };
-
-    const normalized = writer.writeQueryToStore({
-      query,
-      result: cloneDeep(result),
-      dataIdFromObject: getIdField,
-    });
-
-    expect(normalized.toObject()).toEqual({
-      ROOT_QUERY: assign<{}>({}, assign({}, omit(result, 'simpleArray')), {
-        simpleArray: {
-          type: 'json',
-          json: [
-            result.simpleArray[0],
-            result.simpleArray[1],
-            result.simpleArray[2],
-          ],
-        },
-      }),
-    });
-  });
-
-  it('properly normalizes an array of non-objects with null', () => {
-    const query = gql`
-      {
-        id
-        stringField
-        numberField
-        nullField
-        simpleArray
-      }
-    `;
-
-    const result: any = {
-      id: 'abcd',
-      stringField: 'This is a string!',
-      numberField: 5,
-      nullField: null,
-      simpleArray: [null, 'two', 'three'],
-    };
-
-    const normalized = writer.writeQueryToStore({
-      query,
-      result: cloneDeep(result),
-    });
-
-    expect(normalized.toObject()).toEqual({
-      ROOT_QUERY: assign<{}>({}, assign({}, omit(result, 'simpleArray')), {
-        simpleArray: {
-          type: 'json',
-          json: [
-            result.simpleArray[0],
-            result.simpleArray[1],
-            result.simpleArray[2],
-          ],
-        },
-      }),
-    });
-  });
-
-  it('properly normalizes an object occurring in different graphql paths twice', () => {
-    const query = gql`
-      {
-        id
-        object1 {
-          id
-          stringField
-        }
-        object2 {
-          id
-          numberField
-        }
-      }
-    `;
-
-    const result: any = {
-      id: 'a',
-      object1: {
-        id: 'aa',
-        stringField: 'string',
-      },
-      object2: {
-        id: 'aa',
-        numberField: 1,
-      },
-    };
-
-    const normalized = writer.writeQueryToStore({
-      query,
-      result: cloneDeep(result),
-      dataIdFromObject: getIdField,
-    });
-
-    expect(normalized.toObject()).toEqual({
-      ROOT_QUERY: {
-        id: 'a',
-        object1: {
-          type: 'id',
-          id: 'aa',
-          generated: false,
-        },
-        object2: {
-          type: 'id',
-          id: 'aa',
-          generated: false,
-        },
-      },
-      aa: {
-        id: 'aa',
-        stringField: 'string',
-        numberField: 1,
-      },
-    });
-  });
-
-  it('properly normalizes an object occurring in different graphql array paths twice', () => {
-    const query = gql`
-      {
-        id
-        array1 {
-          id
-          stringField
-          obj {
-            id
-            stringField
-          }
-        }
-        array2 {
-          id
-          stringField
-          obj {
-            id
-            numberField
-          }
-        }
-      }
-    `;
-
-    const result: any = {
-      id: 'a',
-      array1: [
-        {
-          id: 'aa',
-          stringField: 'string',
-          obj: {
-            id: 'aaa',
-            stringField: 'string',
-          },
-        },
-      ],
-      array2: [
-        {
-          id: 'ab',
-          stringField: 'string2',
-          obj: {
-            id: 'aaa',
-            numberField: 1,
-          },
-        },
-      ],
-    };
-
-    const normalized = writer.writeQueryToStore({
-      query,
-      result: cloneDeep(result),
-      dataIdFromObject: getIdField,
-    });
-
-    expect(normalized.toObject()).toEqual({
-      ROOT_QUERY: {
-        id: 'a',
-        array1: [
-          {
-            type: 'id',
-            id: 'aa',
-            generated: false,
-          },
-        ],
-        array2: [
-          {
-            type: 'id',
-            id: 'ab',
-            generated: false,
-          },
-        ],
-      },
-      aa: {
-        id: 'aa',
-        stringField: 'string',
-        obj: {
-          type: 'id',
-          id: 'aaa',
-          generated: false,
-        },
-      },
-      ab: {
-        id: 'ab',
-        stringField: 'string2',
-        obj: {
-          type: 'id',
-          id: 'aaa',
-          generated: false,
-        },
-      },
-      aaa: {
-        id: 'aaa',
-        stringField: 'string',
-        numberField: 1,
-      },
-    });
-  });
-
-  it('properly normalizes an object occurring in the same graphql array path twice', () => {
-    const query = gql`
-      {
-        id
-        array1 {
-          id
-          stringField
-          obj {
-            id
-            stringField
-            numberField
-          }
-        }
-      }
-    `;
-
-    const result: any = {
-      id: 'a',
-      array1: [
-        {
-          id: 'aa',
-          stringField: 'string',
-          obj: {
-            id: 'aaa',
-            stringField: 'string',
-            numberField: 1,
-          },
-        },
-        {
-          id: 'ab',
-          stringField: 'string2',
-          obj: {
-            id: 'aaa',
-            stringField: 'should not be written',
-            numberField: 2,
-          },
-        },
-      ],
-    };
-
-    const normalized = writer.writeQueryToStore({
-      query,
-      result: cloneDeep(result),
-      dataIdFromObject: getIdField,
-    });
-
-    expect(normalized.toObject()).toEqual({
-      ROOT_QUERY: {
-        id: 'a',
-        array1: [
-          {
-            type: 'id',
-            id: 'aa',
-            generated: false,
-          },
-          {
-            type: 'id',
-            id: 'ab',
-            generated: false,
-          },
-        ],
-      },
-      aa: {
-        id: 'aa',
-        stringField: 'string',
-        obj: {
-          type: 'id',
-          id: 'aaa',
-          generated: false,
-        },
-      },
-      ab: {
-        id: 'ab',
-        stringField: 'string2',
-        obj: {
-          type: 'id',
-          id: 'aaa',
-          generated: false,
-        },
-      },
-      aaa: {
-        id: 'aaa',
-        stringField: 'string',
-        numberField: 1,
-      },
-    });
-  });
-
-  it('merges nodes', () => {
-    const query = gql`
-      {
-        id
-        numberField
-        nullField
-      }
-    `;
-
-    const result: any = {
-      id: 'abcd',
-      numberField: 5,
-      nullField: null,
-    };
-
-    const store = writer.writeQueryToStore({
-      query,
-      result: cloneDeep(result),
-      dataIdFromObject: getIdField,
-    });
-
-    const query2 = gql`
-      {
-        id
-        stringField
-        nullField
-      }
-    `;
-
-    const result2: any = {
-      id: 'abcd',
-      stringField: 'This is a string!',
-      nullField: null,
-    };
-
-    const store2 = writer.writeQueryToStore({
-      store,
-      query: query2,
-      result: result2,
-      dataIdFromObject: getIdField,
-    });
-
-    expect(store2.toObject()).toEqual({
-      ROOT_QUERY: assign({}, result, result2),
-    });
-  });
-
-  it('properly normalizes a nested object that returns null', () => {
-    const query = gql`
-      {
-        id
-        stringField
-        numberField
-        nullField
-        nestedObj {
-          id
-          stringField
-          numberField
-          nullField
-        }
-      }
-    `;
-
-    const result: any = {
-      id: 'abcd',
-      stringField: 'This is a string!',
-      numberField: 5,
-      nullField: null,
-      nestedObj: null,
-    };
-
-    expect(
-      writer
-        .writeQueryToStore({
-          query,
-          result: cloneDeep(result),
-        })
-        .toObject(),
-    ).toEqual({
-      ROOT_QUERY: assign({}, assign({}, omit(result, 'nestedObj')), {
-        nestedObj: null,
-      }),
-    });
-  });
-
-  it('properly normalizes an object with an ID when no extension is passed', () => {
-    const query = gql`
-      {
-        people_one(id: "5") {
-          id
-          stringField
-        }
-      }
-    `;
-
-    const result: any = {
-      people_one: {
-        id: 'abcd',
-        stringField: 'This is a string!',
-      },
-    };
-
-    expect(
-      writer
-        .writeQueryToStore({
-          query,
-          result: cloneDeep(result),
-        })
-        .toObject(),
-    ).toEqual({
-      ROOT_QUERY: {
-        'people_one({"id":"5"})': {
-          type: 'id',
-          id: '$ROOT_QUERY.people_one({"id":"5"})',
-          generated: true,
-        },
-      },
-      '$ROOT_QUERY.people_one({"id":"5"})': {
-        id: 'abcd',
-        stringField: 'This is a string!',
-      },
-    });
-  });
-
-  it('consistently serialize different types of input when passed inlined or as variable', () => {
-    const testData = [
-      {
-        mutation: gql`
-          mutation mut($in: Int!) {
-            mut(inline: 5, variable: $in) {
-              id
-            }
-          }
-        `,
-        variables: { in: 5 },
-        expected: 'mut({"inline":5,"variable":5})',
-      },
-      {
-        mutation: gql`
-          mutation mut($in: Float!) {
-            mut(inline: 5.5, variable: $in) {
-              id
-            }
-          }
-        `,
-        variables: { in: 5.5 },
-        expected: 'mut({"inline":5.5,"variable":5.5})',
-      },
-      {
-        mutation: gql`
-          mutation mut($in: String!) {
-            mut(inline: "abc", variable: $in) {
-              id
-            }
-          }
-        `,
-        variables: { in: 'abc' },
-        expected: 'mut({"inline":"abc","variable":"abc"})',
-      },
-      {
-        mutation: gql`
-          mutation mut($in: Array!) {
-            mut(inline: [1, 2], variable: $in) {
-              id
-            }
-          }
-        `,
-        variables: { in: [1, 2] },
-        expected: 'mut({"inline":[1,2],"variable":[1,2]})',
-      },
-      {
-        mutation: gql`
-          mutation mut($in: Object!) {
-            mut(inline: { a: 1 }, variable: $in) {
-              id
-            }
-          }
-        `,
-        variables: { in: { a: 1 } },
-        expected: 'mut({"inline":{"a":1},"variable":{"a":1}})',
-      },
-      {
-        mutation: gql`
-          mutation mut($in: Boolean!) {
-            mut(inline: true, variable: $in) {
-              id
-            }
-          }
-        `,
-        variables: { in: true },
-        expected: 'mut({"inline":true,"variable":true})',
-      },
-    ];
-
-    function isOperationDefinition(
-      definition: DefinitionNode,
-    ): definition is OperationDefinitionNode {
-      return definition.kind === 'OperationDefinition';
-    }
-
-    function isField(selection: SelectionNode): selection is FieldNode {
-      return selection.kind === 'Field';
-    }
-
-    testData.forEach(data => {
-      data.mutation.definitions.forEach(
-        (definition: OperationDefinitionNode) => {
-          if (isOperationDefinition(definition)) {
-            definition.selectionSet.selections.forEach(selection => {
-              if (isField(selection)) {
-                expect(
-                  storeKeyNameFromField(selection, data.variables),
-                ).toEqual(data.expected);
-              }
-            });
-          }
-        },
-      );
-    });
-  });
-
-  it('properly normalizes a mutation with object or array parameters and variables', () => {
-    const mutation = gql`
-      mutation some_mutation($nil: ID, $in: Object) {
-        some_mutation(
-          input: {
-            id: "5"
-            arr: [1, { a: "b" }]
-            obj: { a: "b" }
-            num: 5.5
-            nil: $nil
-            bo: true
-          }
-        ) {
-          id
-        }
-        some_mutation_with_variables(input: $in) {
-          id
-        }
-      }
-    `;
-
-    const result: any = {
-      some_mutation: {
-        id: 'id',
-      },
-      some_mutation_with_variables: {
-        id: 'id',
-      },
-    };
-
-    const variables: any = {
-      nil: null,
-      in: {
-        id: '5',
-        arr: [1, { a: 'b' }],
-        obj: { a: 'b' },
-        num: 5.5,
-        nil: null,
-        bo: true,
-      },
-    };
-
-    function isOperationDefinition(
-      value: ASTNode,
-    ): value is OperationDefinitionNode {
-      return value.kind === 'OperationDefinition';
-    }
-
-    mutation.definitions.map((def: OperationDefinitionNode) => {
-      if (isOperationDefinition(def)) {
-        expect(
-          writer
-            .writeSelectionSetToStore({
-              dataId: '5',
-              selectionSet: def.selectionSet,
-              result: cloneDeep(result),
-              context: {
-                store: defaultNormalizedCacheFactory(),
-                variables,
-                dataIdFromObject: () => '5',
-              },
-            })
-            .toObject(),
-        ).toEqual({
-          '5': {
-            id: 'id',
-            'some_mutation({"input":{"arr":[1,{"a":"b"}],"bo":true,"id":"5","nil":null,"num":5.5,"obj":{"a":"b"}}})': {
-              generated: false,
-              id: '5',
-              type: 'id',
-            },
-            'some_mutation_with_variables({"input":{"arr":[1,{"a":"b"}],"bo":true,"id":"5","nil":null,"num":5.5,"obj":{"a":"b"}}})': {
-              generated: false,
-              id: '5',
-              type: 'id',
-            },
-          },
-        });
-      } else {
-        throw 'No operation definition found';
-      }
-    });
-  });
-
-  it('should write to store if `dataIdFromObject` returns an ID of 0', () => {
-    const query = gql`
-      query {
-        author {
-          firstName
-          id
-          __typename
-        }
-      }
-    `;
-    const data = {
-      author: {
-        id: 0,
-        __typename: 'Author',
-        firstName: 'John',
-      },
-    };
-    const expStore = defaultNormalizedCacheFactory({
-      ROOT_QUERY: {
-        author: {
-          id: 0,
-          typename: 'Author',
-          type: 'id',
-          generated: false,
-        },
-      },
-      0: {
-        id: data.author.id,
-        __typename: data.author.__typename,
-        firstName: data.author.firstName,
-      },
-    });
-
-    expect(
-      writer
-        .writeQueryToStore({
-          result: data,
-          query,
-          dataIdFromObject: () => 0,
-        })
-        .toObject(),
-    ).toEqual(expStore.toObject());
-  });
-
-  describe('type escaping', () => {
-    const dataIdFromObject = (object: any) => {
-      if (object.__typename && object.id) {
-        return object.__typename + '__' + object.id;
-      }
-      return undefined;
-    };
-
-    it('should correctly escape generated ids', () => {
-      const query = gql`
-        query {
-          author {
-            firstName
-            lastName
-          }
-        }
-      `;
-      const data = {
-        author: {
-          firstName: 'John',
-          lastName: 'Smith',
-        },
-      };
-      const expStore = defaultNormalizedCacheFactory({
-        ROOT_QUERY: {
-          author: {
-            type: 'id',
-            id: '$ROOT_QUERY.author',
-            generated: true,
-          },
-        },
-        '$ROOT_QUERY.author': data.author,
-      });
-      expect(
-        writer
-          .writeQueryToStore({
-            result: data,
-            query,
-          })
-          .toObject(),
-      ).toEqual(expStore.toObject());
-    });
-
-    it('should correctly escape real ids', () => {
-      const query = gql`
-        query {
-          author {
-            firstName
-            id
-            __typename
-          }
-        }
-      `;
-      const data = {
-        author: {
-          firstName: 'John',
-          id: '129',
-          __typename: 'Author',
-        },
-      };
-      const expStore = defaultNormalizedCacheFactory({
-        ROOT_QUERY: {
-          author: {
-            type: 'id',
-            id: dataIdFromObject(data.author),
-            generated: false,
-            typename: 'Author',
-          },
-        },
-        [dataIdFromObject(data.author)!]: {
-          firstName: data.author.firstName,
-          id: data.author.id,
-          __typename: data.author.__typename,
-        },
-      });
-      expect(
-        writer
-          .writeQueryToStore({
-            result: data,
-            query,
-            dataIdFromObject,
-          })
-          .toObject(),
-      ).toEqual(expStore.toObject());
-    });
-
-    it('should correctly escape json blobs', () => {
-      const query = gql`
-        query {
-          author {
-            info
-            id
-            __typename
-          }
-        }
-      `;
-      const data = {
-        author: {
-          info: {
-            name: 'John',
-          },
-          id: '129',
-          __typename: 'Author',
-        },
-      };
-      const expStore = defaultNormalizedCacheFactory({
-        ROOT_QUERY: {
-          author: {
-            type: 'id',
-            id: dataIdFromObject(data.author),
-            generated: false,
-            typename: 'Author',
-          },
-        },
-        [dataIdFromObject(data.author)!]: {
-          __typename: data.author.__typename,
-          id: data.author.id,
-          info: {
-            type: 'json',
-            json: data.author.info,
-          },
-        },
-      });
-      expect(
-        writer
-          .writeQueryToStore({
-            result: data,
-            query,
-            dataIdFromObject,
-          })
-          .toObject(),
-      ).toEqual(expStore.toObject());
-    });
-  });
-
-  it('should merge objects when overwriting a generated id with a real id', () => {
-    const dataWithoutId = {
-      author: {
-        firstName: 'John',
-        lastName: 'Smith',
-        __typename: 'Author',
-      },
-    };
-
-    const dataWithId = {
-      author: {
-        firstName: 'John',
-        id: '129',
-        __typename: 'Author',
-      },
-    };
-    const dataIdFromObject = (object: any) => {
-      if (object.__typename && object.id) {
-        return object.__typename + '__' + object.id;
-      }
-      return undefined;
-    };
-    const queryWithoutId = gql`
-      query {
-        author {
-          firstName
-          lastName
-          __typename
-        }
-      }
-    `;
-    const queryWithId = gql`
-      query {
-        author {
-          firstName
-          id
-          __typename
-        }
-      }
-    `;
-    const expStoreWithoutId = defaultNormalizedCacheFactory({
-      '$ROOT_QUERY.author': {
-        firstName: 'John',
-        lastName: 'Smith',
-        __typename: 'Author',
-      },
-      ROOT_QUERY: {
-        author: {
-          type: 'id',
-          id: '$ROOT_QUERY.author',
-          generated: true,
-          typename: 'Author',
-        },
-      },
-    });
-    const expStoreWithId = defaultNormalizedCacheFactory({
-      Author__129: {
-        firstName: 'John',
-        lastName: 'Smith',
-        id: '129',
-        __typename: 'Author',
-      },
-      ROOT_QUERY: {
-        author: {
-          type: 'id',
-          id: 'Author__129',
-          generated: false,
-          typename: 'Author',
-        },
-      },
-    });
-    const storeWithoutId = writer.writeQueryToStore({
-      result: dataWithoutId,
-      query: queryWithoutId,
-      dataIdFromObject,
-    });
-    expect(storeWithoutId.toObject()).toEqual(expStoreWithoutId.toObject());
-    const storeWithId = writer.writeQueryToStore({
-      result: dataWithId,
-      query: queryWithId,
-      store: storeWithoutId,
-      dataIdFromObject,
-    });
-    expect(storeWithId.toObject()).toEqual(expStoreWithId.toObject());
-  });
-
-  it('should allow a union of objects of a different type, when overwriting a generated id with a real id', () => {
-    const dataWithPlaceholder = {
-      author: {
-        hello: 'Foo',
-        __typename: 'Placeholder',
-      },
-    };
-    const dataWithAuthor = {
-      author: {
-        firstName: 'John',
-        lastName: 'Smith',
-        id: '129',
-        __typename: 'Author',
-      },
-    };
-    const dataIdFromObject = (object: any) => {
-      if (object.__typename && object.id) {
-        return object.__typename + '__' + object.id;
-      }
-      return undefined;
-    };
-    const query = gql`
-      query {
-        author {
-          ... on Author {
-            firstName
-            lastName
-            id
-            __typename
-          }
-          ... on Placeholder {
-            hello
-            __typename
-          }
-        }
-      }
-    `;
-    const expStoreWithPlaceholder = defaultNormalizedCacheFactory({
-      '$ROOT_QUERY.author': {
-        hello: 'Foo',
-        __typename: 'Placeholder',
-      },
-      ROOT_QUERY: {
-        author: {
-          type: 'id',
-          id: '$ROOT_QUERY.author',
-          generated: true,
-          typename: 'Placeholder',
-        },
-      },
-    });
-    const expStoreWithAuthor = defaultNormalizedCacheFactory({
-      Author__129: {
-        firstName: 'John',
-        lastName: 'Smith',
-        id: '129',
-        __typename: 'Author',
-      },
-      ROOT_QUERY: {
-        author: {
-          type: 'id',
-          id: 'Author__129',
-          generated: false,
-          typename: 'Author',
-        },
-      },
-    });
-
-    // write the first object, without an ID, placeholder
-    const store = writer.writeQueryToStore({
-      result: dataWithPlaceholder,
-      query,
-      dataIdFromObject,
-    });
-    expect(store.toObject()).toEqual(expStoreWithPlaceholder.toObject());
-
-    // replace with another one of different type with ID
-    writer.writeQueryToStore({
-      result: dataWithAuthor,
-      query,
-      store,
-      dataIdFromObject,
-    });
-    expect(store.toObject()).toEqual(expStoreWithAuthor.toObject());
-
-    // and go back to the original:
-    writer.writeQueryToStore({
-      result: dataWithPlaceholder,
-      query,
-      store,
-      dataIdFromObject,
-    });
-    // Author__129 will remain in the store,
-    // but will not be referenced by any of the fields,
-    // hence we combine, and in that very order
-    expect(store.toObject()).toEqual({
-      ...expStoreWithAuthor.toObject(),
-      ...expStoreWithPlaceholder.toObject(),
-    });
-  });
-
-  it('does not swallow errors other than field errors', () => {
-    const query = gql`
-      query {
-        ...notARealFragment
-        fortuneCookie
-      }
-    `;
-    const result: any = {
-      fortuneCookie: 'Star Wars unit tests are boring',
-    };
-    expect(() => {
-      writer.writeQueryToStore({
-        result,
-        query,
-      });
-    }).toThrowError(/No fragment/);
-  });
-
-  it('does not change object references if the value is the same', () => {
-    const query = gql`
-      {
-        id
-        stringField
-        numberField
-        nullField
-      }
-    `;
-
-    const result: any = {
-      id: 'abcd',
-      stringField: 'This is a string!',
-      numberField: 5,
-      nullField: null,
-    };
-    const store = writer.writeQueryToStore({
-      query,
-      result: cloneDeep(result),
-    });
-
-    const newStore = writer.writeQueryToStore({
-      query,
-      result: cloneDeep(result),
-      store: defaultNormalizedCacheFactory(store.toObject()),
-    });
-
-    Object.keys(store.toObject()).forEach(field => {
-      expect(store.get(field)).toEqual(newStore.get(field));
-    });
-  });
-
-  describe('writeResultToStore shape checking', () => {
-    const query = gql`
-      query {
-        todos {
-          id
-          name
-          description
-        }
-      }
-    `;
-
-    it('should write the result data without validating its shape when a fragment matcher is not provided', () => {
-      const result = {
-        todos: [
-          {
-            id: '1',
-            name: 'Todo 1',
-          },
-        ],
-      };
-
-      const newStore = writer.writeResultToStore({
-        dataId: 'ROOT_QUERY',
-        result,
-        document: query,
-        dataIdFromObject: getIdField,
-      });
-
-      expect(newStore.get('1')).toEqual(result.todos[0]);
-    });
-
-    it('should warn when it receives the wrong data with non-union fragments (using an heuristic matcher)', () => {
-      const fragmentMatcherFunction = new HeuristicFragmentMatcher().match;
-
-      const result = {
-        todos: [
-          {
-            id: '1',
-            name: 'Todo 1',
-          },
-        ],
-      };
-
-      return withWarning(() => {
-        const newStore = writer.writeResultToStore({
-          dataId: 'ROOT_QUERY',
-          result,
-          document: query,
-          dataIdFromObject: getIdField,
-          fragmentMatcherFunction,
-        });
-
-        expect(newStore.get('1')).toEqual(result.todos[0]);
-      }, /Missing field description/);
-    });
-
-    it('should warn when it receives the wrong data inside a fragment (using an introspection matcher)', () => {
-      const fragmentMatcherFunction = new IntrospectionFragmentMatcher({
-        introspectionQueryResultData: {
-          __schema: {
-            types: [
-              {
-                kind: 'UNION',
-                name: 'Todo',
-                possibleTypes: [
-                  { name: 'ShoppingCartItem' },
-                  { name: 'TaskItem' },
-                ],
-              },
-            ],
-          },
-        },
-      }).match;
-
-      const queryWithInterface = gql`
-        query {
-          todos {
-            id
-            name
-            description
-            ...TodoFragment
-          }
-        }
-
-        fragment TodoFragment on Todo {
-          ... on ShoppingCartItem {
-            price
-            __typename
-          }
-          ... on TaskItem {
-            date
-            __typename
-          }
-          __typename
-        }
-      `;
-
-      const result = {
-        todos: [
-          {
-            id: '1',
-            name: 'Todo 1',
-            description: 'Description 1',
-            __typename: 'ShoppingCartItem',
-          },
-        ],
-      };
-
-      return withWarning(() => {
-        const newStore = writer.writeResultToStore({
-          dataId: 'ROOT_QUERY',
-          result,
-          document: queryWithInterface,
-          dataIdFromObject: getIdField,
-          fragmentMatcherFunction,
-        });
-
-        expect(newStore.get('1')).toEqual(result.todos[0]);
-      }, /Missing field price/);
-    });
-
-    it('should warn if a result is missing __typename when required (using an heuristic matcher)', () => {
-      const fragmentMatcherFunction = new HeuristicFragmentMatcher().match;
-
-      const result: any = {
-        todos: [
-          {
-            id: '1',
-            name: 'Todo 1',
-            description: 'Description 1',
-          },
-        ],
-      };
-
-      return withWarning(() => {
-        const newStore = writer.writeResultToStore({
-          dataId: 'ROOT_QUERY',
-          result,
-          document: addTypenameToDocument(query),
-          dataIdFromObject: getIdField,
-          fragmentMatcherFunction,
-        });
-
-        expect(newStore.get('1')).toEqual(result.todos[0]);
-      }, /Missing field __typename/);
-    });
-
-    it('should not warn if a field is null', () => {
-      const result: any = {
-        todos: null,
-      };
-
-      const newStore = writer.writeResultToStore({
-        dataId: 'ROOT_QUERY',
-        result,
-        document: query,
-        dataIdFromObject: getIdField,
-      });
-
-      expect(newStore.get('ROOT_QUERY')).toEqual({ todos: null });
-    });
-    it('should not warn if a field is defered', () => {
-      let originalWarn = console.warn;
-      console.warn = jest.fn((...args) => {});
-      const defered = gql`
-        query LazyLoad {
-          id
-          expensive @defer
-        }
-      `;
-      const result: any = {
-        id: 1,
-      };
-
-      const fragmentMatcherFunction = new HeuristicFragmentMatcher().match;
-      const newStore = writer.writeResultToStore({
-        dataId: 'ROOT_QUERY',
-        result,
-        document: defered,
-        dataIdFromObject: getIdField,
-        fragmentMatcherFunction,
-      });
-
-      expect(newStore.get('ROOT_QUERY')).toEqual({ id: 1 });
-      expect(console.warn).not.toBeCalled();
-      console.warn = originalWarn;
-    });
-  });
-
-  it('throws when trying to write an object without id that was previously queried with id', () => {
-    const store = defaultNormalizedCacheFactory({
-      ROOT_QUERY: assign(
-        {},
-        {
-          __typename: 'Query',
-          item: {
-            type: 'id',
-            id: 'abcd',
-            generated: false,
-          } as IdValue,
-        },
-      ) as StoreObject,
-      abcd: assign(
-        {},
-        {
-          id: 'abcd',
-          __typename: 'Item',
-          stringField: 'This is a string!',
-        },
-      ) as StoreObject,
-    });
-
-    expect(() => {
-      writer.writeQueryToStore({
-        store,
-        result: {
-          item: {
-            __typename: 'Item',
-            stringField: 'This is still a string!',
-          },
-        },
-        query: gql`
-          query Failure {
-            item {
-              stringField
-            }
-          }
-        `,
-        dataIdFromObject: getIdField,
-      });
-    }).toThrowErrorMatchingSnapshot();
-
-    expect(() => {
-      writer.writeResultToStore({
-        store,
-        result: {
-          item: {
-            __typename: 'Item',
-            stringField: 'This is still a string!',
-          },
-        },
-        dataId: 'ROOT_QUERY',
-        document: gql`
-          query {
-            item {
-              stringField
-            }
-          }
-        `,
-        dataIdFromObject: getIdField,
-      });
-    }).toThrowError(/stringField(.|\n)*abcd/g);
-  });
-
-  it('properly handles the connection directive', () => {
-    const store = defaultNormalizedCacheFactory();
-
-    writer.writeQueryToStore({
-      query: gql`
-        {
-          books(skip: 0, limit: 2) @connection(key: "abc") {
-            name
-          }
-        }
-      `,
-      result: {
-        books: [
-          {
-            name: 'abcd',
-          },
-        ],
-      },
-      store,
-    });
-
-    writer.writeQueryToStore({
-      query: gql`
-        {
-          books(skip: 2, limit: 4) @connection(key: "abc") {
-            name
-          }
-        }
-      `,
-      result: {
-        books: [
-          {
-            name: 'efgh',
-          },
-        ],
-      },
-      store,
-    });
-
-    expect(store.toObject()).toEqual({
-      ROOT_QUERY: {
-        abc: [
-          {
-            generated: true,
-            id: 'ROOT_QUERY.abc.0',
-            type: 'id',
-          },
-        ],
-      },
-      'ROOT_QUERY.abc.0': {
-        name: 'efgh',
-      },
-    });
-  });
-
-  it('should keep reference when type of mixed inlined field changes', () => {
-    const store = defaultNormalizedCacheFactory();
-
-    const query = gql`
-      query {
-        animals {
-          species {
-            name
-          }
-        }
-      }
-    `;
-
-    writer.writeQueryToStore({
-      query,
-      result: {
-        animals: [
-          {
-            __typename: 'Animal',
-            species: {
-              __typename: 'Cat',
-              name: 'cat',
-            },
-          },
-        ],
-      },
-      store,
-    });
-
-    expect(store.toObject()).toEqual({
-      '$ROOT_QUERY.animals.0.species': { name: 'cat' },
-      ROOT_QUERY: {
-        animals: [
-          {
-            generated: true,
-            id: 'ROOT_QUERY.animals.0',
-            type: 'id',
-            typename: 'Animal',
-          },
-        ],
-      },
-      'ROOT_QUERY.animals.0': {
-        species: {
-          generated: true,
-          id: '$ROOT_QUERY.animals.0.species',
-          type: 'id',
-          typename: 'Cat',
-        },
-      },
-    });
-
-    writer.writeQueryToStore({
-      query,
-      result: {
-        animals: [
-          {
-            __typename: 'Animal',
-            species: {
-              __typename: 'Dog',
-              name: 'dog',
-            },
-          },
-        ],
-      },
-      store,
-    });
-
-    expect(store.toObject()).toEqual({
-      '$ROOT_QUERY.animals.0.species': { name: 'dog' },
-      ROOT_QUERY: {
-        animals: [
-          {
-            generated: true,
-            id: 'ROOT_QUERY.animals.0',
-            type: 'id',
-            typename: 'Animal',
-          },
-        ],
-      },
-      'ROOT_QUERY.animals.0': {
-        species: {
-          generated: true,
-          id: '$ROOT_QUERY.animals.0.species',
-          type: 'id',
-          typename: 'Dog',
-        },
-      },
-    });
-  });
-
-  it('should not keep reference when type of mixed inlined field changes to non-inlined field', () => {
-    const store = defaultNormalizedCacheFactory();
-
-    const dataIdFromObject = (object: any) => {
-      if (object.__typename && object.id) {
-        return object.__typename + '__' + object.id;
-      }
-      return undefined;
-    };
-
-    const query = gql`
-      query {
-        animals {
-          species {
-            id
-            name
-          }
-        }
-      }
-    `;
-
-    writer.writeQueryToStore({
-      query,
-      result: {
-        animals: [
-          {
-            __typename: 'Animal',
-            species: {
-              __typename: 'Cat',
-              name: 'cat',
-            },
-          },
-        ],
-      },
-      dataIdFromObject,
-      store,
-    });
-
-    expect(store.toObject()).toEqual({
-      '$ROOT_QUERY.animals.0.species': { name: 'cat' },
-      ROOT_QUERY: {
-        animals: [
-          {
-            generated: true,
-            id: 'ROOT_QUERY.animals.0',
-            type: 'id',
-            typename: 'Animal',
-          },
-        ],
-      },
-      'ROOT_QUERY.animals.0': {
-        species: {
-          generated: true,
-          id: '$ROOT_QUERY.animals.0.species',
-          type: 'id',
-          typename: 'Cat',
-        },
-      },
-    });
-
-    writer.writeQueryToStore({
-      query,
-      result: {
-        animals: [
-          {
-            __typename: 'Animal',
-            species: {
-              id: 'dog-species',
-              __typename: 'Dog',
-              name: 'dog',
-            },
-          },
-        ],
-      },
-      dataIdFromObject,
-      store,
-    });
-
-    expect(store.toObject()).toEqual({
-      '$ROOT_QUERY.animals.0.species': undefined,
-      'Dog__dog-species': {
-        id: 'dog-species',
-        name: 'dog',
-      },
-      ROOT_QUERY: {
-        animals: [
-          {
-            generated: true,
-            id: 'ROOT_QUERY.animals.0',
-            type: 'id',
-            typename: 'Animal',
-          },
-        ],
-      },
-      'ROOT_QUERY.animals.0': {
-        species: {
-          generated: false,
-          id: 'Dog__dog-species',
-          type: 'id',
-          typename: 'Dog',
-        },
-      },
-    });
-  });
-});
->>>>>>> ccedeb4d
+});