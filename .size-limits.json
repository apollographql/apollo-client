{
<<<<<<< HEAD
  "import { ApolloClient, InMemoryCache, HttpLink } from \"@apollo/client\" (CJS)": 43388,
  "import { ApolloClient, InMemoryCache, HttpLink } from \"@apollo/client\" (production) (CJS)": 38792,
  "import { ApolloClient, InMemoryCache, HttpLink } from \"@apollo/client\"": 33591,
  "import { ApolloClient, InMemoryCache, HttpLink } from \"@apollo/client\" (production)": 28955
=======
  "import { ApolloClient, InMemoryCache, HttpLink } from \"@apollo/client\" (CJS)": 43164,
  "import { ApolloClient, InMemoryCache, HttpLink } from \"@apollo/client\" (production) (CJS)": 38553,
  "import { ApolloClient, InMemoryCache, HttpLink } from \"@apollo/client\"": 33376,
  "import { ApolloClient, InMemoryCache, HttpLink } from \"@apollo/client\" (production)": 28755
>>>>>>> 0d825bef
}<|MERGE_RESOLUTION|>--- conflicted
+++ resolved
@@ -1,13 +1,6 @@
 {
-<<<<<<< HEAD
-  "import { ApolloClient, InMemoryCache, HttpLink } from \"@apollo/client\" (CJS)": 43388,
-  "import { ApolloClient, InMemoryCache, HttpLink } from \"@apollo/client\" (production) (CJS)": 38792,
-  "import { ApolloClient, InMemoryCache, HttpLink } from \"@apollo/client\"": 33591,
-  "import { ApolloClient, InMemoryCache, HttpLink } from \"@apollo/client\" (production)": 28955
-=======
   "import { ApolloClient, InMemoryCache, HttpLink } from \"@apollo/client\" (CJS)": 43164,
   "import { ApolloClient, InMemoryCache, HttpLink } from \"@apollo/client\" (production) (CJS)": 38553,
   "import { ApolloClient, InMemoryCache, HttpLink } from \"@apollo/client\"": 33376,
   "import { ApolloClient, InMemoryCache, HttpLink } from \"@apollo/client\" (production)": 28755
->>>>>>> 0d825bef
 }