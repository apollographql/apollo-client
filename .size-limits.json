--- conflicted
+++ resolved
@@ -1,9 +1,4 @@
 {
-<<<<<<< HEAD
-  "dist/apollo-client.min.cjs": 39066,
-  "import { ApolloClient, InMemoryCache, HttpLink } from \"dist/index.js\" (production)": 32559
-=======
   "dist/apollo-client.min.cjs": 39043,
   "import { ApolloClient, InMemoryCache, HttpLink } from \"dist/index.js\" (production)": 32550
->>>>>>> e855d004
 }