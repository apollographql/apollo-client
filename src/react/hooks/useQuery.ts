--- conflicted
+++ resolved
@@ -63,10 +63,6 @@
   Exclude<keyof ObservableQueryFields<TData, TVariables>, "variables">
 >;
 
-<<<<<<< HEAD
-=======
-function noop() {}
->>>>>>> f3b5d299
 const lastWatchOptions = Symbol();
 
 interface ObsQueryWithMeta<TData, TVariables extends OperationVariables>
