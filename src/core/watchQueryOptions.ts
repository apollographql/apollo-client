--- conflicted
+++ resolved
@@ -158,16 +158,12 @@
   context?: DefaultContext;
 }
 
-<<<<<<< HEAD
-type UpdateQueryFn<
-=======
 /**
  * @deprecated `UpdateQueryFn` is deprecated and will be removed or updated in a
  * future version of Apollo Client. Use `SubscribeToMoreUpdateQueryFn` instead
  * which provides a more type-safe result.
  */
 export type UpdateQueryFn<
->>>>>>> e93d19fa
   TData = any,
   TSubscriptionVariables = OperationVariables,
   TSubscriptionData = TData,
