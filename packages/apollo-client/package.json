{
  "name": "apollo-client",
  "private": true,
<<<<<<< HEAD
  "version": "2.3.2-2",
=======
  "version": "2.4.7",
>>>>>>> 7643b900
  "description": "A simple yet functional GraphQL client.",
  "main": "./lib/bundle.umd.js",
  "module": "./lib/index.js",
  "jsnext:main": "./lib/index.js",
  "typings": "./lib/index.d.ts",
  "sideEffects": false,
  "scripts": {
    "prepare": "npm run lint && npm run build",
    "coverage": "jest --coverage",
    "dev": "./scripts/dev.sh",
    "deploy": "./scripts/deploy.sh",
    "test": "tsc -p tsconfig.test.json --noEmit && jest",
    "benchmark": "npm run build:benchmark && node benchmark_lib/benchmark/index.js",
    "benchmark:inspect": "npm run build:benchmark && node --inspect --debug-brk benchmark_lib/benchmark/index.js",
    "filesize": "npm run minify",
    "type-check": "flow check",
    "build": "tsc",
    "build:benchmark": "tsc -p tsconfig.benchmark.json",
    "minify": "../../node_modules/uglify-js/bin/uglifyjs -c -m -o ./lib/bundle.min.js -- ./lib/bundle.umd.js",
    "watch": "tsc -w",
    "bundle": "../../node_modules/rollup/bin/rollup -c rollup.config.js",
    "postbuild": "npm run bundle",
    "lint": "tslint -c \"../../config/tslint.json\" -p tsconfig.json src/*.ts",
    "testonly": "jest",
    "preanalyze": "npm run build",
    "analyze": "webpack -p --config analyze/webpack.config.js",
    "clean": "rm -rf coverage/* && rm -rf lib/*"
  },
  "repository": {
    "type": "git",
    "url": "apollographql/apollo-client"
  },
  "pre-commit": "lint-staged",
  "keywords": [
    "ecmascript",
    "es2015",
    "jsnext",
    "javascript",
    "relay",
    "npm",
    "react"
  ],
  "author": "Sashko Stubailo <sashko@stubailo.com>",
  "license": "MIT",
  "dependencies": {
<<<<<<< HEAD
    "@types/zen-observable": "^0.5.3",
    "apollo-cache": "^1.1.9-2",
    "apollo-link": "^1.0.0",
    "apollo-link-dedup": "^1.0.0",
    "apollo-utilities": "1.0.21-0",
=======
    "@types/zen-observable": "^0.8.0",
    "apollo-cache": "file:../apollo-cache",
    "apollo-link": "^1.0.0",
    "apollo-link-dedup": "^1.0.0",
    "apollo-utilities": "file:../apollo-utilities",
>>>>>>> 7643b900
    "symbol-observable": "^1.0.2",
    "zen-observable": "^0.8.0"
  },
  "peerDependencies": {
<<<<<<< HEAD
    "graphql": "^0.11.0 || ^0.12.0 || ^0.13.0"
  },
  "devDependencies": {
    "@types/benchmark": "1.0.31",
    "@types/graphql": "0.12.7",
    "@types/isomorphic-fetch": "0.0.34",
    "@types/jest": "21.1.10",
    "@types/lodash": "4.14.108",
    "@types/node": "8.10.15",
    "apollo-cache-inmemory": "^1.2.2-2",
    "benchmark": "2.1.4",
    "browserify": "15.2.0",
    "bundlesize": "0.17.0",
    "danger": "1.1.0",
    "flow-bin": "0.72.0",
    "github": "12.1.0",
    "graphql": "0.13.2",
    "graphql-tag": "2.9.2",
    "isomorphic-fetch": "2.2.1",
    "jest": "20.0.4",
    "lint-staged": "6.1.0",
    "lodash": "4.17.10",
    "rollup": "0.58.2",
    "rxjs": "5.5.10",
    "ts-jest": "20.0.14",
    "tslint": "5.10.0",
    "typescript": "2.4.2",
    "uglify-js": "3.3.25",
    "webpack": "3.12.0",
    "webpack-bundle-analyzer": "2.12.0"
=======
    "graphql": "^0.11.0 || ^0.12.0 || ^0.13.0 || ^14.0.0"
>>>>>>> 7643b900
  },
  "optionalDependencies": {
    "@types/async": "2.0.50"
  },
  "jest": {
    "transform": {
      ".(ts|tsx)": "ts-jest"
    },
    "testRegex": "(/__tests__/.*|\\.(test|spec))\\.(ts|tsx|js)$",
    "moduleFileExtensions": [
      "ts",
      "tsx",
      "js",
      "json"
    ],
    "setupFiles": [
      "<rootDir>/scripts/tests.js"
    ],
    "testURL": "http://localhost"
  }
}<|MERGE_RESOLUTION|>--- conflicted
+++ resolved
@@ -1,11 +1,7 @@
 {
   "name": "apollo-client",
   "private": true,
-<<<<<<< HEAD
-  "version": "2.3.2-2",
-=======
   "version": "2.4.7",
->>>>>>> 7643b900
   "description": "A simple yet functional GraphQL client.",
   "main": "./lib/bundle.umd.js",
   "module": "./lib/index.js",
@@ -51,57 +47,16 @@
   "author": "Sashko Stubailo <sashko@stubailo.com>",
   "license": "MIT",
   "dependencies": {
-<<<<<<< HEAD
-    "@types/zen-observable": "^0.5.3",
-    "apollo-cache": "^1.1.9-2",
-    "apollo-link": "^1.0.0",
-    "apollo-link-dedup": "^1.0.0",
-    "apollo-utilities": "1.0.21-0",
-=======
     "@types/zen-observable": "^0.8.0",
     "apollo-cache": "file:../apollo-cache",
     "apollo-link": "^1.0.0",
     "apollo-link-dedup": "^1.0.0",
     "apollo-utilities": "file:../apollo-utilities",
->>>>>>> 7643b900
     "symbol-observable": "^1.0.2",
     "zen-observable": "^0.8.0"
   },
   "peerDependencies": {
-<<<<<<< HEAD
-    "graphql": "^0.11.0 || ^0.12.0 || ^0.13.0"
-  },
-  "devDependencies": {
-    "@types/benchmark": "1.0.31",
-    "@types/graphql": "0.12.7",
-    "@types/isomorphic-fetch": "0.0.34",
-    "@types/jest": "21.1.10",
-    "@types/lodash": "4.14.108",
-    "@types/node": "8.10.15",
-    "apollo-cache-inmemory": "^1.2.2-2",
-    "benchmark": "2.1.4",
-    "browserify": "15.2.0",
-    "bundlesize": "0.17.0",
-    "danger": "1.1.0",
-    "flow-bin": "0.72.0",
-    "github": "12.1.0",
-    "graphql": "0.13.2",
-    "graphql-tag": "2.9.2",
-    "isomorphic-fetch": "2.2.1",
-    "jest": "20.0.4",
-    "lint-staged": "6.1.0",
-    "lodash": "4.17.10",
-    "rollup": "0.58.2",
-    "rxjs": "5.5.10",
-    "ts-jest": "20.0.14",
-    "tslint": "5.10.0",
-    "typescript": "2.4.2",
-    "uglify-js": "3.3.25",
-    "webpack": "3.12.0",
-    "webpack-bundle-analyzer": "2.12.0"
-=======
     "graphql": "^0.11.0 || ^0.12.0 || ^0.13.0 || ^14.0.0"
->>>>>>> 7643b900
   },
   "optionalDependencies": {
     "@types/async": "2.0.50"
