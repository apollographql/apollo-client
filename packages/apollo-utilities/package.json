--- conflicted
+++ resolved
@@ -62,16 +62,6 @@
       ".(ts|tsx)": "<rootDir>/node_modules/ts-jest/preprocessor.js"
     },
     "testRegex": "(/__tests__/.*|\\.(test|spec))\\.(ts|tsx|js)$",
-<<<<<<< HEAD
     "moduleFileExtensions": ["ts", "tsx", "js", "json"]
-=======
-    "moduleFileExtensions": [
-      "ts",
-      "tsx",
-      "js",
-      "json"
-    ],
-    "mapCoverage": true
->>>>>>> c8c28733
   }
 }