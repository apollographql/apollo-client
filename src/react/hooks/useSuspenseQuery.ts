import { invariant, __DEV__ } from '../../utilities/globals';
import { useRef, useCallback, useMemo, useEffect, useState } from 'react';
import type {
  ApolloClient,
  ApolloQueryResult,
  DocumentNode,
  OperationVariables,
  TypedDocumentNode,
  WatchQueryOptions,
  WatchQueryFetchPolicy,
  NetworkStatus,
  FetchMoreQueryOptions} from '../../core';
import {
  ApolloError
} from '../../core';
import type { DeepPartial} from '../../utilities';
import { isNonEmptyArray } from '../../utilities';
import { useApolloClient } from './useApolloClient';
import { DocumentType, verifyDocumentType } from '../parser';
import type {
  SuspenseQueryHookOptions,
  ObservableQueryFields,
  NoInfer,
} from '../types/types';
import { useDeepMemo, useStrictModeSafeCleanupEffect, __use } from './internal';
import { useSuspenseCache } from './useSuspenseCache';
<<<<<<< HEAD
import { QueryReference } from '../cache/QueryReference';
=======
import type { QuerySubscription } from '../cache/QuerySubscription';
>>>>>>> 470d3111
import { canonicalStringify } from '../../cache';

export interface UseSuspenseQueryResult<
  TData = unknown,
  TVariables extends OperationVariables = OperationVariables
> {
  client: ApolloClient<any>;
  data: TData;
  error: ApolloError | undefined;
  fetchMore: FetchMoreFunction<TData, TVariables>;
  networkStatus: NetworkStatus;
  refetch: RefetchFunction<TData, TVariables>;
  subscribeToMore: SubscribeToMoreFunction<TData, TVariables>;
}

export type FetchMoreFunction<TData, TVariables extends OperationVariables> = (
  fetchMoreOptions: FetchMoreQueryOptions<TVariables, TData> & {
    updateQuery?: (
      previousQueryResult: TData,
      options: {
        fetchMoreResult: TData;
        variables: TVariables;
      }
    ) => TData;
  }
) => Promise<ApolloQueryResult<TData>>;

export type RefetchFunction<
  TData,
  TVariables extends OperationVariables
> = ObservableQueryFields<TData, TVariables>['refetch'];

export type SubscribeToMoreFunction<
  TData,
  TVariables extends OperationVariables
> = ObservableQueryFields<TData, TVariables>['subscribeToMore'];

export type Version = 'main' | 'network';

export function useSuspenseQuery_experimental<
  TData,
  TVariables extends OperationVariables,
  TOptions extends Omit<SuspenseQueryHookOptions<TData>, 'variables'>
>(
  query: DocumentNode | TypedDocumentNode<TData, TVariables>,
  options?: SuspenseQueryHookOptions<NoInfer<TData>, NoInfer<TVariables>> &
    TOptions
): UseSuspenseQueryResult<
  TOptions['errorPolicy'] extends 'ignore' | 'all'
    ? TOptions['returnPartialData'] extends true
      ? DeepPartial<TData> | undefined
      : TData | undefined
    : TOptions['returnPartialData'] extends true
    ? DeepPartial<TData>
    : TData,
  TVariables
>;

export function useSuspenseQuery_experimental<
  TData = unknown,
  TVariables extends OperationVariables = OperationVariables
>(
  query: DocumentNode | TypedDocumentNode<TData, TVariables>,
  options: SuspenseQueryHookOptions<NoInfer<TData>, NoInfer<TVariables>> & {
    returnPartialData: true;
    errorPolicy: 'ignore' | 'all';
  }
): UseSuspenseQueryResult<DeepPartial<TData> | undefined, TVariables>;

export function useSuspenseQuery_experimental<
  TData = unknown,
  TVariables extends OperationVariables = OperationVariables
>(
  query: DocumentNode | TypedDocumentNode<TData, TVariables>,
  options: SuspenseQueryHookOptions<NoInfer<TData>, NoInfer<TVariables>> & {
    errorPolicy: 'ignore' | 'all';
  }
): UseSuspenseQueryResult<TData | undefined, TVariables>;

export function useSuspenseQuery_experimental<
  TData = unknown,
  TVariables extends OperationVariables = OperationVariables
>(
  query: DocumentNode | TypedDocumentNode<TData, TVariables>,
  options: SuspenseQueryHookOptions<NoInfer<TData>, NoInfer<TVariables>> & {
    returnPartialData: true;
  }
): UseSuspenseQueryResult<DeepPartial<TData>, TVariables>;

export function useSuspenseQuery_experimental<
  TData = unknown,
  TVariables extends OperationVariables = OperationVariables
>(
  query: DocumentNode | TypedDocumentNode<TData, TVariables>,
  options?: SuspenseQueryHookOptions<NoInfer<TData>, NoInfer<TVariables>>
): UseSuspenseQueryResult<TData, TVariables>;

export function useSuspenseQuery_experimental<
  TData = unknown,
  TVariables extends OperationVariables = OperationVariables
>(
  query: DocumentNode | TypedDocumentNode<TData, TVariables>,
  options: SuspenseQueryHookOptions<
    NoInfer<TData>,
    NoInfer<TVariables>
  > = Object.create(null)
): UseSuspenseQueryResult<TData, TVariables> {
  const client = useApolloClient(options.client);
  const suspenseCache = useSuspenseCache(options.suspenseCache);
  const watchQueryOptions = useWatchQueryOptions({ query, options });
  const { variables } = watchQueryOptions;
  const { queryKey = [] } = options;

  const [version, setVersion] = usePromiseVersion();

  const cacheKey = (
    [client, query, canonicalStringify(variables)] as any[]
  ).concat(queryKey);

  const queryRef = suspenseCache.getQueryRef(cacheKey, () =>
    client.watchQuery(watchQueryOptions)
  );

  useTrackedQueryRefs(queryRef);

  useEffect(() => {
    return queryRef.listen(() => {
      setVersion('main');
    });
  }, [queryRef]);

  const promise = queryRef.promises[version] || queryRef.promises.main;
  const result = __use(promise);

  const fetchMore: FetchMoreFunction<TData, TVariables> = useCallback(
    (options) => {
      const promise = queryRef.fetchMore(options);
      setVersion('network');
      return promise;
    },
    [queryRef]
  );

  const refetch: RefetchFunction<TData, TVariables> = useCallback(
    (variables) => {
      const promise = queryRef.refetch(variables);
      setVersion('network');
      return promise;
    },
    [queryRef]
  );

  const subscribeToMore: SubscribeToMoreFunction<TData, TVariables> =
    useCallback(
      (options) => queryRef.observable.subscribeToMore(options),
      [queryRef]
    );

  return useMemo(() => {
    return {
      client,
      data: result.data,
      error: toApolloError(result),
      networkStatus: result.networkStatus,
      fetchMore,
      refetch,
      subscribeToMore,
    };
  }, [client, fetchMore, refetch, result, subscribeToMore]);
}

function validateOptions(options: WatchQueryOptions) {
  const { query, fetchPolicy, returnPartialData } = options;

  verifyDocumentType(query, DocumentType.Query);
  validateFetchPolicy(fetchPolicy);
  validatePartialDataReturn(fetchPolicy, returnPartialData);
}

function validateFetchPolicy(
  fetchPolicy: WatchQueryFetchPolicy = 'cache-first'
) {
  const supportedFetchPolicies: WatchQueryFetchPolicy[] = [
    'cache-first',
    'network-only',
    'no-cache',
    'cache-and-network',
  ];

  invariant(
    supportedFetchPolicies.includes(fetchPolicy),
    `The fetch policy \`${fetchPolicy}\` is not supported with suspense.`
  );
}

function validatePartialDataReturn(
  fetchPolicy: WatchQueryFetchPolicy | undefined,
  returnPartialData: boolean | undefined
) {
  if (fetchPolicy === 'no-cache' && returnPartialData) {
    invariant.warn(
      'Using `returnPartialData` with a `no-cache` fetch policy has no effect. To read partial data from the cache, consider using an alternate fetch policy.'
    );
  }
}

export function toApolloError(result: ApolloQueryResult<any>) {
  return isNonEmptyArray(result.errors)
    ? new ApolloError({ graphQLErrors: result.errors })
    : result.error;
}

export function useTrackedQueryRefs(queryRef: QueryReference) {
  const trackedQueryRefs = useRef(new Set<QueryReference>());

  trackedQueryRefs.current.add(queryRef);

  useStrictModeSafeCleanupEffect(() => {
    trackedQueryRefs.current.forEach((sub) => sub.dispose());
  });
}

export function usePromiseVersion() {
  // Use an object as state to force React to re-render when we publish an
  // update to the same version (such as sequential cache updates).
  const [{ version }, setState] = useState<{ version: Version }>({
    version: 'main',
  });

  const setVersion = useCallback(
    (version: Version) => setState({ version }),
    []
  );

  return [version, setVersion] as const;
}

interface UseWatchQueryOptionsHookOptions<
  TData,
  TVariables extends OperationVariables
> {
  query: DocumentNode | TypedDocumentNode<TData, TVariables>;
  options: SuspenseQueryHookOptions<TData, TVariables>;
}

export function useWatchQueryOptions<TData, TVariables extends OperationVariables>({
  query,
  options,
}: UseWatchQueryOptionsHookOptions<TData, TVariables>): WatchQueryOptions<
  TVariables,
  TData
> {
  const watchQueryOptions = useDeepMemo<WatchQueryOptions<TVariables, TData>>(
    () => ({
      ...options,
      query,
      notifyOnNetworkStatusChange: false,
      nextFetchPolicy: void 0,
    }),
    [options, query]
  );

  if (__DEV__) {
    validateOptions(watchQueryOptions);
  }

  return watchQueryOptions;
}<|MERGE_RESOLUTION|>--- conflicted
+++ resolved
@@ -24,11 +24,7 @@
 } from '../types/types';
 import { useDeepMemo, useStrictModeSafeCleanupEffect, __use } from './internal';
 import { useSuspenseCache } from './useSuspenseCache';
-<<<<<<< HEAD
-import { QueryReference } from '../cache/QueryReference';
-=======
-import type { QuerySubscription } from '../cache/QuerySubscription';
->>>>>>> 470d3111
+import type { QueryReference } from '../cache/QueryReference';
 import { canonicalStringify } from '../../cache';
 
 export interface UseSuspenseQueryResult<
