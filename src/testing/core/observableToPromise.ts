--- conflicted
+++ resolved
@@ -1,29 +1,15 @@
 import type { ObservableQuery, ApolloQueryResult } from "../../core/index.js";
 import type { ObservableSubscription } from "../../utilities/index.js";
 
-<<<<<<< HEAD
 export interface Options {
   /**
    * The ObservableQuery to subscribe to.
    */
-  observable: ObservableQuery<any>;
+  observable: ObservableQuery<any, any>;
   /**
    * Should we resolve after seeing all our callbacks? [default: true]
    * (use this if you are racing the promise against another)
    */
-=======
-/**
- *
- * @param observable the observable query to subscribe to
- * @param shouldResolve should we resolve after seeing all our callbacks [default: true]
- *   (use this if you are racing the promise against another)
- * @param wait how long to wait after seeing desired callbacks before resolving
- *   [default: -1 => don't wait]
- * @param errorCallbacks an expected set of errors
- */
-export type Options = {
-  observable: ObservableQuery<any, any>;
->>>>>>> 9ee6f957
   shouldResolve?: boolean;
   /**
    * How long to wait after seeing desired callbacks before resolving?
