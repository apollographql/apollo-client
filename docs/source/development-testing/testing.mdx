---
title: Testing React components
description: Using MockedProvider and associated APIs
---

This article describes best practices for testing React components that use Apollo Client.

The examples below use [Jest](https://facebook.github.io/jest/docs/en/tutorial-react.html) and [React Testing Library](https://github.com/testing-library/react-testing-library), but the concepts apply to any testing framework.

## The `MockedProvider` component

Every test for a React component that uses Apollo Client must make Apollo Client available on [React's context](https://react.dev/reference/react/useContext). In application code, you achieve this by wrapping your component tree with the `ApolloProvider` component. In your tests, you use the `MockedProvider` component instead.

The `MockedProvider` component enables you to define mock responses for individual queries that are executed in your test. This means your test _doesn't_ need to communicate with a GraphQL server, which removes an external dependency and therefore improves the test's reliability.

### Example

Let's say we want to test the following `Dog` component, which executes a basic query and displays its result:

<ExpansionPanel title="Click to expand 🐶">

```jsx title="dog.jsx"
import React from "react";
import { gql, useQuery } from "@apollo/client";

// Make sure that both the query and the component are exported
export const GET_DOG_QUERY = gql`
  query GetDog($name: String) {
    dog(name: $name) {
      id
      name
      breed
    }
  }
`;

export function Dog({ name }) {
  const { loading, error, data } = useQuery(GET_DOG_QUERY, {
    variables: { name }
  });
  if (loading) return <p>Loading...</p>;
  if (error) return <p>{error.message}</p>;
  return (
    <p>
      {data.dog.name} is a {data.dog.breed}
    </p>
  );
}
```

</ExpansionPanel>

A basic rendering test for the component looks like this (minus mocked responses):

```jsx title="dog.test.js"
import "@testing-library/jest-dom";
import { render, screen } from "@testing-library/react";
import { MockedProvider } from "@apollo/client/testing";
import { GET_DOG_QUERY, Dog } from "./dog";

const mocks = []; // We'll fill this in next

it("renders without error", async () => {
  render(
    <MockedProvider mocks={mocks} addTypename={false}>
      <Dog name="Buck" />
    </MockedProvider>
  );
  expect(await screen.findByText("Loading...")).toBeInTheDocument();
});
```

> **Note:** Usually, you import `@testing-library/jest-dom` in your [test setup file](https://jestjs.io/docs/configuration), which provides certain [custom jest matchers](https://github.com/testing-library/jest-dom#custom-matchers) (such as `toBeInTheDocument`). The import is included in these examples for completeness.

#### Defining mocked responses

The `mocks` prop of `MockedProvider` is an array of objects, each of which defines the mock response for a single operation. Let's define a mocked response for `GET_DOG_QUERY` when it's passed the `name` `Buck`:

```jsx title="dog.test.js"
const mocks = [
  {
    request: {
      query: GET_DOG_QUERY,
      variables: {
        name: "Buck"
      }
    },
    result: {
      data: {
        dog: { id: "1", name: "Buck", breed: "bulldog" }
      }
    }
  }
];
```

Each mock object defines a `request` field (indicating the shape and variables of the operation to match against) and a `result` field (indicating the shape of the response to return for that operation).

> **Your test must execute an operation that _exactly_ matches a mock's shape _and_ variables to receive the associated mocked response.**

Alternatively, the `result` field can be a function that returns a mocked response after performing arbitrary logic:

```jsx
result: () => {
  // ...arbitrary logic...

  return {
    data: {
      dog: { id: '1', name: 'Buck', breed: 'bulldog' },
    },
  }
},
```

<<<<<<< HEAD
The `mocks` array takes objects with specific `request`s and their associated `result`s.  When the provider receives a `GET_DOG_QUERY` with matching `variables`, it returns the corresponding object from the `result` key. A `result` may alternatively be a function that takes variables and returns the object:
=======
Combining our code above, we get the following complete test:

<ExpansionPanel title="Click to expand 🐶">

```jsx title="dog.test.js"
import "@testing-library/jest-dom";
import { render, screen } from "@testing-library/react";
import { MockedProvider } from "@apollo/client/testing";
import { GET_DOG_QUERY, Dog } from "./dog";
>>>>>>> b0a45ebd

const mocks = [
  {
    request: {
      query: GET_DOG_QUERY,
      variables: {
        name: "Buck"
      }
    },
    result: {
      data: {
        dog: { id: "1", name: "Buck", breed: "bulldog" }
      }
    }
  }
];

it("renders without error", async () => {
  render(
    <MockedProvider mocks={mocks} addTypename={false}>
      <Dog name="Buck" />
    </MockedProvider>
  );
  expect(await screen.findByText("Loading...")).toBeInTheDocument();
});
```

</ExpansionPanel>

### Setting `addTypename`

In the example above, we set the `addTypename` prop of `MockedProvider` to `false`. This prevents Apollo Client from automatically adding the special `__typename` field to every object it queries for (it does this by default to support data normalization in the cache).

We _don't_ want to automatically add `__typename` to `GET_DOG_QUERY` in our test, because then it won't match the shape of the query that our mock is expecting.

Unless you explicitly configure your mocks to expect a `__typename` field, always set `addTypename` to `false` in your tests.

## Testing the "loading" and "success" states

To test how your component is rendered after its query completes, Testing Library provides several `findBy` methods. From the [Testing Library docs](https://testing-library.com/docs/dom-testing-library/api-async/#findby-queries):

> `findBy` queries work when you expect an element to appear but the change to the DOM might not happen immediately.

We can use the asynchronous `screen.findByText` method to query the DOM elements containing the loading message first, followed by the success message `"Buck is a poodle"` (which appears after our query completes):

```jsx
it("should render dog", async () => {
  const dogMock = {
    request: {
      query: GET_DOG_QUERY,
      variables: { name: "Buck" }
    },
    result: {
      data: { dog: { id: 1, name: "Buck", breed: "poodle" } }
    }
  };
  render(
    <MockedProvider mocks={[dogMock]} addTypename={false}>
      <Dog name="Buck" />
    </MockedProvider>
  );
  expect(await screen.findByText("Loading...")).toBeInTheDocument();
  expect(await screen.findByText("Buck is a poodle")).toBeInTheDocument();
});
```

## Testing error states

Your component's error states are just as important to test as its success state, if not more so. You can use the `MockedProvider` component to simulate both network errors and GraphQL errors.

* Network errors are errors that occur while your client attempts to communicate with your GraphQL server.
* GraphQL errors are errors that occur while your GraphQL server attempts to resolve your client's operation.

### Network errors

To simulate a network error, you can include an `error` field in your test's mock object, instead of the `result` field:

```jsx
it("should show error UI", async () => {
  const dogMock = {
    request: {
      query: GET_DOG_QUERY,
      variables: { name: "Buck" }
    },
    error: new Error("An error occurred")
  };
  render(
    <MockedProvider mocks={[dogMock]} addTypename={false}>
      <Dog name="Buck" />
    </MockedProvider>
  );
  expect(await screen.findByText("An error occurred")).toBeInTheDocument();
});
```

In this case, when the `Dog` component executes its query, the `MockedProvider` returns the corresponding error. This applies the error state to our `Dog` component, enabling us to verify that the error is handled gracefully.

### GraphQL errors

To simulate GraphQL errors, you define an `errors` field _inside_ a mock's `result` field. The value of this field is an array of instantiated `GraphQLError` objects:

```js
const dogMock = {
  // ...
  result: {
    errors: [new GraphQLError("Error!")],
  },
};
```

<<<<<<< HEAD
## Testing with dynamic variables

Sometimes, the exact value of the variables being passed are not known. The `MockedResponse` object takes a `variableMatcher` property that is a function that takes the variables and return a bool indication if this mock should match the invocation for the provided query.
You cannot specify this parameter and `request.variables`:

For example, this mock will match all dog queries:

```js
const dogMock = {
  request: {
    query: GET_DOG_QUERY
  },
  variableMatcher: (variables) => true,
  result: {
    data: { dog: { id: 1, name: 'Buck', breed: 'poodle' } },
  },
};
```

This can also be useful for asserting specific variables individually:

```js
const dogMock = {
  request: {
    query: GET_DOG_QUERY
  },
  variableMatcher: jest.fn().mockReturnValue(true),
  result: {
    data: { dog: { id: 1, name: 'Buck', breed: 'poodle' } },
  },
};

expect(variableMatcher).toHaveBeenCalledWith(expect.objectContaining({
  name: 'Buck'
}));
```

## Testing mutation components
=======
Because GraphQL supports returning partial results when an error occurs, a mock object's `result` can include both `errors` _and_ `data`.
>>>>>>> b0a45ebd

## Testing mutations

You test components that use `useMutation` similarly to how you test components that use `useQuery`. Just like in your application code, the primary _difference_ is that you need to call the mutation's **mutate function** to actually execute the operation.

### Example

The following `DeleteButton` component executes the `DELETE_DOG_MUTATION` to delete a dog named `Buck` from our graph (don't worry, Buck will be fine 🐶):

```jsx title="delete-dog.jsx"
import React from "react";
import { gql, useMutation } from "@apollo/client";

export const DELETE_DOG_MUTATION = gql`
  mutation deleteDog($name: String!) {
    deleteDog(name: $name) {
      id
      name
      breed
    }
  }
`;

export function DeleteButton() {
  const [mutate, { loading, error, data }] = useMutation(DELETE_DOG_MUTATION);

  if (loading) return <p>Loading...</p>;
  if (error) return <p>Error!</p>;
  if (data) return <p>Deleted!</p>;

  return (
    <button onClick={() => mutate({ variables: { name: "Buck" } })}>
      Click to Delete Buck
    </button>
  );
}
```

We can test the initial rendering of this component just like we [tested our `Dog` component](#example):

```jsx title="delete-dog.test.js"
import '@testing-library/jest-dom';
import userEvent from '@testing-library/user-event';
import { render, screen } from '@testing-library/react';
import { MockedProvider } from "@apollo/client/testing";
import { DeleteButton, DELETE_DOG_MUTATION } from "./delete-dog";

it("should render without error", () => {
  render(
    <MockedProvider mocks={[]}>
      <DeleteButton />
    </MockedProvider>
  );
});
```

In the test above, `DELETE_DOG_MUTATION` is _not_ executed, because the mutate function is not called.

The following test _does_ execute the mutation by clicking the button:

```jsx title="delete-dog.test.js"
it("should render loading and success states on delete", async () => {
  const deleteDog = { name: "Buck", breed: "Poodle", id: 1 };
  const mocks = [
    {
      request: {
        query: DELETE_DOG_MUTATION,
        variables: { name: "Buck" }
      },
      result: { data: deleteDog }
    }
  ];

  render(
    <MockedProvider mocks={mocks} addTypename={false}>
      <DeleteButton />
    </MockedProvider>
  );

  // Find the button element...
  const button = await screen.findByText("Click to Delete Buck");
  userEvent.click(button); // Simulate a click and fire the mutation

  expect(await screen.findByText("Loading...")).toBeInTheDocument();
  expect(await screen.findByText("Deleted!")).toBeInTheDocument();
});
```

Again, this example is similar to [the `useQuery`-based component above](#example), but it differs after the rendering is completed. Because this component relies on a button click to fire a mutation, we use Testing Library's [user-event](https://github.com/testing-library/user-event) library to simulate a click with its `click` method. This fires off the mutation, and the rest of the test runs as expected.

Remember that the mock's value for `result` can also be a function, so you can perform arbitrary logic (like setting a boolean to indicate that the mutation completed) before returning its result.

[Testing error states](#testing-error-states) for mutations is identical to testing them for queries.

## Testing with the cache

If your application sets any [cache configuration options](../caching/cache-configuration/#configuration-options) (such as `possibleTypes` or `typePolicies`), you should provide `MockedProvider` with an instance of `InMemoryCache` that sets the exact same options:

```jsx
const cache = new InMemoryCache({
  // ...configuration options...
})

<MockedProvider mocks={mocks} cache={cache}>
  <DeleteButton />
</MockedProvider>,
```

The following sample specifies `possibleTypes` and `typePolicies` in its cache configuration, both of which must also be specified in relevant tests to prevent unexpected behavior.

<ExpansionPanel title="Click to expand 🐶">

```jsx
// "Dog" supertype can be of type "ShibaInu"
const ShibaFragment = gql`
  fragment ShibaInuFields on Dog {
    ... on ShibaInu {
      tail {
        isCurly
      }
    }
  }
`;

export const GET_DOG_QUERY = gql`
  query GetDog($name: String) {
    dog(name: $name) {
      id
      name
      breed

      ...ShibaInuFields
    }
  }

  ${ShibaFragment}
`;

export const cache = new ApolloClient({
  cache: new InMemoryCache({
    possibleTypes: {
      Dog: ["ShibaInu"],
    },
    // suppose you want you key fields for "Dog" to not be simply "id"
    typePolicies: {
      keyFields: {
        Dog: ["name", "breed"],
      },
    },
  }),
});
```

</ExpansionPanel>

## Testing local state

In order to properly test local state using `MockedProvider`, you'll need to pass a configured cache into `MockedProvider` itself.

`MockedProvider` creates its own ApolloClient instance behind the scenes like this:

```jsx
const {
  mocks,
  addTypename,
  defaultOptions,
  cache,
  resolvers,
  link,
  showWarnings,
} = this.props;
const client = new ApolloClient({
  cache: cache || new Cache({ addTypename }),
  defaultOptions,
  link: link || new MockLink(mocks || [], addTypename, { showWarnings }),
  resolvers,
});
```

Therefore if you're using Apollo Client 2.x local resolvers, or Apollo Client 3.x type/field policies, you have to tell the `MockedProvider` component what you're going to do with `@client` fields. Otherwise the `ApolloClient` instance created behind the scenes doesn't know how to handle your tests.

If using Apollo Client 2.x local resolvers, make sure your resolvers object is passed into `MockedProvider`:

```jsx
<MockedProvider mocks={mocks} resolvers={resolvers} ...
```

If using Apollo Client 3.x type/field policies, make sure your configured cache instance (with your typePolicies) is passed into `MockedProvider`:

```jsx
<MockedProvider mocks={mocks} cache={cache} ...
```

If you're using Apollo Client 2.x [local resolvers](../local-state/local-resolvers/), you _also_ need to pass your resolver map:

```jsx
<MockedProvider mocks={mocks} cache={cache} resolvers={resolvers} ...
```


This is necessary because otherwise, the `MockedProvider` component doesn't know how resolve [local-only fields](../local-state/managing-state-with-field-policies/) in your queries.



## Sandbox example

For a working example that demonstrates how to test components, check out this project on CodeSandbox:

[![Edit Testing React Components](https://codesandbox.io/static/img/play-codesandbox.svg)](https://codesandbox.io/s/github/apollographql/docs-examples/tree/main/apollo-client/v3/testing-react-components?file=/src/dog.test.js)<|MERGE_RESOLUTION|>--- conflicted
+++ resolved
@@ -101,7 +101,7 @@
 Alternatively, the `result` field can be a function that returns a mocked response after performing arbitrary logic:
 
 ```jsx
-result: () => {
+result: (variables) => { // `variables` is optional
   // ...arbitrary logic...
 
   return {
@@ -112,9 +112,6 @@
 },
 ```
 
-<<<<<<< HEAD
-The `mocks` array takes objects with specific `request`s and their associated `result`s.  When the provider receives a `GET_DOG_QUERY` with matching `variables`, it returns the corresponding object from the `result` key. A `result` may alternatively be a function that takes variables and returns the object:
-=======
 Combining our code above, we get the following complete test:
 
 <ExpansionPanel title="Click to expand 🐶">
@@ -124,7 +121,6 @@
 import { render, screen } from "@testing-library/react";
 import { MockedProvider } from "@apollo/client/testing";
 import { GET_DOG_QUERY, Dog } from "./dog";
->>>>>>> b0a45ebd
 
 const mocks = [
   {
@@ -154,92 +150,9 @@
 
 </ExpansionPanel>
 
-### Setting `addTypename`
-
-In the example above, we set the `addTypename` prop of `MockedProvider` to `false`. This prevents Apollo Client from automatically adding the special `__typename` field to every object it queries for (it does this by default to support data normalization in the cache).
-
-We _don't_ want to automatically add `__typename` to `GET_DOG_QUERY` in our test, because then it won't match the shape of the query that our mock is expecting.
-
-Unless you explicitly configure your mocks to expect a `__typename` field, always set `addTypename` to `false` in your tests.
-
-## Testing the "loading" and "success" states
-
-To test how your component is rendered after its query completes, Testing Library provides several `findBy` methods. From the [Testing Library docs](https://testing-library.com/docs/dom-testing-library/api-async/#findby-queries):
-
-> `findBy` queries work when you expect an element to appear but the change to the DOM might not happen immediately.
-
-We can use the asynchronous `screen.findByText` method to query the DOM elements containing the loading message first, followed by the success message `"Buck is a poodle"` (which appears after our query completes):
-
-```jsx
-it("should render dog", async () => {
-  const dogMock = {
-    request: {
-      query: GET_DOG_QUERY,
-      variables: { name: "Buck" }
-    },
-    result: {
-      data: { dog: { id: 1, name: "Buck", breed: "poodle" } }
-    }
-  };
-  render(
-    <MockedProvider mocks={[dogMock]} addTypename={false}>
-      <Dog name="Buck" />
-    </MockedProvider>
-  );
-  expect(await screen.findByText("Loading...")).toBeInTheDocument();
-  expect(await screen.findByText("Buck is a poodle")).toBeInTheDocument();
-});
-```
-
-## Testing error states
-
-Your component's error states are just as important to test as its success state, if not more so. You can use the `MockedProvider` component to simulate both network errors and GraphQL errors.
-
-* Network errors are errors that occur while your client attempts to communicate with your GraphQL server.
-* GraphQL errors are errors that occur while your GraphQL server attempts to resolve your client's operation.
-
-### Network errors
-
-To simulate a network error, you can include an `error` field in your test's mock object, instead of the `result` field:
-
-```jsx
-it("should show error UI", async () => {
-  const dogMock = {
-    request: {
-      query: GET_DOG_QUERY,
-      variables: { name: "Buck" }
-    },
-    error: new Error("An error occurred")
-  };
-  render(
-    <MockedProvider mocks={[dogMock]} addTypename={false}>
-      <Dog name="Buck" />
-    </MockedProvider>
-  );
-  expect(await screen.findByText("An error occurred")).toBeInTheDocument();
-});
-```
-
-In this case, when the `Dog` component executes its query, the `MockedProvider` returns the corresponding error. This applies the error state to our `Dog` component, enabling us to verify that the error is handled gracefully.
-
-### GraphQL errors
-
-To simulate GraphQL errors, you define an `errors` field _inside_ a mock's `result` field. The value of this field is an array of instantiated `GraphQLError` objects:
-
-```js
-const dogMock = {
-  // ...
-  result: {
-    errors: [new GraphQLError("Error!")],
-  },
-};
-```
-
-<<<<<<< HEAD
-## Testing with dynamic variables
-
-Sometimes, the exact value of the variables being passed are not known. The `MockedResponse` object takes a `variableMatcher` property that is a function that takes the variables and return a bool indication if this mock should match the invocation for the provided query.
-You cannot specify this parameter and `request.variables`:
+### Dynamic variables
+
+Sometimes, the exact value of the variables being passed are not known. The `MockedResponse` object takes a `variableMatcher` property that is a function that takes the variables and return a boolean indication if this mock should match the invocation for the provided query.  You cannot specify this parameter and `request.variables` at the same time.
 
 For example, this mock will match all dog queries:
 
@@ -273,10 +186,88 @@
 }));
 ```
 
-## Testing mutation components
-=======
+### Setting `addTypename`
+
+In the example above, we set the `addTypename` prop of `MockedProvider` to `false`. This prevents Apollo Client from automatically adding the special `__typename` field to every object it queries for (it does this by default to support data normalization in the cache).
+
+We _don't_ want to automatically add `__typename` to `GET_DOG_QUERY` in our test, because then it won't match the shape of the query that our mock is expecting.
+
+Unless you explicitly configure your mocks to expect a `__typename` field, always set `addTypename` to `false` in your tests.
+
+## Testing the "loading" and "success" states
+
+To test how your component is rendered after its query completes, Testing Library provides several `findBy` methods. From the [Testing Library docs](https://testing-library.com/docs/dom-testing-library/api-async/#findby-queries):
+
+> `findBy` queries work when you expect an element to appear but the change to the DOM might not happen immediately.
+
+We can use the asynchronous `screen.findByText` method to query the DOM elements containing the loading message first, followed by the success message `"Buck is a poodle"` (which appears after our query completes):
+
+```jsx
+it("should render dog", async () => {
+  const dogMock = {
+    request: {
+      query: GET_DOG_QUERY,
+      variables: { name: "Buck" }
+    },
+    result: {
+      data: { dog: { id: 1, name: "Buck", breed: "poodle" } }
+    }
+  };
+  render(
+    <MockedProvider mocks={[dogMock]} addTypename={false}>
+      <Dog name="Buck" />
+    </MockedProvider>
+  );
+  expect(await screen.findByText("Loading...")).toBeInTheDocument();
+  expect(await screen.findByText("Buck is a poodle")).toBeInTheDocument();
+});
+```
+
+## Testing error states
+
+Your component's error states are just as important to test as its success state, if not more so. You can use the `MockedProvider` component to simulate both network errors and GraphQL errors.
+
+* Network errors are errors that occur while your client attempts to communicate with your GraphQL server.
+* GraphQL errors are errors that occur while your GraphQL server attempts to resolve your client's operation.
+
+### Network errors
+
+To simulate a network error, you can include an `error` field in your test's mock object, instead of the `result` field:
+
+```jsx
+it("should show error UI", async () => {
+  const dogMock = {
+    request: {
+      query: GET_DOG_QUERY,
+      variables: { name: "Buck" }
+    },
+    error: new Error("An error occurred")
+  };
+  render(
+    <MockedProvider mocks={[dogMock]} addTypename={false}>
+      <Dog name="Buck" />
+    </MockedProvider>
+  );
+  expect(await screen.findByText("An error occurred")).toBeInTheDocument();
+});
+```
+
+In this case, when the `Dog` component executes its query, the `MockedProvider` returns the corresponding error. This applies the error state to our `Dog` component, enabling us to verify that the error is handled gracefully.
+
+### GraphQL errors
+
+To simulate GraphQL errors, you define an `errors` field _inside_ a mock's `result` field. The value of this field is an array of instantiated `GraphQLError` objects:
+
+```js
+const dogMock = {
+  // ...
+  result: {
+    errors: [new GraphQLError("Error!")],
+  },
+};
+```
+
 Because GraphQL supports returning partial results when an error occurs, a mock object's `result` can include both `errors` _and_ `data`.
->>>>>>> b0a45ebd
 
 ## Testing mutations
 
