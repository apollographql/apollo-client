--- conflicted
+++ resolved
@@ -3,10 +3,6 @@
 const checks = [
   {
     path: "dist/apollo-client.min.cjs",
-<<<<<<< HEAD
-    limit: "38178",
-=======
->>>>>>> e6090f3c
   },
   {
     path: "dist/main.cjs",
@@ -15,10 +11,6 @@
   {
     path: "dist/index.js",
     import: "{ ApolloClient, InMemoryCache, HttpLink }",
-<<<<<<< HEAD
-    limit: "32206",
-=======
->>>>>>> e6090f3c
   },
   ...[
     "ApolloProvider",
