import React, { useEffect } from "react";
import { GraphQLError } from "graphql";
import gql from "graphql-tag";
import { act } from "@testing-library/react";
import { render, waitFor, screen, renderHook } from "@testing-library/react";
import userEvent from "@testing-library/user-event";
import fetchMock from "fetch-mock";

import {
  ApolloClient,
  ApolloError,
  ApolloLink,
  ApolloQueryResult,
  Cache,
  NetworkStatus,
  Observable,
  ObservableQuery,
  TypedDocumentNode,
} from "../../../core";
import { InMemoryCache } from "../../../cache";
import {
  itAsync,
  MockedProvider,
  MockSubscriptionLink,
  mockSingleLink,
  subscribeAndCount,
  MockedResponse,
  MockLink,
} from "../../../testing";
import { ApolloProvider } from "../../context";
import { useQuery } from "../useQuery";
import { useMutation } from "../useMutation";
import { BatchHttpLink } from "../../../link/batch-http";
import { FetchResult } from "../../../link/core";
<<<<<<< HEAD
import { profileHook, spyOnConsole } from "../../../testing/internal";
import { expectTypeOf } from "expect-type";
import { Masked } from "../../../masking";
=======
import { spyOnConsole } from "../../../testing/internal";
import { renderHookToSnapshotStream } from "@testing-library/react-render-stream";
>>>>>>> 014b6aa6

describe("useMutation Hook", () => {
  interface Todo {
    id: number;
    description: string;
    priority: string;
  }

  const CREATE_TODO_MUTATION = gql`
    mutation createTodo($description: String!, $priority: String) {
      createTodo(description: $description, priority: $priority) {
        id
        description
        priority
      }
    }
  `;

  const CREATE_TODO_RESULT = {
    createTodo: {
      id: 1,
      description: "Get milk!",
      priority: "High",
      __typename: "Todo",
    },
  };

  const CREATE_TODO_ERROR = "Failed to create item";

  describe("General use", () => {
    it("should handle a simple mutation properly", async () => {
      const variables = {
        description: "Get milk!",
      };

      const mocks = [
        {
          request: {
            query: CREATE_TODO_MUTATION,
            variables,
          },
          result: { data: CREATE_TODO_RESULT },
        },
      ];

      const { result } = renderHook(() => useMutation(CREATE_TODO_MUTATION), {
        wrapper: ({ children }) => (
          <MockedProvider mocks={mocks}>{children}</MockedProvider>
        ),
      });

      expect(result.current[1].loading).toBe(false);
      expect(result.current[1].data).toBe(undefined);
      const createTodo = result.current[0];
      act(() => void createTodo({ variables }));
      expect(result.current[1].loading).toBe(true);
      expect(result.current[1].data).toBe(undefined);

      await waitFor(
        () => {
          expect(result.current[1].loading).toBe(false);
        },
        { interval: 1 }
      );
      expect(result.current[1].data).toEqual(CREATE_TODO_RESULT);
    });

    it("should be able to call mutations as an effect", async () => {
      const variables = {
        description: "Get milk!",
      };

      const mocks = [
        {
          request: {
            query: CREATE_TODO_MUTATION,
            variables,
          },
          result: { data: CREATE_TODO_RESULT },
        },
      ];

      const useCreateTodo = () => {
        const [createTodo, { loading, data }] =
          useMutation(CREATE_TODO_MUTATION);
        useEffect(() => {
          createTodo({ variables });
        }, [variables]);

        return { loading, data };
      };

      const { result } = renderHook(() => useCreateTodo(), {
        wrapper: ({ children }) => (
          <MockedProvider mocks={mocks}>{children}</MockedProvider>
        ),
      });

      expect(result.current.loading).toBe(true);
      expect(result.current.data).toBe(undefined);

      await waitFor(
        () => {
          expect(result.current.loading).toBe(false);
        },
        { interval: 1 }
      );
      expect(result.current.data).toEqual(CREATE_TODO_RESULT);
    });

    it("should ensure the mutation callback function has a stable identity no matter what", async () => {
      const variables1 = {
        description: "Get milk",
      };

      const data1 = {
        createTodo: {
          id: 1,
          description: "Get milk!",
          priority: "High",
          __typename: "Todo",
        },
      };

      const variables2 = {
        description: "Write blog post",
      };

      const data2 = {
        createTodo: {
          id: 1,
          description: "Write blog post",
          priority: "High",
          __typename: "Todo",
        },
      };

      const mocks = [
        {
          request: {
            query: CREATE_TODO_MUTATION,
            variables: variables1,
          },
          result: { data: data1 },
        },
        {
          request: {
            query: CREATE_TODO_MUTATION,
            variables: variables2,
          },
          result: { data: data2 },
        },
      ];

      const { result, rerender } = renderHook(
        ({ variables }) => useMutation(CREATE_TODO_MUTATION, { variables }),
        {
          wrapper: ({ children }) => (
            <MockedProvider mocks={mocks}>{children}</MockedProvider>
          ),
          initialProps: {
            variables: variables1,
          },
        }
      );

      const createTodo = result.current[0];
      expect(result.current[1].loading).toBe(false);
      expect(result.current[1].data).toBe(undefined);

      act(() => void createTodo());
      expect(createTodo).toBe(result.current[0]);
      expect(result.current[1].loading).toBe(true);
      expect(result.current[1].data).toBe(undefined);

      await waitFor(
        () => {
          expect(result.current[1].loading).toBe(false);
        },
        { interval: 1 }
      );
      expect(result.current[0]).toBe(createTodo);
      expect(result.current[1].data).toEqual(data1);

      rerender({ variables: variables2 });
      act(() => void createTodo());

      await waitFor(
        () => {
          expect(result.current[1].loading).toBe(false);
        },
        { interval: 1 }
      );
      expect(result.current[0]).toBe(createTodo);
      expect(result.current[1].data).toEqual(data2);
    });

    it("should not call setResult on an unmounted component", async () => {
      using consoleSpies = spyOnConsole("error");
      const variables = {
        description: "Get milk!",
      };

      const mocks = [
        {
          request: {
            query: CREATE_TODO_MUTATION,
            variables,
          },
          result: { data: CREATE_TODO_RESULT },
        },
      ];

      const useCreateTodo = () => {
        const [createTodo, { reset }] = useMutation(CREATE_TODO_MUTATION);
        return { reset, createTodo };
      };

      const { result, unmount } = renderHook(() => useCreateTodo(), {
        wrapper: ({ children }) => (
          <MockedProvider mocks={mocks}>{children}</MockedProvider>
        ),
      });

      unmount();

      await act(async () => {
        await result.current.createTodo({ variables });
        await result.current.reset();
      });

      expect(consoleSpies.error).not.toHaveBeenCalled();
    });

    it("should resolve mutate function promise with mutation results", async () => {
      const variables = {
        description: "Get milk!",
      };

      const mocks = [
        {
          request: {
            query: CREATE_TODO_MUTATION,
            variables,
          },
          result: { data: CREATE_TODO_RESULT },
        },
      ];

      const { result } = renderHook(() => useMutation(CREATE_TODO_MUTATION), {
        wrapper: ({ children }) => (
          <MockedProvider mocks={mocks}>{children}</MockedProvider>
        ),
      });

      await act(async () => {
        await expect(result.current[0]({ variables })).resolves.toEqual({
          data: CREATE_TODO_RESULT,
        });
      });
    });

    describe("mutate function upon error", () => {
      it("resolves with the resulting data and errors", async () => {
        const variables = {
          description: "Get milk!",
        };

        const mocks = [
          {
            request: {
              query: CREATE_TODO_MUTATION,
              variables,
            },
            result: {
              data: CREATE_TODO_RESULT,
              errors: [new GraphQLError(CREATE_TODO_ERROR)],
            },
          },
        ];

        const onError = jest.fn();
        const { result } = renderHook(
          () => useMutation(CREATE_TODO_MUTATION, { onError }),
          {
            wrapper: ({ children }) => (
              <MockedProvider mocks={mocks}>{children}</MockedProvider>
            ),
          }
        );

        const createTodo = result.current[0];
        let fetchResult: any;
        await act(async () => {
          fetchResult = await createTodo({ variables });
        });

        expect(fetchResult.data).toBe(undefined);
        expect(fetchResult.errors.message).toBe(CREATE_TODO_ERROR);
        expect(onError).toHaveBeenCalledTimes(1);
        expect(onError.mock.calls[0][0].message).toBe(CREATE_TODO_ERROR);
      });

      it("should reject when there’s only an error and no error policy is set", async () => {
        const variables = {
          description: "Get milk!",
        };

        const mocks = [
          {
            request: {
              query: CREATE_TODO_MUTATION,
              variables,
            },
            result: {
              errors: [{ message: CREATE_TODO_ERROR }],
            },
          },
        ];

        const { result } = renderHook(() => useMutation(CREATE_TODO_MUTATION), {
          wrapper: ({ children }) => (
            <MockedProvider mocks={mocks}>{children}</MockedProvider>
          ),
        });

        const createTodo = result.current[0];
        let fetchError: any;
        await act(async () => {
          // need to call createTodo this way to get “act” warnings to go away.
          try {
            await createTodo({ variables });
          } catch (err) {
            fetchError = err;
            return;
          }

          throw new Error("function did not error");
        });

        expect(fetchError).toEqual(
          new ApolloError({ graphQLErrors: [{ message: CREATE_TODO_ERROR }] })
        );
      });

      it(`should reject when errorPolicy is 'none'`, async () => {
        const variables = {
          description: "Get milk!",
        };

        const mocks = [
          {
            request: {
              query: CREATE_TODO_MUTATION,
              variables,
            },
            result: {
              data: CREATE_TODO_RESULT,
              errors: [new GraphQLError(CREATE_TODO_ERROR)],
            },
          },
        ];

        const { result } = renderHook(
          () => useMutation(CREATE_TODO_MUTATION, { errorPolicy: "none" }),
          {
            wrapper: ({ children }) => (
              <MockedProvider mocks={mocks}>{children}</MockedProvider>
            ),
          }
        );

        const createTodo = result.current[0];
        await act(async () => {
          await expect(createTodo({ variables })).rejects.toThrow(
            CREATE_TODO_ERROR
          );
        });
      });

      it(`should resolve with 'data' and 'error' properties when errorPolicy is 'all'`, async () => {
        const variables = {
          description: "Get milk!",
        };

        const mocks = [
          {
            request: {
              query: CREATE_TODO_MUTATION,
              variables,
            },
            result: {
              data: CREATE_TODO_RESULT,
              errors: [new GraphQLError(CREATE_TODO_ERROR)],
            },
          },
        ];

        const { result } = renderHook(
          () => useMutation(CREATE_TODO_MUTATION, { errorPolicy: "all" }),
          {
            wrapper: ({ children }) => (
              <MockedProvider mocks={mocks}>{children}</MockedProvider>
            ),
          }
        );

        const createTodo = result.current[0];

        let fetchResult: any;
        await act(async () => {
          fetchResult = await createTodo({ variables });
        });

        expect(fetchResult.data).toEqual(CREATE_TODO_RESULT);
        expect(fetchResult.errors[0].message).toEqual(CREATE_TODO_ERROR);
      });

      it(`should call onError when errorPolicy is 'all'`, async () => {
        const variables = {
          description: "Get milk!",
        };

        const mocks = [
          {
            request: {
              query: CREATE_TODO_MUTATION,
              variables,
            },
            result: {
              data: CREATE_TODO_RESULT,
              errors: [new GraphQLError(CREATE_TODO_ERROR)],
            },
          },
        ];

        const onError = jest.fn();
        const onCompleted = jest.fn();

        const { result } = renderHook(
          () =>
            useMutation(CREATE_TODO_MUTATION, {
              errorPolicy: "all",
              onError,
              onCompleted,
            }),
          {
            wrapper: ({ children }) => (
              <MockedProvider mocks={mocks}>{children}</MockedProvider>
            ),
          }
        );

        const createTodo = result.current[0];

        let fetchResult: any;
        await act(async () => {
          fetchResult = await createTodo({ variables });
        });

        expect(fetchResult.data).toEqual(CREATE_TODO_RESULT);
        expect(fetchResult.errors[0].message).toEqual(CREATE_TODO_ERROR);
        expect(onError).toHaveBeenCalledTimes(1);
        expect(onError.mock.calls[0][0].message).toBe(CREATE_TODO_ERROR);
        expect(onCompleted).not.toHaveBeenCalled();
      });

      it(`should ignore errors when errorPolicy is 'ignore'`, async () => {
        using consoleSpy = spyOnConsole("error");
        const variables = {
          description: "Get milk!",
        };

        const mocks = [
          {
            request: {
              query: CREATE_TODO_MUTATION,
              variables,
            },
            result: {
              errors: [new GraphQLError(CREATE_TODO_ERROR)],
            },
          },
        ];

        const { result } = renderHook(
          () => useMutation(CREATE_TODO_MUTATION, { errorPolicy: "ignore" }),
          {
            wrapper: ({ children }) => (
              <MockedProvider mocks={mocks}>{children}</MockedProvider>
            ),
          }
        );

        const createTodo = result.current[0];
        let fetchResult: any;
        await act(async () => {
          fetchResult = await createTodo({ variables });
        });

        expect(fetchResult).toEqual({});
        expect(consoleSpy.error).toHaveBeenCalledTimes(1);
        expect(consoleSpy.error.mock.calls[0][0]).toMatch("Missing field");
      });

      it(`should not call onError when errorPolicy is 'ignore'`, async () => {
        const variables = {
          description: "Get milk!",
        };

        const mocks = [
          {
            request: {
              query: CREATE_TODO_MUTATION,
              variables,
            },
            result: {
              errors: [new GraphQLError(CREATE_TODO_ERROR)],
            },
          },
        ];

        const onError = jest.fn();

        const { result } = renderHook(
          () =>
            useMutation(CREATE_TODO_MUTATION, {
              errorPolicy: "ignore",
              onError,
            }),
          {
            wrapper: ({ children }) => (
              <MockedProvider mocks={mocks}>{children}</MockedProvider>
            ),
          }
        );

        const createTodo = result.current[0];
        let fetchResult: any;
        await act(async () => {
          fetchResult = await createTodo({ variables });
        });

        expect(fetchResult).toEqual({});
        expect(onError).not.toHaveBeenCalled();
      });
    });

    it("should return the current client instance in the result object", async () => {
      const { result } = renderHook(() => useMutation(CREATE_TODO_MUTATION), {
        wrapper: ({ children }) => <MockedProvider>{children}</MockedProvider>,
      });
      expect(result.current[1].client).toBeInstanceOf(ApolloClient);
    });

    it("should call client passed to execute function", async () => {
      const { result } = renderHook(() => useMutation(CREATE_TODO_MUTATION), {
        wrapper: ({ children }) => <MockedProvider>{children}</MockedProvider>,
      });

      const link = mockSingleLink();
      const cache = new InMemoryCache();
      const client = new ApolloClient({
        cache,
        link,
      });

      const mutateSpy = jest.spyOn(client, "mutate").mockImplementation(
        () =>
          new Promise((resolve) => {
            resolve({ data: CREATE_TODO_RESULT });
          })
      );

      const createTodo = result.current[0];
      await act(async () => {
        await createTodo({ client });
      });

      expect(mutateSpy).toHaveBeenCalledTimes(1);
    });

    it("should merge provided variables", async () => {
      const CREATE_TODO_DATA = {
        createTodo: {
          id: 1,
          description: "Get milk!",
          priority: "Low",
          __typename: "Todo",
        },
      };
      const mocks = [
        {
          request: {
            query: CREATE_TODO_MUTATION,
            variables: {
              priority: "Low",
              description: "Get milk.",
            },
          },
          result: {
            data: CREATE_TODO_DATA,
          },
        },
      ];

      const { result } = renderHook(
        () =>
          useMutation<
            { createTodo: Todo },
            { priority?: string; description?: string }
          >(CREATE_TODO_MUTATION, {
            variables: { priority: "Low" },
          }),
        {
          wrapper: ({ children }) => (
            <MockedProvider mocks={mocks}>{children}</MockedProvider>
          ),
        }
      );

      const createTodo = result.current[0];
      let fetchResult: any;
      await act(async () => {
        fetchResult = await createTodo({
          variables: { description: "Get milk." },
        });
      });

      expect(fetchResult).toEqual({ data: CREATE_TODO_DATA });
    });

    it("should be possible to reset the mutation", async () => {
      const CREATE_TODO_DATA = {
        createTodo: {
          id: 1,
          priority: "Low",
          description: "Get milk!",
          __typename: "Todo",
        },
      };

      const mocks = [
        {
          request: {
            query: CREATE_TODO_MUTATION,
            variables: {
              priority: "Low",
              description: "Get milk.",
            },
          },
          result: {
            data: CREATE_TODO_DATA,
          },
        },
      ];

      const { result } = renderHook(
        () =>
          useMutation<
            { createTodo: Todo },
            { priority: string; description: string }
          >(CREATE_TODO_MUTATION),
        {
          wrapper: ({ children }) => (
            <MockedProvider mocks={mocks}>{children}</MockedProvider>
          ),
        }
      );

      const createTodo = result.current[0];
      let fetchResult: any;
      await act(async () => {
        fetchResult = await createTodo({
          variables: { priority: "Low", description: "Get milk." },
        });
      });

      expect(fetchResult).toEqual({ data: CREATE_TODO_DATA });
      expect(result.current[1].data).toEqual(CREATE_TODO_DATA);
      setTimeout(() => {
        result.current[1].reset();
      });

      await waitFor(
        () => {
          expect(result.current[1].data).toBe(undefined);
        },
        { interval: 1 }
      );
    });

    it("resetting while a mutation is running: ensure that the result doesn't end up in the hook", async () => {
      const CREATE_TODO_DATA = {
        createTodo: {
          id: 1,
          priority: "Low",
          description: "Get milk!",
          __typename: "Todo",
        },
      };

      const mocks: MockedResponse[] = [
        {
          request: {
            query: CREATE_TODO_MUTATION,
            variables: {
              priority: "Low",
              description: "Get milk.",
            },
          },
          result: {
            data: CREATE_TODO_DATA,
          },
          delay: 20,
        },
      ];

      const { takeSnapshot } = renderHookToSnapshotStream(
        () =>
          useMutation<
            { createTodo: Todo },
            { priority: string; description: string }
          >(CREATE_TODO_MUTATION),
        {
          wrapper: ({ children }) => (
            <MockedProvider mocks={mocks}>{children}</MockedProvider>
          ),
        }
      );

      let createTodo: Awaited<ReturnType<typeof takeSnapshot>>[0];
      let reset: Awaited<ReturnType<typeof takeSnapshot>>[1]["reset"];

      {
        const [mutate, result] = await takeSnapshot();
        createTodo = mutate;
        reset = result.reset;
        //initial value
        expect(result.data).toBe(undefined);
        expect(result.loading).toBe(false);
        expect(result.called).toBe(false);
      }

      let fetchResult: any;
      act(() => {
        fetchResult = createTodo({
          variables: { priority: "Low", description: "Get milk." },
        });
      });

      {
        const [, result] = await takeSnapshot();
        // started loading
        expect(result.data).toBe(undefined);
        expect(result.loading).toBe(true);
        expect(result.called).toBe(true);
      }

      act(() => reset());

      {
        const [, result] = await takeSnapshot();
        // reset to initial value
        expect(result.data).toBe(undefined);
        expect(result.loading).toBe(false);
        expect(result.called).toBe(false);
      }

      expect(await fetchResult).toEqual({ data: CREATE_TODO_DATA });

      await expect(takeSnapshot).not.toRerender();
    });
  });

  describe("Callbacks", () => {
    it("should allow passing an onCompleted handler to the execution function", async () => {
      const CREATE_TODO_DATA = {
        createTodo: {
          id: 1,
          priority: "Low",
          description: "Get milk!",
          __typename: "Todo",
        },
      };

      const variables = {
        priority: "Low",
        description: "Get milk.",
      };

      const mocks = [
        {
          request: {
            query: CREATE_TODO_MUTATION,
            variables,
          },
          result: {
            data: CREATE_TODO_DATA,
          },
        },
      ];

      const { result } = renderHook(
        () =>
          useMutation<
            { createTodo: Todo },
            { priority: string; description: string }
          >(CREATE_TODO_MUTATION),
        {
          wrapper: ({ children }) => (
            <MockedProvider mocks={mocks}>{children}</MockedProvider>
          ),
        }
      );

      const createTodo = result.current[0];
      let fetchResult: any;
      const onCompleted = jest.fn();
      const onError = jest.fn();
      await act(async () => {
        fetchResult = await createTodo({
          variables,
          onCompleted,
          onError,
        });
      });

      expect(fetchResult).toEqual({ data: CREATE_TODO_DATA });
      expect(result.current[1].data).toEqual(CREATE_TODO_DATA);
      expect(onCompleted).toHaveBeenCalledTimes(1);
      expect(onCompleted).toHaveBeenCalledWith(
        CREATE_TODO_DATA,
        expect.objectContaining({ variables })
      );
      expect(onError).toHaveBeenCalledTimes(0);
    });

    it("prefers the onCompleted handler passed to the execution function rather than the hook", async () => {
      const CREATE_TODO_DATA = {
        createTodo: {
          id: 1,
          priority: "Low",
          description: "Get milk!",
          __typename: "Todo",
        },
      };
      const variables = {
        priority: "Low",
        description: "Get milk.",
      };
      const mocks = [
        {
          request: {
            query: CREATE_TODO_MUTATION,
            variables,
          },
          result: {
            data: CREATE_TODO_DATA,
          },
        },
      ];

      const hookOnCompleted = jest.fn();

      const { result } = renderHook(
        () =>
          useMutation(CREATE_TODO_MUTATION, { onCompleted: hookOnCompleted }),
        {
          wrapper: ({ children }) => (
            <MockedProvider mocks={mocks}>{children}</MockedProvider>
          ),
        }
      );

      const [createTodo] = result.current;
      const onCompleted = jest.fn();
      await act(async () => {
        await createTodo({ variables, onCompleted });
      });

      expect(onCompleted).toHaveBeenCalledTimes(1);
      expect(hookOnCompleted).not.toHaveBeenCalled();
    });

    it("should allow passing an onError handler to the execution function", async () => {
      const errors = [new GraphQLError(CREATE_TODO_ERROR)];
      const variables = {
        priority: "Low",
        description: "Get milk.",
      };
      const mocks = [
        {
          request: {
            query: CREATE_TODO_MUTATION,
            variables,
          },
          result: {
            errors,
          },
        },
      ];

      const { result } = renderHook(
        () =>
          useMutation<
            { createTodo: Todo },
            { priority: string; description: string }
          >(CREATE_TODO_MUTATION),
        {
          wrapper: ({ children }) => (
            <MockedProvider mocks={mocks}>{children}</MockedProvider>
          ),
        }
      );

      const createTodo = result.current[0];
      let fetchResult: any;
      const onCompleted = jest.fn();
      const onError = jest.fn();
      await act(async () => {
        fetchResult = await createTodo({
          variables,
          onCompleted,
          onError,
        });
      });

      expect(fetchResult).toEqual({
        data: undefined,
        errors: new ApolloError({ graphQLErrors: errors }),
      });

      expect(onCompleted).toHaveBeenCalledTimes(0);
      expect(onError).toHaveBeenCalledTimes(1);
      expect(onError).toHaveBeenCalledWith(
        new ApolloError({ graphQLErrors: errors }),
        expect.objectContaining({ variables })
      );
    });

    it("prefers the onError handler passed to the execution function instead of the hook", async () => {
      const variables = {
        priority: "Low",
        description: "Get milk.",
      };
      const mocks = [
        {
          request: {
            query: CREATE_TODO_MUTATION,
            variables,
          },
          result: {
            errors: [new GraphQLError(CREATE_TODO_ERROR)],
          },
        },
      ];

      const hookOnError = jest.fn();

      const { result } = renderHook(
        () => useMutation(CREATE_TODO_MUTATION, { onError: hookOnError }),
        {
          wrapper: ({ children }) => (
            <MockedProvider mocks={mocks}>{children}</MockedProvider>
          ),
        }
      );

      const [createTodo] = result.current;
      const onError = jest.fn();
      await act(async () => {
        await createTodo({ variables, onError });
      });

      expect(onError).toHaveBeenCalledTimes(1);
      expect(hookOnError).not.toHaveBeenCalled();
    });

    it("should allow updating onError while mutation is executing", async () => {
      const errors = [{ message: CREATE_TODO_ERROR }];
      const variables = {
        priority: "Low",
        description: "Get milk.",
      };
      const mocks = [
        {
          request: {
            query: CREATE_TODO_MUTATION,
            variables,
          },
          result: {
            errors,
          },
        },
      ];

      const onCompleted = jest.fn();
      const onError = jest.fn();

      const { result, rerender } = renderHook(
        ({ onCompleted, onError }) => {
          return useMutation<
            { createTodo: Todo },
            { priority: string; description: string }
          >(CREATE_TODO_MUTATION, { onCompleted, onError });
        },
        {
          wrapper: ({ children }) => (
            <MockedProvider mocks={mocks}>{children}</MockedProvider>
          ),
          initialProps: { onCompleted, onError },
        }
      );

      const createTodo = result.current[0];
      let fetchResult: any;

      const onError1 = jest.fn();
      rerender({ onCompleted, onError: onError1 });
      await act(async () => {
        fetchResult = await createTodo({
          variables,
        });
      });

      expect(fetchResult).toEqual({
        data: undefined,
        errors: new ApolloError({ graphQLErrors: errors }),
      });

      expect(onCompleted).toHaveBeenCalledTimes(0);
      expect(onError).toHaveBeenCalledTimes(0);
      expect(onError1).toHaveBeenCalledTimes(1);
      expect(onError1).toHaveBeenCalledWith(
        new ApolloError({ graphQLErrors: errors }),
        expect.objectContaining({ variables })
      );
    });

    it("should never allow onCompleted handler to be stale", async () => {
      const CREATE_TODO_DATA = {
        createTodo: {
          id: 1,
          priority: "Low",
          description: "Get milk!",
          __typename: "Todo",
        },
      };

      const variables = {
        priority: "Low",
        description: "Get milk2.",
      };

      const mocks = [
        {
          request: {
            query: CREATE_TODO_MUTATION,
            variables,
          },
          result: {
            data: CREATE_TODO_DATA,
          },
        },
      ];

      const onCompleted = jest.fn();
      const { result, rerender } = renderHook(
        ({ onCompleted }) => {
          return useMutation<
            { createTodo: Todo },
            { priority: string; description: string }
          >(CREATE_TODO_MUTATION, { onCompleted });
        },
        {
          wrapper: ({ children }) => (
            <MockedProvider mocks={mocks}>{children}</MockedProvider>
          ),
          initialProps: { onCompleted },
        }
      );

      const onCompleted1 = jest.fn();
      rerender({ onCompleted: onCompleted1 });
      const createTodo = result.current[0];
      let fetchResult: any;
      await act(async () => {
        fetchResult = await createTodo({
          variables,
        });
      });

      expect(fetchResult).toEqual({ data: CREATE_TODO_DATA });
      expect(result.current[1].data).toEqual(CREATE_TODO_DATA);
      expect(onCompleted).toHaveBeenCalledTimes(0);
      expect(onCompleted1).toHaveBeenCalledTimes(1);
      expect(onCompleted1).toHaveBeenCalledWith(
        CREATE_TODO_DATA,
        expect.objectContaining({ variables })
      );
    });

    it("should allow updating onCompleted while mutation is executing", async () => {
      const CREATE_TODO_DATA = {
        createTodo: {
          id: 1,
          priority: "Low",
          description: "Get milk!",
          __typename: "Todo",
        },
      };

      const variables = {
        priority: "Low",
        description: "Get milk2.",
      };

      const mocks = [
        {
          request: {
            query: CREATE_TODO_MUTATION,
            variables,
          },
          result: {
            data: CREATE_TODO_DATA,
          },
        },
      ];

      const onCompleted = jest.fn();

      const { result, rerender } = renderHook(
        ({ onCompleted }) => {
          return useMutation<
            { createTodo: Todo },
            { priority: string; description: string }
          >(CREATE_TODO_MUTATION, { onCompleted });
        },
        {
          wrapper: ({ children }) => (
            <MockedProvider mocks={mocks}>{children}</MockedProvider>
          ),
          initialProps: { onCompleted },
        }
      );

      const createTodo = result.current[0];
      let fetchResult: any;

      const onCompleted1 = jest.fn();
      rerender({ onCompleted: onCompleted1 });

      await act(async () => {
        fetchResult = await createTodo({
          variables,
        });
      });

      expect(fetchResult).toEqual({ data: CREATE_TODO_DATA });
      expect(result.current[1].data).toEqual(CREATE_TODO_DATA);
      expect(onCompleted).toHaveBeenCalledTimes(0);
      expect(onCompleted1).toHaveBeenCalledTimes(1);
      expect(onCompleted1).toHaveBeenCalledWith(
        CREATE_TODO_DATA,
        expect.objectContaining({ variables })
      );
    });
  });

  describe("ROOT_MUTATION cache data", () => {
    const startTime = Date.now();
    const link = new ApolloLink(
      (operation) =>
        new Observable((observer) => {
          observer.next({
            data: {
              __typename: "Mutation",
              doSomething: {
                __typename: "MutationPayload",
                time: startTime,
              },
            },
          });
          observer.complete();
        })
    );

    const mutation = gql`
      mutation DoSomething {
        doSomething {
          time
        }
      }
    `;

    it("should be removed by default after the mutation", async () => {
      let timeReadCount = 0;
      let timeMergeCount = 0;
      const client = new ApolloClient({
        link,
        cache: new InMemoryCache({
          typePolicies: {
            MutationPayload: {
              fields: {
                time: {
                  read(ms: number = Date.now()) {
                    ++timeReadCount;
                    return new Date(ms);
                  },
                  merge(existing, incoming: number) {
                    ++timeMergeCount;
                    expect(existing).toBeUndefined();
                    return incoming;
                  },
                },
              },
            },
          },
        }),
      });

      const { result } = renderHook(() => useMutation(mutation), {
        wrapper: ({ children }) => (
          <ApolloProvider client={client}>{children}</ApolloProvider>
        ),
      });

      expect(result.current[1].loading).toBe(false);
      expect(result.current[1].called).toBe(false);
      expect(result.current[1].data).toBe(undefined);
      const mutate = result.current[0];

      let mutationResult: any;
      act(() => {
        mutationResult = mutate({
          update(
            cache,
            {
              data: {
                doSomething: { __typename, time },
              },
            }
          ) {
            expect(__typename).toBe("MutationPayload");
            expect(time).toBeInstanceOf(Date);
            expect(time.getTime()).toBe(startTime);
            expect(timeReadCount).toBe(1);
            expect(timeMergeCount).toBe(1);
            // The contents of the ROOT_MUTATION object exist only briefly,
            // for the duration of the mutation update, and are removed
            // after the mutation write is finished.
            expect(cache.extract()).toEqual({
              ROOT_MUTATION: {
                __typename: "Mutation",
                doSomething: {
                  __typename: "MutationPayload",
                  time: startTime,
                },
              },
            });
          },
        }).then(
          ({
            data: {
              doSomething: { __typename, time },
            },
          }) => {
            expect(__typename).toBe("MutationPayload");
            expect(time).toBeInstanceOf(Date);
            expect(time.getTime()).toBe(startTime);
            expect(timeReadCount).toBe(1);
            expect(timeMergeCount).toBe(1);
            // The contents of the ROOT_MUTATION object exist only briefly,
            // for the duration of the mutation update, and are removed after
            // the mutation write is finished.
            expect(client.cache.extract()).toEqual({
              ROOT_MUTATION: {
                __typename: "Mutation",
              },
            });
          }
        );
        mutationResult.catch(() => {});
      });

      expect(result.current[1].loading).toBe(true);
      expect(result.current[1].called).toBe(true);
      expect(result.current[1].data).toBe(undefined);

      await waitFor(() => {
        expect(result.current[1].loading).toBe(false);
      });
      expect(result.current[1].called).toBe(true);
      expect(result.current[1].data).toBeDefined();

      const {
        doSomething: { __typename, time },
      } = result.current[1].data;
      expect(__typename).toBe("MutationPayload");
      expect(time).toBeInstanceOf(Date);
      expect(time.getTime()).toBe(startTime);

      await expect(mutationResult).resolves.toBe(undefined);
    });

    it("can be preserved by passing keepRootFields: true", async () => {
      let timeReadCount = 0;
      let timeMergeCount = 0;

      const client = new ApolloClient({
        link,
        cache: new InMemoryCache({
          typePolicies: {
            MutationPayload: {
              fields: {
                time: {
                  read(ms: number = Date.now()) {
                    ++timeReadCount;
                    return new Date(ms);
                  },
                  merge(existing, incoming: number) {
                    ++timeMergeCount;
                    expect(existing).toBeUndefined();
                    return incoming;
                  },
                },
              },
            },
          },
        }),
      });

      const { result } = renderHook(
        () =>
          useMutation(mutation, {
            keepRootFields: true,
          }),
        {
          wrapper: ({ children }) => (
            <ApolloProvider client={client}>{children}</ApolloProvider>
          ),
        }
      );

      expect(result.current[1].loading).toBe(false);
      expect(result.current[1].called).toBe(false);
      expect(result.current[1].data).toBe(undefined);
      const mutate = result.current[0];

      let mutationResult: any;
      act(() => {
        mutationResult = mutate({
          update(
            cache,
            {
              data: {
                doSomething: { __typename, time },
              },
            }
          ) {
            expect(__typename).toBe("MutationPayload");
            expect(time).toBeInstanceOf(Date);
            expect(time.getTime()).toBe(startTime);
            expect(timeReadCount).toBe(1);
            expect(timeMergeCount).toBe(1);
            expect(cache.extract()).toEqual({
              ROOT_MUTATION: {
                __typename: "Mutation",
                doSomething: {
                  __typename: "MutationPayload",
                  time: startTime,
                },
              },
            });
          },
        }).then(
          ({
            data: {
              doSomething: { __typename, time },
            },
          }) => {
            expect(__typename).toBe("MutationPayload");
            expect(time).toBeInstanceOf(Date);
            expect(time.getTime()).toBe(startTime);
            expect(timeReadCount).toBe(1);
            expect(timeMergeCount).toBe(1);
            expect(client.cache.extract()).toEqual({
              ROOT_MUTATION: {
                __typename: "Mutation",
                doSomething: {
                  __typename: "MutationPayload",
                  time: startTime,
                },
              },
            });
          }
        );
      });

      mutationResult.catch(() => {});
      expect(result.current[1].loading).toBe(true);
      expect(result.current[1].called).toBe(true);
      expect(result.current[1].data).toBe(undefined);

      await waitFor(() => {
        expect(result.current[1].loading).toBe(false);
      });
      expect(result.current[1].called).toBe(true);
      expect(result.current[1].data).toBeDefined();

      const {
        doSomething: { __typename, time },
      } = result.current[1].data;
      expect(__typename).toBe("MutationPayload");
      expect(time).toBeInstanceOf(Date);
      expect(time.getTime()).toBe(startTime);

      await expect(mutationResult).resolves.toBe(undefined);
    });
  });

  describe("Update function", () => {
    it("should be called with the provided variables", async () => {
      const variables = { description: "Get milk!" };

      const mocks = [
        {
          request: {
            query: CREATE_TODO_MUTATION,
            variables,
          },
          result: { data: CREATE_TODO_RESULT },
        },
      ];

      let variablesMatched = false;
      const Component = () => {
        const [createTodo] = useMutation(CREATE_TODO_MUTATION, {
          update(_, __, options) {
            expect(options.variables).toEqual(variables);
            variablesMatched = true;
          },
        });

        useEffect(() => {
          createTodo({ variables });
        }, []);

        return null;
      };

      render(
        <MockedProvider mocks={mocks}>
          <Component />
        </MockedProvider>
      );

      await waitFor(() => expect(variablesMatched).toBe(true));
    });

    itAsync("should be called with the provided context", (resolve, reject) => {
      const context = { id: 3 };

      const variables = {
        description: "Get milk!",
      };

      const mocks = [
        {
          request: {
            query: CREATE_TODO_MUTATION,
            variables,
          },
          result: { data: CREATE_TODO_RESULT },
        },
      ];

      let foundContext = false;
      const Component = () => {
        const [createTodo] = useMutation<
          Todo,
          { description: string },
          { id: number }
        >(CREATE_TODO_MUTATION, {
          context,
          update(_, __, options) {
            expect(options.context).toEqual(context);
            foundContext = true;
          },
        });

        useEffect(() => {
          createTodo({ variables });
        }, []);

        return null;
      };

      render(
        <MockedProvider mocks={mocks}>
          <Component />
        </MockedProvider>
      );

      return waitFor(() => {
        expect(foundContext).toBe(true);
      }).then(resolve, reject);
    });

    describe("If context is not provided", () => {
      itAsync("should be undefined", (resolve, reject) => {
        const variables = {
          description: "Get milk!",
        };

        const mocks = [
          {
            request: {
              query: CREATE_TODO_MUTATION,
              variables,
            },
            result: { data: CREATE_TODO_RESULT },
          },
        ];

        let checkedContext = false;
        const Component = () => {
          const [createTodo] = useMutation(CREATE_TODO_MUTATION, {
            update(_, __, options) {
              expect(options.context).toBeUndefined();
              checkedContext = true;
            },
          });

          useEffect(() => {
            createTodo({ variables });
          }, []);

          return null;
        };

        render(
          <MockedProvider mocks={mocks}>
            <Component />
          </MockedProvider>
        );

        return waitFor(() => {
          expect(checkedContext).toBe(true);
        }).then(resolve, reject);
      });
    });
  });

  describe("Optimistic response", () => {
    itAsync(
      "should support optimistic response handling",
      async (resolve, reject) => {
        const optimisticResponse = {
          __typename: "Mutation",
          createTodo: {
            id: 1,
            description: "TEMPORARY",
            priority: "High",
            __typename: "Todo",
          },
        };

        const variables = {
          description: "Get milk!",
        };

        const mocks = [
          {
            request: {
              query: CREATE_TODO_MUTATION,
              variables,
            },
            result: { data: CREATE_TODO_RESULT },
          },
        ];

        const link = mockSingleLink(...mocks).setOnError(reject);
        const cache = new InMemoryCache();
        const client = new ApolloClient({
          cache,
          link,
        });

        let renderCount = 0;
        const Component = () => {
          const [createTodo, { loading, data }] = useMutation(
            CREATE_TODO_MUTATION,
            { optimisticResponse }
          );

          switch (renderCount) {
            case 0:
              expect(loading).toBeFalsy();
              expect(data).toBeUndefined();
              createTodo({ variables });

              const dataInStore = client.cache.extract(true);
              expect(dataInStore["Todo:1"]).toEqual(
                optimisticResponse.createTodo
              );

              break;
            case 1:
              expect(loading).toBeTruthy();
              expect(data).toBeUndefined();
              break;
            case 2:
              expect(loading).toBeFalsy();
              expect(data).toEqual(CREATE_TODO_RESULT);
              break;
            default:
          }
          renderCount += 1;
          return null;
        };

        render(
          <ApolloProvider client={client}>
            <Component />
          </ApolloProvider>
        );

        return waitFor(() => {
          expect(renderCount).toBe(3);
        }).then(resolve, reject);
      }
    );

    it("should be called with the provided context", async () => {
      const optimisticResponse = {
        __typename: "Mutation",
        createTodo: {
          id: 1,
          description: "TEMPORARY",
          priority: "High",
          __typename: "Todo",
        },
      };

      const context = { id: 3 };

      const variables = {
        description: "Get milk!",
      };

      const mocks = [
        {
          request: {
            query: CREATE_TODO_MUTATION,
            variables,
          },
          result: { data: CREATE_TODO_RESULT },
        },
      ];

      const contextFn = jest.fn();

      const Component = () => {
        const [createTodo] = useMutation(CREATE_TODO_MUTATION, {
          optimisticResponse,
          context,
          update(_, __, options) {
            contextFn(options.context);
          },
        });

        useEffect(() => {
          createTodo({ variables });
        }, []);

        return null;
      };

      render(
        <MockedProvider mocks={mocks}>
          <Component />
        </MockedProvider>
      );

      await waitFor(() => {
        expect(contextFn).toHaveBeenCalledTimes(2);
      });
      expect(contextFn).toHaveBeenCalledWith(context);
    });
  });

  describe("refetching queries", () => {
    const GET_TODOS_QUERY = gql`
      query getTodos {
        todos {
          id
          description
          priority
        }
      }
    `;

    const GET_TODOS_RESULT_1 = {
      todos: [
        {
          id: 2,
          description: "Walk the dog",
          priority: "Medium",
          __typename: "Todo",
        },
        {
          id: 3,
          description: "Call mom",
          priority: "Low",
          __typename: "Todo",
        },
      ],
    };

    const GET_TODOS_RESULT_2 = {
      todos: [
        {
          id: 1,
          description: "Get milk!",
          priority: "High",
          __typename: "Todo",
        },
        {
          id: 2,
          description: "Walk the dog",
          priority: "Medium",
          __typename: "Todo",
        },
        {
          id: 3,
          description: "Call mom",
          priority: "Low",
          __typename: "Todo",
        },
      ],
    };

    it("can pass onQueryUpdated to useMutation", async () => {
      interface TData {
        todoCount: number;
      }
      const countQuery: TypedDocumentNode<TData> = gql`
        query Count {
          todoCount @client
        }
      `;

      const optimisticResponse = {
        __typename: "Mutation",
        createTodo: {
          id: 1,
          description: "TEMPORARY",
          priority: "High",
          __typename: "Todo",
        },
      };

      const variables = {
        description: "Get milk!",
      };

      const client = new ApolloClient({
        cache: new InMemoryCache({
          typePolicies: {
            Query: {
              fields: {
                todoCount(count = 0) {
                  return count;
                },
              },
            },
          },
        }),

        link: mockSingleLink({
          request: {
            query: CREATE_TODO_MUTATION,
            variables,
          },
          result: { data: CREATE_TODO_RESULT },
          delay: 20,
        }),
      });

      // The goal of this test is to make sure onQueryUpdated gets called as
      // part of the createTodo mutation, so we use this reobservePromise to
      // await the calling of onQueryUpdated.
      interface OnQueryUpdatedResults {
        obsQuery: ObservableQuery;
        diff: Cache.DiffResult<TData>;
        result: ApolloQueryResult<TData>;
      }
      let resolveOnUpdate: (results: OnQueryUpdatedResults) => any;
      const onUpdatePromise = new Promise<OnQueryUpdatedResults>((resolve) => {
        resolveOnUpdate = resolve;
      }).then((onUpdateResult) => {
        expect(finishedReobserving).toBe(true);
        expect(onUpdateResult.diff).toEqual({
          complete: true,
          result: {
            todoCount: 1,
          },
        });
        expect(onUpdateResult.result).toEqual({
          loading: false,
          networkStatus: NetworkStatus.ready,
          data: {
            todoCount: 1,
          },
        });
      });

      onUpdatePromise.catch(() => {});

      let finishedReobserving = false;
      const { result } = renderHook(
        () => ({
          query: useQuery(countQuery),
          mutation: useMutation(CREATE_TODO_MUTATION, {
            optimisticResponse,
            update(cache) {
              const result = cache.readQuery({ query: countQuery });

              cache.writeQuery({
                query: countQuery,
                data: {
                  todoCount: (result ? result.todoCount : 0) + 1,
                },
              });
            },
          }),
        }),
        {
          wrapper: ({ children }) => (
            <ApolloProvider client={client}>{children}</ApolloProvider>
          ),
        }
      );

      expect(result.current.query.loading).toBe(false);
      expect(result.current.query.data).toEqual({ todoCount: 0 });
      expect(result.current.mutation[1].loading).toBe(false);
      expect(result.current.mutation[1].data).toBe(undefined);
      const createTodo = result.current.mutation[0];
      act(() => {
        createTodo({
          variables,
          async onQueryUpdated(obsQuery, diff) {
            const result = await obsQuery.reobserve();
            finishedReobserving = true;
            resolveOnUpdate({ obsQuery, diff, result });
            return result;
          },
        });
      });

      expect(result.current.query.loading).toBe(false);
      expect(result.current.query.data).toEqual({ todoCount: 0 });
      expect(result.current.mutation[1].loading).toBe(true);
      expect(result.current.mutation[1].data).toBe(undefined);
      expect(finishedReobserving).toBe(false);

      await waitFor(
        () => {
          expect(result.current.query.data).toEqual({ todoCount: 1 });
        },
        { interval: 1 }
      );
      expect(result.current.query.loading).toBe(false);
      expect(result.current.mutation[1].loading).toBe(true);
      expect(result.current.mutation[1].data).toBe(undefined);

      await waitFor(
        () => {
          expect(result.current.mutation[1].loading).toBe(false);
        },
        { interval: 1 }
      );
      expect(result.current.query.loading).toBe(false);
      expect(result.current.query.data).toEqual({ todoCount: 1 });
      expect(result.current.mutation[1].data).toEqual(CREATE_TODO_RESULT);
      expect(finishedReobserving).toBe(true);

      await expect(onUpdatePromise).resolves.toBe(undefined);
    });

    it("refetchQueries with operation names should update cache", async () => {
      const variables = { description: "Get milk!" };
      const mocks = [
        {
          request: {
            query: GET_TODOS_QUERY,
          },
          result: { data: GET_TODOS_RESULT_1 },
        },
        {
          request: {
            query: CREATE_TODO_MUTATION,
            variables,
          },
          result: {
            data: CREATE_TODO_RESULT,
          },
        },
        {
          request: {
            query: GET_TODOS_QUERY,
          },
          result: { data: GET_TODOS_RESULT_2 },
        },
      ];

      const link = mockSingleLink(...mocks);
      const client = new ApolloClient({
        link,
        cache: new InMemoryCache(),
      });

      const { result } = renderHook(
        () => ({
          query: useQuery(GET_TODOS_QUERY),
          mutation: useMutation(CREATE_TODO_MUTATION),
        }),
        {
          wrapper: ({ children }) => (
            <ApolloProvider client={client}>{children}</ApolloProvider>
          ),
        }
      );

      expect(result.current.query.loading).toBe(true);
      expect(result.current.query.data).toBe(undefined);
      await waitFor(
        () => {
          expect(result.current.query.loading).toBe(false);
        },
        { interval: 1 }
      );

      expect(result.current.query.data).toEqual(mocks[0].result.data);
      const mutate = result.current.mutation[0];
      act(() => {
        mutate({
          variables,
          refetchQueries: ["getTodos"],
        });
      });

      await waitFor(
        () => {
          expect(result.current.query.data).toEqual(mocks[2].result.data);
        },
        { interval: 1 }
      );
      expect(result.current.query.loading).toBe(false);

      expect(client.readQuery({ query: GET_TODOS_QUERY })).toEqual(
        mocks[2].result.data
      );
    });

    it("refetchQueries with document nodes should update cache", async () => {
      const variables = { description: "Get milk!" };
      const mocks = [
        {
          request: {
            query: GET_TODOS_QUERY,
          },
          result: { data: GET_TODOS_RESULT_1 },
        },
        {
          request: {
            query: CREATE_TODO_MUTATION,
            variables,
          },
          result: {
            data: CREATE_TODO_RESULT,
          },
          delay: 10,
        },
        {
          request: {
            query: GET_TODOS_QUERY,
          },
          result: { data: GET_TODOS_RESULT_2 },
          delay: 10,
        },
      ];

      const link = mockSingleLink(...mocks);
      const client = new ApolloClient({
        link,
        cache: new InMemoryCache(),
      });

      const { result } = renderHook(
        () => ({
          query: useQuery(GET_TODOS_QUERY),
          mutation: useMutation(CREATE_TODO_MUTATION),
        }),
        {
          wrapper: ({ children }) => (
            <ApolloProvider client={client}>{children}</ApolloProvider>
          ),
        }
      );

      expect(result.current.query.loading).toBe(true);
      expect(result.current.query.data).toBe(undefined);
      await waitFor(
        () => {
          expect(result.current.query.loading).toBe(false);
        },
        { interval: 1 }
      );

      expect(result.current.query.data).toEqual(mocks[0].result.data);
      const mutate = result.current.mutation[0];
      let mutation: Promise<unknown>;
      act(() => {
        mutation = mutate({
          variables,
          refetchQueries: [GET_TODOS_QUERY],
        });
      });
      expect(result.current.query.loading).toBe(false);
      expect(result.current.query.data).toEqual(mocks[0].result.data);

      await act(async () => {
        await mutation;
      });
      expect(result.current.query.loading).toBe(false);
      expect(result.current.query.data).toEqual(mocks[0].result.data);

      await waitFor(
        () => {
          expect(result.current.query.data).toEqual(mocks[2].result.data);
        },
        { interval: 1 }
      );
      expect(result.current.query.loading).toBe(false);
      expect(client.readQuery({ query: GET_TODOS_QUERY })).toEqual(
        mocks[2].result.data
      );
    });

    it("refetchQueries should update cache after unmount", async () => {
      const variables = { description: "Get milk!" };
      const mocks = [
        {
          request: {
            query: GET_TODOS_QUERY,
          },
          result: { data: GET_TODOS_RESULT_1 },
        },
        {
          request: {
            query: CREATE_TODO_MUTATION,
            variables,
          },
          result: {
            data: CREATE_TODO_RESULT,
          },
        },
        {
          request: {
            query: GET_TODOS_QUERY,
          },
          result: { data: GET_TODOS_RESULT_2 },
        },
      ];

      const link = mockSingleLink(...mocks);
      const client = new ApolloClient({
        link,
        cache: new InMemoryCache(),
      });

      const { result, unmount } = renderHook(
        () => ({
          query: useQuery(GET_TODOS_QUERY),
          mutation: useMutation(CREATE_TODO_MUTATION),
        }),
        {
          wrapper: ({ children }) => (
            <ApolloProvider client={client}>{children}</ApolloProvider>
          ),
        }
      );

      expect(result.current.query.loading).toBe(true);
      expect(result.current.query.data).toBe(undefined);
      await waitFor(
        () => {
          expect(result.current.query.loading).toBe(false);
        },
        { interval: 1 }
      );

      expect(result.current.query.data).toEqual(mocks[0].result.data);
      const mutate = result.current.mutation[0];
      let onMutationDone: Function;
      const mutatePromise = new Promise(
        (resolve) => (onMutationDone = resolve)
      );

      setTimeout(() => {
        act(() => {
          mutate({
            variables,
            refetchQueries: ["getTodos"],
            update() {
              unmount();
            },
          }).then((result) => {
            expect(result.data).toEqual(CREATE_TODO_RESULT);
            onMutationDone();
          });
        });
      });

      expect(result.current.query.loading).toBe(false);
      expect(result.current.query.data).toEqual(mocks[0].result.data);

      await mutatePromise;

      await waitFor(() => {
        expect(client.readQuery({ query: GET_TODOS_QUERY })).toEqual(
          mocks[2].result.data
        );
      });
    });

    itAsync(
      "using onQueryUpdated callback should not prevent cache broadcast",
      async (resolve, reject) => {
        // Mutating this array makes the tests below much more difficult to reason
        // about, so instead we reassign the numbersArray variable to remove
        // elements, without mutating the previous array object.
        let numbersArray: ReadonlyArray<{ id: string; value: number }> = [
          { id: "1", value: 324 },
          { id: "2", value: 729 },
          { id: "3", value: 987 },
          { id: "4", value: 344 },
          { id: "5", value: 72 },
          { id: "6", value: 899 },
          { id: "7", value: 222 },
        ];

        type TNumbersQuery = {
          numbers: {
            __typename: "NumbersResult";
            id: string;
            sum: number;
            numbersArray: ReadonlyArray<{
              id: string;
              value: number;
            }>;
          };
        };

        function getNumbersData(): TNumbersQuery {
          return {
            numbers: {
              __typename: "NumbersResult",
              id: "numbersId",
              numbersArray,
              sum: numbersArray.reduce((sum, b) => sum + b.value, 0),
            },
          };
        }

        const link = new ApolloLink((operation) => {
          return new Observable((observer) => {
            const { operationName } = operation;
            if (operationName === "NumbersQuery") {
              observer.next({
                data: getNumbersData(),
              });
            } else if (operationName === "RemoveNumberMutation") {
              const last = numbersArray[numbersArray.length - 1];
              numbersArray = numbersArray.slice(0, -1);
              observer.next({
                data: {
                  removeLastNumber: last,
                },
              });
            }
            setTimeout(() => {
              observer.complete();
            }, 50);
          });
        });

        const client = new ApolloClient({
          link,
          cache: new InMemoryCache({
            typePolicies: {
              NumbersResult: {
                fields: {
                  numbersArray: { merge: false },
                  sum(_, { readField }) {
                    const numbersArray =
                      readField<TNumbersQuery["numbers"]["numbersArray"]>(
                        "numbersArray"
                      );
                    return (numbersArray || []).reduce(
                      (sum, item) => sum + item.value,
                      0
                    );
                  },
                },
              },
            },
          }),
        });

        const NumbersQuery: TypedDocumentNode<TNumbersQuery> = gql`
          query NumbersQuery {
            numbers {
              id
              sum
              numbersArray {
                id
                value
              }
            }
          }
        `;

        const RemoveNumberMutation = gql`
          mutation RemoveNumberMutation {
            removeLastNumber {
              id
            }
          }
        `;

        const { result } = renderHook(
          () => ({
            query: useQuery(NumbersQuery, {
              notifyOnNetworkStatusChange: true,
            }),

            mutation: useMutation(RemoveNumberMutation, {
              update(cache) {
                const oldData = cache.readQuery({ query: NumbersQuery });
                cache.writeQuery({
                  query: NumbersQuery,
                  data:
                    oldData ?
                      {
                        ...oldData,
                        numbers: {
                          ...oldData.numbers,
                          numbersArray: oldData.numbers.numbersArray.slice(
                            0,
                            -1
                          ),
                        },
                      }
                    : {
                        numbers: {
                          __typename: "NumbersResult",
                          id: "numbersId",
                          sum: 0,
                          numbersArray: [],
                        },
                      },
                });
              },
            }),
          }),
          {
            wrapper: ({ children }) => (
              <ApolloProvider client={client}>{children}</ApolloProvider>
            ),
          }
        );

        const obsQueryMap = client.getObservableQueries();
        expect(obsQueryMap.size).toBe(1);
        const observedResults: Array<{ data: TNumbersQuery }> = [];
        subscribeAndCount(
          reject,
          obsQueryMap.values().next().value,
          (count, result: { data: TNumbersQuery }) => {
            observedResults.push(result);
            expect(observedResults.length).toBe(count);
            const data = getNumbersData();

            if (count === 1) {
              expect(result).toEqual({
                loading: true,
                networkStatus: NetworkStatus.loading,
                partial: true,
              });
            } else if (count === 2) {
              expect(data.numbers.numbersArray.length).toBe(7);
              expect(result).toEqual({
                loading: false,
                networkStatus: NetworkStatus.ready,
                data,
              });
            } else if (count === 3) {
              expect(data.numbers.numbersArray.length).toBe(6);
              expect(result).toEqual({
                loading: false,
                networkStatus: NetworkStatus.ready,
                data,
              });
            } else if (count === 4) {
              expect(data.numbers.numbersArray.length).toBe(5);
              expect(result).toEqual({
                loading: false,
                networkStatus: NetworkStatus.ready,
                data,
              });

              // This line is the only way to finish this test successfully.
              setTimeout(resolve, 50);
            } else {
              // If we did not return false from the final onQueryUpdated function,
              // we would receive an additional result here.
              reject(
                `too many renders (${count}); final result: ${JSON.stringify(
                  result
                )}`
              );
            }
          }
        );

        expect(observedResults).toEqual([]);

        expect(result.current.query.loading).toBe(true);
        expect(result.current.query.networkStatus).toBe(NetworkStatus.loading);
        expect(result.current.mutation[1].loading).toBe(false);
        expect(result.current.mutation[1].called).toBe(false);
        await waitFor(
          () => {
            expect(result.current.query.loading).toBe(false);
          },
          { interval: 1 }
        );

        expect(result.current.query.networkStatus).toBe(NetworkStatus.ready);
        expect(result.current.mutation[1].loading).toBe(false);
        expect(result.current.mutation[1].called).toBe(false);

        expect(numbersArray[numbersArray.length - 1]).toEqual({
          id: "7",
          value: 222,
        });

        const [mutate] = result.current.mutation;
        await act(async () => {
          expect(
            await mutate()
            // Not passing an onQueryUpdated callback should allow cache
            // broadcasts to propagate as normal. The point of this test is to
            // demonstrate that *adding* onQueryUpdated should not prevent cache
            // broadcasts (see below for where we test that).
          ).toEqual({
            data: {
              removeLastNumber: {
                id: "7",
              },
            },
          });
        });

        expect(numbersArray[numbersArray.length - 1]).toEqual({
          id: "6",
          value: 899,
        });

        expect(result.current.query.loading).toBe(false);
        expect(result.current.query.networkStatus).toBe(NetworkStatus.ready);
        expect(result.current.mutation[1].loading).toBe(false);
        expect(result.current.mutation[1].called).toBe(true);

        await act(async () => {
          expect(
            await mutate({
              // Adding this onQueryUpdated callback, which merely examines the
              // updated query and its DiffResult, should not change the broadcast
              // behavior of the ObservableQuery.
              onQueryUpdated(oq, diff) {
                expect(oq.queryName).toBe("NumbersQuery");
                expect(diff.result.numbers.numbersArray.length).toBe(5);
                expect(diff.result.numbers.sum).toBe(2456);
              },
            })
          ).toEqual({
            data: {
              removeLastNumber: {
                id: "6",
              },
            },
          });
        });

        expect(numbersArray[numbersArray.length - 1]).toEqual({
          id: "5",
          value: 72,
        });

        expect(result.current.query.loading).toBe(false);
        expect(result.current.query.networkStatus).toBe(NetworkStatus.ready);
        expect(result.current.mutation[1].loading).toBe(false);
        expect(result.current.mutation[1].called).toBe(true);

        await act(async () => {
          expect(
            await mutate({
              onQueryUpdated(oq, diff) {
                expect(oq.queryName).toBe("NumbersQuery");
                expect(diff.result.numbers.numbersArray.length).toBe(4);
                expect(diff.result.numbers.sum).toBe(2384);
                // Returning false from onQueryUpdated prevents the cache broadcast.
                return false;
              },
            })
          ).toEqual({
            data: {
              removeLastNumber: {
                id: "5",
              },
            },
          });
        });

        expect(numbersArray[numbersArray.length - 1]).toEqual({
          id: "4",
          value: 344,
        });

        expect(result.current.query.loading).toBe(false);
        expect(result.current.query.networkStatus).toBe(NetworkStatus.ready);
        expect(result.current.mutation[1].loading).toBe(false);
        expect(result.current.mutation[1].called).toBe(true);
      }
    );

    it("refetchQueries should work with BatchHttpLink", async () => {
      const MUTATION_1 = gql`
        mutation DoSomething {
          doSomething {
            message
          }
        }
      `;

      const QUERY_1 = gql`
        query Items {
          items {
            id
          }
        }
      `;

      fetchMock.restore();

      const responseBodies = [
        { data: { items: [{ id: 1 }, { id: 2 }] } },
        { data: { doSomething: { message: "success" } } },
        { data: { items: [{ id: 1 }, { id: 2 }, { id: 3 }] } },
      ];

      fetchMock.post(
        "/graphql",
        (url, opts) =>
          new Promise((resolve) => {
            resolve({
              body: responseBodies.shift(),
            });
          })
      );

      const Test = () => {
        const { data } = useQuery(QUERY_1);
        const [mutate] = useMutation(MUTATION_1, {
          awaitRefetchQueries: true,
          refetchQueries: [QUERY_1],
        });

        const { items = [] } = data || {};

        return (
          <>
            <button
              onClick={() => {
                return mutate();
              }}
              type="button"
            >
              mutate
            </button>
            {items.map((c: any) => (
              <div key={c.id}>item {c.id}</div>
            ))}
          </>
        );
      };

      const client = new ApolloClient({
        link: new BatchHttpLink({
          uri: "/graphql",
          batchMax: 10,
        }),
        cache: new InMemoryCache(),
      });

      render(
        <ApolloProvider client={client}>
          <Test />
        </ApolloProvider>
      );

      await waitFor(() => screen.findByText("item 1"));
      await userEvent.click(screen.getByRole("button", { name: /mutate/i }));
      await waitFor(() => screen.findByText("item 3"));
    });
  });
  describe("defer", () => {
    const CREATE_TODO_MUTATION_DEFER = gql`
      mutation createTodo($description: String!, $priority: String) {
        createTodo(description: $description, priority: $priority) {
          id
          ... @defer {
            description
            priority
          }
        }
      }
    `;
    const variables = {
      description: "Get milk!",
    };
    it("resolves a deferred mutation with the full result", async () => {
      using consoleSpies = spyOnConsole("error");
      const link = new MockSubscriptionLink();

      const client = new ApolloClient({
        link,
        cache: new InMemoryCache(),
      });

      const useCreateTodo = () => {
        const [createTodo, { loading, data }] = useMutation(
          CREATE_TODO_MUTATION_DEFER
        );

        useEffect(() => {
          createTodo({ variables });
        }, [variables]);

        return { loading, data };
      };

      const { result } = renderHook(() => useCreateTodo(), {
        wrapper: ({ children }) => (
          <ApolloProvider client={client}>{children}</ApolloProvider>
        ),
      });

      expect(result.current.loading).toBe(true);
      expect(result.current.data).toBe(undefined);

      setTimeout(() => {
        link.simulateResult({
          result: {
            data: {
              createTodo: {
                id: 1,
                __typename: "Todo",
              },
            },
            hasNext: true,
          },
        });
      });

      setTimeout(() => {
        link.simulateResult(
          {
            result: {
              incremental: [
                {
                  data: {
                    description: "Get milk!",
                    priority: "High",
                    __typename: "Todo",
                  },
                  path: ["createTodo"],
                },
              ],
              hasNext: false,
            },
          },
          true
        );
      });

      // When defer is used in a mutation, the final value resolves
      // in a single result
      await waitFor(
        () => {
          expect(result.current.loading).toBe(false);
        },
        { interval: 1 }
      );

      expect(result.current.data).toEqual({
        createTodo: {
          id: 1,
          description: "Get milk!",
          priority: "High",
          __typename: "Todo",
        },
      });
      expect(consoleSpies.error).not.toHaveBeenCalled();
    });
    it("resolves with resulting errors and calls onError callback", async () => {
      using consoleSpies = spyOnConsole("error");
      const link = new MockSubscriptionLink();

      const client = new ApolloClient({
        link,
        cache: new InMemoryCache(),
      });

      const onError = jest.fn();
      const { result } = renderHook(
        () => useMutation(CREATE_TODO_MUTATION_DEFER, { onError }),
        {
          wrapper: ({ children }) => (
            <ApolloProvider client={client}>{children}</ApolloProvider>
          ),
        }
      );

      const createTodo = result.current[0];

      let fetchResult: any;

      setTimeout(() => {
        link.simulateResult({
          result: {
            data: {
              createTodo: {
                id: 1,
                __typename: "Todo",
              },
            },
            hasNext: true,
          },
        });
      });

      setTimeout(() => {
        link.simulateResult(
          {
            result: {
              incremental: [
                {
                  data: null,
                  errors: [new GraphQLError(CREATE_TODO_ERROR)],
                  path: ["createTodo"],
                },
              ],
              hasNext: false,
            },
          },
          true
        );
      });
      await act(async () => {
        fetchResult = await createTodo({ variables });
      });

      await waitFor(() => {
        expect(fetchResult.errors.message).toBe(CREATE_TODO_ERROR);
      });
      await waitFor(() => {
        expect(fetchResult.data).toBe(undefined);
      });
      await waitFor(() => {
        expect(onError).toHaveBeenCalledTimes(1);
      });
      await waitFor(() => {
        expect(onError.mock.calls[0][0].message).toBe(CREATE_TODO_ERROR);
      });
      await waitFor(() => {
        expect(consoleSpies.error).not.toHaveBeenCalled();
      });
    });
    it("calls the update function with the final merged result data", async () => {
      using consoleSpies = spyOnConsole("error");
      const link = new MockSubscriptionLink();
      const update = jest.fn();
      const client = new ApolloClient({
        link,
        cache: new InMemoryCache(),
      });

      const { result } = renderHook(
        () => useMutation(CREATE_TODO_MUTATION_DEFER, { update }),
        {
          wrapper: ({ children }) => (
            <ApolloProvider client={client}>{children}</ApolloProvider>
          ),
        }
      );
      const [createTodo] = result.current;

      let promiseReturnedByMutate: Promise<FetchResult>;

      await act(async () => {
        promiseReturnedByMutate = createTodo({ variables });
      });

      link.simulateResult({
        result: {
          data: {
            createTodo: {
              id: 1,
              __typename: "Todo",
            },
          },
          hasNext: true,
        },
      });

      link.simulateResult(
        {
          result: {
            incremental: [
              {
                data: {
                  description: "Get milk!",
                  priority: "High",
                  __typename: "Todo",
                },
                path: ["createTodo"],
              },
            ],
            hasNext: false,
          },
        },
        true
      );

      await act(async () => {
        await promiseReturnedByMutate;
      });

      expect(update).toHaveBeenCalledTimes(1);
      expect(update).toHaveBeenCalledWith(
        // the first item is the cache, which we don't need to make any
        // assertions against in this test
        expect.anything(),
        // second argument is the result
        expect.objectContaining({
          data: {
            createTodo: {
              id: 1,
              description: "Get milk!",
              priority: "High",
              __typename: "Todo",
            },
          },
        }),
        // third argument is an object containing context and variables
        // but we only care about variables here
        expect.objectContaining({ variables })
      );
      await waitFor(() => {
        expect(consoleSpies.error).not.toHaveBeenCalled();
      });
    });
  });
});

describe("data masking", () => {
  test("masks data returned from useMutation when dataMasking is `true`", async () => {
    interface Mutation {
      updateUser: {
        __typename: "User";
        id: number;
        name: string;
      };
    }

    const mutation: TypedDocumentNode<Mutation, never> = gql`
      mutation MaskedMutation {
        updateUser {
          id
          name
          ...UserFields
        }
      }

      fragment UserFields on User {
        age
      }
    `;

    const mocks = [
      {
        request: { query: mutation },
        result: {
          data: {
            updateUser: {
              __typename: "User",
              id: 1,
              name: "Test User",
              age: 30,
            },
          },
        },
        delay: 10,
      },
    ];

    const client = new ApolloClient({
      dataMasking: true,
      cache: new InMemoryCache(),
      link: new MockLink(mocks),
    });

    const ProfiledHook = profileHook(() => useMutation(mutation));

    render(<ProfiledHook />, {
      wrapper: ({ children }) => (
        <ApolloProvider client={client}>{children}</ApolloProvider>
      ),
    });

    const [mutate, result] = await ProfiledHook.takeSnapshot();

    expect(result.loading).toBe(false);
    expect(result.data).toBeUndefined();
    expect(result.error).toBeUndefined();

    let promise!: Promise<FetchResult<Mutation>>;
    act(() => {
      promise = mutate();
    });

    {
      const [, result] = await ProfiledHook.takeSnapshot();

      expect(result.loading).toBe(true);
      expect(result.data).toBeUndefined();
      expect(result.error).toBeUndefined();
    }

    {
      const [, result] = await ProfiledHook.takeSnapshot();

      expect(result.loading).toBe(false);
      expect(result.data).toEqual({
        updateUser: {
          __typename: "User",
          id: 1,
          name: "Test User",
        },
      });
      expect(result.error).toBeUndefined();
    }

    {
      const { data, errors } = await promise;

      expect(data).toEqual({
        updateUser: {
          __typename: "User",
          id: 1,
          name: "Test User",
        },
      });
      expect(errors).toBeUndefined();
    }

    await expect(ProfiledHook).not.toRerender();
  });

  test("does not mask data returned from useMutation when dataMasking is `false`", async () => {
    interface Mutation {
      updateUser: {
        __typename: "User";
        id: number;
        name: string;
      };
    }

    const mutation: TypedDocumentNode<Mutation, never> = gql`
      mutation MaskedMutation {
        updateUser {
          id
          name
          ...UserFields
        }
      }

      fragment UserFields on User {
        age
      }
    `;

    const mocks = [
      {
        request: { query: mutation },
        result: {
          data: {
            updateUser: {
              __typename: "User",
              id: 1,
              name: "Test User",
              age: 30,
            },
          },
        },
        delay: 10,
      },
    ];

    const client = new ApolloClient({
      dataMasking: false,
      cache: new InMemoryCache(),
      link: new MockLink(mocks),
    });

    const ProfiledHook = profileHook(() => useMutation(mutation));

    render(<ProfiledHook />, {
      wrapper: ({ children }) => (
        <ApolloProvider client={client}>{children}</ApolloProvider>
      ),
    });

    const [mutate, result] = await ProfiledHook.takeSnapshot();

    expect(result.loading).toBe(false);
    expect(result.data).toBeUndefined();
    expect(result.error).toBeUndefined();

    let promise!: Promise<FetchResult<Mutation>>;
    act(() => {
      promise = mutate();
    });

    {
      const [, result] = await ProfiledHook.takeSnapshot();

      expect(result.loading).toBe(true);
      expect(result.data).toBeUndefined();
      expect(result.error).toBeUndefined();
    }

    {
      const [, result] = await ProfiledHook.takeSnapshot();

      expect(result.loading).toBe(false);
      expect(result.data).toEqual({
        updateUser: {
          __typename: "User",
          id: 1,
          name: "Test User",
          age: 30,
        },
      });
      expect(result.error).toBeUndefined();
    }

    {
      const { data, errors } = await promise;

      expect(data).toEqual({
        updateUser: {
          __typename: "User",
          id: 1,
          name: "Test User",
          age: 30,
        },
      });
      expect(errors).toBeUndefined();
    }

    await expect(ProfiledHook).not.toRerender();
  });

  test("passes masked data to onCompleted, does not pass masked data to update", async () => {
    interface Mutation {
      updateUser: {
        __typename: "User";
        id: number;
        name: string;
      };
    }

    const mutation: TypedDocumentNode<Mutation, never> = gql`
      mutation MaskedMutation {
        updateUser {
          id
          name
          ...UserFields
        }
      }

      fragment UserFields on User {
        age
      }
    `;

    const mocks = [
      {
        request: { query: mutation },
        result: {
          data: {
            updateUser: {
              __typename: "User",
              id: 1,
              name: "Test User",
              age: 30,
            },
          },
        },
        delay: 10,
      },
    ];

    const cache = new InMemoryCache();
    const client = new ApolloClient({
      dataMasking: true,
      cache,
      link: new MockLink(mocks),
    });

    const update = jest.fn();
    const onCompleted = jest.fn();
    const ProfiledHook = profileHook(() =>
      useMutation(mutation, { onCompleted, update })
    );

    render(<ProfiledHook />, {
      wrapper: ({ children }) => (
        <ApolloProvider client={client}>{children}</ApolloProvider>
      ),
    });

    const [mutate] = await ProfiledHook.takeSnapshot();

    await act(() => mutate());

    expect(onCompleted).toHaveBeenCalledTimes(1);
    expect(onCompleted).toHaveBeenCalledWith(
      {
        updateUser: {
          __typename: "User",
          id: 1,
          name: "Test User",
        },
      },
      expect.anything()
    );

    expect(update).toHaveBeenCalledTimes(1);
    expect(update).toHaveBeenCalledWith(
      cache,
      {
        data: {
          updateUser: {
            __typename: "User",
            id: 1,
            name: "Test User",
            age: 30,
          },
        },
      },
      { context: undefined, variables: {} }
    );
  });
});

describe.skip("Type Tests", () => {
  test("NoInfer prevents adding arbitrary additional variables", () => {
    const typedNode = {} as TypedDocumentNode<{ foo: string }, { bar: number }>;
    useMutation(typedNode, {
      variables: {
        bar: 4,
        // @ts-expect-error
        nonExistingVariable: "string",
      },
    });
  });

  test("uses any as masked and unmasked type when using plain DocumentNode", () => {
    const mutation = gql`
      mutation ($id: ID!) {
        updateUser(id: $id) {
          id
          ...UserFields
        }
      }

      fragment UserFields on User {
        age
      }
    `;

    const [mutate, { data }] = useMutation(mutation, {
      optimisticResponse: { foo: "foo" },
      updateQueries: {
        TestQuery: (_, { mutationResult }) => {
          expectTypeOf(mutationResult.data).toMatchTypeOf<any>();

          return {};
        },
      },
      refetchQueries(result) {
        expectTypeOf(result.data).toMatchTypeOf<any>();

        return "active";
      },
      onCompleted(data) {
        expectTypeOf(data).toMatchTypeOf<any>();
      },
      update(_, result) {
        expectTypeOf(result.data).toMatchTypeOf<any>();
      },
    });

    expectTypeOf(data).toMatchTypeOf<any>();
    expectTypeOf(mutate()).toMatchTypeOf<Promise<FetchResult<any>>>();
  });

  test("uses TData type when using plain TypedDocumentNode", () => {
    interface Mutation {
      updateUser: {
        __typename: "User";
        id: string;
        age: number;
      };
    }

    interface Variables {
      id: string;
    }

    const mutation: TypedDocumentNode<Mutation, Variables> = gql`
      mutation ($id: ID!) {
        updateUser(id: $id) {
          id
          ...UserFields
        }
      }

      fragment UserFields on User {
        age
      }
    `;

    const [mutate, { data }] = useMutation(mutation, {
      variables: { id: "1" },
      optimisticResponse: {
        updateUser: { __typename: "User", id: "1", age: 30 },
      },
      updateQueries: {
        TestQuery: (_, { mutationResult }) => {
          expectTypeOf(mutationResult.data).toMatchTypeOf<
            Mutation | null | undefined
          >();

          return {};
        },
      },
      refetchQueries(result) {
        expectTypeOf(result.data).toMatchTypeOf<Mutation | null | undefined>();

        return "active";
      },
      onCompleted(data) {
        expectTypeOf(data).toMatchTypeOf<Mutation>();
      },
      update(_, result) {
        expectTypeOf(result.data).toMatchTypeOf<Mutation | null | undefined>();
      },
    });

    expectTypeOf(data).toMatchTypeOf<Mutation | null | undefined>();
    expectTypeOf(mutate()).toMatchTypeOf<Promise<FetchResult<Mutation>>>();
  });

  test("uses masked/unmasked type when using Masked<TData>", async () => {
    type UserFieldsFragment = {
      age: number;
    } & { " $fragmentName": "UserFieldsFragment" };

    type Mutation = {
      updateUser: {
        __typename: "User";
        id: string;
      } & { " $fragmentRefs": { UserFieldsFragment: UserFieldsFragment } };
    };

    type UnmaskedMutation = {
      updateUser: {
        __typename: "User";
        id: string;
        age: number;
      };
    };

    interface Variables {
      id: string;
    }

    const mutation: TypedDocumentNode<Masked<Mutation>, Variables> = gql`
      mutation ($id: ID!) {
        updateUser(id: $id) {
          id
          ...UserFields
        }
      }

      fragment UserFields on User {
        age
      }
    `;

    const [mutate, { data }] = useMutation(mutation, {
      optimisticResponse: {
        updateUser: { __typename: "User", id: "1", age: 30 },
      },
      updateQueries: {
        TestQuery: (_, { mutationResult }) => {
          expectTypeOf(mutationResult.data).toMatchTypeOf<
            UnmaskedMutation | null | undefined
          >();

          return {};
        },
      },
      refetchQueries(result) {
        expectTypeOf(result.data).toMatchTypeOf<
          UnmaskedMutation | null | undefined
        >();

        return "active";
      },
      onCompleted(data) {
        expectTypeOf(data).toMatchTypeOf<Mutation>();
      },
      update(_, result) {
        expectTypeOf(result.data).toMatchTypeOf<
          UnmaskedMutation | null | undefined
        >();
      },
    });

    expectTypeOf(data).toMatchTypeOf<Mutation | null | undefined>();
    expectTypeOf(mutate()).toMatchTypeOf<Promise<FetchResult<Mutation>>>();
  });
});<|MERGE_RESOLUTION|>--- conflicted
+++ resolved
@@ -32,14 +32,10 @@
 import { useMutation } from "../useMutation";
 import { BatchHttpLink } from "../../../link/batch-http";
 import { FetchResult } from "../../../link/core";
-<<<<<<< HEAD
-import { profileHook, spyOnConsole } from "../../../testing/internal";
+import { spyOnConsole } from "../../../testing/internal";
 import { expectTypeOf } from "expect-type";
 import { Masked } from "../../../masking";
-=======
-import { spyOnConsole } from "../../../testing/internal";
 import { renderHookToSnapshotStream } from "@testing-library/react-render-stream";
->>>>>>> 014b6aa6
 
 describe("useMutation Hook", () => {
   interface Todo {
