--- conflicted
+++ resolved
@@ -375,23 +375,13 @@
 
 </MinVersion>
 
-<<<<<<< HEAD
-In version `3.7.0`, Apollo Client introduced preview support for the `useFragment_experimental` hook which represents a lightweight live binding into the Apollo Client Cache. This hook returns an always-up-to-date view of whatever data the cache currently contains for a given fragment. `useFragment` never triggers network requests of its own.
-
-> **Note**: this hook is named `useFragment_experimental` in `3.7.x` and `3.8.0-alpha.x` releases. In `3.8.0-beta.0` and greater it no longer has an `_experimental` suffix in its named export.
+`useFragment` represents a lightweight live binding into the Apollo Client Cache and enables Apollo Client to broadcast very specific fragment results to individual components. This hook returns an always-up-to-date view of whatever data the cache currently contains for a given fragment. `useFragment` never triggers network requests of its own.
+
+Note that the `useQuery` hook remains the primary hook responsible for querying and populating data in the cache ([see the API reference](./hooks#usequery)). As a result, the component reading the fragment data via `useFragment` is still subscribed to all changes in the query data, but receives updates only when that fragment's specific data change.
+
+> **Note**: this hook was introduced in `3.7.0` as experimental but stabilized in `3.8.0`. In `3.7.x` and `3.8.0-alpha.x` releases, this hook is exported as `useFragment_experimental`. Starting with `3.8.0-beta.0` and greater the `_experimental` suffix was removed in its named export.
 
 ### Example
-
-> A [GraphQL fragment](http://graphql.org/learn/queries/#fragments) defines a subset of fields on a GraphQL type that can be used to specify component-level data dependencies or allow re-use between multiple queries and mutations. [See the API reference.](../../data/fragments)
-=======
-`useFragment` represents a lightweight live binding into the Apollo Client Cache and enables Apollo Client to broadcast very specific fragment results to individual components. This hook returns an always-up-to-date view of whatever data the cache currently contains for a given fragment. `useFragment` never triggers network requests of its own.
-
-Note that the `useQuery` hook remains the primary hook responsible for querying and populating data in the cache ([see the API reference](./hooks#usequery)). As a result, the component reading the fragment data via `useFragment` is still subscribed to all changes in the query data, but receives updates only when that fragment's specific data change.
-
-> **Note**: this hook was introduced in `3.7.0` as experimental but stabilized in `3.8.0`. In `3.7.x` and `3.8.0-alpha.x` releases, this hook is exported as `useFragment_experimental`. Starting with `3.8.0-beta.0` and greater the `_experimental` suffix was removed in its named export.
-
-### Example
->>>>>>> 1b06f091
 
 Given the following fragment definition:
 
@@ -403,20 +393,6 @@
 `;
 ```
 
-<<<<<<< HEAD
-We can first use the `useQuery` hook to retrieve a list of items with `id`s.
-
-```jsx
-const listQuery = gql`
-  query {
-    list {
-      id
-    }
-  }
-`;
-function List() {
-  const { loading, data } = useQuery(listQuery);
-=======
 We can first use the `useQuery` hook to retrieve a list of items with `id`s as well as any fields selected on the named `ItemFragment` fragment by spreading `ItemFragment` inside of `list` in `ListQuery`.
 
 ```jsx
@@ -433,7 +409,6 @@
 function List() {
   const { loading, data } = useQuery(listQuery);
 
->>>>>>> 1b06f091
   return (
     <ol>
       {data?.list.map(item => (
@@ -444,11 +419,8 @@
 }
 ```
 
-<<<<<<< HEAD
-=======
 > **Note:** instead of interpolating fragments within each query document, we can use Apollo Client's `createFragmentRegistry` method to pre-register named fragments with our `InMemoryCache`. This allows Apollo Client to include the definitions for registered fragments in the document sent over the network before the request is sent. For more information, see [Registering named fragments using `createFragmentRegistry`](./#registering-named-fragments-using-createFragmentRegistry).
 
->>>>>>> 1b06f091
 We can then use `useFragment` from within the `<Item>` component to create a live binding for each item by providing the `fragment` document, `fragmentName` and object reference via `from`.
 
 ```jsx
@@ -461,19 +433,11 @@
       id: props.id,
     },
   });
-<<<<<<< HEAD
-  return <li>{complete ? data!.text : "incomplete"}</li>;
-=======
 
   return <li>{complete ? data.text : "incomplete"}</li>;
->>>>>>> 1b06f091
 }
 ```
 
 > `useFragment` can be used in combination with the `@nonreactive` directive in cases where list items should react to individual cache updates without rerendering the entire list. For more information, see the [`@nonreactive` docs](/react/data/directives#nonreactive).
 
-<<<<<<< HEAD
-[See the API reference for more details.](../api/react/hooks#useFragment)
-=======
-[See the API reference for more details.](../api/react/hooks#usefragment)
->>>>>>> 1b06f091
+[See the API reference for more details.](../api/react/hooks#usefragment)