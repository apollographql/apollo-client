{
<<<<<<< HEAD
  "dist/apollo-client.min.cjs": 38839,
  "import { ApolloClient, InMemoryCache, HttpLink } from \"dist/index.js\" (production)": 32620
=======
  "dist/apollo-client.min.cjs": 38902,
  "import { ApolloClient, InMemoryCache, HttpLink } from \"dist/index.js\" (production)": 32678
>>>>>>> 28a42893
}<|MERGE_RESOLUTION|>--- conflicted
+++ resolved
@@ -1,9 +1,4 @@
 {
-<<<<<<< HEAD
-  "dist/apollo-client.min.cjs": 38839,
-  "import { ApolloClient, InMemoryCache, HttpLink } from \"dist/index.js\" (production)": 32620
-=======
-  "dist/apollo-client.min.cjs": 38902,
-  "import { ApolloClient, InMemoryCache, HttpLink } from \"dist/index.js\" (production)": 32678
->>>>>>> 28a42893
+  "dist/apollo-client.min.cjs": 38948,
+  "import { ApolloClient, InMemoryCache, HttpLink } from \"dist/index.js\" (production)": 32732
 }