{
  "name": "apollo-client",
  "version": "1.9.1",
  "description": "A simple yet functional GraphQL client.",
  "main": "./lib/apollo.umd.js",
  "module": "./lib/src/index.js",
  "jsnext:main": "./lib/src/index.js",
  "typings": "./lib/src/index.d.ts",
  "scripts": {
    "dev": "./scripts/dev.sh",
    "deploy": "./scripts/deploy.sh",
    "danger": "danger run --verbose",
    "pretest": "npm run compile:test",
    "test": "npm run testonly --",
    "benchmark": "npm run compile:benchmark && node --stack-size=20000 lib/benchmark/index.js",
    "benchmark:inspect": "npm run compile:benchmark && node --stack-size=20000 --inspect --debug-brk lib/benchmark/index.js",
    "posttest": "npm run lint",
    "filesize": "npm run compile:browser && bundlesize",
    "flow-check": "flow check",
    "compile": "tsc",
    "compile:benchmark": "tsc -p tsconfig.test.json",
    "compile:coverage": "tsc -p tsconfig.coverage.json",
    "compile:test": "tsc -p tsconfig.test.json",
    "compile:browser": "rm -rf ./dist && mkdir ./dist && browserify ./lib/apollo.umd.js --i graphql-tag -o=./dist/index.js && npm run minify:browser",
    "minify:browser": "uglifyjs -c -m -o ./dist/index.min.js -- ./dist/index.js",
    "watch": "tsc -w",
    "watch:test": "tsc -p tsconfig.test.json -w",
    "bundle": "rollup -c",
    "postcompile": "npm run bundle",
    "prepublish": "npm run compile",
    "lint-fix": "prettier --trailing-comma all --single-quote --write \"{src,test,benchmark}/**/*.ts*\"",
    "lint": "grunt tslint",
    "lint-staged": "lint-staged",
    "precoverage": "npm run compile:coverage",
    "coverage": "COV=1 istanbul cover ./node_modules/mocha/bin/_mocha -- --reporter dot --full-trace lib/test/tests.js",
    "postcoverage": "remap-istanbul --input coverage/coverage.json --type lcovonly --output coverage/lcov.info",
    "testonly": "mocha --reporter spec --full-trace lib/test/tests.js",
    "preanalyze": "npm run compile",
    "analyze": "webpack -p --config analyze/webpack.config.js"
  },
  "repository": {
    "type": "git",
    "url": "apollographql/apollo-client"
  },
  "bundlesize": [
    {
      "path": "./dist/index.min.js",
      "threshold": "30 Kb"
    }
  ],
  "jest": {
    "transform": {
      ".(ts|tsx)": "<rootDir>/node_modules/ts-jest/preprocessor.js"
    }
  },
  "lint-staged": {
    "*.ts*": [
      "prettier --trailing-comma all --single-quote --write",
      "git add"
    ]
  },
  "pre-commit": "lint-staged",
  "keywords": [
    "ecmascript",
    "es2015",
    "jsnext",
    "javascript",
    "relay",
    "npm",
    "react"
  ],
  "author": "Sashko Stubailo <sashko@stubailo.com>",
  "license": "MIT",
  "dependencies": {
    "apollo-link-core": "^0.5.0",
    "graphql": "^0.10.0",
    "graphql-anywhere": "^3.0.1",
    "graphql-tag": "^2.0.0",
    "redux": "^3.4.0",
    "symbol-observable": "^1.0.2",
    "whatwg-fetch": "^2.0.0"
  },
  "devDependencies": {
    "@types/benchmark": "1.0.30",
    "@types/chai": "4.0.4",
    "@types/chai-as-promised": "0.0.31",
    "@types/isomorphic-fetch": "0.0.34",
    "@types/lodash": "4.14.74",
    "@types/mocha": "2.2.41",
    "@types/node": "8.0.24",
    "@types/promises-a-plus": "0.0.27",
    "@types/sinon": "2.3.3",
    "all-contributors-cli": "4.4.0",
    "benchmark": "2.1.4",
    "browserify": "14.4.0",
    "bundlesize": "0.13.2",
    "chai": "4.1.1",
    "chai-as-promised": "7.1.1",
    "colors": "1.1.2",
    "concurrently": "3.5.0",
    "danger": "1.2.0",
    "es6-promise": "4.1.1",
    "fetch-mock": "5.12.2",
    "flow-bin": "0.53.1",
    "grunt": "1.0.1",
    "grunt-tslint": "5.0.1",
    "gzip-size": "3.0.0",
    "isomorphic-fetch": "2.2.1",
    "istanbul": "0.4.5",
    "lint-staged": "4.0.4",
    "lodash": "4.17.4",
    "minimist": "1.2.0",
    "mocha": "3.5.0",
    "nodemon": "1.11.0",
    "pre-commit": "1.2.2",
    "prettier": "1.5.3",
    "pretty-bytes": "4.0.2",
    "remap-istanbul": "0.9.5",
    "request": "2.81.0",
    "rollup": "0.45.2",
    "rxjs": "5.4.3",
    "sinon": "3.2.1",
    "source-map-support": "0.4.15",
    "ts-jest": "20.0.10",
    "tslint": "5.6.0",
    "typescript": "2.4.2",
<<<<<<< HEAD
    "uglify-js": "3.0.28",
    "webpack": "3.5.4",
=======
    "uglify-js": "3.0.27",
    "webpack": "3.5.5",
>>>>>>> d2f6e965
    "webpack-bundle-analyzer": "2.9.0"
  },
  "optionalDependencies": {
    "@types/graphql": "0.10.2"
  }
}<|MERGE_RESOLUTION|>--- conflicted
+++ resolved
@@ -124,13 +124,8 @@
     "ts-jest": "20.0.10",
     "tslint": "5.6.0",
     "typescript": "2.4.2",
-<<<<<<< HEAD
     "uglify-js": "3.0.28",
-    "webpack": "3.5.4",
-=======
-    "uglify-js": "3.0.27",
     "webpack": "3.5.5",
->>>>>>> d2f6e965
     "webpack-bundle-analyzer": "2.9.0"
   },
   "optionalDependencies": {
