--- conflicted
+++ resolved
@@ -6,12 +6,7 @@
 } from "graphql";
 import { visit } from "graphql";
 
-<<<<<<< HEAD
-import { OptimisticWrapOptions, wrap } from "optimism";
-=======
-import type { OptimisticWrapperFunction } from "optimism";
 import { wrap } from "optimism";
->>>>>>> ac4e3828
 
 import type { FragmentMap } from "../../utilities/index.js";
 import { getFragmentDefinitions } from "../../utilities/index.js";
@@ -70,36 +65,12 @@
   private invalidate(name: string) {}
 
   public resetCaches() {
-<<<<<<< HEAD
-    this.invalidate = (this.lookup = this.cacheUnaryMethod("lookup", {
+    const proto = FragmentRegistry.prototype;
+    this.invalidate = (this.lookup = wrap(proto.lookup.bind(this), {
       makeCacheKey: (arg) => arg,
     })).dirty; // This dirty function is bound to the wrapped lookup method.
-    this.transform = this.cacheUnaryMethod("transform");
-    this.findFragmentSpreads = this.cacheUnaryMethod("findFragmentSpreads");
-  }
-
-  private cacheUnaryMethod<
-    TName extends keyof Pick<
-      FragmentRegistry,
-      "lookup" | "transform" | "findFragmentSpreads"
-    >,
-  >(name: TName, options?: OptimisticWrapOptions<[any]>) {
-    const registry = this;
-    const originalMethod = FragmentRegistry.prototype[name];
-    return wrap(function () {
-      return originalMethod.apply(registry, arguments);
-    }, options);
-=======
-    this.invalidate = (this.lookup = this.cacheUnaryMethod(this.lookup)).dirty; // This dirty function is bound to the wrapped lookup method.
-    this.transform = this.cacheUnaryMethod(this.transform);
-    this.findFragmentSpreads = this.cacheUnaryMethod(this.findFragmentSpreads);
-  }
-
-  private cacheUnaryMethod<F extends (arg: any) => any>(originalMethod: F) {
-    return wrap<Parameters<F>, ReturnType<F>>(originalMethod.bind(this), {
-      makeCacheKey: (arg) => arg,
-    }) as OptimisticWrapperFunction<Parameters<F>, ReturnType<F>> & F;
->>>>>>> ac4e3828
+    this.transform = wrap(proto.transform.bind(this));
+    this.findFragmentSpreads = wrap(proto.findFragmentSpreads.bind(this));
   }
 
   public lookup(fragmentName: string): FragmentDefinitionNode | null {
