{
<<<<<<< HEAD
  "import { ApolloClient, InMemoryCache, HttpLink } from \"@apollo/client\" (CJS)": 43763,
  "import { ApolloClient, InMemoryCache, HttpLink } from \"@apollo/client\" (production) (CJS)": 38683,
  "import { ApolloClient, InMemoryCache, HttpLink } from \"@apollo/client\"": 33422,
  "import { ApolloClient, InMemoryCache, HttpLink } from \"@apollo/client\" (production)": 27551
=======
  "import { ApolloClient, InMemoryCache, HttpLink } from \"@apollo/client\" (CJS)": 43940,
  "import { ApolloClient, InMemoryCache, HttpLink } from \"@apollo/client\" (production) (CJS)": 38976,
  "import { ApolloClient, InMemoryCache, HttpLink } from \"@apollo/client\"": 33508,
  "import { ApolloClient, InMemoryCache, HttpLink } from \"@apollo/client\" (production)": 27708
>>>>>>> 8e31a230
}<|MERGE_RESOLUTION|>--- conflicted
+++ resolved
@@ -1,13 +1,6 @@
 {
-<<<<<<< HEAD
-  "import { ApolloClient, InMemoryCache, HttpLink } from \"@apollo/client\" (CJS)": 43763,
-  "import { ApolloClient, InMemoryCache, HttpLink } from \"@apollo/client\" (production) (CJS)": 38683,
-  "import { ApolloClient, InMemoryCache, HttpLink } from \"@apollo/client\"": 33422,
-  "import { ApolloClient, InMemoryCache, HttpLink } from \"@apollo/client\" (production)": 27551
-=======
-  "import { ApolloClient, InMemoryCache, HttpLink } from \"@apollo/client\" (CJS)": 43940,
-  "import { ApolloClient, InMemoryCache, HttpLink } from \"@apollo/client\" (production) (CJS)": 38976,
-  "import { ApolloClient, InMemoryCache, HttpLink } from \"@apollo/client\"": 33508,
-  "import { ApolloClient, InMemoryCache, HttpLink } from \"@apollo/client\" (production)": 27708
->>>>>>> 8e31a230
+  "import { ApolloClient, InMemoryCache, HttpLink } from \"@apollo/client\" (CJS)": 43931,
+  "import { ApolloClient, InMemoryCache, HttpLink } from \"@apollo/client\" (production) (CJS)": 38791,
+  "import { ApolloClient, InMemoryCache, HttpLink } from \"@apollo/client\"": 33456,
+  "import { ApolloClient, InMemoryCache, HttpLink } from \"@apollo/client\" (production)": 27620
 }