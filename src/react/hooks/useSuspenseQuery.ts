--- conflicted
+++ resolved
@@ -200,10 +200,7 @@
     [QueryKey, Promise<ApolloQueryResult<any>>]
   >([queryRef.key, queryRef.promise]);
 
-<<<<<<< HEAD
-=======
   // This saves us a re-execution of the render function when a variable changed.
->>>>>>> aaf8c799
   if (current[0] !== queryRef.key) {
     current[0] = queryRef.key;
     current[1] = queryRef.promise;
