--- conflicted
+++ resolved
@@ -41,157 +41,4 @@
 
 While your app is in dev mode, the Apollo Client Devtools will appear as an "Apollo" tab in your web browser inspector. To enable the devtools in your app in production, pass `connectToDevTools: true` to the `ApolloClient` constructor in your app. Pass `connectToDevTools: false` if want to manually disable this functionality.
 
-<<<<<<< HEAD
-Find more information about contributing and debugging on the [Apollo Client DevTools GitHub page](https://github.com/apollographql/apollo-client-devtools).
-=======
 Find more information about contributing and debugging on the [Apollo Client Devtools GitHub page](https://github.com/apollographql/apollo-client-devtools).
-
-
-## Apollo Codegen
-
-Apollo Codegen is a tool to generate API code or type annotations based on a GraphQL schema and query documents.
-
-It currently generates Swift code, TypeScript annotations, Flow annotations, and Scala code, we hope to add support for other targets in the future.
-
-See [Apollo iOS](https://github.com/apollographql/apollo-ios) for details on the mapping from GraphQL results to Swift types, as well as runtime support for executing queries and mutations. For Scala, see [React Apollo Scala.js](https://github.com/apollographql/react-apollo-scalajs) for details on how to use generated Scala code in a Scala.js app with Apollo Client.
-
-### Usage
-
-If you want to use `apollo-codegen`, you can install it command globally:
-
-```bash
-npm install -g apollo-codegen
-```
-
-### `introspect-schema`
-
-The purpose of this command is to create a JSON introspection dump file for a given graphql schema. The input schema can be fetched from a remote graphql server or from a local file. The resulting JSON introspection dump file is needed as input to the [generate](#generate) command.
-
-To download a GraphQL schema by sending an introspection query to a server:
-
-```bash
-apollo-codegen introspect-schema http://localhost:8080/graphql --output schema.json
-```
-
-You can use the `header` option to add additional HTTP headers to the request. For example, to include an authentication token, use `--header "Authorization: Bearer <token>"`.
-
-You can use the `insecure` option to ignore any SSL errors (for example if the server is running with self-signed certificate).
-
-To generate a GraphQL schema introspection JSON from a local GraphQL schema:
-
-```bash
-apollo-codegen introspect-schema schema.graphql --output schema.json
-```
-
-### `generate`
-
-The purpose of this command is to generate types for query and mutation operations made against the schema (it will not generate types for the schema itself).
-
-This tool will generate Swift code by default from a set of query definitions in `.graphql` files:
-
-```bash
-apollo-codegen generate **/*.graphql --schema schema.json --output API.swift
-```
-
-You can also generate type annotations for TypeScript, Flow, or Scala using the `--target` option:
-
-```bash
-# TypeScript
-apollo-codegen generate **/*.graphql --schema schema.json --target typescript --output operation-result-types.ts
-# Flow
-apollo-codegen generate **/*.graphql --schema schema.json --target flow --output operation-result-types.flow.js
-# Scala
-apollo-codegen generate **/*.graphql --schema schema.json --target scala --output operation-result-types.scala
-```
-
-### `gql` template support
-
-If the source file for generation is a javascript or typescript file, the codegen will try to extrapolate the queries inside the [gql tag](https://github.com/apollographql/graphql-tag) templates.
-
-The tag name is configurable using the CLI `--tag-name` option.
-
-### .graphqlconfig support
-
-Instead of using the `--schema` option to point out your GraphQL schema, you can specify it in a [`.graphqlconfig`](https://github.com/graphcool/graphql-config) file.
-
-In case you specify multiple schemas in your `.graphqlconfig` file, choose which one to pick by using the `--project-name` option.
-
-### Typescript and Flow
-
-When using `apollo-codegen` with Typescript or Flow, make sure to add the `__typename` introspection field to every selection set within your graphql operations.
-
-If you're using a client like `@apollo/client` that does this automatically for your GraphQL operations, pass in the `--addTypename` option to `apollo-codegen` to make sure the generated Typescript and Flow types have the `__typename` field as well. This is required to ensure proper type generation support for `GraphQLUnionType` and `GraphQLInterfaceType` fields.
-
-**Why is the __typename field required?**
-
-Using the type information from the GraphQL schema, we can infer the possible types for fields. However, in the case of a `GraphQLUnionType` or `GraphQLInterfaceType`, there are multiple types that are possible for that field. This is best modeled using a disjoint union with the `__typename`
-as the discriminant.
-
-For example, given a schema:
-
-```graphql
-interface Character {
-  name: String!
-}
-
-type Human implements Character {
-  homePlanet: String
-}
-
-type Droid implements Character {
-  primaryFunction: String
-}
-```
-
-Whenever a field of type `Character` is encountered, it could be either a Human or Droid. Human and Droid objects
-will have a different set of fields. Within your application code, when interacting with a `Character` you'll want to make sure to handle both of these cases.
-
-Given this query:
-
-```graphql
-query Characters {
-  characters(episode: NEW_HOPE) {
-    name
-
-    ... on Human {
-      homePlanet
-    }
-
-    ... on Droid {
-      primaryFunction
-    }
-  }
-}
-```
-
-Apollo Codegen will generate a union type for Character.
-
-```ts
-export type CharactersQuery = {
-  characters: Array<{
-    __typename: 'Human',
-    name: string,
-    homePlanet: ?string
-  } | {
-    __typename: 'Droid',
-    name: string,
-    primaryFunction: ?string
-  }>
-}
-```
-
-This type can then be used as follows to ensure that all possible types are handled:
-
-```tsx
-function CharacterFigures({ characters }: CharactersQuery) {
-  return characters.map(character => {
-    switch(character.__typename) {
-      case "Human":
-        return <HumanFigure homePlanet={character.homePlanet} name={character.name} />
-      case "Droid":
-        return <DroidFigure primaryFunction={character.primaryFunction} name={character.name} />
-    }
-  });
-}
-```
->>>>>>> 5d0c881a
