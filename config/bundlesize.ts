import { readFileSync } from "fs";
import { join } from "path";
import { gzipSync } from "zlib";
import bytes from "bytes";

<<<<<<< HEAD
const gzipBundleByteLengthLimit = bytes("32.71KB");
=======
const gzipBundleByteLengthLimit = bytes("33.02KB");
>>>>>>> 720bc42a
const minFile = join("dist", "apollo-client.min.cjs");
const minPath = join(__dirname, "..", minFile);
const gzipByteLen = gzipSync(readFileSync(minPath)).byteLength;
const overLimit = gzipByteLen > gzipBundleByteLengthLimit;

const message = `Minified + GZIP-encoded bundle size for ${
  minFile
} = ${
  bytes(gzipByteLen, { unit: "KB" })
}, ${
  overLimit ? "exceeding" : "under"
} limit ${
  bytes(gzipBundleByteLengthLimit, { unit: "KB" })
}`;

if (overLimit) {
  throw new Error(message);
} else {
  console.log(message);
}<|MERGE_RESOLUTION|>--- conflicted
+++ resolved
@@ -3,11 +3,7 @@
 import { gzipSync } from "zlib";
 import bytes from "bytes";
 
-<<<<<<< HEAD
-const gzipBundleByteLengthLimit = bytes("32.71KB");
-=======
 const gzipBundleByteLengthLimit = bytes("33.02KB");
->>>>>>> 720bc42a
 const minFile = join("dist", "apollo-client.min.cjs");
 const minPath = join(__dirname, "..", minFile);
 const gzipByteLen = gzipSync(readFileSync(minPath)).byteLength;
