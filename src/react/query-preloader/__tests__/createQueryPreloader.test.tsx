--- conflicted
+++ resolved
@@ -26,11 +26,7 @@
   NetworkStatus,
 } from "@apollo/client";
 import { Defer20220824Handler } from "@apollo/client/incremental";
-<<<<<<< HEAD
-import type { Masked } from "@apollo/client/masking";
 import type { PreloadedQueryRef, QueryRef } from "@apollo/client/react";
-=======
->>>>>>> 2c4fd8b0
 import {
   ApolloProvider,
   createQueryPreloader,
