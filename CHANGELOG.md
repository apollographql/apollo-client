<<<<<<< HEAD
## Apollo Client 3.5.0 (not yet released)

### Improvements

- Add `updateQuery` and `updateFragment` methods to `ApolloCache`, simplifying common `readQuery`/`writeQuery` cache update patterns. <br/>
  [@wassim-k](https://github.com/wassim-k) in [#8382](https://github.com/apollographql/apollo-client/pull/8382)

- Field directives and their arguments can now be included along with field argument names when using [field policy `keyArgs: [...]` notation](https://www.apollographql.com/docs/react/pagination/key-args/). For example, if you have a `Query.feed` field that takes an argument called `type` and uses a `@connection(key:...)` directive to keep `feed` data from different queries separate within the cache, you might configure both using the following `InMemoryCache` field policy:
  ```ts
  new InMemoryCache({
    typePolicies: {
      Query: {
        fields: {
          feed: {
            keyArgs: ["type", "@connection", ["key"]],
          },
        },
      },
    },
  })
  ```
  [@benjamn](https://github.com/benjamn) in [#8678](https://github.com/apollographql/apollo-client/pull/8678)

- Ensure `cache.identify` never throws when primary key fields are missing, and include the source object in the error message when `keyFields` processing fails. <br/>
  [@benjamn](https://github.com/benjamn) in [#8679](https://github.com/apollographql/apollo-client/pull/8679)

- The `HttpLink` constructor now accepts an optional `print` function that can be used to customize how GraphQL `DocumentNode` objects are transformed back into strings before they are sent over the network. <br/>
  [@sarahgp](https://github.com/sarahgp) in [#8699](https://github.com/apollographql/apollo-client/pull/8699)

- Make `@apollo/client/testing` a fully-fledged, independent entry point, instead of re-exporting `@apollo/client/utilities/testing` (which was never an entry point and no longer exists). <br/>
  [@benjamn](https://github.com/benjamn) in [#8769](https://github.com/apollographql/apollo-client/pull/8769)

- A new nested entry point called `@apollo/client/testing/core` has been created. Importing from this entry point instead of `@apollo/client/testing` excludes any React-related dependencies. <br/>
  [@wassim-k](https://github.com/wassim-k) in [#8687](https://github.com/apollographql/apollo-client/pull/8687)

### React Refactoring

#### Bug Fixes (due to [@brainkim](https://github.com/brainkim) in [#8596](https://github.com/apollographql/apollo-client/pull/8596)):

- The `useQuery` and `useLazyQuery` hooks will now have `ObservableQuery` methods defined consistently.
- Calling `useLazyQuery` methods like `startPolling` will start the query.
- Calling the `useLazyQuery` execution function will now behave more like `refetch`. `previousData` will be preserved.
- `standby` fetchPolicies will now act like `skip: true` more consistently.
- Calling `refetch` on a skipped query will have no effect (issue [#8270](https://github.com/apollographql/apollo-client/issues/8270)).
- Prevent `onError` and `onCompleted` functions from firing continuously, and improving their polling behavior.

### Other Bugs Fixed

- Update `zen-observable-ts` to eliminate transitive dependency on `@types/zen-observable`. <br/>
  [@benjamn](https://github.com/benjamn) in [#8695](https://github.com/apollographql/apollo-client/pull/8695)
=======
## Apollo Client 3.4.12 (not yet released)

### Bug Fixes

- Improve handling of falsy `existing` and/or `incoming` parameters in `relayStylePagination` field policy helper function. <br/>
  [@bubba](https://github.com/bubba) and [@benjamn](https://github.com/benjamn) in [#8733](https://github.com/apollographql/apollo-client/pull/8733)

- Associate Apollo context with `React.createContext` (instead of using a local `WeakMap`) again, so multiple copies of `@apollo/client` (uncommon) can share the same context. <br/>
  [@benjamn](https://github.com/benjamn) in [#8798](https://github.com/apollographql/apollo-client/pull/8798)
>>>>>>> 6aabfc7f

## Apollo Client 3.4.11

### Bug Fixes

- Fix [Vite](https://vitejs.dev) tree-shaking by calling the `checkDEV()` function (at least once) in the module that exports it, `@apollo/client/utilities/globals/index.ts`. <br/>
  [@benjamn](https://github.com/benjamn) in [#8767](https://github.com/apollographql/apollo-client/pull/8767)

### Improvements

- Export `PersistedQueryLink` namespace from `@apollo/client/link/persisted-queries`. <br/>
  [@vedrani](https://github.com/vedrani) in [#8761](https://github.com/apollographql/apollo-client/pull/8761)

### Documentation

- Upgrade docs theme for new Algolia-powered search experience. <br/>
  [@trevorblades](https://github.com/trevorblades) in [#8768](https://github.com/apollographql/apollo-client/pull/8768)

## Apollo Client 3.4.10

### Improvements

- Warn when calling `refetch({ variables })` instead of `refetch(variables)`, except for queries that declare a variable named `$variables` (uncommon). <br/>
  [@benjamn](https://github.com/benjamn) in [#8702](https://github.com/apollographql/apollo-client/pull/8702)

### Bug Fixes

- Fix `ObservableQuery.getCurrentResult()` returning cached `data` with certain fetch policies. <br/>
  [@brainkim](https://github.com/brainkim) in [#8718](https://github.com/apollographql/apollo-client/pull/8718)

- Prevent `ssrMode`/`ssrForceFetchDelay` from causing queries to hang. <br/>
  [@brainkim](https://github.com/brainkim) in [#8709](https://github.com/apollographql/apollo-client/pull/8709)

- Import `@apollo/client/utilities/globals` internally wherever `__DEV__` is used, not just in `@apollo/client/**/index.js` entry points. <br/>
  [@benjamn](https://github.com/benjamn) in [#8720](https://github.com/apollographql/apollo-client/pull/8720)

## Apollo Client 3.4.9

### Bug Fixes

- Fix unhandled `Promise` rejection warnings/errors whose message is `Observable cancelled prematurely`. <br/>
  [@benjamn](https://github.com/benjamn) in [#8676](https://github.com/apollographql/apollo-client/pull/8676)

- Enforce that `__DEV__` is polyfilled by every `@apollo/client/*` entry point that uses it. This build step considers not only explicit `__DEV__` usage but also `__DEV__` references injected near `invariant(...)` and `new InvariantError(...)` expressions. <br/>
  [@benjamn](https://github.com/benjamn) in [#8689](https://github.com/apollographql/apollo-client/pull/8689)

## Apollo Client 3.4.8

### Bug Fixes

- Fix error thrown by nested `keyFields: ["a", ["b", "c"], "d"]` type policies when writing results into the cache where any of the key fields (`.a`, `.a.b`, `.a.c`, or `.d`) have been renamed by query field alias syntax. <br/>
  [@benjamn](https://github.com/benjamn) in [#8643](https://github.com/apollographql/apollo-client/pull/8643)

- Fix regression from PR [#8422](https://github.com/apollographql/apollo-client/pull/8422) (first released in `@apollo/client@3.4.0-rc.15`) that caused `result.data` to be set to undefined in some cases after `ObservableQuery#getCurrentResult` reads an incomplete result from the cache. <br/>
  [@benjamn](https://github.com/benjamn) in [#8642](https://github.com/apollographql/apollo-client/pull/8642)

## Apollo Client 3.4.7

### Bug Fixes

- Fix accidental reuse of recycled `MergeTree` objects in `StoreWriter` class used by `InMemoryCache`. <br/>
  [@benjamn](https://github.com/benjamn) in [#8618](https://github.com/apollographql/apollo-client/pull/8618)

## Apollo Client 3.4.6

### Improvements

- Reevaluate `window.fetch` each time `HttpLink` uses it, if not configured using `options.fetch`. This change enables a variety of strategies for instrumenting `window.fetch`, without requiring those strategies to run before `@apollo/client/link/http` is first imported. <br/>
  [@benjamn](https://github.com/benjamn) in [#8603](https://github.com/apollographql/apollo-client/pull/8603)

- Clarify mutation `fetchPolicy` options (`"network-only"` or `"no-cache"`) using [`MutationFetchPolicy`](https://github.com/apollographql/apollo-client/blob/fa52875341ab33f3e8192ded90af5e2c208e0f75/src/core/watchQueryOptions.ts#L33-L37) union type. <br/>
  [@benjamn](https://github.com/benjamn) in [#8602](https://github.com/apollographql/apollo-client/pull/8602)

### Bug Fixes

- Restore full `@apollo/client/apollo-client.cjs.js` CommonJS bundle for older bundlers.

  > Note that Node.js and CommonJS bundlers typically use the bundles specified by `"main"` fields in our generated `package.json` files, which are all independent and non-overlapping CommonJS modules. However, `apollo-client.cjs.js` is just one big bundle, so mixing imports of `apollo-client.cjs.js` with the other CommonJS bundles is discouraged, as it could trigger the [dual package hazard](https://nodejs.org/api/packages.html#packages_dual_commonjs_es_module_packages). In other words, please don't start using `apollo-client.cjs.js` if you're not already. <br/>

  [@benjamn](https://github.com/benjamn) in [#8592](https://github.com/apollographql/apollo-client/pull/8592)

- Log `MissingFieldError`s in `ObservableQuery#getCurrentResult` using `invariant.debug`, rather than reporting them via `result.error`. <br/>
  [@benjamn](https://github.com/benjamn) in [#8604](https://github.com/apollographql/apollo-client/pull/8604)

## Apollo Client 3.4.5

### Bug Fixes

- Fix double registration bug for mutation `refetchQueries` specified using legacy one-time `refetchQueries: [{ query, variables }]` style. Though the bug is fixed, we recommend using `refetchQueries: [query]` instead (when possible) to refetch an existing query using its `DocumentNode`, rather than creating, executing, and then deleting a new query, as the legacy `{ query, variables }` style unfortunately does. <br/>
  [@benjamn](https://github.com/benjamn) in [#8586](https://github.com/apollographql/apollo-client/pull/8586)

- Fix `useQuery`/`useLazyQuery` stalling when clients or queries change. <br/>
  [@brainkim](https://github.com/brainkim) in [#8589](https://github.com/apollographql/apollo-client/pull/8589)

## Apollo Client 3.4.4

### Bug Fixes

- Revert accidental addition of `engines.npm` section to published version of `@apollo/client/package.json`. <br/>
  [@benjamn](https://github.com/benjamn) in [#8578](https://github.com/apollographql/apollo-client/pull/8578)

## Apollo Client 3.4.3

### Bug Fixes

- Fix `{ ssr: false }` causing queries to hang on the client. <br/>
  [@brainkim](https://github.com/brainkim) in [#8574](https://github.com/apollographql/apollo-client/pull/8574)

## Apollo Client 3.4.2

### Bug Fixes

- Use more default type parameters for mutation-related types in `react/types/types.ts`, to provide smoother backwards compatibility for code using those types explicitly. <br/>
  [@benjamn](https://github.com/benjamn) in [#8573](https://github.com/apollographql/apollo-client/pull/8573)

## Apollo Client 3.4.1

### Bug Fixes

- Initialize `stringifyCanon` lazily, when `canonicalStringify` is first called, fixing `Uncaught ReferenceError: __DEV__ is not defined` errors due to usage of `__DEV__` before declaration. <br/>
  [@benjamn](https://github.com/benjamn) in [#8557](https://github.com/apollographql/apollo-client/pull/8557)

## Apollo Client 3.4.0

### New documentation

- [**Refetching queries**](https://www.apollographql.com/docs/react/data/refetching/) with `client.refetchQueries`. <br/>
  [@StephenBarlow](https://github.com/StephenBarlow) and [@benjamn](https://github.com/benjamn) in [#8265](https://github.com/apollographql/apollo-client/pull/8265)

### Improvements

- `InMemoryCache` now _guarantees_ that any two result objects returned by the cache (from `readQuery`, `readFragment`, etc.) will be referentially equal (`===`) if they are deeply equal. Previously, `===` equality was often achievable for results for the same query, on a best-effort basis. Now, equivalent result objects will be automatically shared among the result trees of completely different queries. This guarantee is important for taking full advantage of optimistic updates that correctly guess the final data, and for "pure" UI components that can skip re-rendering when their input data are unchanged. <br/>
  [@benjamn](https://github.com/benjamn) in [#7439](https://github.com/apollographql/apollo-client/pull/7439)

- Mutations now accept an optional callback function called `onQueryUpdated`, which will be passed the `ObservableQuery` and `Cache.DiffResult` objects for any queries invalidated by cache writes performed by the mutation's final `update` function. Using `onQueryUpdated`, you can override the default `FetchPolicy` of the query, by (for example) calling `ObservableQuery` methods like `refetch` to force a network request. This automatic detection of invalidated queries provides an alternative to manually enumerating queries using the `refetchQueries` mutation option. Also, if you return a `Promise` from `onQueryUpdated`, the mutation will automatically await that `Promise`, rendering the `awaitRefetchQueries` option unnecessary. <br/>
  [@benjamn](https://github.com/benjamn) in [#7827](https://github.com/apollographql/apollo-client/pull/7827)

- Support `client.refetchQueries` as an imperative way to refetch queries, without having to pass `options.refetchQueries` to `client.mutate`. <br/>
  [@dannycochran](https://github.com/dannycochran) in [#7431](https://github.com/apollographql/apollo-client/pull/7431)

- Improve standalone `client.refetchQueries` method to support automatic detection of queries needing to be refetched. <br/>
  [@benjamn](https://github.com/benjamn) in [#8000](https://github.com/apollographql/apollo-client/pull/8000)

- Fix remaining barriers to loading [`@apollo/client/core`](https://cdn.jsdelivr.net/npm/@apollo/client@3.4.0/core/+esm) as native ECMAScript modules from a CDN like [esm.run](https://www.jsdelivr.com/esm). Importing `@apollo/client` from a CDN will become possible once we move all React-related dependencies into `@apollo/client/react` in Apollo Client 4. <br/>
  [@benjamn](https://github.com/benjamn) in [#8266](https://github.com/apollographql/apollo-client/issues/8266)

- `InMemoryCache` supports a new method called `batch`, which is similar to `performTransaction` but takes named options rather than positional parameters. One of these named options is an `onDirty(watch, diff)` callback, which can be used to determine which watched queries were invalidated by the `batch` operation. <br/>
  [@benjamn](https://github.com/benjamn) in [#7819](https://github.com/apollographql/apollo-client/pull/7819)

- Allow `merge: true` field policy to merge `Reference` objects with non-normalized objects, and vice-versa. <br/>
  [@benjamn](https://github.com/benjamn) in [#7778](https://github.com/apollographql/apollo-client/pull/7778)

- Allow identical subscriptions to be deduplicated by default, like queries. <br/>
  [@jkossis](https://github.com/jkossis) in [#6910](https://github.com/apollographql/apollo-client/pull/6910)

- Always use `POST` request when falling back to sending full query with `@apollo/client/link/persisted-queries`. <br/>
  [@rieset](https://github.com/rieset) in [#7456](https://github.com/apollographql/apollo-client/pull/7456)

- The `FetchMoreQueryOptions` type now takes two instead of three type parameters (`<TVariables, TData>`), thanks to using `Partial<TVariables>` instead of `K extends typeof TVariables` and `Pick<TVariables, K>`. <br/>
  [@ArnaudBarre](https://github.com/ArnaudBarre) in [#7476](https://github.com/apollographql/apollo-client/pull/7476)

- Pass `variables` and `context` to a mutation's `update` function. **Note:** The type of the `update` function is now named `MutationUpdaterFunction` rather than `MutationUpdaterFn`, since the older type was [broken beyond repair](https://github.com/apollographql/apollo-client/issues/8506#issuecomment-881706613). If you are using `MutationUpdaterFn` in your own code, please use `MutationUpdaterFunction` instead. <br/>
  [@jcreighton](https://github.com/jcreighton) in [#7902](https://github.com/apollographql/apollo-client/pull/7902)

- A `resultCacheMaxSize` option may be passed to the `InMemoryCache` constructor to limit the number of result objects that will be retained in memory (to speed up repeated reads), and calling `cache.reset()` now releases all such memory. <br/>
  [@SofianHn](https://github.com/SofianHn) in [#8701](https://github.com/apollographql/apollo-client/pull/8701)

- Fully remove result cache entries from LRU dependency system when the corresponding entities are removed from `InMemoryCache` by eviction, or by any other means. <br/>
  [@sofianhn](https://github.com/sofianhn) and [@benjamn](https://github.com/benjamn) in [#8147](https://github.com/apollographql/apollo-client/pull/8147)

- Expose missing field errors in results. <br/>
  [@brainkim](github.com/brainkim) in [#8262](https://github.com/apollographql/apollo-client/pull/8262)

- Add expected/received `variables` to `No more mocked responses...` error messages generated by `MockLink`. <br/>
  [@markneub](github.com/markneub) in [#8340](https://github.com/apollographql/apollo-client/pull/8340)

- The `InMemoryCache` version of the `cache.gc` method now supports additional options for removing non-essential (recomputable) result caching data. <br/>
  [@benjamn](https://github.com/benjamn) in [#8421](https://github.com/apollographql/apollo-client/pull/8421)

- Suppress noisy `Missing cache result fields...` warnings by default unless `setLogVerbosity("debug")` called. <br/>
  [@benjamn](https://github.com/benjamn) in [#8489](https://github.com/apollographql/apollo-client/pull/8489)

- Improve interaction between React hooks and React Fast Refresh in development. <br/>
  [@andreialecu](https://github.com/andreialecu) in [#7952](https://github.com/apollographql/apollo-client/pull/7952)

### Potentially disruptive changes

- To avoid retaining sensitive information from mutation root field arguments, Apollo Client v3.4 automatically clears any `ROOT_MUTATION` fields from the cache after each mutation finishes. If you need this information to remain in the cache, you can prevent the removal by passing the `keepRootFields: true` option to `client.mutate`. `ROOT_MUTATION` result data are also passed to the mutation `update` function, so we recommend obtaining the results that way, rather than using `keepRootFields: true`, if possible. <br/>
  [@benjamn](https://github.com/benjamn) in [#8280](https://github.com/apollographql/apollo-client/pull/8280)

- Internally, Apollo Client now controls the execution of development-only code using the `__DEV__` global variable, rather than `process.env.NODE_ENV`. While this change should not cause any visible differences in behavior, it will increase your minified+gzip bundle size by more than 3.5kB, unless you configure your minifier to replace `__DEV__` with a `true` or `false` constant, the same way you already replace `process.env.NODE_ENV` with a string literal like `"development"` or `"production"`. For an example of configuring a Create React App project without ejecting, see this pull request for our [React Apollo reproduction template](https://github.com/apollographql/react-apollo-error-template/pull/51). <br/>
  [@benjamn](https://github.com/benjamn) in [#8347](https://github.com/apollographql/apollo-client/pull/8347)

- Internally, Apollo Client now uses namespace syntax (e.g. `import * as React from "react"`) for imports whose types are re-exported (and thus may appear in `.d.ts` files). This change should remove any need to configure `esModuleInterop` or `allowSyntheticDefaultImports` in `tsconfig.json`, but might require updating bundler configurations that specify named exports of the `react` and `prop-types` packages, to include exports like `createContext` and `createElement` ([example](https://github.com/apollographql/apollo-client/commit/16b08e1af9ba9934041298496e167aafb128c15d)). <br/>
  [@devrelm](https://github.com/devrelm) in [#7742](https://github.com/apollographql/apollo-client/pull/7742)

- Respect `no-cache` fetch policy (by not reading any `data` from the cache) for `loading: true` results triggered by `notifyOnNetworkStatusChange: true`. <br />
  [@jcreighton](https://github.com/jcreighton) in [#7761](https://github.com/apollographql/apollo-client/pull/7761)

- The TypeScript return types of the `getLastResult` and `getLastError` methods of `ObservableQuery` now correctly include the possibility of returning `undefined`. If you happen to be calling either of these methods directly, you may need to adjust how the calling code handles the methods' possibly-`undefined` results. <br/>
  [@benjamn](https://github.com/benjamn) in [#8394](https://github.com/apollographql/apollo-client/pull/8394)

- Log non-fatal `invariant.error` message when fields are missing from result objects written into `InMemoryCache`, rather than throwing an exception. While this change relaxes an exception to be merely an error message, which is usually a backwards-compatible change, the error messages are logged in more cases now than the exception was previously thrown, and those new error messages may be worth investigating to discover potential problems in your application. The errors are not displayed for `@client`-only fields, so adding `@client` is one way to handle/hide the errors for local-only fields. Another general strategy is to use a more precise query to write specific subsets of data into the cache, rather than reusing a larger query that contains fields not present in the written `data`. <br/>
  [@benjamn](https://github.com/benjamn) in [#8416](https://github.com/apollographql/apollo-client/pull/8416)

- The [`nextFetchPolicy`](https://github.com/apollographql/apollo-client/pull/6893) option for `client.watchQuery` and `useQuery` will no longer be removed from the `options` object after it has been applied, and instead will continue to be applied any time `options.fetchPolicy` is reset to another value, until/unless the `options.nextFetchPolicy` property is removed from `options`. <br/>
  [@benjamn](https://github.com/benjamn) in [#8465](https://github.com/apollographql/apollo-client/pull/8465)

- The `fetchMore`, `subscribeToMore`, and `updateQuery` functions returned from the `useQuery` hook may now return undefined in edge cases where the functions are called when the component is unmounted <br/> [@noghartt](https://github.com/noghartt) in [#7980](https://github.com/apollographql/apollo-client/pull/7980).

### Bug fixes

- In Apollo Client 2.x, a `refetch` operation would always replace existing data in the cache. With the introduction of field policy `merge` functions in Apollo Client 3, existing field values could be inappropriately combined with incoming field values by a custom `merge` function that does not realize a `refetch` has happened.

  To give you more control over this behavior, we have introduced an `overwrite?: boolean = false` option for `cache.writeQuery` and `cache.writeFragment`, and an option called `refetchWritePolicy?: "merge" | "overwrite"` for `client.watchQuery`, `useQuery`, and other functions that accept `WatchQueryOptions`. You can use these options to make sure any `merge` functions involved in cache writes for `refetch` operations get invoked with `undefined` as their first argument, which simulates the absence of any existing data, while still giving the `merge` function a chance to determine the internal representation of the incoming data.

  The default behaviors are `overwrite: true` and `refetchWritePolicy: "overwrite"`, which restores the Apollo Client 2.x behavior, but (if this change causes any problems for your application) you can easily recover the previous merging behavior by setting a default value for `refetchWritePolicy` in `defaultOptions.watchQuery`:
  ```ts
  new ApolloClient({
    defaultOptions: {
      watchQuery: {
        refetchWritePolicy: "merge",
      },
    },
  })
  ```
  [@benjamn](https://github.com/benjamn) in [#7810](https://github.com/apollographql/apollo-client/pull/7810)

- Make sure the `MockedResponse` `ResultFunction` type is re-exported. <br/>
  [@hwillson](https://github.com/hwillson) in [#8315](https://github.com/apollographql/apollo-client/pull/8315)

- Fix polling when used with `skip`. <br/>
  [@brainkim](https://github.com/brainkim) in [#8346](https://github.com/apollographql/apollo-client/pull/8346)

- `InMemoryCache` now coalesces `EntityStore` updates to guarantee only one `store.merge(id, fields)` call per `id` per cache write. <br/>
  [@benjamn](https://github.com/benjamn) in [#8372](https://github.com/apollographql/apollo-client/pull/8372)

- Fix polling when used with `<React.StrictMode>`. <br/>
  [@brainkim](https://github.com/brainkim) in [#8414](https://github.com/apollographql/apollo-client/pull/8414)

- Fix the React integration logging `Warning: Can't perform a React state update on an unmounted component`. <br/>
  [@wuarmin](https://github.com/wuarmin) in [#7745](https://github.com/apollographql/apollo-client/pull/7745)

- Make `ObservableQuery#getCurrentResult` always call `queryInfo.getDiff()`. <br/>
  [@benjamn](https://github.com/benjamn) in [#8422](https://github.com/apollographql/apollo-client/pull/8422)

- Make `readField` default to reading from current object only when the `from` option/argument is actually omitted, not when `from` is passed to `readField` with an undefined value. A warning will be printed when this situation occurs. <br/>
  [@benjamn](https://github.com/benjamn) in [#8508](https://github.com/apollographql/apollo-client/pull/8508)

- The `fetchMore`, `subscribeToMore`, and `updateQuery` functions no longer throw `undefined` errors <br/> [@noghartt](https://github.com/noghartt) in [#7980](https://github.com/apollographql/apollo-client/pull/7980).

## Apollo Client 3.3.21

### Bug fixes

- Fix race condition in `@apollo/client/link/context` that could leak subscriptions if the subscription is cancelled before `operation.setContext` is called. <br/>
  [@sofianhn](https://github.com/sofianhn) in [#8399](https://github.com/apollographql/apollo-client/pull/8399)

- Prefer `existing.pageInfo.startCursor` and `endCursor` (if defined) in `read` function of `relayStylePagination` policies. <br/>
  [@benjamn](https://github.com/benjamn) in [#8438](https://github.com/apollographql/apollo-client/pull/8438)

### Improvements

- Normalize user-provided `HttpLink` headers by lower-casing their names. <br/>
  [@benjamn](https://github.com/benjamn) in [#8449](https://github.com/apollographql/apollo-client/pull/8449)

## Apollo Client 3.3.20

### Bug fixes

- Fix policy merging bug when calling `cache.policies.addTypePolicies` multiple times for the same type policy. <br/>
  [@Banou26](https://github.com/Banou26) in [#8361](https://github.com/apollographql/apollo-client/pull/8361)

## Apollo Client 3.3.19

### Bug fixes

- Use `export ... from` syntax to re-export `graphql-tag` named exports, making tree-shaking easier for some bundlers. <br/>
  [@benjamn](https://github.com/benjamn) in [#8221](https://github.com/apollographql/apollo-client/pull/8221)

### Documentation

- Replace Spectrum references with [community.apollographql.com](https://community.apollographql.com). <br/>
  [@hwillson](https://github.com/hwillson) in [#8238](https://github.com/apollographql/apollo-client/pull/8238)

## Apollo Client 3.3.18

### Bug fixes

- Add `"sideEffects": false` to all generated/published `package.json` files, to improve dead code elimination for nested entry points like `@apollo/client/cache`. <br/>
  [@benjamn](https://github.com/benjamn) in [#8213](https://github.com/apollographql/apollo-client/pull/8213)

## Apollo Client 3.3.17

### Bug fixes

- Make `useReactiveVar(rv)` recheck the latest `rv()` value in its `useEffect` callback, and immediately update state if the value has already changed, rather than calling `rv.onNextChange(setValue)` to listen for future changes. <br/>
  [@benjamn](https://github.com/benjamn) in [#8135](https://github.com/apollographql/apollo-client/pull/8135)

## Apollo Client 3.3.16

### Bug fixes

- Prevent `undefined` mutation result in `useMutation`. <br/>
  [@jcreighton](https://github.com/jcreighton) in [#8018](https://github.com/apollographql/apollo-client/pull/8018)

- Fix `useReactiveVar` not rerendering for successive synchronous calls. <br/>
  [@brainkim](https://github.com/brainkim) in [#8022](https://github.com/apollographql/apollo-client/pull/8022)

- Support `batchDebounce` option for `BatchLink` and `BatchHttpLink`. <br/>
  [@dannycochran](https://github.com/dannycochran) in [#8024](https://github.com/apollographql/apollo-client/pull/8024)

## Apollo Client 3.3.15

- Increment `queryInfo.lastRequestId` only when making a network request through the `ApolloLink` chain, rather than every time `fetchQueryByPolicy` is called. <br/>
  [@dannycochran](https://github.com/dannycochran) in [#7956](https://github.com/apollographql/apollo-client/pull/7956)

- During server-side rendering, allow initial `useQuery` calls to return final `{ loading: false, data }` results when the cache already contains the necessary data. <br/>
  [@benjamn](https://github.com/benjamn) in [#7983](https://github.com/apollographql/apollo-client/pull/7983)

## Apollo Client 3.3.14

### Improvements

- Adjust TypeScript types to allow `keyFields` and `keyArgs` functions to return `false`. <br/>
  [@CarsonF](https://github.com/CarsonF) and [@benjamn](https://github.com/benjamn) in [#7900](https://github.com/apollographql/apollo-client/pull/7900)

### Bug fixes

- Prevent `RenderPromises` memory leak by calling `renderPromises.clear()` after `getMarkupFromTree` finishes. <br/>
  [@benjamn](https://github.com/benjamn) in [#7943](https://github.com/apollographql/apollo-client/pull/7943)

- Cancel pending notify timeout when stopping a `QueryInfo` object. <br/>
  [@hollandThomas](https://github.com/hollandThomas) in [#7935](https://github.com/apollographql/apollo-client/pull/7935)

- Fix infinite rendering bug related to `useSubscription`. <br/>
  [@brainkim](https://github.com/brainkim) in [#7917](https://github.com/apollographql/apollo-client/pull/7917)

## Apollo Client 3.3.13

### Improvements

- Add missing `context` option to `useSubscription`. <br />
  [@jcreighton](https://github.com/jcreighton) in [#7860](https://github.com/apollographql/apollo-client/pull/7860)

- Remove unnecessary TypeScript global `Observable<T>["@@observable"]` method declaration. <br/>
  [@benjamn](https://github.com/benjamn) in [#7888](https://github.com/apollographql/apollo-client/pull/7888)

- Prevent skipped/observerless `ObservableQuery`s from being refetched by `refetchQueries`. <br/>
  [@dannycochran](https://github.com/dannycochran) in [#7877](https://github.com/apollographql/apollo-client/pull/7877)

## Apollo Client 3.3.12

### Bug fixes

- Maintain serial ordering of `asyncMap` mapping function calls, and prevent potential unhandled `Promise` rejection errors. <br/>
  [@benjamn](https://github.com/benjamn) in [#7818](https://github.com/apollographql/apollo-client/pull/7818)

- Relax incompatible `children?: React.ReactElement` field type in `MockedProviderProps` interface. <br/>
  [@kevinperaza](https://github.com/kevinperaza) in [#7833](https://github.com/apollographql/apollo-client/pull/7833)

## Apollo Client 3.3.11

### Bug fixes

- Fix `useLazyQuery` `forceUpdate` loop regression introduced by [#7655](https://github.com/apollographql/apollo-client/pull/7655) in version 3.3.10. <br/>
  [@benjamn](https://github.com/benjamn) in [#7715](https://github.com/apollographql/apollo-client/pull/7715)

## Apollo Client 3.3.10

### Bug fixes

- Revert PR [#7276](https://github.com/apollographql/apollo-client/pull/7276), but test that garbage collection reclaims torn-down `ObservableQuery` objects. <br/>
  [@benjamn](https://github.com/benjamn) in [#7695](https://github.com/apollographql/apollo-client/pull/7695)

- Reset `QueryInfo.diff` and `QueryInfo.dirty` after canceling notify timeout in `QueryInfo.markResult` and `QueryInfo.markError`. <br/>
  [@jcreighton](https://github.com/jcreighton) in [#7696](https://github.com/apollographql/apollo-client/pull/7696)

### Improvements

- Avoid calling `forceUpdate` when component is unmounted. <br/>
  [@DylanVann](https://github.com/DylanVann) in [#7655](https://github.com/apollographql/apollo-client/pull/7655)

- The `codemods/` top-level directory has been moved into the `scripts/` directory. <br/>
  [@benjamn](https://github.com/benjamn) in [#7675](https://github.com/apollographql/apollo-client/pull/7675)

## Apollo Client 3.3.9

### Bug Fixes

- Prevent reactive variables from retaining otherwise unreachable `InMemoryCache` objects. <br/>
  [@benjamn](https://github.com/benjamn) in [#7661](https://github.com/apollographql/apollo-client/pull/7661)

### Improvements

- The [`graphql-tag`](https://www.npmjs.com/package/graphql-tag) dependency has been updated to version 2.12.0, after converting its repository to use TypeScript and ECMAScript module syntax. There should be no visible changes in behavior, though the internal changes seemed significant enough to mention here. <br/>
  [@abdonrd](https://github.com/abdonrd) in [graphql-tag#273](https://github.com/apollographql/graphql-tag/pull/273) and
  [@PowerKiKi](https://github.com/PowerKiKi) in [graphql-tag#325](https://github.com/apollographql/graphql-tag/pull/325)

## Apollo Client 3.3.8

### Bug Fixes

- Catch updates in `useReactiveVar` with an additional check. <br/>
  [@jcreighton](https://github.com/jcreighton) in [#7652](https://github.com/apollographql/apollo-client/pull/7652)

- Reactivate forgotten reactive variables whenever `InMemoryCache` acquires its first watcher. <br/>
  [@benjamn](https://github.com/benjamn) in [#7657](https://github.com/apollographql/apollo-client/pull/7657)

- Backport `Symbol.species` fix for `Concast` and `ObservableQuery` from [`release-3.4`](https://github.com/apollographql/apollo-client/pull/7399), fixing subscriptions in React Native Android when the Hermes JavaScript engine is enabled (among other benefits). <br/>
  [@benjamn](https://github.com/benjamn) in [#7403](https://github.com/apollographql/apollo-client/pull/7403) and [#7660](https://github.com/apollographql/apollo-client/pull/7660)

## Apollo Client 3.3.7

### Bug Fixes

- Fix a regression due to [#7310](https://github.com/apollographql/apollo-client/pull/7310) that caused `loading` always to be `true` for `skip: true` results during server-side rendering. <br/>
  [@rgrove](https://github.com/rgrove) in [#7567](https://github.com/apollographql/apollo-client/pull/7567)

- Avoid duplicate `useReactiveVar` listeners when rendering in `React.StrictMode`. <br/>
  [@jcreighton](https://github.com/jcreighton) in [#7581](https://github.com/apollographql/apollo-client/pull/7581)

### Improvements

- Set `displayName` on `ApolloContext` objects for easier debugging. <br/>
  [@dulmandakh](https://github.com/dulmandakh) in [#7550](https://github.com/apollographql/apollo-client/pull/7550)

## Apollo Client 3.3.6

### Bug Fixes

- Immediately apply `queryType: true`, `mutationType: true`, and `subscriptionType: true` type policies, rather than waiting for the first time the policy is used, fixing a [regression](https://github.com/apollographql/apollo-client/issues/7443) introduced by [#7065](https://github.com/apollographql/apollo-client/pull/7065). <br/>
  [@benjamn](https://github.com/benjamn) in [#7463](https://github.com/apollographql/apollo-client/pull/7463)

- Check that `window` is defined even when `connectToDevTools` is `true`. <br/>
  [@yasupeke](https://github.com/yasupeke) in [#7434](https://github.com/apollographql/apollo-client/pull/7434)

### Improvements

- Replace stray `console.debug` (undefined in React Native) with `invariant.log`. <br/>
  [@benjamn](https://github.com/benjamn) in [#7454](https://github.com/apollographql/apollo-client/pull/7454)

- Suggest Firefox Apollo DevTools as well as the Chrome extension. <br/>
  [@benjamn](https://github.com/benjamn) in [#7461](https://github.com/apollographql/apollo-client/pull/7461)

## Apollo Client 3.3.5

### Improvements

- Restore `client.version` property, reflecting the current `@apollo/client` version from `package.json`. <br/>
  [@benjamn](https://github.com/benjamn) in [#7448](https://github.com/apollographql/apollo-client/pull/7448)

## Apollo Client 3.3.4

### Improvements

- Update `ts-invariant` to avoid potential [Content Security Policy](https://developer.mozilla.org/en-US/docs/Web/HTTP/CSP)-violating `Function` fallback, thanks to [a clever new `globalThis` polyfill technique](https://mathiasbynens.be/notes/globalthis). <br/>
  [@benjamn](https://github.com/benjamn) in [#7414](https://github.com/apollographql/apollo-client/pull/7414)

## Apollo Client 3.3.3

### Bug fixes

- Make the `observer` parameter of `ApolloLink#onError` optional, fixing an unnecessary breaking change for any code that called `onError` directly. <br/>
  [@benjamn](https://github.com/benjamn) in [#7407](https://github.com/apollographql/apollo-client/pull/7407)

## Apollo Client 3.3.2

> ⚠️ **Note:** This version of `@apollo/client` contains no behavioral changes since version 3.3.1

### Documentation

- The [Pagination](https://www.apollographql.com/docs/react/pagination/overview/) article has been completely rewritten (and split into multiple pages) to cover Apollo Client 3 field policies. <br/>
  [@benjamn](https://github.com/benjamn) and [@StephenBarlow](https://github.com/StephenBarlow) in [#7175](https://github.com/apollographql/apollo-client/pull/7175)

- Revamp [local state tutorial chapter](https://www.apollographql.com/docs/tutorial/local-state/) for Apollo Client 3, including reactive variables. <br/>
  [@StephenBarlow](https://github.com/StephenBarlow) in [`apollographql@apollo#1050`](https://github.com/apollographql/apollo/pull/1050)

- Add examples of using `ApolloLink` to modify response data asynchronously. <br/>
  [@alichry](https://github.com/alichry) in [#7332](https://github.com/apollographql/apollo-client/pull/7332)

- Consolidate separate v2.4, v2.5, and v2.6 documentation versions into one v2 version. <br/>
  [@jgarrow](https://github.com/jgarrow) in [#7378](https://github.com/apollographql/apollo-client/pull/7378)

## Apollo Client 3.3.1

### Bug Fixes

- Revert back to `default`-importing `React` internally, rather than using a namespace import. <br/>
  [@benjamn](https://github.com/benjamn) in [113475b1](https://github.com/apollographql/apollo-client/commit/113475b163a19a40a67465c11e8e6f48a1de7e76)

## Apollo Client 3.3.0

### Bug Fixes

- Update `@wry/equality` to consider undefined properties equivalent to missing properties. <br/>
  [@benjamn](https://github.com/benjamn) in [#7108](https://github.com/apollographql/apollo-client/pull/7108)

- Prevent memory leaks involving unused `onBroadcast` function closure created in `ApolloClient` constructor. <br/>
  [@kamilkisiela](https://github.com/kamilkisiela) in [#7161](https://github.com/apollographql/apollo-client/pull/7161)

- Provide default empty cache object for root IDs like `ROOT_QUERY`, to avoid differences in behavior before/after `ROOT_QUERY` data has been written into `InMemoryCache`. <br/>
  [@benjamn](https://github.com/benjamn) in [#7100](https://github.com/apollographql/apollo-client/pull/7100)

- Cancel `queryInfo.notifyTimeout` in `QueryInfo#markResult` to prevent unnecessary network requests when using a `FetchPolicy` of `cache-and-network` or `network-only` in a React component with multiple `useQuery` calls. <br/>
  [@benjamn](https://github.com/benjamn) in [#7347](https://github.com/apollographql/apollo-client/pull/7347)

### Potentially breaking changes

- Ensure `cache.readQuery` and `cache.readFragment` always return `TData | null`, instead of throwing `MissingFieldError` exceptions when missing fields are encountered. <br/>
  [@benjamn](https://github.com/benjamn) in [#7098](https://github.com/apollographql/apollo-client/pull/7098)
  > Since this change converts prior exceptions to `null` returns, and since `null` was already a possible return value according to the `TData | null` return type, we are confident this change will be backwards compatible (as long as `null` was properly handled before).

- `HttpLink` will now automatically strip any unused `variables` before sending queries to the GraphQL server, since those queries are very likely to fail validation, according to the [All Variables Used](https://spec.graphql.org/draft/#sec-All-Variables-Used) rule in the GraphQL specification. If you depend on the preservation of unused variables, you can restore the previous behavior by passing `includeUnusedVariables: true` to the `HttpLink` constructor (which is typically passed as `options.link` to the `ApolloClient` constructor). <br/>
  [@benjamn](https://github.com/benjamn) in [#7127](https://github.com/apollographql/apollo-client/pull/7127)

- Ensure `MockLink` (used by `MockedProvider`) returns mock configuration errors (e.g. `No more mocked responses for the query ...`) through the Link's `Observable`, instead of throwing them. These errors are now available through the `error` property of a result. <br/>
  [@hwillson](https://github.com/hwillson) in [#7110](https://github.com/apollographql/apollo-client/pull/7110)
  > Returning mock configuration errors through the Link's `Observable` was the default behavior in Apollo Client 2.x. We changed it for 3, but the change has been problematic for those looking to migrate from 2.x to 3. We've decided to change this back with the understanding that not many people want or are relying on `MockLink`'s throwing exception approach. If you want to change this functionality, you can define custom error handling through `MockLink.setOnError`.

- Unsubscribing the last observer from an `ObservableQuery` will once again unsubscribe from the underlying network `Observable` in all cases, as in Apollo Client 2.x, allowing network requests to be cancelled by unsubscribing. <br/>
  [@javier-garcia-meteologica](https://github.com/javier-garcia-meteologica) in [#7165](https://github.com/apollographql/apollo-client/pull/7165) and [#7170](https://github.com/apollographql/apollo-client/pull/7170).

- The independent `QueryBaseOptions` and `ModifiableWatchQueryOptions` interface supertypes have been eliminated, and their fields are now defined by `QueryOptions`. <br/>
  [@DCtheTall](https://github.com/DCtheTall) in [#7136](https://github.com/apollographql/apollo-client/pull/7136)

- Internally, Apollo Client now avoids nested imports from the `graphql` package, importing everything from the top-level package instead. For example,
  ```ts
  import { visit } from "graphql/language/visitor"
  ```
  is now just
  ```ts
  import { visit } from "graphql"
  ```
  Since the `graphql` package uses `.mjs` modules, your bundler may need to be configured to recognize `.mjs` files as ECMAScript modules rather than CommonJS modules. <br/>
  [@benjamn](https://github.com/benjamn) in [#7185](https://github.com/apollographql/apollo-client/pull/7185)

### Improvements

- Support inheritance of type and field policies, according to `possibleTypes`. <br/>
  [@benjamn](https://github.com/benjamn) in [#7065](https://github.com/apollographql/apollo-client/pull/7065)

- Allow configuring custom `merge` functions, including the `merge: true` and `merge: false` shorthands, in type policies as well as field policies. <br/>
  [@benjamn](https://github.com/benjamn) in [#7070](https://github.com/apollographql/apollo-client/pull/7070)

- The verbosity of Apollo Client console messages can be globally adjusted using the `setLogVerbosity` function:
  ```ts
  import { setLogVerbosity } from "@apollo/client";
  setLogVerbosity("log"); // display all messages
  setLogVerbosity("warn"); // display only warnings and errors (default)
  setLogVerbosity("error"); // display only errors
  setLogVerbosity("silent"); // hide all console messages
  ```
  Remember that all logs, warnings, and errors are hidden in production. <br/>
  [@benjamn](https://github.com/benjamn) in [#7226](https://github.com/apollographql/apollo-client/pull/7226)

- Modifying `InMemoryCache` fields that have `keyArgs` configured will now invalidate only the field value with matching key arguments, rather than invalidating all field values that share the same field name. If `keyArgs` has not been configured, the cache must err on the side of invalidating by field name, as before. <br/>
  [@benjamn](https://github.com/benjamn) in [#7351](https://github.com/apollographql/apollo-client/pull/7351)

- Shallow-merge `options.variables` when combining existing or default options with newly-provided options, so new variables do not completely overwrite existing variables. <br/>
  [@amannn](https://github.com/amannn) in [#6927](https://github.com/apollographql/apollo-client/pull/6927)

- Avoid displaying `Cache data may be lost...` warnings for scalar field values that happen to be objects, such as JSON data. <br/>
  [@benjamn](https://github.com/benjamn) in [#7075](https://github.com/apollographql/apollo-client/pull/7075)

- In addition to the `result.data` property, `useQuery` and `useLazyQuery` will now provide a `result.previousData` property, which can be useful when a network request is pending and `result.data` is undefined, since `result.previousData` can be rendered instead of rendering an empty/loading state. <br/>
  [@hwillson](https://github.com/hwillson) in [#7082](https://github.com/apollographql/apollo-client/pull/7082)

- Passing `validate: true` to the `SchemaLink` constructor will enable validation of incoming queries against the local schema before execution, returning validation errors in `result.errors`, just like a non-local GraphQL endpoint typically would. <br/>
  [@amannn](https://github.com/amannn) in [#7094](https://github.com/apollographql/apollo-client/pull/7094)

- Allow optional arguments in `keyArgs: [...]` arrays for `InMemoryCache` field policies. <br/>
  [@benjamn](https://github.com/benjamn) in [#7109](https://github.com/apollographql/apollo-client/pull/7109)

- Avoid registering `QueryPromise` when `skip` is `true` during server-side rendering. <br/>
  [@izumin5210](https://github.com/izumin5210) in [#7310](https://github.com/apollographql/apollo-client/pull/7310)

- `ApolloCache` objects (including `InMemoryCache`) may now be associated with or disassociated from individual reactive variables by calling `reactiveVar.attachCache(cache)` and/or `reactiveVar.forgetCache(cache)`. <br/>
  [@benjamn](https://github.com/benjamn) in [#7350](https://github.com/apollographql/apollo-client/pull/7350)

## Apollo Client 3.2.9

### Bug Fixes

- Revert back to `default`-importing `React` internally, rather than using a namespace import. <br/>
  [@benjamn](https://github.com/benjamn) in [113475b1](https://github.com/apollographql/apollo-client/commit/113475b163a19a40a67465c11e8e6f48a1de7e76)

## Apollo Client 3.2.8

### Bug Fixes

- Ensure `sourcesContent` array is properly defined in `.js.map` files generated by `tsc`. <br/>
  [@benjamn](https://github.com/benjamn) in [#7371](https://github.com/apollographql/apollo-client/pull/7371)

- Avoid relying on global `Symbol` properties in `ApolloContext.ts`. <br/>
  [@benjamn](https://github.com/benjamn) in [#7371](https://github.com/apollographql/apollo-client/pull/7371)

## Apollo Client 3.2.7

### Bug Fixes

- Revert updating `symbol-observable` from version 2.x to version 3, which caused TypeScript errors with some `@types/node` versions, especially in Angular applications. <br/>
  [@benjamn](https://github.com/benjamn) in [#7340](https://github.com/apollographql/apollo-client/pull/7340)

## Apollo Client 3.2.6

### Bug Fixes

- Always consider singleton IDs like `ROOT_QUERY` and `ROOT_MUTATION` to be root IDs during `cache.gc` garbage collection, regardless of whether they have been retained or released. <br/>
  [@benjamn](https://github.com/benjamn) in [#7333](https://github.com/apollographql/apollo-client/pull/7333)

- Use optional chaining syntax (`this.currentObservable?.refetch`) in React `refetch` wrapper function to avoid crashing when an unmounted component is accidentally refetched. <br/>
  [@tm1000](https://github.com/tm1000) in [#6314](https://github.com/apollographql/apollo-client/pull/6314) and
  [@linmic](https://github.com/linmic) in [#7186](https://github.com/apollographql/apollo-client/pull/7186)

### Improvements

- Handle older `react-apollo` package in `codemods/ac2-to-ac3/imports.js` migration script. <br/>
  [@tm1000](https://github.com/tm1000) in [#7216](https://github.com/apollographql/apollo-client/pull/7216)

- Ensure `relayStylePagination` preserves `pageInfo.{start,end}Cursor` if `edges` is missing or empty. <br/>
  [@beaucollins](https://github.com/beaucollins) in [#7224](https://github.com/apollographql/apollo-client/pull/7224)

## Apollo Client 3.2.5

### Improvements

- Move `terser` dependency from `dependencies` to `devDependencies`. <br/>
  [@SimenB](https://github.com/SimenB) in [#7188](https://github.com/apollographql/apollo-client/pull/7188)

- Avoid all sub-package imports from the `graphql` npm package. <br/>
  [@stoically](https://github.com/stoically) in [#7185](https://github.com/apollographql/apollo-client/pull/7185)

## Apollo Client 3.2.4

### Improvements

- Update the `optimism` npm dependency to version 0.13.0 in order to use the new `optimistic.forget` method to fix a potential `cache.watch` memory leak. <br/>
  [@benjamn](https://github.com/benjamn) in [#7157](https://github.com/apollographql/apollo-client/pull/7157)

- Consider `cache.reset` a destructive method, like `cache.evict` and `cache.modify`. <br/>
  [@joshjg](https://github.com/joshjg) in [#7150](https://github.com/apollographql/apollo-client/pull/7150)

- Avoid refetching observerless queries with `reFetchObservableQueries`. <br/>
  [@joshjg](https://github.com/joshjg) in [#7146](https://github.com/apollographql/apollo-client/pull/7146)

## Apollo Client 3.2.3

### Improvements

- Default `args.offset` to zero in `offsetLimitPagination`. <br/>
  [@benjamn](https://github.com/benjamn) in [#7141](https://github.com/apollographql/apollo-client/pull/7141)

## Apollo Client 3.2.2

### Bug Fixes

- Undo `TEdgeWrapper` approach for `relayStylePagination`, introduced by [f41e9efc](https://github.com/apollographql/apollo-client/commit/f41e9efc9e061b80fe5019456c049a3c56661e87) in [#7023](https://github.com/apollographql/apollo-client/pull/7023), since it was an unintended breaking change for existing code that used `cache.modify` to interact with field data managed by `relayStylePagination`. <br/>
  [@benjamn](https://github.com/benjamn) in [#7103](https://github.com/apollographql/apollo-client/pull/7103)

## Apollo Client 3.2.1

### Bug Fixes

- Fix `relayStylePagination` to handle the possibility that edges might be normalized `Reference` objects (uncommon). <br/>
  [@anark](https://github.com/anark) and [@benjamn](https://github.com/benjamn) in [#7023](https://github.com/apollographql/apollo-client/pull/7023)

- Disable "Missing cache result fields" warnings when `returnPartialData` is `true`.  <br/>
  [@hwillson](https://github.com/hwillson) in [#7055](https://github.com/apollographql/apollo-client/pull/7055)

### Improvements

- Mark `subscriptions-transport-ws` `peerDependency` as optional. <br/>
  [@MasterOdin](https://github.com/MasterOdin) in [#7047](https://github.com/apollographql/apollo-client/pull/7047)

## Apollo Client 3.2.0

### Bug Fixes

- Use `options.nextFetchPolicy` internally to restore original `FetchPolicy` after polling with `fetchPolicy: "network-only"`, so that polling does not interfere with normal query watching. <br/>
  [@benjamn](https://github.com/benjamn) in [#6893](https://github.com/apollographql/apollo-client/pull/6893)

- Initialize `ObservableQuery` in `updateObservableQuery` even if `skip` is `true`. <br/>
  [@mu29](https://github.com/mu29) in [#6999](https://github.com/apollographql/apollo-client/pull/6999)

- Prevent full reobservation of queries affected by optimistic mutation updates, while still delivering results from the cache. <br/>
  [@benjamn](https://github.com/benjamn) in [#6854](https://github.com/apollographql/apollo-client/pull/6854)

### Improvements

- In TypeScript, all APIs that take `DocumentNode` parameters now may alternatively take `TypeDocumentNode<Data, Variables>`. This type has the same JavaScript representation but allows the APIs to infer the data and variable types instead of requiring you to specify types explicitly at the call site. <br/>
  [@dotansimha](https://github.com/dotansimha) in [#6720](https://github.com/apollographql/apollo-client/pull/6720)

- Bring back an improved form of heuristic fragment matching, by allowing `possibleTypes` to specify subtype regular expression strings, which count as matches if the written result object has all the fields expected for the fragment. <br/>
  [@benjamn](https://github.com/benjamn) in [#6901](https://github.com/apollographql/apollo-client/pull/6901)

- Allow `options.nextFetchPolicy` to be a function that takes the current `FetchPolicy` and returns a new (or the same) `FetchPolicy`, making `nextFetchPolicy` more suitable for global use in `defaultOptions.watchQuery`. <br/>
  [@benjamn](https://github.com/benjamn) in [#6893](https://github.com/apollographql/apollo-client/pull/6893)

- Implement `useReactiveVar` hook for consuming reactive variables in React components. <br/>
  [@benjamn](https://github.com/benjamn) in [#6867](https://github.com/apollographql/apollo-client/pull/6867)

- Move `apollo-link-persisted-queries` implementation to `@apollo/client/link/persisted-queries`. Try running our [automated imports transform](https://github.com/apollographql/apollo-client/tree/main/scripts/codemods/ac2-to-ac3) to handle this conversion, if you're using `apollo-link-persisted-queries`. <br/>
  [@hwillson](https://github.com/hwillson) in [#6837](https://github.com/apollographql/apollo-client/pull/6837)

- Disable feud-stopping logic after any `cache.evict` or `cache.modify` operation. <br/>
  [@benjamn](https://github.com/benjamn) in
  [#6817](https://github.com/apollographql/apollo-client/pull/6817) and
  [#6898](https://github.com/apollographql/apollo-client/pull/6898)

- Throw if `writeFragment` cannot identify `options.data` when no `options.id` provided. <br/>
  [@jcreighton](https://github.com/jcreighton) in [#6859](https://github.com/apollographql/apollo-client/pull/6859)

- Provide `options.storage` object to `cache.modify` functions, as provided to `read` and `merge` functions. <br/>
  [@benjamn](https://github.com/benjamn) in [#6991](https://github.com/apollographql/apollo-client/pull/6991)

- Allow `cache.modify` functions to return `details.INVALIDATE` (similar to `details.DELETE`) to invalidate the current field, causing affected queries to rerun, even if the field's value is unchanged. <br/>
  [@benjamn](https://github.com/benjamn) in [#6991](https://github.com/apollographql/apollo-client/pull/6991)

- Support non-default `ErrorPolicy` values (that is, `"ignore"` and `"all"`, in addition to the default value `"none"`) for mutations and subscriptions, like we do for queries. <br/>
  [@benjamn](https://github.com/benjamn) in [#7003](https://github.com/apollographql/apollo-client/pull/7003)

- Remove invariant forbidding a `FetchPolicy` of `cache-only` in `ObservableQuery#refetch`. <br/>
  [@benjamn](https://github.com/benjamn) in [ccb0a79a](https://github.com/apollographql/apollo-client/pull/6774/commits/ccb0a79a588721f08bf87a131c31bf37fa3238e5), fixing [#6702](https://github.com/apollographql/apollo-client/issues/6702)

## Apollo Client 3.1.5

### Bug Fixes

- Make `ApolloQueryResult.data` field non-optional again. <br/>
  [@benjamn](https://github.com/benjamn) in [#6997](https://github.com/apollographql/apollo-client/pull/6997)

### Improvements

- Allow querying `Connection` metadata without `args` in `relayStylePagination`. <br/>
  [@anark](https://github.com/anark) in [#6935](https://github.com/apollographql/apollo-client/pull/6935)

## Apollo Client 3.1.4

### Bug Fixes

- Restrict root object identification to `ROOT_QUERY` (the ID corresponding to the root `Query` object), allowing `Mutation` and `Subscription` as user-defined types. <br/>
  [@benjamn](https://github.com/benjamn) in [#6914](https://github.com/apollographql/apollo-client/pull/6914)

- Prevent crash when `pageInfo` and empty `edges` are received by `relayStylePagination`. <br/>
  [@fracmak](https://github.com/fracmak) in [#6918](https://github.com/apollographql/apollo-client/pull/6918)

## Apollo Client 3.1.3

### Bug Fixes

- Consider only `result.data` (rather than all properties of `result`) when settling cache feuds. <br/>
  [@danReynolds](https://github.com/danReynolds) in [#6777](https://github.com/apollographql/apollo-client/pull/6777)

### Improvements

- Provide [jscodeshift](https://www.npmjs.com/package/jscodeshift) transform for automatically converting Apollo Client 2.x `import` declarations to use Apollo Client 3.x packages. [Instructions](https://github.com/apollographql/apollo-client/tree/main/scripts/codemods/ac2-to-ac3). <br/>
  [@dminkovsky](https://github.com/dminkovsky) and [@jcreighton](https://github.com/jcreighton) in [#6486](https://github.com/apollographql/apollo-client/pull/6486)

## Apollo Client 3.1.2

### Bug Fixes

- Avoid making network requests when `skip` is `true`.  <br/>
  [@hwillson](https://github.com/hwillson) in [#6752](https://github.com/apollographql/apollo-client/pull/6752)

### Improvements

- Allow `SchemaLink.Options.context` function to be `async` (or return a `Promise`). <br/>
  [@benjamn](https://github.com/benjamn) in [#6735](https://github.com/apollographql/apollo-client/pull/6735)

## Apollo Client 3.1.1

### Bug Fixes

- Re-export cache types from `@apollo/client/core` (and thus also `@apollo/client`), again. <br/>
  [@benjamn](https://github.com/benjamn) in [#6725](https://github.com/apollographql/apollo-client/pull/6725)

## Apollo Client 3.1.0

### Bug Fixes

- Rework interdependencies between `@apollo/client/*` entry points, so that CommonJS and ESM modules are supported equally well, without any duplication of shared code. <br/>
  [@benjamn](https://github.com/benjamn) in [#6656](https://github.com/apollographql/apollo-client/pull/6656) and
  [#6657](https://github.com/apollographql/apollo-client/pull/6657)

- Tolerate `!==` callback functions (like `onCompleted` and `onError`) in `useQuery` options, since those functions are almost always freshly evaluated each time `useQuery` is called. <br/>
  [@hwillson](https://github.com/hwillson) and [@benjamn](https://github.com/benjamn) in [#6588](https://github.com/apollographql/apollo-client/pull/6588)

- Respect `context.queryDeduplication` if provided, and otherwise fall back to `client.deduplication` (as before). <br/>
  [@igaloly](https://github.com/igaloly) in [#6261](https://github.com/apollographql/apollo-client/pull/6261) and
  [@Kujawadl](https://github.com/Kujawadl) in [#6526](https://github.com/apollographql/apollo-client/pull/6526)

- Refactor `ObservableQuery#getCurrentResult` to reenable immediate delivery of warm cache results. As part of this refactoring, the `ApolloCurrentQueryResult` type was eliminated in favor of `ApolloQueryResult`. <br/>
  [@benjamn](https://github.com/benjamn) in [#6710](https://github.com/apollographql/apollo-client/pull/6710)

- Avoid clobbering `defaultOptions` with `undefined` values. <br/>
  [@benjamn](https://github.com/benjamn) in [#6715](https://github.com/apollographql/apollo-client/pull/6715)

### Improvements

- Apollo Client will no longer modify `options.fetchPolicy` unless you pass `options.nextFetchPolicy` to request an explicit change in `FetchPolicy` after the current request. Although this is technically a breaking change, `options.nextFieldPolicy` makes it easy to restore the old behavior (by passing `cache-first`). <br/>
  [@benjamn](https://github.com/benjamn) in [#6712](https://github.com/apollographql/apollo-client/pull/6712), reverting [#6353](https://github.com/apollographql/apollo-client/pull/6353)

- Errors of the form `Invariant Violation: 42` thrown in production can now be looked up much more easily, by consulting the auto-generated `@apollo/client/invariantErrorCodes.js` file specific to your `@apollo/client` version. <br/>
  [@benjamn](https://github.com/benjamn) in [#6665](https://github.com/apollographql/apollo-client/pull/6665)

- Make the `client` field of the `MutationResult` type non-optional, since it is always provided. <br/>
  [@glasser](https://github.com/glasser) in [#6617](https://github.com/apollographql/apollo-client/pull/6617)

- Allow passing an asynchronous `options.renderFunction` to `getMarkupFromTree`. <br/>
  [@richardscarrott](https://github.com/richardscarrott) in [#6576](https://github.com/apollographql/apollo-client/pull/6576)

- Ergonomic improvements for `merge` and `keyArgs` functions in cache field policies. <br/>
  [@benjamn](https://github.com/benjamn) in [#6714](https://github.com/apollographql/apollo-client/pull/6714)

## Apollo Client 3.0.2

### Bug Fixes

- Avoid duplicating `graphql/execution/execute` dependency in CommonJS bundle for `@apollo/client/link/schema`, fixing `instanceof` errors reported in [#6621](https://github.com/apollographql/apollo-client/issues/6621) and [#6614](https://github.com/apollographql/apollo-client/issues/6614). <br/>
  [@benjamn](https://github.com/benjamn) in [#6624](https://github.com/apollographql/apollo-client/pull/6624)

## Apollo Client 3.0.1

### Bug Fixes

- Make sure `useQuery` `onCompleted` is not fired when `skip` is `true`. <br/>
  [@hwillson](https://github.com/hwillson) in [#6589](https://github.com/apollographql/apollo-client/pull/6589)

- Revert changes to `peerDependencies` in `package.json` ([#6594](https://github.com/apollographql/apollo-client/pull/6594)), which would have allowed using incompatible future versions of `graphql` and/or `react` due to overly-permissive `>=` version constraints. <br/>
  [@hwillson](https://github.com/hwillson) in [#6605](https://github.com/apollographql/apollo-client/pull/6605)

# Apollo Client 3.0.0

## Improvements

> ⚠️ **Note:** As of 3.0.0, Apollo Client uses a new package name: [`@apollo/client`](https://www.npmjs.com/package/@apollo/client)

### `ApolloClient`

- **[BREAKING]** `ApolloClient` is now only available as a named export. The default `ApolloClient` export has been removed. <br/>
  [@hwillson](https://github.com/hwillson) in [#5425](https://github.com/apollographql/apollo-client/pull/5425)

- **[BREAKING]** The `queryManager` property of `ApolloClient` instances is now marked as `private`, paving the way for a more aggressive redesign of its API.

- **[BREAKING]** Apollo Client will no longer deliver "stale" results to `ObservableQuery` consumers, but will instead log more helpful errors about which cache fields were missing. <br/>
  [@benjamn](https://github.com/benjamn) in [#6058](https://github.com/apollographql/apollo-client/pull/6058)

- **[BREAKING]** `ApolloError`'s thrown by Apollo Client no longer prefix error messages with `GraphQL error:` or `Network error:`. To differentiate between GraphQL/network errors, refer to `ApolloError`'s public `graphQLErrors` and `networkError` properties. <br/>
  [@lorensr](https://github.com/lorensr) in [#3892](https://github.com/apollographql/apollo-client/pull/3892)

- **[BREAKING]** Support for the `@live` directive has been removed, but might be restored in the future if a more thorough implementation is proposed. <br/>
  [@benjamn](https://github.com/benjamn) in [#6221](https://github.com/apollographql/apollo-client/pull/6221)

- **[BREAKING]** Apollo Client 2.x allowed `@client` fields to be passed into the `link` chain if `resolvers` were not set in the constructor. This allowed `@client` fields to be passed into Links like `apollo-link-state`. Apollo Client 3 enforces that `@client` fields are local only, meaning they are no longer passed into the `link` chain, under any circumstances.  <br/>
  [@hwillson](https://github.com/hwillson) in [#5982](https://github.com/apollographql/apollo-client/pull/5982)

- **[BREAKING?]** Refactor `QueryManager` to make better use of observables and enforce `fetchPolicy` more reliably. <br/>
  [@benjamn](https://github.com/benjamn) in [#6221](https://github.com/apollographql/apollo-client/pull/6221)

- The `updateQuery` function previously required by `fetchMore` has been deprecated with a warning, and will be removed in the next major version of Apollo Client. Please consider using a `merge` function to handle incoming data instead of relying on `updateQuery`. <br/>
  [@benjamn](https://github.com/benjamn) in [#6464](https://github.com/apollographql/apollo-client/pull/6464)

  - Helper functions for generating common pagination-related field policies may be imported from `@apollo/client/utilities`. The most basic helper is `concatPagination`, which emulates the concatenation behavior of typical `updateQuery` functions. A more sophisticated helper is `offsetLimitPagination`, which implements offset/limit-based pagination. If you are consuming paginated data from a Relay-friendly API, use `relayStylePagination`. Feel free to use [these helper functions](https://github.com/apollographql/apollo-client/blob/main/src/utilities/policies/pagination.ts) as inspiration for your own field policies, and/or modify them to suit your needs. <br/>
    [@benjamn](https://github.com/benjamn) in [#6465](https://github.com/apollographql/apollo-client/pull/6465)

- Updated to work with `graphql@15`.  <br/>
  [@durchanek](https://github.com/durchanek) in [#6194](https://github.com/apollographql/apollo-client/pull/6194) and [#6279](https://github.com/apollographql/apollo-client/pull/6279) <br/>
  [@hagmic](https://github.com/hagmic) in [#6328](https://github.com/apollographql/apollo-client/pull/6328)

- Apollo Link core and HTTP related functionality has been merged into `@apollo/client`. Functionality that was previously available through the `apollo-link`, `apollo-link-http-common` and `apollo-link-http` packages is now directly available from `@apollo/client` (e.g. `import { HttpLink } from '@apollo/client'`). The `ApolloClient` constructor has also been updated to accept new `uri`, `headers` and `credentials` options. If `uri` is specified, Apollo Client will take care of creating the necessary `HttpLink` behind the scenes. <br/>
  [@hwillson](https://github.com/hwillson) in [#5412](https://github.com/apollographql/apollo-client/pull/5412)

- The `gql` template tag should now be imported from the `@apollo/client` package, rather than the `graphql-tag` package. Although the `graphql-tag` package still works for now, future versions of `@apollo/client` may change the implementation details of `gql` without a major version bump. <br/>
  [@hwillson](https://github.com/hwillson) in [#5451](https://github.com/apollographql/apollo-client/pull/5451)

- `@apollo/client/core` can be used to import the Apollo Client core, which includes everything the main `@apollo/client` package does, except for all React related functionality.  <br/>
  [@kamilkisiela](https://github.com/kamilkisiela) in [#5541](https://github.com/apollographql/apollo-client/pull/5541)

- Several deprecated methods have been fully removed:
  - `ApolloClient#initQueryManager`
  - `QueryManager#startQuery`
  - `ObservableQuery#currentResult`

- Apollo Client now supports setting a new `ApolloLink` (or link chain) after `new ApolloClient()` has been called, using the `ApolloClient#setLink` method.  <br/>
  [@hwillson](https://github.com/hwillson) in [#6193](https://github.com/apollographql/apollo-client/pull/6193)

- The final time a mutation `update` function is called, it can no longer accidentally read optimistic data from other concurrent mutations, which ensures the use of optimistic updates has no lasting impact on the state of the cache after mutations have finished. <br/>
  [@benjamn](https://github.com/benjamn) in [#6551](https://github.com/apollographql/apollo-client/pull/6551)

- Apollo links that were previously maintained in https://github.com/apollographql/apollo-link have been merged into the Apollo Client project. They should be accessed using the new entry points listed in the [migration guide](./docs/source/migrating/apollo-client-3-migration.md).  <br/>
  [@hwillson](https://github.com/hwillson) in [#](TODO)

### `InMemoryCache`

> ⚠️ **Note:** `InMemoryCache` has been significantly redesigned and rewritten in Apollo Client 3.0. Please consult the [migration guide](https://www.apollographql.com/docs/react/v3.0-beta/migrating/apollo-client-3-migration/#cache-improvements) and read the new [documentation](https://www.apollographql.com/docs/react/v3.0-beta/caching/cache-configuration/) to understand everything that has been improved.

- The `InMemoryCache` constructor should now be imported directly from `@apollo/client`, rather than from a separate package. The `apollo-cache-inmemory` package is no longer supported.

  > The `@apollo/client/cache` entry point can be used to import `InMemoryCache` without importing other parts of the Apollo Client codebase. <br/>
    [@hwillson](https://github.com/hwillson) in [#5577](https://github.com/apollographql/apollo-client/pull/5577)

- **[BREAKING]** `FragmentMatcher`, `HeuristicFragmentMatcher`, and `IntrospectionFragmentMatcher` have all been removed. We now recommend using `InMemoryCache`’s `possibleTypes` option instead. For more information see the [Defining `possibleTypes` manually](https://www.apollographql.com/docs/react/v3.0-beta/data/fragments/#defining-possibletypes-manually) section of the docs. <br/>
  [@benjamn](https://github.com/benjamn) in [#5073](https://github.com/apollographql/apollo-client/pull/5073)

- **[BREAKING]** As promised in the [Apollo Client 2.6 blog post](https://blog.apollographql.com/whats-new-in-apollo-client-2-6-b3acf28ecad1), all cache results are now frozen/immutable. <br/>
  [@benjamn](https://github.com/benjamn) in [#5153](https://github.com/apollographql/apollo-client/pull/5153)

- **[BREAKING]** Eliminate "generated" cache IDs to avoid normalizing objects with no meaningful ID, significantly reducing cache memory usage. This might be a backwards-incompatible change if your code depends on the precise internal representation of normalized data in the cache. <br/>
  [@benjamn](https://github.com/benjamn) in [#5146](https://github.com/apollographql/apollo-client/pull/5146)

- **[BREAKING]** `InMemoryCache` will no longer merge the fields of written objects unless the objects are known to have the same identity, and the values of fields with the same name will not be recursively merged unless a custom `merge` function is defined by a field policy for that field, within a type policy associated with the `__typename` of the parent object. <br/>
  [@benjamn](https://github.com/benjamn) in [#5603](https://github.com/apollographql/apollo-client/pull/5603)

- **[BREAKING]** `InMemoryCache` now _throws_ when data with missing or undefined query fields is written into the cache, rather than just warning in development. <br/>
  [@benjamn](https://github.com/benjamn) in [#6055](https://github.com/apollographql/apollo-client/pull/6055)

- **[BREAKING]** `client|cache.writeData` have been fully removed. `writeData` usage is one of the easiest ways to turn faulty assumptions about how the cache represents data internally, into cache inconsistency and corruption. `client|cache.writeQuery`, `client|cache.writeFragment`, and/or `cache.modify` can be used to update the cache.  <br/>
  [@benjamn](https://github.com/benjamn) in [#5923](https://github.com/apollographql/apollo-client/pull/5923)

- `InMemoryCache` now supports tracing garbage collection and eviction. Note that the signature of the `evict` method has been simplified in a potentially backwards-incompatible way. <br/>
  [@benjamn](https://github.com/benjamn) in [#5310](https://github.com/apollographql/apollo-client/pull/5310)

  - **[beta-BREAKING]** Please note that the `cache.evict` method now requires `Cache.EvictOptions`, though it previously supported positional arguments as well. <br/>
    [@danReynolds](https://github.com/danReynolds) in [#6141](https://github.com/apollographql/apollo-client/pull/6141)
    [@benjamn](https://github.com/benjamn) in [#6364](https://github.com/apollographql/apollo-client/pull/6364)

  - Removing an entity object using the `cache.evict` method does not automatically remove dangling references to that entity elsewhere in the cache, but dangling references will be automatically filtered from lists whenever those lists are read from the cache. You can define a custom field `read` function to customize this behavior. See [#6412](https://github.com/apollographql/apollo-client/pull/6412), [#6425](https://github.com/apollographql/apollo-client/pull/6425), and [#6454](https://github.com/apollographql/apollo-client/pull/6454) for further explanation.

- Cache methods that would normally trigger a broadcast, like `cache.evict`, `cache.writeQuery`, and `cache.writeFragment`, can now be called with a named options object, which supports a `broadcast: boolean` property that can be used to silence the broadcast, for situations where you want to update the cache multiple times without triggering a broadcast each time. <br/>
  [@benjamn](https://github.com/benjamn) in [#6288](https://github.com/apollographql/apollo-client/pull/6288)

- `InMemoryCache` now `console.warn`s in development whenever non-normalized data is dangerously overwritten, with helpful links to documentation about normalization and custom `merge` functions. <br/>
  [@benjamn](https://github.com/benjamn) in [#6372](https://github.com/apollographql/apollo-client/pull/6372)

- The result caching system (introduced in [#3394](https://github.com/apollographql/apollo-client/pull/3394)) now tracks dependencies at the field level, rather than at the level of whole entity objects, allowing the cache to return identical (`===`) results much more often than before. <br/>
  [@benjamn](https://github.com/benjamn) in [#5617](https://github.com/apollographql/apollo-client/pull/5617)

- `InMemoryCache` now has a method called `modify` which can be used to update the value of a specific field within a specific entity object:
  ```ts
  cache.modify({
    id: cache.identify(post),
    fields: {
      comments(comments: Reference[], { readField }) {
        return comments.filter(comment => idToRemove !== readField("id", comment));
      },
    },
  });
  ```
  This API gracefully handles cases where multiple field values are associated with a single field name, and also removes the need for updating the cache by reading a query or fragment, modifying the result, and writing the modified result back into the cache. Behind the scenes, the `cache.evict` method is now implemented in terms of `cache.modify`. <br/>
  [@benjamn](https://github.com/benjamn) in [#5909](https://github.com/apollographql/apollo-client/pull/5909)
  and [#6178](https://github.com/apollographql/apollo-client/pull/6178)

- `InMemoryCache` provides a new API for storing client state that can be updated from anywhere:
  ```ts
  import { makeVar } from "@apollo/client"
  const v = makeVar(123)
  console.log(v()) // 123
  console.log(v(v() + 1)) // 124
  console.log(v()) // 124
  v("asdf") // TS type error
  ```
  These variables are _reactive_ in the sense that updating their values invalidates any previously cached query results that depended on the old values. <br/>
  [@benjamn](https://github.com/benjamn) in
  [#5799](https://github.com/apollographql/apollo-client/pull/5799),
  [#5976](https://github.com/apollographql/apollo-client/pull/5976), and
  [#6512](https://github.com/apollographql/apollo-client/pull/6512)

- Various cache read and write performance optimizations, cutting read and write times by more than 50% in larger benchmarks. <br/>
  [@benjamn](https://github.com/benjamn) in [#5948](https://github.com/apollographql/apollo-client/pull/5948)

- The `cache.readQuery` and `cache.writeQuery` methods now accept an `options.id` string, which eliminates most use cases for `cache.readFragment` and `cache.writeFragment`, and skips the implicit conversion of fragment documents to query documents performed by `cache.{read,write}Fragment`. <br/>
  [@benjamn](https://github.com/benjamn) in [#5930](https://github.com/apollographql/apollo-client/pull/5930)

- Support `cache.identify(entity)` for easily computing entity ID strings. <br/>
  [@benjamn](https://github.com/benjamn) in [#5642](https://github.com/apollographql/apollo-client/pull/5642)

- Support eviction of specific entity fields using `cache.evict(id, fieldName)`. <br/>
  [@benjamn](https://github.com/benjamn) in [#5643](https://github.com/apollographql/apollo-client/pull/5643)

- Make `InMemoryCache#evict` remove data from all `EntityStore` layers. <br/>
  [@benjamn](https://github.com/benjamn) in [#5773](https://github.com/apollographql/apollo-client/pull/5773)

- Stop paying attention to `previousResult` in `InMemoryCache`. <br/>
  [@benjamn](https://github.com/benjamn) in [#5644](https://github.com/apollographql/apollo-client/pull/5644)

- Improve optimistic update performance by limiting cache key diversity. <br/>
  [@benjamn](https://github.com/benjamn) in [#5648](https://github.com/apollographql/apollo-client/pull/5648)

- Custom field `read` functions can read from neighboring fields using the `readField(fieldName)` helper, and may also read fields from other entities by calling `readField(fieldName, objectOrReference)`. <br/>
  [@benjamn](https://github.com/benjamn) in [#5651](https://github.com/apollographql/apollo-client/pull/5651)

- Expose cache `modify` and `identify` to the mutate `update` function.  <br/>
  [@hwillson](https://github.com/hwillson) in [#5956](https://github.com/apollographql/apollo-client/pull/5956)

- Add a default `gc` implementation to `ApolloCache`.  <br/>
  [@justinwaite](https://github.com/justinwaite) in [#5974](https://github.com/apollographql/apollo-client/pull/5974)

### React

- **[BREAKING]** The `QueryOptions`, `MutationOptions`, and `SubscriptionOptions` React Apollo interfaces have been renamed to `QueryDataOptions`, `MutationDataOptions`, and `SubscriptionDataOptions` (to avoid conflicting with similarly named and exported Apollo Client interfaces).

- **[BREAKING]** Results with `loading: true` will no longer redeliver previous data, though they may provide partial data from the cache, when available. <br/>
  [@benjamn](https://github.com/benjamn) in [#6566](https://github.com/apollographql/apollo-client/pull/6566)

- **[BREAKING?]** Remove `fixPolyfills.ts`, except when bundling for React Native. If you have trouble with `Map` or `Set` operations due to frozen key objects in React Native, either update React Native to version 0.59.0 (or 0.61.x, if possible) or investigate why `fixPolyfills.native.js` is not included in your bundle. <br/>
  [@benjamn](https://github.com/benjamn) in [#5962](https://github.com/apollographql/apollo-client/pull/5962)

- The contents of the `@apollo/react-hooks` package have been merged into `@apollo/client`, enabling the following all-in-one `import`:
  ```ts
  import { ApolloClient, ApolloProvider, useQuery } from '@apollo/client';
  ```
  [@hwillson](https://github.com/hwillson) in [#5357](https://github.com/apollographql/apollo-client/pull/5357)

- React SSR features (previously accessed via `@apollo/react-ssr`) can now be accessed from the separate Apollo Client entry point of `@apollo/client/react/ssr`. These features are not included in the default `@apollo/client` bundle.  <br/>
  [@hwillson](https://github.com/hwillson) in [#6499](https://github.com/apollographql/apollo-client/pull/6499)

### General

- **[BREAKING]** Removed `graphql-anywhere` since it's no longer used by Apollo Client.  <br/>
  [@hwillson](https://github.com/hwillson) in [#5159](https://github.com/apollographql/apollo-client/pull/5159)

- **[BREAKING]** Removed `apollo-boost` since Apollo Client 3.0 provides a boost like getting started experience out of the box.  <br/>
  [@hwillson](https://github.com/hwillson) in [#5217](https://github.com/apollographql/apollo-client/pull/5217)

- **[BREAKING]** We are no longer exporting certain (intended to be) internal utilities. If you are depending on some of the lesser known exports from `apollo-cache`, `apollo-cache-inmemory`, or `apollo-utilities`, they may no longer be available from `@apollo/client`. <br/>
  [@hwillson](https://github.com/hwillson) in [#5437](https://github.com/apollographql/apollo-client/pull/5437) and [#5514](https://github.com/apollographql/apollo-client/pull/5514)

  > Utilities that were previously externally available through the `apollo-utilities` package are now only available by importing from `@apollo/client/utilities`. <br/>
    [@hwillson](https://github.com/hwillson) in [#5683](https://github.com/apollographql/apollo-client/pull/5683)

- Make sure all `graphql-tag` public exports are re-exported.  <br/>
  [@hwillson](https://github.com/hwillson) in [#5861](https://github.com/apollographql/apollo-client/pull/5861)

- Fully removed `prettier`. The Apollo Client team has decided to no longer automatically enforce code formatting across the codebase. In most cases existing code styles should be followed as much as possible, but this is not a hard and fast rule.  <br/>
  [@hwillson](https://github.com/hwillson) in [#5227](https://github.com/apollographql/apollo-client/pull/5227)

- Make sure `ApolloContext` plays nicely with IE11 when storing the shared context.  <br/>
  [@ms](https://github.com/ms) in [#5840](https://github.com/apollographql/apollo-client/pull/5840)

- Migrated React Apollo HOC and Components functionality into Apollo Client, making it accessible from `@apollo/client/react/components` and `@apollo/client/react/hoc` entry points.  <br/>
  [@hwillson](https://github.com/hwillson) in [#6558](https://github.com/apollographql/apollo-client/pull/6558)

- Support passing a `context` object through the link execution chain when using subscriptions.  <br/>
  [@sgtpepper43](https://github.com/sgtpepper43) in [#4925](https://github.com/apollographql/apollo-client/pull/4925)

- `MockSubscriptionLink` now supports multiple subscriptions.  <br/>
  [@dfrankland](https://github.com/dfrankland) in [#6081](https://github.com/apollographql/apollo-client/pull/6081)

### Bug Fixes

- `useMutation` adjustments to help avoid an infinite loop / too many renders issue, caused by unintentionally modifying the `useState` based mutation result directly.  <br/>
  [@hwillson](https://github/com/hwillson) in [#5770](https://github.com/apollographql/apollo-client/pull/5770)

- Missing `__typename` fields no longer cause the `InMemoryCache#diff` result to be marked `complete: false`, if those fields were added by `InMemoryCache#transformDocument` (which calls `addTypenameToDocument`). <br/>
  [@benjamn](https://github.com/benjamn) in [#5787](https://github.com/apollographql/apollo-client/pull/5787)

- Fixed an issue that allowed `@client @export` based queries to lead to extra unnecessary network requests being fired.  <br/>
  [@hwillson](https://github.com/hwillson) in [#5946](https://github.com/apollographql/apollo-client/pull/5946)

- Refined `useLazyQuery` types to help prevent runtime errors.  <br/>
  [@benmosher](https://github.com/benmosher) in [#5935](https://github.com/apollographql/apollo-client/pull/5935)

- Make sure `@client @export` variables used in watched queries are updated each time the query receives new data that changes the value of the `@export` variable.  <br/>
  [@hwillson](https://github.com/hwillson) in [#5986](https://github.com/apollographql/apollo-client/pull/5986)

- Ensure `useMutation` passes a defined `errorPolicy` option into its underlying `ApolloClient.mutate()` call.  <br/>
  [@jamesreggio](https://github.com/jamesreggio) in [#5863](https://github.com/apollographql/apollo-client/pull/5863)

- `useQuery`: Prevent new data re-render attempts during an existing render. This helps avoid React 16.13.0's "Cannot update a component from inside the function body of a different component" warning (https://github.com/facebook/react/pull/17099). <br/>
  [@hwillson](https://github.com/hwillson) in [#6107](https://github.com/apollographql/apollo-client/pull/6107)

- Expand `ApolloError` typings to include `ServerError` and `ServerParseError`.  <br/>
  [@dmarkow](https://github.com/dmarkow) in [#6319](https://github.com/apollographql/apollo-client/pull/6319)

- Fast responses received over the link chain will no longer conflict with `skip` settings.  <br/>
  [@hwillson](https://github.com/hwillson) in [#6587](https://github.com/apollographql/apollo-client/pull/6587)

## Apollo Client 2.6.8

### Apollo Client (2.6.8)

- Update the `fetchMore` type signature to accept `context`.  <br/>
  [@koenpunt](https://github.com/koenpunt) in [#5147](https://github.com/apollographql/apollo-client/pull/5147)

- Fix type for `Resolver` and use it in the definition of `Resolvers`. <br />
  [@peoplenarthax](https://github.com/peoplenarthax) in [#4943](https://github.com/apollographql/apollo-client/pull/4943)

- Local state resolver functions now receive a `fragmentMap: FragmentMap`
  object, in addition to the `field: FieldNode` object, via the `info`
  parameter. <br/>
  [@mjlyons](https://github.com/mjlyons) in [#5388](https://github.com/apollographql/apollo-client/pull/5388)

- Documentation updates. <br/>
  [@tomquirk](https://github.com/tomquirk) in [#5645](https://github.com/apollographql/apollo-client/pull/5645) <br/>
  [@Sequoia](https://github.com/Sequoia) in [#5641](https://github.com/apollographql/apollo-client/pull/5641) <br/>
  [@phryneas](https://github.com/phryneas) in [#5628](https://github.com/apollographql/apollo-client/pull/5628) <br/>
  [@AryanJ-NYC](https://github.com/AryanJ-NYC) in [#5560](https://github.com/apollographql/apollo-client/pull/5560)

### GraphQL Anywhere (4.2.6)

- Fix `filter` edge case involving `null`.  <br/>
  [@lifeiscontent](https://github.com/lifeiscontent) in [#5110](https://github.com/apollographql/apollo-client/pull/5110)

### Apollo Boost (0.4.7)

- Replace `GlobalFetch` reference with `WindowOrWorkerGlobalScope`.  <br/>
  [@abdonrd](https://github.com/abdonrd) in [#5373](https://github.com/apollographql/apollo-client/pull/5373)

- Add `assumeImmutableResults` typing to apollo boost `PresetConfig` interface. <br/>
  [@bencoullie](https://github.com/bencoullie) in [#5571](https://github.com/apollographql/apollo-client/pull/5571)

## Apollo Client (2.6.4)

### Apollo Client (2.6.4)

- Modify `ObservableQuery` to allow queries with `notifyOnNetworkStatusChange`
  to be notified when loading after an error occurs. <br />
  [@jasonpaulos](https://github.com/jasonpaulos) in [#4992](https://github.com/apollographql/apollo-client/pull/4992)

- Add `graphql` as a `peerDependency` of `apollo-cache` and
  `graphql-anywhere`.  <br/>
  [@ssalbdivad](https://github.com/ssalbdivad) in [#5081](https://github.com/apollographql/apollo-client/pull/5081)

- Documentation updates.  </br>
  [@raibima](https://github.com/raibima) in [#5132](https://github.com/apollographql/apollo-client/pull/5132)  <br/>
  [@hwillson](https://github.com/hwillson) in [#5141](https://github.com/apollographql/apollo-client/pull/5141)

## Apollo Client (2.6.3)

### Apollo Client (2.6.3)

- A new `ObservableQuery.resetQueryStoreErrors()` method is now available that
  can be used to clear out `ObservableQuery` query store errors.  <br/>
  [@hwillson](https://github.com/hwillson) in [#4941](https://github.com/apollographql/apollo-client/pull/4941)
- Documentation updates.  <br/>
  [@michael-watson](https://github.com/michael-watson) in [#4940](https://github.com/apollographql/apollo-client/pull/4940)  <br/>
  [@hwillson](https://github.com/hwillson) in [#4969](https://github.com/apollographql/apollo-client/pull/4969)


## Apollo Client (2.6.1)

### Apollo Utilities 1.3.2

- Reimplement `isEqual` without pulling in massive `lodash.isequal`. <br/>
  [@benjamn](https://github.com/benjamn) in [#4924](https://github.com/apollographql/apollo-client/pull/4924)

## Apollo Client (2.6.1)

- In all Apollo Client packages, the compilation of `lib/bundle.esm.js` to `lib/bundle.cjs.js` and `lib/bundle.umd.js` now uses Babel instead of Rollup, since Babel correctly compiles some [edge cases](https://github.com/apollographql/apollo-client/issues/4843#issuecomment-495717720) that neither Rollup nor TypeScript compile correctly. <br/>
  [@benjamn](https://github.com/benjamn) in [#4911](https://github.com/apollographql/apollo-client/pull/4911)

### Apollo Cache In-Memory 1.6.1

- Pretend that `__typename` exists on the root Query when matching fragments. <br/>
  [@benjamn](https://github.com/benjamn) in [#4853](https://github.com/apollographql/apollo-client/pull/4853)

### Apollo Utilities 1.3.1

- The `isEqual` function has been reimplemented using the `lodash.isequal` npm package, to better support circular references. Since the `lodash.isequal` package is already used by `react-apollo`, this change is likely to decrease total bundle size. <br/>
  [@capaj](https://github.com/capaj) in [#4915](https://github.com/apollographql/apollo-client/pull/4915)

## Apollo Client (2.6.0)

- In production, `invariant(condition, message)` failures will now include
  a unique error code that can be used to trace the error back to the
  point of failure. <br/>
  [@benjamn](https://github.com/benjamn) in [#4521](https://github.com/apollographql/apollo-client/pull/4521)

### Apollo Client 2.6.0

- If you can be sure your application code does not modify cache result objects (see `freezeResults` note below), you can unlock substantial performance improvements by communicating this assumption via
  ```ts
  new ApolloClient({ assumeImmutableResults: true })
  ```
  which allows the client to avoid taking defensive snapshots of past results using `cloneDeep`, as explained by [@benjamn](https://github.com/benjamn) in [#4543](https://github.com/apollographql/apollo-client/pull/4543).

- Identical overlapping queries are now deduplicated internally by `apollo-client`, rather than using the `apollo-link-dedup` package. <br/>
  [@benjamn](https://github.com/benjamn) in commit [7cd8479f](https://github.com/apollographql/apollo-client/pull/4586/commits/7cd8479f27ce38930f122e4f703c4081a75a63a7)

- The `FetchPolicy` type has been split into two types, so that passing `cache-and-network` to `ApolloClient#query` is now forbidden at the type level, whereas previously it was forbidden by a runtime `invariant` assertion:
  ```ts
  export type FetchPolicy =
    | 'cache-first'
    | 'network-only'
    | 'cache-only'
    | 'no-cache'
    | 'standby';

  export type WatchQueryFetchPolicy =
    | FetchPolicy
    | 'cache-and-network';
  ```
  The exception thrown if you ignore the type error has also been improved to explain the motivation behind this restriction. <br/>
  [Issue #3130 (comment)](https://github.com/apollographql/apollo-client/issues/3130#issuecomment-478409066) and commit [cf069bc7](github.com/apollographql/apollo-client/commit/cf069bc7ee6577092234b0eb0ac32e05d50f5a1c)

- Avoid updating (and later invalidating) cache watches when `fetchPolicy` is `'no-cache'`. <br/>
  [@bradleyayers](https://github.com/bradleyayers) in [PR #4573](https://github.com/apollographql/apollo-client/pull/4573), part of [issue #3452](https://github.com/apollographql/apollo-client/issues/3452)

- Remove temporary `queryId` after `fetchMore` completes. <br/>
  [@doomsower](https://github.com/doomsower) in [#4440](https://github.com/apollographql/apollo-client/pull/4440)

- Call `clearStore` callbacks after clearing store. <br/>
  [@ds8k](https://github.com/ds8k) in [#4695](https://github.com/apollographql/apollo-client/pull/4695)

- Perform all `DocumentNode` transforms once, and cache the results. <br/>
  [@benjamn](https://github.com/benjamn) in [#4601](https://github.com/apollographql/apollo-client/pull/4601)

- Accommodate `@client @export` variable changes in `ObservableQuery`. <br/>
  [@hwillson](https://github.com/hwillson) in [#4604](https://github.com/apollographql/apollo-client/pull/4604)

- Support the `returnPartialData` option for watched queries again. <br/>
  [@benjamn](https://github.com/benjamn) in [#4743](https://github.com/apollographql/apollo-client/pull/4743)

- Preserve `networkStatus` for incomplete `cache-and-network` queries. <br/>
  [@benjamn](https://github.com/benjamn) in [#4765](https://github.com/apollographql/apollo-client/pull/4765)

- Preserve `cache-and-network` `fetchPolicy` when refetching. <br/>
  [@benjamn](https://github.com/benjamn) in [#4840](https://github.com/apollographql/apollo-client/pull/4840)

- Update the React Native docs to remove the request for external example apps that we can link to. We're no longer going to manage a list of external example apps. <br />
  [@hwillson](https://github.com/hwillson) in [#4531](https://github.com/apollographql/apollo-client/pull/4531)

- Polling queries are no longer batched together, so their scheduling should be more predictable. <br/>
  [@benjamn](https://github.com/benjamn) in [#4800](https://github.com/apollographql/apollo-client/pull/4800)

### Apollo Cache In-Memory 1.6.0

- Support `new InMemoryCache({ freezeResults: true })` to help enforce immutability. <br/>
  [@benjamn](https://github.com/benjamn) in [#4514](https://github.com/apollographql/apollo-client/pull/4514)

- Allow `IntrospectionFragmentMatcher` to match fragments against the root `Query`, as `HeuristicFragmentMatcher` does. <br/>
  [@rynobax](https://github.com/rynobax) in [#4620](https://github.com/apollographql/apollo-client/pull/4620)

- Rerential identity (`===`) of arrays in cache results will now be preserved for unchanged data. <br/>
  [@benjamn](https://github.com/benjamn) in commit [f3091d6a](https://github.com/apollographql/apollo-client/pull/4586/commits/f3091d6a7e91be98549baea58903282cc540f460)

- Avoid adding `__typename` field to `@client` selection sets that have been `@export`ed as input variables. <br/>
  [@benjamn](https://github.com/benjamn) in [#4784](https://github.com/apollographql/apollo-client/pull/4784)

### GraphQL Anywhere 4.2.2

- The `graphql` function can now be configured to ignore `@include` and
  `@skip` directives (useful when walking a fragment to generate prop types
  or filter result data).  <br/>
  [@GreenGremlin](https://github.com/GreenGremlin) in [#4373](https://github.com/apollographql/apollo-client/pull/4373)


## Apollo Client 2.5.1

### apollo-client 2.5.1

- Fixes `A tuple type element list cannot be empty` issue.  <br/>
  [@benjamn](https://github.com/benjamn) in [#4502](https://github.com/apollographql/apollo-client/pull/4502)

### graphql-anywhere 4.2.1

- Adds back the missing `graphql-anywhere/lib/async` entry point.  <br/>
  [@benjamn](https://github.com/benjamn) in [#4503](https://github.com/apollographql/apollo-client/pull/4503)


## Apollo Client (2.5.0)

### Apollo Client (2.5.0)

- Introduces new local state management features (client-side schema
  and local resolver / `@client` support) and many overall code improvements,
  to help reduce the Apollo Client bundle size.  <br/>
  [#4361](https://github.com/apollographql/apollo-client/pull/4361)
- Revamped CJS and ESM bundling approach with Rollup.  <br/>
  [@rosskevin](https://github.com/rosskevin) in [#4261](https://github.com/apollographql/apollo-client/pull/4261)
- Fixes an issue where the `QueryManager` was accidentally returning cached
  data for `network-only` queries.  <br/>
  [@danilobuerger](https://github.com/danilobuerger) in [#4352](https://github.com/apollographql/apollo-client/pull/4352)
- Fixed an issue in the repo `.gitattributes` that was causing binary files
  to have their line endings adjusted, and cleaned up corrupted documentation
  images (ref: https://github.com/apollographql/apollo-client/pull/4232).  <br/>
  [@rajington](https://github.com/rajington) in [#4438](https://github.com/apollographql/apollo-client/pull/4438)
- Improve (and shorten) query polling implementation.  <br/>
  [PR #4337](https://github.com/apollographql/apollo-client/pull/4337)


## Apollo Client (2.4.13)

### Apollo Client (2.4.13)

- Resolve "invalidate" -> "invalidated" typo in `QueryManager`.  <br/>
  [@quazzie](https://github.com/quazzie) in [#4041](https://github.com/apollographql/apollo-client/pull/4041)

- Properly type `setQuery` and fix now typed callers.  <br/>
  [@danilobuerger](https://github.com/danilobuerger) in [#4369](https://github.com/apollographql/apollo-client/pull/4369)

- Align with the React Apollo decision that result `data` should be
  `TData | undefined` instead of `TData | {}`.  <br/>
  [@danilobuerger](https://github.com/danilobuerger) in [#4356](https://github.com/apollographql/apollo-client/pull/4356)

- Documentation updates.  <br/>
  [@danilobuerger](https://github.com/danilobuerger) in [#4340](https://github.com/apollographql/apollo-client/pull/4340)  <br />
  [@justyn-clark](https://github.com/justyn-clark) in [#4383](https://github.com/apollographql/apollo-client/pull/4383)  <br />
  [@jtassin](https://github.com/jtassin) in [#4287](https://github.com/apollographql/apollo-client/pull/4287)  <br />
  [@Gongreg](https://github.com/Gongreg) in [#4386](https://github.com/apollographql/apollo-client/pull/4386)  <br />
  [@davecardwell](https://github.com/davecardwell) in [#4399](https://github.com/apollographql/apollo-client/pull/4399)  <br />
  [@michaelknoch](https://github.com/michaelknoch) in [#4384](https://github.com/apollographql/apollo-client/pull/4384)  <br />

## Apollo Client (2.4.12)

### Apollo Client (2.4.12)

- Support `ApolloClient#stop` method for safe client disposal. <br/>
  [PR #4336](https://github.com/apollographql/apollo-client/pull/4336)

## Apollo Client (2.4.11)

- Added explicit dependencies on the
  [`tslib`](https://www.npmjs.com/package/tslib) package to all client
  packages to fix
  [Issue #4332](https://github.com/apollographql/apollo-client/issues/4332).

### Apollo Client (2.4.11)

- Reverted some breaking changes accidentally released in a patch version
  (2.4.10). [PR #4334](https://github.com/apollographql/apollo-client/pull/4334)

## Apollo Client (2.4.10)

### Apollo Client (2.4.10)

- The `apollo-client` package no longer exports a `printAST` function from
  `graphql/language/printer`. If you need this functionality, import it
  directly: `import { print } from "graphql/language/printer"`

- Query polling now uses a simpler scheduling strategy based on a single
  `setTimeout` interval rather than multiple `setInterval` timers. The new
  timer fires at the rate of the fastest polling interval, and queries
  with longer polling intervals fire whenever the time elapsed since they
  last fired exceeds their desired interval. <br/>
  [PR #4243](https://github.com/apollographql/apollo-client/pull/4243)

### Apollo Cache In-Memory (1.4.1)

- The `optimism` npm package has been updated to a version (0.6.9) that
  provides its own TypeScript declarations, which should fix problems like
  [Issue #4327](https://github.com/apollographql/apollo-client/issues/4327). <br/>
  [PR #4331](https://github.com/apollographql/apollo-client/pull/4331)

- Error messages involving GraphQL queries now print the queries using
  `JSON.stringify` instead of the `print` function exported by the
  `graphql` package, to avoid pulling unnecessary printing logic into your
  JavaScript bundle. <br/>
  [PR #4234](https://github.com/apollographql/apollo-client/pull/4234)

- The `QueryKeyMaker` abstraction has been removed, meaning that cache
  results for non-identical queries (or sub-queries) with equivalent
  structure will no longer be cached together. This feature was a nice
  optimization in certain specific use cases, but it was not worth the
  additional complexity or bundle size. <br/>
  [PR #4245](https://github.com/apollographql/apollo-client/pull/4245)

### Apollo Utilities (1.1.1)

- The `flattenSelections` helper function is no longer exported from
  `apollo-utilities`, since `getDirectiveNames` has been reimplemented
  without using `flattenSelections`, and `flattenSelections` has no clear
  purpose now. If you need the old functionality, use a visitor:
  ```ts
  import { visit } from "graphql/language/visitor";

  function flattenSelections(selection: SelectionNode) {
    const selections: SelectionNode[] = [];
    visit(selection, {
      SelectionSet(ss) {
        selections.push(...ss.selections);
      }
    });
    return selections;
  }
  ```

## Apollo Client (2.4.9)

### Apollo Client (2.4.9)

- Apollo Client has been updated to use `graphql` 14.x as a dev dependency.  <br/>
  [@hwillson](https://github.com/hwillson) in [#4233](https://github.com/apollographql/apollo-client/pull/4233)

- The `onClearStore` function can now be used to register callbacks that should
  be triggered when calling `clearStore`.  <br/>
  [@joe-re](https://github.com/joe-re) in [#4082](https://github.com/apollographql/apollo-client/pull/4082)

- Make `isApolloError` available for external use.  <br/>
  [@FredyC](https://github.com/FredyC) in [#4223](https://github.com/apollographql/apollo-client/pull/4223)

- The `QueryManager` now calls `complete` on the observables used by
  Apollo Client's Subscription handling. This gives finite subscriptions a
  chance to handle cleanup.  <br/>
  [@sujeetsr](https://github.com/sujeetsr) in [#4290](https://github.com/apollographql/apollo-client/pull/4290)

- Documentation updates.  <br/>
  [@lifedup](https://github.com/lifedup) in [#3931](https://github.com/apollographql/apollo-client/pull/3931)  <br />
  [@Dem0n3D](https://github.com/Dem0n3D) in [#4008](https://github.com/apollographql/apollo-client/pull/4008)  <br />
  [@anand-sundaram-zocdoc](https://github.com/anand-sundaram-zocdoc) in [#4009](https://github.com/apollographql/apollo-client/pull/4009)  <br />
  [@mattphoto](https://github.com/mattphoto) in [#4026](https://github.com/apollographql/apollo-client/pull/4026)  <br />
  [@birge](https://github.com/birge) in [#4029](https://github.com/apollographql/apollo-client/pull/4029)  <br />
  [@mxstbr](https://github.com/mxstbr) in [#4127](https://github.com/apollographql/apollo-client/pull/4127)  <br/>
  [@Caerbannog](https://github.com/Caerbannog) in [#4140](https://github.com/apollographql/apollo-client/pull/4140)  <br/>
  [@jedwards1211](https://github.com/jedwards1211) in [#4179](https://github.com/apollographql/apollo-client/pull/4179)  <br/>
  [@nutboltu](https://github.com/nutboltu) in [#4182](https://github.com/apollographql/apollo-client/pull/4182)  <br/>
  [@CarloPalinckx](https://github.com/CarloPalinckx) in [#4189](https://github.com/apollographql/apollo-client/pull/4189)  <br/>
  [@joebernard](https://github.com/joebernard) in [#4206](https://github.com/apollographql/apollo-client/pull/4206)  <br/>
  [@evans](https://github.com/evans) in [#4213](https://github.com/apollographql/apollo-client/pull/4213)  <br/>
  [@danilobuerger](https://github.com/danilobuerger) in [#4214](https://github.com/apollographql/apollo-client/pull/4214)  <br/>
  [@stubailo](https://github.com/stubailo) in [#4220](https://github.com/apollographql/apollo-client/pull/4220)  <br/>
  [@haysclark](https://github.com/haysclark) in [#4255](https://github.com/apollographql/apollo-client/pull/4255)  <br/>
  [@shelmire](https://github.com/shelmire) in [#4266](https://github.com/apollographql/apollo-client/pull/4266)  <br/>
  [@peggyrayzis](https://github.com/peggyrayzis) in [#4280](https://github.com/apollographql/apollo-client/pull/4280)  <br/>
  [@caydie-tran](https://github.com/caydie-tran) in [#4300](https://github.com/apollographql/apollo-client/pull/4300)

### Apollo Utilities (1.1.0)

- Transformation utilities have been refactored to work with `graphql` 14.x.
  GraphQL AST's are no longer being directly modified.  <br/>
  [@hwillson](https://github.com/hwillson) in [#4233](https://github.com/apollographql/apollo-client/pull/4233)

### Apollo Cache In-Memory (1.4.0)

- The speed and memory usage of optimistic reads and writes has been
  improved dramatically using a new layering technique that does not
  require copying the non-optimistic contents of the cache.  <br/>
  [PR #4319](https://github.com/apollographql/apollo-client/pull/4319/)

- The `RecordingCache` abstraction has been removed, and thus is no longer
  exported from `apollo-cache-inmemory`.  <br/>
  [PR #4319](https://github.com/apollographql/apollo-client/pull/4319/)

- Export the optimism `wrap` function using ES2015 export syntax, instead of
  CommonJS.  <br/>
  [@ardatan](https://github.com/ardatan) in [#4158](https://github.com/apollographql/apollo-client/pull/4158)

## Apollo Client (2.4.8)

### Apollo Client (2.4.8)

- Documentation and config updates.  <br/>
  [@justinanastos](https://github.com/justinanastos) in [#4187](https://github.com/apollographql/apollo-client/pull/4187)  <br/>
  [@PowerKiKi](https://github.com/PowerKiKi) in [#3693](https://github.com/apollographql/apollo-client/pull/3693)  <br/>
  [@nandito](https://github.com/nandito) in [#3865](https://github.com/apollographql/apollo-client/pull/3865)

- Schema/AST tranformation utilities have been updated to work properly with
  `@client` directives.  <br/>
  [@justinmakaila](https://github.com/justinmakaila) in [#3482](https://github.com/apollographql/apollo-client/pull/3482)

### Apollo Cache In-Memory (1.3.12)

- Avoid using `DepTrackingCache` for optimistic reads.
  [PR #4521](https://github.com/apollographql/apollo-client/pull/4251)

- When creating an `InMemoryCache` object, it's now possible to disable the
  result caching behavior introduced in [#3394](https://github.com/apollographql/apollo-client/pull/3394),
  either for diagnostic purposes or because the benefit of caching repeated
  reads is not worth the extra memory usage in your application:
  ```ts
  new InMemoryCache({
    resultCaching: false
  })
  ```
  Part of [PR #4521](https://github.com/apollographql/apollo-client/pull/4251).

## Apollo Client (2.4.7)

### Apollo Client (2.4.7)

- The `ApolloClient` constructor has been updated to accept `name` and
  `version` params, that can be used to support Apollo Server [Client Awareness](https://www.apollographql.com/docs/apollo-server/v2/features/metrics.html#Client-Awareness)
  functionality. These client awareness properties are passed into the
  defined Apollo Link chain, and are then ultimately sent out as custom
  headers with outgoing requests.  <br/>
  [@hwillson](https://github.com/hwillson) in [#4154](https://github.com/apollographql/apollo-client/pull/4154)

### Apollo Boost (0.1.22)

- No changes.

### Apollo Cache (1.1.21)

- No changes.

### Apollo Cache In-Memory (1.3.11)

- No changes.

### Apollo Utilities (1.0.26)

- No changes.

### Graphql Anywhere (4.1.23)

- No changes.


## Apollo Client (2.4.6)

### Apollo Cache In-Memory (1.3.10)

- Added some `return`s to prevent errors with `noImplicitReturns`
  TypeScript rule.
  [PR #4137](https://github.com/apollographql/apollo-client/pull/4137)

- Exclude the `src/` directory when publishing `apollo-cache-inmemory`.
  [Issue #4083](https://github.com/apollographql/apollo-client/issues/4083)

## Apollo Client (2.4.5)

- Optimistic tests cleanup.
  [PR #3834](https://github.com/apollographql/apollo-client/pull/3834) by
  [@joshribakoff](https://github.com/joshribakoff)

- Documentation updates.
  [PR #3840](https://github.com/apollographql/apollo-client/pull/3840) by
  [@chentsulin](https://github.com/chentsulin) and
  [PR #3844](https://github.com/apollographql/apollo-client/pull/3844) by
  [@lorensr](https://github.com/lorensr)

- Implement `ObservableQuery#isDifferentFromLastResult` to fix
  [Issue #4054](https://github.com/apollographql/apollo-client/issues/4054) and
  [Issue #4031](https://github.com/apollographql/apollo-client/issues/4031).
  [PR #4069](https://github.com/apollographql/apollo-client/pull/4069)

### Apollo Cache (1.1.20)

- Add `readQuery` test to make sure options aren't mutated.
  [@CarloPalinckx](https://github.com/CarloPalinckx) in
  [#3838](https://github.com/apollographql/apollo-client/pull/3838)

### Apollo Cache In-Memory (1.3.9)

- Avoid modifying source objects when merging cache results.
  [Issue #4081](https://github.com/apollographql/apollo-client/issues/4081)
  [PR #4089](https://github.com/apollographql/apollo-client/pull/4089)

### Apollo Utilities (1.0.25)

- Fix `apollo-utilities` `isEqual` bug due to missing `hasOwnProperty`
  check. [PR #4072](https://github.com/apollographql/apollo-client/pull/4072)
  by [@samkline](https://github.com/samkline)

## Apollo Client (2.4.4)

### Apollo Utilities (1.0.24)

- Discard property accessor functions in `cloneDeep` helper, to fix
  [issue #4034](https://github.com/apollographql/apollo-client/issues/4034).

- Unconditionally remove `cloneDeep` property accessors.
  [PR #4039](https://github.com/apollographql/apollo-client/pull/4039)

- Avoid copying non-enumerable and/or `Symbol` keys in `cloneDeep`.
  [PR #4052](https://github.com/apollographql/apollo-client/pull/4052)

### Apollo Cache In-Memory (1.3.7)

- Throw when querying non-scalar objects without a selection set.
  [Issue #4025](https://github.com/apollographql/apollo-client/issues/4025)
  [PR #4038](https://github.com/apollographql/apollo-client/pull/4038)

- Work around spec non-compliance of `Map#set` and `Set#add` in IE11.
  [Issue #4024](https://github.com/apollographql/apollo-client/issues/4024)
  [PR #4012](https://github.com/apollographql/apollo-client/pull/4012)

## Apollo Client (2.4.3)

- Add additional checks to make sure we don't try to set the network status
  of queries in the store, when the store doesn't exist.  <br/>
  [@i6mi6](https://github.com/i6mi6) in [#3914](https://github.com/apollographql/apollo-client/pull/3914)
- Documentation updates.  <br/>
  [@shanonvl](https://github.com/shanonvl) in [#3925](https://github.com/apollographql/apollo-client/pull/3925)  <br/>
  [@ojh102](https://github.com/ojh102) in [#3920](https://github.com/apollographql/apollo-client/pull/3920)  <br/>
  [@Bkucera](https://github.com/Bkucera) in [#3919](https://github.com/apollographql/apollo-client/pull/3919)  <br/>
  [@j4chou](https://github.com/j4chou) in [#3915](https://github.com/apollographql/apollo-client/pull/3915)  <br/>
  [@billfienberg](https://github.com/billfienberg) in [#3886](https://github.com/apollographql/apollo-client/pull/3886)  <br/>
  [@TLadd](https://github.com/TLadd) in [#3884](https://github.com/apollographql/apollo-client/pull/3884)

- The `ObservableQuery` class now makes a deep clone of `lastResult` when
  first received, so that the `isDifferentResult` logic will not be
  confused if the result object is modified later.
  [Issue #3992](https://github.com/apollographql/apollo-client/issues/3992)
  [PR #4032](https://github.com/apollographql/apollo-client/pull/4032/commits/e66027c5341dc7aaf71ee7ffcba1305b9a553525)

### Apollo Cache In-Memory (1.3.6)

- Optimize repeated `apollo-cache-inmemory` reads by caching partial query
  results, for substantial performance improvements. As a consequence, watched
  queries will not be rebroadcast unless the data have changed.
  [PR #3394](https://github.com/apollographql/apollo-client/pull/3394)

- Include root ID and fragment matcher function in cache keys computed by
  `StoreReader#executeStoreQuery` and `executeSelectionSet`, and work
  around bugs in the React Native `Map` and `Set` polyfills.
  [PR #3964](https://github.com/apollographql/apollo-client/pull/3964)
  [React Native PR #21492 (pending)](https://github.com/facebook/react-native/pull/21492)

- The `apollo-cache-inmemory` package now allows `graphql@^14.0.0` as a
  peer dependency.
  [Issue #3978](https://github.com/apollographql/apollo-client/issues/3978)

- The `apollo-cache-inmemory` package now correctly broadcasts changes
  even when the new data is `===` to the old data, since the contents of
  the data object may have changed.
  [Issue #3992](https://github.com/apollographql/apollo-client/issues/3992)
  [PR #4032](https://github.com/apollographql/apollo-client/pull/4032/commits/d6a673fbc1444e115e90cc9e4c7fa3fc67bb7e56)

### Apollo GraphQL Anywhere (4.1.20)

- Make `graphql-anywhere` `filter` function generic (typescript).  <br/>
  [@minznerjosh](https://github.com/minznerjosh) in [#3929](https://github.com/apollographql/apollo-client/pull/3929)

### Apollo Utilities (1.0.22)

- The `fclone` package has been replaced with a custom `cloneDeep`
  implementation that is tolerant of cycles, symbol properties, and
  non-enumerable properties.
  [PR #4032](https://github.com/apollographql/apollo-client/pull/4032/commits/78e2ad89f950da2829f49c7876f968adb2bc1302)

### Apollo Boost (0.1.17)

- Remove duplicate InMemoryCache export for Babel 6 compatibility.
  [Issue #3910](https://github.com/apollographql/apollo-client/issues/3910)
  [PR #3932](https://github.com/apollographql/apollo-client/pull/3932)

### Apollo Cache (1.1.18)

- No changes.

## Apollo Client (2.4.2)

### Apollo Client (2.4.2)

- Apollo Client no longer deep freezes query results.
  [@hwillson](https://github.com/hwillson) in [#3883](https://github.com/apollographql/apollo-client/pull/3883)
- A new `clearStore` method has been added, that will remove all data from
  the store. Unlike `resetStore`, it will not refetch active queries after
  removing store data.
  [@hwillson](https://github.com/hwillson) in [#3885](https://github.com/apollographql/apollo-client/pull/3885)

### Apollo Utilities (1.0.21)

- Replace the custom `cloneDeep` implementation with
  [`fclone`](https://www.npmjs.com/package/fclone), to avoid crashing when
  encountering circular references.  <br/>
  [@hwillson](https://github.com/hwillson) in [#3881](https://github.com/apollographql/apollo-client/pull/3881)

### Apollo Boost (0.1.16)

- No changes.

### Apollo Cache (1.1.17)

- No changes.

### Apollo Cache In-Memory (1.2.10)

- No changes.

### Apollo GraphQL Anywhere (4.1.19)

- No changes.


## 2.4.1 (August 26, 2018)

### Apollo Client (2.4.1)

- `mutate`'s `refetchQueries` option now allows queries to include a custom
  `context` option. This `context` will be used when refetching the query.
  For example:

  ```js
  context = {
    headers: {
      token: 'some auth token',
    },
  };
  client.mutate({
    mutation: UPDATE_CUSTOMER_MUTATION,
    variables: {
      userId: user.id,
      firstName,
      ...
    },
    refetchQueries: [{
      query: CUSTOMER_MESSAGES_QUERY,
      variables: { userId: user.id },
      context,
    }],
    context,
  });
  ```

  The `CUSTOMER_MESSAGES_QUERY` above will be refetched using `context`.
  Normally queries are refetched using the original context they were first
  started with, but this provides a way to override the context, if needed.  <br/>
  [@hwillson](https://github.com/hwillson) in [#3852](https://github.com/apollographql/apollo-client/pull/3852)

- Documentation updates.  <br/>
  [@hwillson](https://github.com/hwillson) in [#3841](https://github.com/apollographql/apollo-client/pull/3841)

### Apollo Boost (0.1.15)

- Various internal infrastructure changes related to building, bundling,
  testing, etc.
  [@hwillson](https://github.com/hwillson) in [#3817](https://github.com/apollographql/apollo-client/pull/3817)

### Apollo Cache (1.1.16)

- Various internal infrastructure changes related to building, bundling,
  testing, etc.
  [@hwillson](https://github.com/hwillson) in [#3817](https://github.com/apollographql/apollo-client/pull/3817)

### Apollo Cache In-Memory (1.2.9)

- Various internal infrastructure changes related to building, bundling,
  testing, etc.
  [@hwillson](https://github.com/hwillson) in [#3817](https://github.com/apollographql/apollo-client/pull/3817)

### Apollo Utilities (1.0.20)

- Various internal infrastructure changes related to building, bundling,
  testing, etc.
  [@hwillson](https://github.com/hwillson) in [#3817](https://github.com/apollographql/apollo-client/pull/3817)

### Apollo GraphQL Anywhere (4.1.18)

- Various internal infrastructure changes related to building, bundling,
  testing, etc.
  [@hwillson](https://github.com/hwillson) in [#3817](https://github.com/apollographql/apollo-client/pull/3817)


## 2.4.0 (August 17, 2018)

### Apollo Client (2.4.0)

- Add proper error handling for subscriptions. If you have defined an `error`
  handler on your subscription observer, it will now be called when an error
  comes back in a result, and the `next` handler will be skipped (similar to
  how we're handling errors with mutations). Previously, the error was
  just passed in the result to the `next` handler. If you don't have an
  `error` handler defined, the previous functionality is maintained, meaning
  the error is passed in the result, giving the next handler a chance to deal
  with it. This should help address backwards compatibility (and is the reason
  for the minor version bumo in this release).  <br/>
  [@clayne11](https://github.com/clayne11) in [#3800](https://github.com/apollographql/apollo-client/pull/3800)
- Allow an `optimistic` param to be passed into `ApolloClient.readQuery` and
  `ApolloClient.readFragment`, that when set to `true`, will allow
  optimistic results to be returned. Is `false` by default.  <br/>
  [@jay1337](https://github.com/jay1337) in [#2429](https://github.com/apollographql/apollo-client/pull/2429)
- Optimistic tests cleanup.  <br/>
  [@joshribakoff](https://github.com/joshribakoff) in [#3713](https://github.com/apollographql/apollo-client/pull/3713)
- Make sure each package has its own `.npmignore`, so they're taken into
  consideration when publishing via lerna.  <br/>
  [@hwillson](https://github.com/hwillson) in [#3828](https://github.com/apollographql/apollo-client/pull/3828)
- Documentation updates.  <br/>
  [@toolness](https://github.com/toolness) in [#3804](https://github.com/apollographql/apollo-client/pull/3804)  <br/>
  [@pungggi](https://github.com/pungggi) in [#3798](https://github.com/apollographql/apollo-client/pull/3798)  <br/>
  [@lorensr](https://github.com/lorensr) in [#3748](https://github.com/apollographql/apollo-client/pull/3748)  <br/>
  [@joshribakoff](https://github.com/joshribakoff) in [#3730](https://github.com/apollographql/apollo-client/pull/3730)  <br/>
  [@yalamber](https://github.com/yalamber) in [#3819](https://github.com/apollographql/apollo-client/pull/3819)  <br/>
  [@pschreibs85](https://github.com/pschreibs85) in [#3812](https://github.com/apollographql/apollo-client/pull/3812)  <br/>
  [@msreekm](https://github.com/msreekm) in [#3808](https://github.com/apollographql/apollo-client/pull/3808)  <br/>
  [@kamaltmo](https://github.com/kamaltmo) in [#3806](https://github.com/apollographql/apollo-client/pull/3806)  <br/>
  [@lorensr](https://github.com/lorensr) in [#3739](https://github.com/apollographql/apollo-client/pull/3739)  <br/>
  [@brainkim](https://github.com/brainkim) in [#3680](https://github.com/apollographql/apollo-client/pull/3680)

### Apollo Cache In-Memory (1.2.8)

- Fix typo in `console.warn` regarding fragment matching error message.  <br/>
  [@combizs](https://github.com/combizs) in [#3701](https://github.com/apollographql/apollo-client/pull/3701)

### Apollo Boost (0.1.14)

- No changes.

### Apollo Cache (1.1.15)

- No changes.

### Apollo Utilities (1.0.19)

- No changes.

### Apollo GraphQL Anywhere (4.1.17)

- No changes.


## 2.3.8 (August 9, 2018)

### Apollo Client (2.3.8)

- Adjusted the `graphql` peer dependency to cover explicit minor ranges.
  Since the ^ operator only covers any minor version if the major version
  is not 0 (since a major version of 0 is technically considered development by
  semver 2), the current ^0.11.0 || ^14.0.0 graphql range doesn't cover
  0.12.* or 0.13.*. This fixes the `apollo-client@X has incorrect peer
  dependency "graphql@^0.11.0 || ^14.0.0"` errors that people might have
  seen using `graphql` 0.12.x or 0.13.x.  <br/>
  [@hwillson](https://github.com/hwillson) in [#3746](https://github.com/apollographql/apollo-client/pull/3746)
- Document `setVariables` internal API status.  <br/>
  [@PowerKiKi](https://github.com/PowerKiKi) in [#3692](https://github.com/apollographql/apollo-client/pull/3692)
- Corrected `ApolloClient.queryManager` typing as it may be `undefined`.  <br/>
  [@danilobuerger](https://github.com/danilobuerger) in [#3661](https://github.com/apollographql/apollo-client/pull/3661)
- Make sure using a `no-cache` fetch policy with subscriptions prevents data
  from being cached.  <br/>
  [@hwillson](https://github.com/hwillson) in [#3773](https://github.com/apollographql/apollo-client/pull/3773)
- Fixed an issue that sometimes caused empty query results, when using the
  `no-cache` fetch policy.  <br/>
  [@hwillson](https://github.com/hwillson) in [#3777](https://github.com/apollographql/apollo-client/pull/3777)
- Documentation updates.  <br/>
  [@hwillson](https://github.com/hwillson) in [#3750](https://github.com/apollographql/apollo-client/pull/3750)  <br/>
  [@hwillson](https://github.com/hwillson) in [#3754](https://github.com/apollographql/apollo-client/pull/3754)  <br/>
  [@TheMightyPenguin](https://github.com/TheMightyPenguin) in [#3725](https://github.com/apollographql/apollo-client/pull/3725)  <br/>
  [@bennypowers](https://github.com/bennypowers) in [#3668](https://github.com/apollographql/apollo-client/pull/3668)  <br/>
  [@hwillson](https://github.com/hwillson) in [#3762](https://github.com/apollographql/apollo-client/pull/3762)  <br/>
  [@chentsulin](https://github.com/chentsulin) in [#3688](https://github.com/apollographql/apollo-client/pull/3688)  <br/>
  [@chentsulin](https://github.com/chentsulin) in [#3687](https://github.com/apollographql/apollo-client/pull/3687)  <br/>
  [@ardouglass](https://github.com/ardouglass) in [#3645](https://github.com/apollographql/apollo-client/pull/3645)  <br/>
  [@hwillson](https://github.com/hwillson) in [#3764](https://github.com/apollographql/apollo-client/pull/3764)  <br/>
  [@hwillson](https://github.com/hwillson) in [#3767](https://github.com/apollographql/apollo-client/pull/3767)  <br/>
  [@hwillson](https://github.com/hwillson) in [#3774](https://github.com/apollographql/apollo-client/pull/3774)  <br/>
  [@hwillson](https://github.com/hwillson) in [#3779](https://github.com/apollographql/apollo-client/pull/3779)

### Apollo Boost (0.1.13)

- No changes.

### Apollo Cache In-Memory (1.2.7)

- No changes.

### Apollo Cache (1.1.14)

- No changes.

### Apollo Utilities (1.0.18)

- No changes.

### Apollo GraphQL Anywhere (4.1.16)

- No changes.


## 2.3.7 (July 24, 2018)

### Apollo Client (2.3.7)

- Release 2.3.6 broke Typescript compilation. `QueryManager`'s
  `getQueryWithPreviousResult` method included an invalid `variables` return
  type in the auto-generated `core/QueryManager.d.ts` declaration file. The
  type definition had a locally referenced path, that appears to have been
  caused by the typescript compiler getting confused at compile/publish time.
  `getQueryWithPreviousResult` return types are now excplicity identified,
  which helps Typescript avoid the local type reference. For more details,
  see https://github.com/apollographql/apollo-client/issues/3729.  <br/>
  [@hwillson](https://github.com/hwillson) in [#3731](https://github.com/apollographql/apollo-client/pull/3731)

### Apollo Boost (0.1.12)

- No changes.


## 2.3.6 (July 24, 2018)

### Apollo Client (2.3.6)

- Documentation updates. <br/>
  [@ananth99](https://github.com/ananth99) in [#3599](https://github.com/apollographql/apollo-client/pull/3599) <br/>
  [@hwillson](https://github.com/hwillson) in [#3635](https://github.com/apollographql/apollo-client/pull/3635) <br/>
  [@JakeDawkins](https://github.com/JakeDawkins) in [#3642](https://github.com/apollographql/apollo-client/pull/3642) <br/>
  [@hwillson](https://github.com/hwillson) in [#3644](https://github.com/apollographql/apollo-client/pull/3644) <br/>
  [@gbau](https://github.com/gbau) in [#3644](https://github.com/apollographql/apollo-client/pull/3600) <br/>
  [@chentsulin](https://github.com/chentsulin) in [#3608](https://github.com/apollographql/apollo-client/pull/3608) <br/>
  [@MikaelCarpenter](https://github.com/MikaelCarpenter) in [#3609](https://github.com/apollographql/apollo-client/pull/3609) <br/>
  [@Gamezpedia](https://github.com/Gamezpedia) in [#3612](https://github.com/apollographql/apollo-client/pull/3612) <br/>
  [@jinxac](https://github.com/jinxac) in [#3647](https://github.com/apollographql/apollo-client/pull/3647) <br/>
  [@abernix](https://github.com/abernix) in [#3705](https://github.com/apollographql/apollo-client/pull/3705) <br/>
  [@dandv](https://github.com/dandv) in [#3703](https://github.com/apollographql/apollo-client/pull/3703) <br/>
  [@hwillson](https://github.com/hwillson) in [#3580](https://github.com/apollographql/apollo-client/pull/3580) <br/>
- Updated `graphql` `peerDependencies` to handle 14.x versions. <br/>
  [@ivank](https://github.com/ivank) in [#3598](https://github.com/apollographql/apollo-client/pull/3598)
- Add optional generic type params for variables on low level methods. <br/>
  [@mvestergaard](https://github.com/mvestergaard) in [#3588](https://github.com/apollographql/apollo-client/pull/3588)
- Add a new `awaitRefetchQueries` config option to the Apollo Client
  `mutate` function, that when set to `true` will wait for all
  `refetchQueries` to be fully refetched, before resolving the mutation
  call. `awaitRefetchQueries` is `false` by default. <br/>
  [@jzimmek](https://github.com/jzimmek) in [#3169](https://github.com/apollographql/apollo-client/pull/3169)

### Apollo Boost (0.1.11)

- Allow `fetch` to be given as a configuration option to `ApolloBoost`. <br/>
  [@mbaranovski](https://github.com/mbaranovski) in [#3590](https://github.com/apollographql/apollo-client/pull/3590)
- The `apollo-boost` `ApolloClient` constructor now warns about unsupported
  options. <br/>
  [@quentin-](https://github.com/quentin-) in [#3551](https://github.com/apollographql/apollo-client/pull/3551)

### Apollo Cache (1.1.13)

- No changes.

### Apollo Cache In-Memory (1.2.6)

- Add `__typename` and `id` properties to `dataIdFromObject` parameter
  (typescript) <br/>
  [@jfurler](https://github.com/jfurler) in [#3641](https://github.com/apollographql/apollo-client/pull/3641)
- Fixed an issue caused by `dataIdFromObject` considering returned 0 values to
  be falsy, instead of being a valid ID, which lead to the store not being
  updated properly in some cases. <br/>
  [@hwillson](https://github.com/hwillson) in [#3711](https://github.com/apollographql/apollo-client/pull/3711)

### Apollo Utilities (1.0.17)

- No changes.

### Apollo GraphQL Anywhere (4.1.15)

- Add support for arrays to `graphql-anywhere`'s filter utility. <br/>
  [@jsweet314](https://github.com/jsweet314) in [#3591](https://github.com/apollographql/apollo-client/pull/3591)
- Fix `Cannot convert object to primitive value` error that was showing up
  when attempting to report a missing property on an object. <br/>
  [@benjie](https://github.com/benjie) in [#3618](https://github.com/apollographql/apollo-client/pull/3618)


## 2.3.5 (June 19, 2018)

### Apollo Client (2.3.5)

- Internal code formatting updates.
  - [@chentsulin](https://github.com/chentsulin) in [#3574](https://github.com/apollographql/apollo-client/pull/3574)
- Documentation updates.
  - [@andtos90](https://github.com/andtos90) in [#3596](https://github.com/apollographql/apollo-client/pull/3596)
  - [@serranoarevalo](https://github.com/serranoarevalo) in [#3554](https://github.com/apollographql/apollo-client/pull/3554)
  - [@cooperka](https://github.com/cooperka) in [#3594](https://github.com/apollographql/apollo-client/pull/3594)
  - [@pravdomil](https://github.com/pravdomil) in [#3587](https://github.com/apollographql/apollo-client/pull/3587)
  - [@excitement-engineer](https://github.com/excitement-engineer) in [#3309](https://github.com/apollographql/apollo-client/pull/3309)

### Apollo Boost (0.1.10)

- No changes.

### Apollo Cache (1.1.12)

- No changes.

### Apollo Cache In-Memory (1.2.5)

- No changes.

### Apollo Utilities (1.0.16)

- Removed unnecessary whitespace from error message.
  - [@mbaranovski](https://github.com/mbaranovski) in [#3593](https://github.com/apollographql/apollo-client/pull/3593)

### Apollo GraphQL Anywhere (4.1.14)

- No changes.


## 2.3.4 (June 13, 2018)

### Apollo Client (2.3.4)

- Export the `QueryOptions` interface, to make sure it can be used by other
  projects (like `apollo-angular`).
- Fixed an issue caused by typescript changes to the constructor
  `defaultOptions` param, that prevented `query` defaults from passing type
  checks.
  ([@hwillson](https://github.com/hwillson) in [#3585](https://github.com/apollographql/apollo-client/pull/3585))

### Apollo Boost (0.1.9)

- No changes

### Apollo Cache (1.1.11)

- No changes

### Apollo Cache In-Memory (1.2.4)

- No changes

### Apollo Utilities (1.0.15)

- No changes

### Apollo GraphQL Anywhere (4.1.13)

- No changes


## 2.3.3 (June 13, 2018)

### Apollo Client (2.3.3)

- Typescript improvements. Made observable query parameterized on data and
  variables: `ObservableQuery<TData, TVariables>`
  ([@excitement-engineer](https://github.com/excitement-engineer) in [#3140](https://github.com/apollographql/apollo-client/pull/3140))
- Added optional generics to cache manipulation methods (typescript).
  ([@mvestergaard](https://github.com/mvestergaard) in [#3541](https://github.com/apollographql/apollo-client/pull/3541))
- Typescript improvements. Created a new `QueryOptions` interface that
  is now used by `ApolloClient.query` options, instead of the previous
  `WatchQueryOptions` interface. This helps reduce confusion (especially
  in the docs) that made it look like `ApolloClient.query` accepted
  `ApolloClient.watchQuery` only options, like `pollingInterval`.
  ([@hwillson](https://github.com/hwillson) in [#3569](https://github.com/apollographql/apollo-client/pull/3569))

### Apollo Boost (0.1.8)

- Allow `cache` to be given as a configuration option to `ApolloBoost`.
  ([@dandean](https://github.com/dandean) in [#3561](https://github.com/apollographql/apollo-client/pull/3561))
- Allow `headers` and `credentials` to be passed in as configuration
  parameters to the `apollo-boost` `ApolloClient` constructor.
  ([@rzane](https://github.com/rzane) in [#3098](https://github.com/apollographql/apollo-client/pull/3098))

### Apollo Cache (1.1.10)

- Added optional generics to cache manipulation methods (typescript).
  ([@mvestergaard](https://github.com/mvestergaard) in [#3541](https://github.com/apollographql/apollo-client/pull/3541))

### Apollo Cache In-Memory (1.2.3)

- Added optional generics to cache manipulation methods (typescript).
  ([@mvestergaard](https://github.com/mvestergaard) in [#3541](https://github.com/apollographql/apollo-client/pull/3541))
- Restore non-enumerability of `resultFields[ID_KEY]`.
  ([@benjamn](https://github.com/benjamn) in [#3544](https://github.com/apollographql/apollo-client/pull/3544))
- Cache query documents transformed by InMemoryCache.
  ([@benjamn](https://github.com/benjamn) in [#3553](https://github.com/apollographql/apollo-client/pull/3553))

### Apollo Utilities (1.0.14)

- Store key names generated by `getStoreKeyName` now leverage a more
  deterministic approach to handling JSON based strings. This prevents store
  key names from differing when using `args` like
  `{ prop1: 'value1', prop2: 'value2' }` and
  `{ prop2: 'value2', prop1: 'value1' }`.
  ([@gdi2290](https://github.com/gdi2290) in [#2869](https://github.com/apollographql/apollo-client/pull/2869))
- Avoid needless `hasOwnProperty` check in `deepFreeze`.
  ([@benjamn](https://github.com/benjamn) in [#3545](https://github.com/apollographql/apollo-client/pull/3545))

### Apollo GraphQL Anywhere (4.1.12)

- No new changes.


## 2.3.2 (May 29, 2018)

### Apollo Client (2.3.2)

- Fix SSR and `cache-and-network` fetch policy
  ([@dastoori](https://github.com/dastoori) in [#3372](https://github.com/apollographql/apollo-client/pull/3372))
- Fixed an issue where the `updateQuery` method passed to
  `ObservableQuery.fetchMore` was receiving the original query variables,
  instead of the new variables that it used to fetch more data.
  ([@abhiaiyer91](https://github.com/abhiaiyer91) in [#3500](https://github.com/apollographql/apollo-client/pull/3500))
- Fixed an issue involving `Object.setPrototypeOf()` not working on JSC
  (Android), by instead setting the `prototype` of `this` manually.
  ([@seklyza](https://github.com/seklyza) in [#3306](https://github.com/apollographql/apollo-client/pull/3306))
- Added safeguards to make sure `QueryStore.initQuery` and
  `QueryStore.markQueryResult` don't try to set the network status of a
  `fetchMoreForQueryId` query, if it does not exist in the store. This was
  happening when a query component was unmounted while a `fetchMore` was still
  in flight.
  ([@conrad-vanl](https://github.com/conrad-vanl) in [#3367](https://github.com/apollographql/apollo-client/pull/3367), [@doomsower](https://github.com/doomsower) in [#3469](https://github.com/apollographql/apollo-client/pull/3469))

### Apollo Boost (0.1.7)

- Various internal code cleanup, tooling and dependency changes.

### Apollo Cache (1.1.9)

- Various internal code cleanup, tooling and dependency changes.

### Apollo Cache In-Memory (1.2.2)

- Fixed an issue that caused fragment only queries to sometimes fail.
  ([@abhiaiyer91](https://github.com/abhiaiyer91) in [#3507](https://github.com/apollographql/apollo-client/pull/3507))
- Fixed cache invalidation for inlined mixed types in union fields within
  arrays.
  ([@dferber90](https://github.com/dferber90) in [#3422](https://github.com/apollographql/apollo-client/pull/3422))

### Apollo Utilities (1.0.13)

- Make `maybeDeepFreeze` a little more defensive, by always using
  `Object.prototype.hasOwnProperty` (to avoid cases where the object being
  frozen doesn't have its own `hasOwnProperty`).
  ([@jorisroling](https://github.com/jorisroling) in [#3418](https://github.com/apollographql/apollo-client/pull/3418))
- Remove certain small internal caches to prevent memory leaks when using SSR.
  ([@brunorzn](https://github.com/brunorzn) in [#3444](https://github.com/apollographql/apollo-client/pull/3444))

### Apollo GraphQL Anywhere (4.1.11)

- Source files are now excluded when publishing to npm.
  ([@hwillson](https://github.com/hwillson) in [#3454](https://github.com/apollographql/apollo-client/pull/3454))<|MERGE_RESOLUTION|>--- conflicted
+++ resolved
@@ -1,4 +1,3 @@
-<<<<<<< HEAD
 ## Apollo Client 3.5.0 (not yet released)
 
 ### Improvements
@@ -49,7 +48,7 @@
 
 - Update `zen-observable-ts` to eliminate transitive dependency on `@types/zen-observable`. <br/>
   [@benjamn](https://github.com/benjamn) in [#8695](https://github.com/apollographql/apollo-client/pull/8695)
-=======
+
 ## Apollo Client 3.4.12 (not yet released)
 
 ### Bug Fixes
@@ -59,7 +58,6 @@
 
 - Associate Apollo context with `React.createContext` (instead of using a local `WeakMap`) again, so multiple copies of `@apollo/client` (uncommon) can share the same context. <br/>
   [@benjamn](https://github.com/benjamn) in [#8798](https://github.com/apollographql/apollo-client/pull/8798)
->>>>>>> 6aabfc7f
 
 ## Apollo Client 3.4.11
 
