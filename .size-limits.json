--- conflicted
+++ resolved
@@ -1,13 +1,6 @@
 {
-<<<<<<< HEAD
-  "import { ApolloClient, InMemoryCache, HttpLink } from \"@apollo/client\" (CJS)": 42808,
-  "import { ApolloClient, InMemoryCache, HttpLink } from \"@apollo/client\" (production) (CJS)": 37942,
-  "import { ApolloClient, InMemoryCache, HttpLink } from \"@apollo/client\"": 32986,
-  "import { ApolloClient, InMemoryCache, HttpLink } from \"@apollo/client\" (production)": 27460
-=======
   "import { ApolloClient, InMemoryCache, HttpLink } from \"@apollo/client\" (CJS)": 43131,
   "import { ApolloClient, InMemoryCache, HttpLink } from \"@apollo/client\" (production) (CJS)": 38156,
   "import { ApolloClient, InMemoryCache, HttpLink } from \"@apollo/client\"": 33200,
   "import { ApolloClient, InMemoryCache, HttpLink } from \"@apollo/client\" (production)": 27625
->>>>>>> 5812759b
 }