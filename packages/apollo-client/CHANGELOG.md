# Change log

### vNEXT
<<<<<<< HEAD
- Revert returning `data` directly in subscriptions, now returns `data` and `errors`
=======
- Include passed context in the context for mutations
>>>>>>> 69dcc43f

### 2.0.2
- Fixed mutation result error checking for empty array
- Fix accessing undefined window when forcing connectToDevTools to true
- Fix GraphQL errors not being attached to currentResult if no policy passed

### 2.0.1
- remove errant console

### 2.0.0
- Make sure context + cache is on links for mutations
- Improved error for upgrading to 2.0
- Fix bug with mutations not updating watchedQueries where variables don't change
- Define and expose `ApolloClientOptions`, Type of an object that represents ApolloClient's constructor argument.
- Expose `ApolloCurrentResult`
- Throw an error if cache or data are not supplied to the `ApolloClient` constructor
- Add `graphql` as a dev dependency
- Fix bug in not cleaning up after individual query operation
- Return data directly in subscriptions instead of data and errors
- Support experimental transformForLink for caches

### 2.0.0-rc.3
- Only include `data` on subscriptionData when using `subscribeToMore`

### 2.0.0-rc.2
- Support devTools with `_renderRaw` to execute link directly (bypass store)

### 2.0.0-rc.1
- Fix bug where changed variables with different cache data didn't rerender properly

### 2.0.0-beta.8
- Move graphql to peerDependency
- Ensure network errors don't cause unhandled rejections on polled queries
- Improve performance of mutation broadcasts
- Remove warning on refetching unfetched queries after a mutation

### 2.0.0-beta.6
- Support conditional refetches for mutations
- Ensure network errors don't cause unhandled rejections on cache-and-network policies
- Added the cache to the client for easier SSR
- Strip connection directive out before reqest sent to link

### 2.0.0-beta.5
- Fix argument for FragmentMatcher

### 2.0.0-beta.4 (alpha.2 -> beta.4)
- Update to latest stable link package
- Fix error handling when recycling observables
- Fix currentResult when errorPolicy is set to 'all'
- Fix default ErrorPolicy in QueryManager#mutate [PR #2194](https://github.com/apollographql/apollo-client/pull/2194)
- Fix Date handling in isEqual [PR #2131](https://github.com/apollographql/apollo-client/pull/2131)
- Fix errors when `isEqual` called with object having no prototype [PR #2138](https://github.com/apollographql/apollo-client/pull/2138)
- Support @live and @defer queries via watchQuery
- Refactor query tracking internally to QueryManager
- Remove internal typename usage in favor of cache transformers [BREAKING]
- Introduce new ErrorPolicy to allow for errors from execution results to trigger observers
- Support multiple results from the network layer (links)
- Remove internal Observable implemenation [BREAKING]. `next` is no longer called after `error` or `complete` is fired
- Convert tests to use Jest
- Replace core utils with apollo-utilities
- Cleanup InMemoryCache to remove unused methods and minimize cache reads in QueryManager's getCurrentResult [PR 2035](https://github.com/apollographql/apollo-client/pull/2035)
- When cache implementations broadcast invalidations, they also provide the latest data for the invalidated query to minimize reads inside the QueryManager [PR 2031](https://github.com/apollographql/apollo-client/pull/2031)
- Move abstract cache into its own module [PR #2019](https://github.com/apollographql/apollo-client/pull/2019)
- Convert network stack to links [PR #1993](https://github.com/apollographql/apollo-client/pull/1993)
- Move to using lerna for the repo [PR #1984](https://github.com/apollographql/apollo-client/pull/1984)
- Remove dependency on Redux as well as store reducers (update and updateQueries are still supported and should be used instead) [PR 1949](https://github.com/apollographql/apollo-client/pull/1949)
- Introduce a new Cache API that makes it possible to plug in custom cache implementations into the client [PR 1921](https://github.com/apollographql/apollo-client/pull/1921)
- Migrated the cache away from Redux in preparation for the generic store API [PR 1907](https://github.com/apollographql/apollo-client/pull/1907)

### 1.9.2
- Fix FetchMoreQueryOptions and IntrospectionResultData flow annotations [PR #2034](https://github.com/apollographql/apollo-client/pull/2034)
- Fix referential equality bug for queries with custom resolvers [PR #2053](https://github.com/apollographql/apollo-client/pull/2053)

### 1.9.1
- Add support for subscriptions with Apollo Link network stack [PR #1992](https://github.com/apollographql/apollo-client/pull/1992)
- fixed `resolved` scoping issue for multiple queries in flight with Apollo Link [PR #2002](https://github.com/apollographql/apollo-client/pull/2002)

### 1.9.0
- Move to `apollo-link-core` from `apollo-link` to reduce bundle size [PR #1955](https://github.com/apollographql/apollo-client/pull/1955)
- Document ApolloClient.prototype.subscribe [PR #1932](https://github.com/apollographql/apollo-client/pull/1932)
- Fix NetworkMiddleware flow typings [PR #1937](https://github.com/apollographql/apollo-client/pull/1937)
- Fix use of @connection directives when using batching [PR #1961](https://github.com/apollographql/apollo-client/pull/1961)
- Allow data fetch after a NetworkError when polling

### 1.9.0-1
- Adds apollo-link network interface support [PR #1918](https://github.com/apollographql/apollo-client/pull/1918)
- Fix issue with fetchMore not merging results correctly when the @connection directive is used [PR #1915](https://github.com/apollographql/apollo-client/pull/1915)
- added prettier to manage formatting of project [PR #1904](https://github.com/apollographql/apollo-client/pull/1904)
- Replace use of `Object` with `Record<string, any>` in mutation types
- Fix loss of referential equality for results returned by `currentResults()` before an ObservableQuery is setup [PR #1927](https://github.com/apollographql/apollo-client/pull/1927)

### 1.9.0-0
- Remove query tracking from the Redux store. Query status tracking is now handled outside of Redux in the QueryStore class. [PR #1859](https://github.com/apollographql/apollo-client/pull/1859)
- Remove mutation tracking from the Redux store. Mutation status tracking is now handled outside of Redux in the MutationStore class. [PR #1846](https://github.com/apollographql/apollo-client/pull/1846)

### 1.8.1
- Use generic types for store updating functions in mutations [PR #1882](https://github.com/apollographql/apollo-client/pull/1882)
- Update to TypeScript 2.4.1 [PR #1892](https://github.com/apollographql/apollo-client/pull/1892)

### 1.8.0
- Add the `filter` argument to the `@connection` directive so that custom store keys can include query arguments [PR #1862](https://github.com/apollographql/apollo-client/pull/1862)
- Add support for flow typecheck to work out of the box (without any configuration) [PR #1820](https://github.com/apollographql/apollo-client/pull/1820)
- Remove the dependency on the query and mutation store from the data reducer. Apollo actions sent to Redux now contain additional information that was originally pulled from the query and mutation stores [PR #1845](https://github.com/apollographql/apollo-client/pull/1845)
- Fix: Avoiding reprocessing of identical data when writing to the store [PR #1675](https://github.com/apollographql/apollo-client/pull/1675)

### 1.7.0
- Add support for network interfaces that return observables [PR #1840](https://github.com/apollographql/apollo-client/pull/1840)

### 1.6.1
- Pin @types/node to 8.0.2 to avoid breaking type update

### 1.6.0
- the `@connection(key: ...)` directive can now be used to specify the key to use
for the Apollo store and is removed by default when sending queries to the server [PR #1801](https://github.com/apollographql/apollo-client/pull/1801)

### 1.5.0
- `batchInterval` now has a default value of 10 ms [PR #1793](https://github.com/apollographql/apollo-client/pull/1793)
- Added `batchMax` to allow you to limit the amount of queries in one batch. [PR #1659](https://github.com/apollographql/apollo-client/pull/1659)

### 1.4.2
- Improved error messages for writeToStore, readFragment and writeFragment [PR #1766](https://github.com/apollographql/apollo-client/pull/1766), [PR #1722](https://github.com/apollographql/apollo-client/pull/1722)

### 1.4.1
- Fix: broken edge case when setting up fragment matching with Typescript by fixing types on `IntrospectionResultData` [PR #1763](https://github.com/apollographql/apollo-client/pull/1763)
- Fix: getOperationName now returns null when no operation name can be found in the document [PR #1769](https://github.com/apollographql/apollo-client/pull/1769)

### v1.4.0
- Feature: Add `operationName` to Redux actions where possible [PR #1676](https://github.com/apollographql/apollo-client/pull/1676)
- Feature: Allow an observer to not be created when setting variables[PR #1752](https://github.com/apollographql/apollo-client/pull/1752)
- Feature: Added support for flow typechecking [PR #1688](https://github.com/apollographql/apollo-client/pull/1688)

### v1.3.0
- Make ApolloClient.resetStore() and QueryManager.resetStore() return a promise instead of void [PR #1674](https://github.com/apollographql/apollo-client/pull/1674)
- Fix bug that caused errors in `writeToStore` to be rethrown as uncaught errors [PR #1673](https://github.com/apollographql/apollo-client/pull/1673)
- Feature: Pass a function to `optimisticResponse` and it will be called with the `variables` passed to the mutation [PR #1720](https://github.com/apollographql/apollo-client/pull/1720)

### 1.2.2
- Fix: Remove race condition in queryListenerFromObserver [PR #1670](https://github.com/apollographql/apollo-client/pull/1670)
- Feature: Expose `dataIdFromObject` in addition to `dataId` [PR #1663](https://github.com/apollographql/apollo-client/pull/1663)

### 1.2.1
- Fix: Ensure polling queries do not poll during SSR [#1664](https://github.com/apollographql/apollo-client/pull/1664)
- Fix: Ensure setVariables correctly sets options.variables [#1662](https://github.com/apollographql/apollo-client/pull/1662)
- Fix bug that caused results with null items in array to become empty on second read [#1661](https://github.com/apollographql/apollo-client/pull/1661)

### 1.2.0
- Feature: Warn before writing to store if result shape does not match query [#1638](https://github.com/apollographql/apollo-client/pull/1638)
- Fix: Replace more usage of Object.assign with util.assign to make it work in IE, previous fix was not complete [PR #1648](https://github.com/apollographql/apollo-client/pull/1648)

### 1.1.2
- Feature+Fix: Introduce "standby" fetchPolicy to mark queries that are not currently active, but should be available for refetchQueries and updateQueries [PR #1636](https://github.com/apollographql/apollo-client/pull/1636)
- Feature: Print a warning when heuristically matching fragments on interface/union [PR #1635](https://github.com/apollographql/apollo-client/pull/1635)
- Fix: Replace usage of Object.assign with util.assign to make it work in IE, make util.assign work with undefined and null sources as Object.assign does [PR #1643](https://github.com/apollographql/apollo-client/pull/1643)

### 1.1.1
- Fix: Remove ability to set default fetchPolicy, which broke polling queries [PR #1630](https://github.com/apollographql/apollo-client/pull/1630)

### 1.1.0
- Feature: support default values for query variables [PR #1492](https://github.com/apollographql/apollo-client/pull/1492)
- Fix: Pass http json parsing error to network interface afterware [PR #1596](https://github.com/apollographql/apollo-client/pull/1596)
- Feature: Add ability to set default fetchPolicy [PR #1597](https://github.com/apollographql/apollo-client/pull/1597)

### 1.0.4
- Fix: query subscription is not skipped when there is a successful query after an error, even if data is the same as before the error occured. [PR #1601] (https://github.com/apollographql/apollo-client/pull/1601)
- Fix: ObservableQuery.refetch() returns a rejected Promise instead of throwing an Error when fetchPolicy === 'cache-only' [PR #1592](https://github.com/apollographql/apollo-client/pull/1592)
- Fix: Remove usage of Array.findIndex (not supported by IE) [PR #1585](https://github.com/apollographql/apollo-client/pull/1585)

### 1.0.3
- Fix: Remove usage of String.endsWith (not supported by IE) [PR #1583](https://github.com/apollographql/apollo-client/pull/1583)
- Make reducerError contain information about which query caused it [PR #1538](https://github.com/apollographql/apollo-client/pull/1538)

### 1.0.2
- Fix bug that caused reducer updates to fail because typename was not added automatically [PR #1540](https://github.com/apollographql/apollo-client/pull/1540)

### 1.0.1
- Fix bug that caused updateQueries to fail when fragments were present in query [#1527](https://github.com/apollographql/apollo-client/issues/1527)

### 1.0.0 and 1.0.0-rc.9
- Make imperative store operations respect addTypename [PR #1515](https://github.com/apollographql/apollo-client/issues/1515)
- Fix bug that broke ObservableQuery.getCurrentResult for queries that used fragments [PR #1514](https://github.com/apollographql/apollo-client/issues/1514)


### 1.0.0-rc.8
- Make `QueryBatcher` more efficient and avoid `setInterval` leakage [PR #1498](https://github.com/apollographql/apollo-client/pull/1498).
- Remove dependency on `graphql-tag/printer` per [graphql-tag#54](https://github.com/apollographql/graphql-tag/issues/54)

### 1.0.0-rc.7
- Fix: `fetchPolicy: cache-and-network` queries now dispatch `APOLLO_QUERY_RESULT_CLIENT` [PR #1463](https://github.com/apollographql/apollo-client/pull/1463)
- Fix: query deduplication no longer causes query errors to prevent subsequent successful execution of the same query  [PR #1481](https://github.com/apollographql/apollo-client/pull/1481)
- Breaking: change default of notifyOnNetworkStatusChange back to false [PR #1482](https://github.com/apollographql/apollo-client/pull/1482)
- Feature: add fragmentMatcher option to client and implement IntrospectionFragmentMatcher [PR #1483](https://github.com/apollographql/apollo-client/pull/1483)

### 1.0.0-rc.6
- Feature: Default selector for `dataIdFromObject` that tries `id` and falls back to `_id` to reduce configuration requirements whenever `__typename` is present.
- Add `HTTPBatchedNetworkInterface` as an index export to make it easier
to subclass externally, consistent with `HTTPFetchNetworkInterface`. [PR #1446](https://github.com/apollographql/apollo-client/pull/1446)
- Make `updateQuery` option of `subscribeToMore` optional [PR #1455](https://github.com/apollographql/apollo-client/pull/1455)
- Fix: Use custom resolvers in readQuery and readFragment functions [PR #1434](https://github.com/apollographql/apollo-client/pull/1434)
- Print suggestion to use devtools in development mode [PR #1466](https://github.com/apollographql/apollo-client/pull/1466)

### 1.0.0-rc.5
- Fix: Revert PR that caused uncaught promise rejections [PR #1133](https://github.com/apollographql/apollo-client/pull/1133)


### 1.0.0-rc.4
- Fix: Update TypeScript Middleware and Afterware interfaces to include a datatype for 'this' in apply function. [PR #1372](https://github.com/apollographql/apollo-client/pull/1372)
- Breaking: Remove data property from fetchMore result [PR #1416](https://github.com/apollographql/apollo-client/pull/1416)
- Fix: rollback optimistic response before ApolloError rejected in `QueryManager#mutate` [PR #1398](https://github.com/apollographql/apollo-client/pull/1398)
- console.warn() when an exception is encountered in a result reducer [PR #1383](https://github.com/apollographql/apollo-client/pull/1383)

### 1.0.0-rc.3
deprecated (wrong build)

### 1.0.0-rc.2
- throw error if deprecated options are being used [PR #1396](https://github.com/apollographql/apollo-client/pull/1396)

### 1.0.0-rc.1
- Fix (possibly breaking): Invoke afterware even on requests that error [PR #1351](https://github.com/apollographql/apollo-client/pull/1351)
- Breaking: change default of notifyOnNetworkStatusChange to true [PR #1362](https://github.com/apollographql/apollo-client/pull/1362)
- Breaking: change default of queryDeduplication to true [PR #1362](https://github.com/apollographql/apollo-client/pull/1362)
- Breaking: remove deprecated reduxRootKey [PR #1362](https://github.com/apollographql/apollo-client/pull/1362)
- Fix: make sure maybeDeepFreeze is called on results returned from setVariables and refetch [PR #1362](https://github.com/apollographql/apollo-client/pull/1362)
- Fix: use setTimeout to throw uncaught errors in observer.next and observer.error[PR #1367](https://github.com/apollographql/apollo-client/pull/1367)
- Breaking: Remove returnPartialData option [PR #1370](https://github.com/apollographql/apollo-client/pull/1370)
- Breaking: Implement fetchPolicy to replace noFetch and forceFetch [PR #1371](https://github.com/apollographql/apollo-client/pull/1371)


### 0.10.1
- Address deprecation warnings coming from `graphql-tag` [graphql-tag#54](https://github.com/apollographql/graphql-tag/issues/54)
- Do not stringify error stack traces [PR #1347](https://github.com/apollographql/apollo-client/pull/1347)

### 0.10.0
- BREAKING: Run middleware and afterware only once per batched request [PR #1285](https://github.com/apollographql/apollo-client/pull/1285)
- Add direct cache manipulation read and write methods to provide the user the power to interact with Apollo’s GraphQL data representation outside of mutations. [PR #1310](https://github.com/apollographql/apollo-client/pull/1310)
- Clear pollInterval in `ObservableQuery#stopPolling` so that resubscriptions don't start polling again [PR #1328](https://github.com/apollographql/apollo-client/pull/1328)
- Update dependencies (Typescript 2.2.1, node typings, etc.) [PR #1332](https://github.com/apollographql/apollo-client/pull/1332)
- Fix bug that caused: `error: Cannot read property 'data' of undefined`, when no previous result was available [PR #1339](https://github.com/apollographql/apollo-client/pull/1339).
- Add 'addTypenameToDocument' to root export for usage in custom network interfaces and testing [PR #1341](https://github.com/apollographql/apollo-client/pull/1341)

### 0.9.0
- Prefer stale data over partial data in cases where a user would previously get an error. [PR #1306](https://github.com/apollographql/apollo-client/pull/1306)
- Update TypeScript `MutationOptions` definition with the new object type available in `refetchQueries`. [PR #1315](https://github.com/apollographql/apollo-client/pull/1315)
- Add `fetchMore` network status to enable loading information for `fetchMore` queries. [PR #1305](https://github.com/apollographql/apollo-client/pull/1305)

### 0.8.7
- Ensure batching network interface passes through extra parameters in order to support persisted queries [PR #1302](https://github.com/apollographql/apollo-client/pull/1302/files)

### 0.8.6
- Fix bug that caused `refetch` to not refetch in some cases [PR #1264](https://github.com/apollographql/apollo-client/pull/1264)

### 0.8.5
- Fix crash if resetStore() or getInitialState() called prior to query/mutation.  [PR #1286](https://github.com/apollostack/apollo-client/pull/1286).

### 0.8.4
- Fix afterware to support retrying requests [PR #1274](https://github.com/apollostack/apollo-client/pull/1274).

### 0.8.3
- Fix bug that caused query reducers to always be called with initial variables. [PR #1270](https://github.com/apollostack/apollo-client/pull/1270).
- Added benchmarks and benchmarking utilities built on top of [benchmark.js](https://benchmarkjs.com). [PR #1159](https://github.com/apollostack/apollo-client/pull/1159).

### 0.8.2
- Removed dependency on Node.js typings. [PR #1248](https://github.com/apollostack/apollo-client/pull/1248)
- Remove orphaned promise that was causing a Bluebird error. [PR #1256](https://github.com/apollographql/apollo-client/pull/1256)
- End code flow on promise rejection in `mutate` implementation. [PR #1259](https://github.com/apollographql/apollo-client/pull/1259)

### 0.8.1
- Allow refetching with query documents after mutation. [PR #1234](https://github.com/apollostack/apollo-client/pull/1234)
- Enable TypeScript strict null checking in source code. [PR #1221](https://github.com/apollostack/apollo-client/pull/1221)

### 0.8.0
- Allow optional mutation arguments. [PR #1174](https://github.com/apollostack/apollo-client/pull/1174)
- Fix bug where there could be store inconsistencies for two dependent optimistic updates [PR #1144](https://github.com/apollostack/apollo-client/pull/1144)
- expose partial in ObservableQuery#currentResult [PR #1097](https://github.com/apollostack/apollo-client/pull/1097)
- Calculate `loading` from `networkStatus`. [PR #1202](https://github.com/apollostack/apollo-client/pull/1202)
- Fix typings error with `strictNullChecks` [PR #1188](https://github.com/apollostack/apollo-client/pull/1188)
- Add IResponse to NetworkErrors [PR #1199](https://github.com/apollostack/apollo-client/issues/1199)
- Gracefully handle `null` GraphQL errors. [PR #1208](https://github.com/apollostack/apollo-client/pull/1208)
- *Breaking:* Remove undocumented `resultBehaviors` feature. [PR #1173](https://github.com/apollostack/apollo-client/pull/1173)

### 0.7.3
- *Fixed breaking change:* readQueryFromStore was incomptibale with Typescript 2.0 compiler. [PR #1171](https://github.com/apollostack/apollo-client/pull/1171)

### 0.7.2
Re-release of 0.7.1 with proper internal directory structure

### 0.7.1
- *Undo breaking change:* Add whatwg-fetch polyfill (most likely only until version 1.0) [PR #1155](https://github.com/apollostack/apollo-client/pull/1155)

### 0.7.0
- Deprecate "resultTransformer" [PR #1095](https://github.com/apollostack/apollo-client/pull/1095)
- Deep freeze results in development and test mode [PR #1095](https://github.com/apollostack/apollo-client/pull/1095)
- *Breaking:* Use generic types for query and mutation [PR #914](https://github.com/apollostack/apollo-client/pull/914)
- Support AMD [PR #1069](https://github.com/apollostack/apollo-client/pull/1069)
- Support ES6 Modules and tree-shaking (`module`, `jsnext:main`) [PR #1069](https://github.com/apollostack/apollo-client/pull/1069)
- *Breaking:* Replace `@types/redux` with official typescript definitions [PR #1069](https://github.com/apollostack/apollo-client/pull/1069)
- *Breaking:* Remove fragment option from query, watchQuery etc. [PR #1096](https://github.com/apollostack/apollo-client/pull/1096)
- Broadcast new store state only when Apollo state was affected by an action [PR #1118](https://github.com/apollostack/apollo-client/pull/1118)
- Remove lodash as a production dependency [PR #1122](https://github.com/apollostack/apollo-client/pull/1122)
- Breaking: Minor fix to write to `ROOT_SUBSCRIPTION` ID in the store for subscription results. [PR #1122](https://github.com/apollostack/apollo-client/pull/1127)
- *Breaking:* Remove `whatwg-fetch` polyfill dependency and instead warn when a global `fetch` implementation is not found. [PR #1134](https://github.com/apollostack/apollo-client/pull/1134)
- Child objects returned from `watchQuery` may now be referentially equal (so `a === b`) to previous objects in the same position if nothing changed in the store. This allows for a better UI integration experience when determining what needs to rerender. [PR #1136](https://github.com/apollostack/apollo-client/pull/1136)

### 0.6.0
- *Breaking:* Switch to `@types/graphql` instead of `typed-graphql` for typings. [PR 1041](https://github.com/apollostack/apollo-client/pull/1041) [PR #934](https://github.com/apollostack/apollo-client/issues/934)

### 0.5.26
- Add variables to MutationResultAction [PR #1106](https://github.com/apollostack/apollo-client/pull/1106)
- Fix incorrect network status after first refetch [PR #1105](https://github.com/apollostack/apollo-client/pull/1105)

### 0.5.25
- Pass variables into result reducers [PR #1088](https://github.com/apollostack/apollo-client/pull/1088)

### 0.5.24
- Add option to deduplicate in-flight queries  [PR #1070](https://github.com/apollostack/apollo-client/pull/1070)

### 0.5.23
- Revert back to using `whatwg-fetch` because `isomorphic-fetch` does not work in react native  [PR #1058](https://github.com/apollostack/apollo-client/pull/1058)

### 0.5.22
- Fix bug that caused updateQuery and reducers to run on stopped queries [PR #1054](https://github.com/apollostack/apollo-client/pull/1054)
- Ensure transporters are using `isomorphic-fetch` instead of `whatwg-fetch` for universal compatibility [PR #1018](https://github.com/apollostack/apollo-client/pull/1018)

### 0.5.21

- Include a `version` field on every `ApolloClient` instance that represents the version of the 'apollo-client' package used to create it. [PR #1038](https://github.com/apollostack/apollo-client/pull/1038)

### 0.5.20

- Attach to `window` for devtools if not in production, so that improperly configured environments do get the dev tools. [PR #1037](https://github.com/apollostack/apollo-client/pull/1037)

### 0.5.19
- Make sure stopped queries are not refetched on store reset [PR #960](https://github.com/apollostack/apollo-client/pull/960)

### 0.5.18
- Make sure `APOLLO_QUERY_RESULT_CLIENT` action has a `requestId`, just like `APOLLO_QUERY_RESULT` does, so that it can be associated with the relevant `APOLLO_QUERY_INIT` action.

### 0.5.17
- For devtools hook, report the state _after_ the action, not before. [PR #1023](https://github.com/apollostack/apollo-client/pull/1023)

### 0.5.16
- Make sure Redux devtools enhancer is added last. [PR #1022](https://github.com/apollostack/apollo-client/pull/1022)

### 0.5.15
- Make sure devtools hook added in 0.5.14 also works when the store is initialized by Apollo Client. [PR #1021](https://github.com/apollostack/apollo-client/pull/1021)

### 0.5.14
- Add internal hook for chrome devtools, `__actionHookForDevTools`, to get a log of actions and states. Apollo Client automatically attaches itself to `window.__APOLLO_CLIENT__` when initialized if `process.env.NODE_ENV === 'development'`. This can be forced or disabled by setting the `connectToDevTools` option in the constructor to `true` or `false`. [PR #1017](https://github.com/apollostack/apollo-client/pull/1017)

### 0.5.13
- Replace usages of `Object.assign` with lodash's assign function [PR #1009](https://github.com/apollostack/apollo-client/pull/1009)
- Calls to watchQuery can include metadata, for use with debugging. [PR #1010](https://github.com/apollostack/apollo-client/pull/1010)

### 0.5.12
- Errors thrown in afterwares bubble up [PR #982](https://github.com/apollostack/apollo-client/pull/982)
- Replaced individual lodash packages with original lodash package [PR #997](https://github.com/apollostack/apollo-client/pull/997)

### 0.5.11
- Move typed-graphql and chai typings to optionalDependencies [PR #988](https://github.com/apollostack/apollo-client/pull/988)
- Fix issue with typings that prevented compilation in typescript [PR #986](https://github.com/apollostack/apollo-client/pull/986)

### 0.5.10
- Deprecate usage of fragment option and createFragment function [PR #984](https://github.com/apollostack/apollo-client/pull/984)

### 0.5.9
- Prevent Redux from crashing when an uncaught ApolloError is raised in an Apollo reducer. [PR #874](https://github.com/apollostack/apollo-client/pull/874)
- Catch errors in observer.next and observer.errors callback [PR #980](https://github.com/apollostack/apollo-client/pull/980)

### 0.5.8

- Added `HTTPFetchNetworkInterface` and `NetworkInterface` as index exports to make them easier
to subclass externally. [#969](https://github.com/apollostack/apollo-client/pull/969)

### 0.5.7
- Catch uncaught promise errors in startQuery [#950](https://github.com/apollostack/apollo-client/pull/950)

### 0.5.6
- Refactor polling query logic to fix startPolling and stopPolling [#938](https://github.com/apollostack/apollo-client/pull/938)
- Add convenience method to obtain initial state from SSR [#941](https://github.com/apollostack/apollo-client/pull/941)

### 0.5.5
- Add back missing dependency on lodash.isequal that was mistakenly removed in 0.5.4 [#925](https://github.com/apollostack/apollo-client/pull/925)
- Implement cache redirects with custom resolvers [PR #921](https://github.com/apollostack/apollo-client/pull/921)
- Fix issue that caused `createBatchingNetworkInterface` unable to specify request headers by `opts` or `applyMiddleware`. [PR #922](https://github.com/apollostack/apollo-client/pull/922) [Issue #920](https://github.com/apollostack/apollo-client/issues/920)

### 0.5.4
- Fix a bug that caused apollo-client to catch errors thrown in Observer.next callbacks [PR #910](https://github.com/apollostack/apollo-client/pull/910)
- Make sure only one copy of each fragment is attached to a document [PR #906](https://github.com/apollostack/apollo-client/pull/906)

### 0.5.3
- Change the way IDs of objects in arrays are stored to make them consistent with the rest of the store [PR #901](https://github.com/apollostack/apollo-client/pull/901)

### 0.5.2
- Print a warning if server response is not an array when using transport batching [PR #893](https://github.com/apollostack/apollo-client/pull/893)
- apply addTypename in watchQuery for result reducers [PR #895](https://github.com/apollostack/apollo-client/pull/895)

### 0.5.1
- **new Feature**: Enable chaining of `use` and `useAfter` function calls in network interface. [PR #860](https://github.com/apollostack/apollo-client/pull/860) [Issue #564](https://github.com/apollostack/apollo-client/issues/564)
- Create and expose the `MutationOptions` [PR #866](https://github.com/apollostack/apollo-client/pull/866)
- Expose `SubscriptionOptions` [PR #868](https://github.com/apollostack/apollo-client/pull/868)
- Fix issue with `currentResult` and optimistic responses [Issue #877](https://github.com/apollostack/apollo-client/issues/877)
- Provide an onError callback for subscribeToMore [PR #886](https://github.com/apollostack/apollo-client/issues/886)
- Bind `resetStore` to ApolloClient [PR #882](https://github.com/apollostack/apollo-client/issues/882)
- Fix a bug with `resetStore` that caused existing queries to fail  [PR #885](https://github.com/apollostack/apollo-client/issues/885)

### v0.5.0
- Add a `createdBatchingNetworkInterface` function and export it.
- Add support for fragments to `fetchMore`
- Patch for race condition in broadcastQueries that occasionally crashed the client.

#### v0.5.0-preview.3
- **new Feature**: add networkStatus to ApolloResult, which gives more fine-grained information than the loading boolean. Added notifyOnNetworkStatusChange option to WatchQuery options. [PR #827](https://github.com/apollostack/apollo-client/pull/827)
- Fix a bug with result reducers that caused crashed when queries were updated in loading state.

#### v0.5.0-preview.2
- Make `createNetworkInterface` backwards compatible, but print a deprecation warning if it's called with two arguments. The new way is to pass in an object with `uri` and `opts` properties. [PR #828](https://github.com/apollostack/apollo-client/pull/828) [Issue #806](https://github.com/apollostack/apollo-client/issues/806)
- Prevent store rehydration if queries and mutations are not empty. [PR #814](https://github.com/apollostack/apollo-client/pull/814)
- Fix an issue with `observableQuery.currentResult()` when the query had returned an error.

#### v0.5.0-1 first preview
- **new Feature**: Add fetchMore-style subscribeToMore function which updates a query result based on a subscription. [PR #797](https://github.com/apollostack/apollo-client/pull/797)
- Fix accidental breaking change in updateQueries that was introduced in 0.5.0-0 [PR 801](https://github.com/apollostack/apollo-client/pull/801)

#### v0.5.0-0 first preview

- **new Feature**: Implement query reducers, which run on every query result/ mutation. [PR #766](https://github.com/apollostack/apollo-client/pull/766)
- **Refactor**: Reimplement internal store reading in terms of the [graphql-anywhere](https://github.com/apollostack/graphql-anywhere) package, which cleanly separates the GraphQL execution logic from Apollo's specific cache format. This will allow us to make the store reading much more extensible, including enabling developers to write their own custom client-side resolvers to implement client-side computed fields, read from Redux with GraphQL, and redirect cache reads.
- **Feature removal**: Remove query diffing functionality to make client more predictable and simplify implementation. Queries will still read from the store, and if the store does not have all of the necessary data the entire query will fetch from the server. Read justification and discussion in [Issue #615](https://github.com/apollostack/apollo-client/issues/615) [PR #693](https://github.com/apollostack/apollo-client/pull/693)
- **Breaking change**: Move batching to network interface and split off query merging into separate package [PR #734](https://github.com/apollostack/apollo-client/pull/734)
- **Feature removal**: No more `(read|diff)(Fragment|SelectionSet)FromStore`.
- **Feature removal**: No more `write(Fragment|SelectionSet)ToStore`.
- Fix: refetch only updates original query variable options
- Fix: Moved @types packages from devDependencies to dependencies as discussed in [Issue #713](https://github.com/apollostack/apollo-client/issues/713)
- **Refactor**: Rewrite how fragments are handled. Remove all validation of fragments when writing to the store, assuming that a spec-compliant server will return a valid set of fragments and results. On reading from the store, use `__typename` if it exists, and strongly encourage using the `addTypename: true` option by warning when the `__typename` field is not in the query and result. [Issue #739](https://github.com/apollostack/apollo-client/issues/739) [PR #767](https://github.com/apollostack/apollo-client/pull/767)
- GraphQL subscriptions fire an action when new data arrives [PR #775](https://github.com/apollostack/apollo-client/pull/775)
- **Feature removal and addition**: The `ApolloClient` constructor no longer accepts a `queryTransformer` option. Instead, there is a a new `addTypename` option which is on by default. [Issue #616](https://github.com/apollostack/apollo-client/issues/616) [PR #779](https://github.com/apollostack/apollo-client/pull/779)
- **Refactor**: removed circular dependency in data/store.ts [Issue #731](https://github.com/apollostack/apollo-client/issues/731) [PR #778](https://github.com/apollostack/apollo-client/pull/778)
- added "ApolloClient" to the named exports to make it compatible with Angular2 AOT compile [Issue #758](https://github.com/apollostack/apollo-client/issues/758) [PR #778](https://github.com/apollostack/apollo-client/pull/778)
- Fix: moved dev @types to devDependencies otherwise they potentially brake projects that are importing apollo-client [Issue #713](https://github.com/apollostack/apollo-client/issues/713) [PR #778](https://github.com/apollostack/apollo-client/pull/778)
- Fix rejecting promises on `refetch` and similar methods. Also improve error handling and stop using `ApolloError` internally. [Failing test in PR #524](https://github.com/apollostack/apollo-client/pull/524) [PR #781](https://github.com/apollostack/apollo-client/pull/781)
- Fix multidimentional array handling. [Issue #776](https://github.com/apollostack/apollo-client/issues/776) [PR #785](https://github.com/apollostack/apollo-client/pull/785)
- Add support for Enum inline arguments [Issue #183](https://github.com/apollostack/apollo-client/issues/183) [PR #788](https://github.com/apollostack/apollo-client/pull/788)
- Make it possible to subscribe to the same observable query multiple times. The query is initialized on the first subscription, and torn down after the last. Now, QueryManager is only aware of one subscription from the ObservableQuery, no matter how many were actually registered. This fixes issues with `result()` and other ObservableQuery features that relied on subscribing multiple times to work. This should remove the need for the workaround in `0.4.21`. [Repro in PR #694](https://github.com/apollostack/apollo-client/pull/694) [PR #791](https://github.com/apollostack/apollo-client/pull/791)

### v0.4.21
- Added some temporary functions (`_setVariablesNoResult` and `_setOptionsNoResult`) to work around a `react-apollo` problem fundamentally caused by the issue highlighted in [PR #694](https://github.com/apollostack/apollo-client/pull/694). The code as been refactored on `master`, so we expect it to be fixed in 0.5.x, and is not worth resolving now.

### v0.4.20
- Fix: Warn but do not fail when refetchQueries includes an unknown query name [PR #700](https://github.com/apollostack/apollo-client/pull/700)
- Fix: avoid field error on mutations after a query cancellation or a query failure by enforcing returnPartialData during previous data retrieval before applying a mutation update. [PR #696](https://github.com/apollostack/apollo-client/pull/696) and [Issue #647](https://github.com/apollostack/apollo-client/issues/647).
- Add observableQuery.setVariables function [PR #635](https://github.com/apollostack/apollo-client/pull/635)
- Add observableQuery.currentResult function [PR #697](https://github.com/apollostack/apollo-client/pull/697)
- Update to typescript 2.0.3 [PR #697](https://github.com/apollostack/apollo-client/pull/697)

### v0.4.19
- Fix: set default reduxRootKey for backwards-compatibility when using ApolloClient as middleware  [PR #688](https://github.com/apollostack/apollo-client/pull/688)

### v0.4.18

- Fix bug with null fragments introduced in 0.4.16 [PR #683](https://github.com/apollostack/apollo-client/pull/683)
- Set reduxRootKey for backwards-compatibility, even when using reduxRootSelector [PR #685](https://github.com/apollostack/apollo-client/pull/683)

### v0.4.17

- This version is identical to 0.4.15. It was published over 0.4.16 because that had some unintentional breaking changes. Once the breaks are identified and fixed, there will be a 0.4.18 with the new features.

### v0.4.16 (deprecated, had breaking changes)

- **Backwards compatible deprecation** Add a `reduxRootSelector` option and deprecate `reduxRootKey`. This will allow people to put Apollo anywhere they like, even inside a store otherwise managed by ImmutableJS. Note: if you pass a `reduxRootKey` in this version, it will automatically create a `reduxRootSelector` for you, and attach it to the `ApolloClient` instance as before, but this behavior will be removed in `0.5`. [PR #631](https://github.com/apollostack/apollo-client/pull/631)
- Make sure stopping a poll interval doesn't stop updates from the store. [PR #625](https://github.com/apollostack/apollo-client/pull/625)
- Include more type definitions and methods in root export for use in react-apollo [PR #619](https://github.com/apollostack/apollo-client/pull/619)
- Added `resultTransformer` and `resultComparator` to `ApolloClient`/`QueryManager`, which afford the ability to transform result objects immediately before they are returned to the application. [PR #446](https://github.com/apollostack/apollo-client/pull/446)
- Fixed issue with nested fragments overriding each other. [PR #629](https://github.com/apollostack/apollo-client/pull/629)

### v0.4.15

- Options set in middleware can override the fetch query in the network layer. [Issue #627](https://github.com/apollostack/apollo-client/issues/627) and [PR #628](https://github.com/apollostack/apollo-client/pull/628).
- Make `returnPartialData` work better with fragments. [PR #580](https://github.com/apollostack/apollo-client/pull/580)

### v0.4.14

- Avoid extra `assign` when there are no optimistic updates present. [PR #597]((https://github.com/apollostack/apollo-client/pull/597)
- Fixed issue with error passing with query merging. [PR #589](https://github.com/apollostack/apollo-client/pull/589) and [Issue #551](https://github.com/apollostack/apollo-client/issues/551).
- Allow network interface middlewares to change the `req.request` object to add additional fields to the request body. [PR #548](https://github.com/apollostack/apollo-client/pull/548) and [Issue #547](https://github.com/apollostack/apollo-client/issues/547).
- Fixed an issue with batching and variables used in directives. [PR #584](https://github.com/apollostack/apollo-client/pull/584) and [Issue #577](https://github.com/apollostack/apollo-client/issues/577).
- Implemented transport-level batching the way it is currently supported within Apollo Server. [PR #531](https://github.com/apollostack/apollo-client/pull/531) and [Issue #505](https://github.com/apollostack/apollo-client/issues/505).
- [Experimental] Change subscription API to `subscribe` function on Apollo Client instance, and remove `fetchMore`-style API temporarily.

### v0.4.13

- Fix issue where starting, stopping, then starting a polling query with the same interval wasn't handled correctly by the scheduler. Opened as [PR #555](https://github.com/apollostack/apollo-client/pull/555) and merged via [PR #568](https://github.com/apollostack/apollo-client/pull/568).
- Fixed an issue with used variables in directives related to unused variables stripping [PR #563](https://github.com/apollostack/apollo-client/pull/563) and [Issue #562](https://github.com/apollostack/apollo-client/issues/562)
- Change subscription API to use `updateQuery`, like `fetchMore` does, instead of `updateFunction`. [PR #574](https://github.com/apollostack/apollo-client/pull/574)

### v0.4.12

- Fixed an issue with named fragments in batched queries. [PR #509](https://github.com/apollostack/apollo-client/pull/509) and [Issue #501](https://github.com/apollostack/apollo-client/issues/501).
- Fixed an issue with unused variables in queries after diffing queries against information available in the store. [PR #518](https://github.com/apollostack/apollo-client/pull/518) and [Issue #496](https://github.com/apollostack/apollo-client/issues/496).
- Add code to support GraphQL subscriptions. [PR #540](https://github.com/apollostack/apollo-client/pull/540).
- Fixed a couple of issues within query merging that caused issues with null values or arrays in responses. [PR #523](https://github.com/apollostack/apollo-client/pull/523).
- Added an `updateQuery` method on observable queries. Allows application code to arbitrary change the result of a query normalized to store, without issuing any network requests. [PR #506](https://github.com/apollostack/apollo-client/pull/506) and [Issue #495](https://github.com/apollostack/apollo-client/issues/495).
- Fixed issue where result of fetchMore from server wasn't being passed through [PR #508](https://github.com/apollostack/apollo-client/pull/508)

### v0.4.11

- Added an `refetchQueries` option to `mutate`. The point is to just refetch certain queries on a mutation rather than having to manually specify how the result should be incorporated for each of them with `updateQueries`. [PR #482](https://github.com/apollostack/apollo-client/pull/482) and [Issue #448](https://github.com/apollostack/apollo-client/issues/448).
- Print errors produced by application-supplied reducer functions passed to `updateQueries` or `updateQuery` options for `mutate` or `fetchMore` respectively. [PR #500](https://github.com/apollostack/apollo-client/pull/500) and [Issue #479](https://github.com/apollostack/apollo-client/issues/479).

### v0.4.10

- Fixed issue with alias names in batched queries. [PR #493](https://github.com/apollostack/apollo-client/pull/493) and [Issue #490](https://github.com/apollostack/apollo-client/issues).
- Add loading state tracking within Apollo Client in order to simplify the handling of loading state within the view layers. [Issue #342](https://github.com/apollostack/apollo-client/issues/342) and [PR #467](https://github.com/apollostack/apollo-client/pull/467)

- Fixed the way new variables extend the original arguments when passed to methods `fetchMore` and `refetch`. [PR #497](https://github.com/apollostack/apollo-client/pull/497).

### v0.4.9

- Fixed issue with `fragments` array for `updateQueries`. [PR #475](https://github.com/apollostack/apollo-client/pull/475) and [Issue #470](https://github.com/apollostack/apollo-client/issues/470).
- Add a new experimental feature to observable queries called `fetchMore`. It allows application developers to update the results of a query in the store by issuing new queries. We are currently testing this feature internally and we will document it once it is stable. [PR #472](https://github.com/apollostack/apollo-client/pull/472).

### v0.4.8

- Add `useAfter` function that accepts `afterwares`. Afterwares run after a request is made (after middlewares). In the afterware function, you get the whole response and request options, so you can handle status codes and errors if you need to. For example, if your requests return a `401` in the case of user logout, you can use this to identify when that starts happening. It can be used just as a `middleware` is used. Just pass an array of afterwares to the `useAfter` function.
- Fix issues with union type handling for inline and named fragments. [PR #356](https://github.com/apollostack/apollo-client/pull/356/files), [Issue #354](https://github.com/apollostack/apollo-client/issues/354) [Issue #355](https://github.com/apollostack/apollo-client/issues/355).
- Add a stack trace to `ApolloError`. [PR #445](https://github.com/apollostack/apollo-client/pull/445) and [Issue #434](https://github.com/apollostack/apollo-client/issues/434).
- Fixed an extra log of errors on `query` calls. [PR #445](https://github.com/apollostack/apollo-client/pull/445) and [Issue #423](https://github.com/apollostack/apollo-client/issues/423).
- Fix repeat calls to a query that includes fragments [PR #447](https://github.com/apollostack/apollo-client/pull/447).
- GraphQL errors on mutation results now result in a rejected promise and are no longer a part of returned results. [PR #465](https://github.com/apollostack/apollo-client/pull/465) and [Issue #458](https://github.com/apollostack/apollo-client/issues/458).
- Don't add fields to root mutations and root queries [PR #463](https://github.com/apollostack/apollo-client/pull/463) and [Issue #413](https://github.com/apollostack/apollo-client/issues/413).

### v0.4.7

- Added flattening of fragments within `createFragment`. [PR #437](https://github.com/apollostack/apollo-client/pull/437) and [Issue #421](https://github.com/apollostack/apollo-client/issues/421).

### v0.4.6

- Integrated the scheduler so that polling queries on the same polling interval are batched together. [PR #403](https://github.com/apollostack/apollo-client/pull/403) and [Issue #401](https://github.com/apollostack/apollo-client/issues/401).
- Fixed a bug where fetching a query without an id and then later with an id resulted in an orphaned node within the store. [Issue #344](https://github.com/apollostack/apollo-client/issues/344) and [PR #389](https://github.com/apollostack/apollo-client/pull/389).
- Fix typings for some refactored types, `ObservableQuery` and `WatchQueryOptions`. [PR #428](https://github.com/apollostack/apollo-client/pull/428)

### v0.4.5

- Fix the issue of using query transformers with mutations containing `optimisticResponse` or `updateQueries`. [PR #426](https://github.com/apollostack/apollo-client/pull/426).

### v0.4.4

- Make sure query transformers are also applied to named fragments, and new methods that allow transforming query document with multiple query transformers. [Issue #373](https://github.com/apollostack/apollo-client/issues/373) [PR #412](https://github.com/apollostack/apollo-client/pull/412)

### v0.4.3

- Introduce a new (preferable) way to express how the mutation result should be incorporated into the store and update watched queries results: `updateQueries`. [PR #404](https://github.com/apollostack/apollo-client/pull/404).
- Writing query results to store no longer creates new objects (and new references) in cases when the new value is identical to the old value in the store.

### v0.4.2

- Added the `batchInterval` option to ApolloClient that allows you to specify the width of the batching interval as per your app's needs. [Issue #394](https://github.com/apollostack/apollo-client/issues/394) and [PR #395](https://github.com/apollostack/apollo-client/pull/395).
- Stringify `storeObj` for error message in `diffFieldAgainstStore`.
- Fix map function returning `undefined` in `removeRefsFromStoreObj`. [PR #393](https://github.com/apollostack/apollo-client/pull/393)
- Added deep result comparison so that observers are only fired when the data associated with a particular query changes. This change eliminates unnecessary re-renders and improves UI performance. [PR #402](https://github.com/apollostack/apollo-client/pull/402) and [Issue #400](https://github.com/apollostack/apollo-client/issues/400).
- Added a "noFetch" option to WatchQueryOptions that only returns available data from the local store (even it is incomplete). The `ObservableQuery` returned from calling `watchQuery` now has `options`, `queryManager`, and `queryId`. The `queryId` can be used to read directly from the state of `apollo.queries`. [Issue #225](https://github.com/apollostack/apollo-client/issues/225), [Issue #342](https://github.com/apollostack/apollo-client/issues/342), and [PR #385](https://github.com/apollostack/apollo-client/pull/385).

### v0.4.1

- Allow `client.mutate` to accept an `optimisticResponse` argument to update the cache immediately, then after the server responds replace the `optimisticResponse` with the real response. [Issue #287](https://github.com/apollostack/apollo-client/issues/287) [PR #336](https://github.com/apollostack/apollo-client/pull/336)

### v0.4.0

This release has a minor version bump, which means npm will not automatically update to this version. Consider the list of breaking changes below, then upgrade and update your app correspondingly.

- **Breaking change** Remove backcompat shim for `import ... from 'apollo-client/gql'`. Instead, use the `graphql-tag` package as recommended in the docs and official examples. [Issue #324](https://github.com/apollostack/apollo-client/issues/324) [PR #387](https://github.com/apollostack/apollo-client/pull/387)

- **Breaking change** Moved refetch(), startPolling(), and stopPolling() methods from QuerySubscription to ObservableQuery. This shouldn't affect anyone using `react-apollo`, but if you were calling those methods on the subscription directly, you need to call them on the query handle/observable instead. The benefit of this is that developers that want to use RxJS for their observable handling can now have access to these methods. [Issue #194] (https://github.com/apollostack/apollo-client/issues/194) and [PR #362] (https://github.com/apollostack/apollo-client/pull/362)
- **Breaking change** Unified error handling for GraphQL errors and network errors. Both now result in rejected promises and passed as errors on observables through a new `ApolloError` type. This is a significant departure from the previous method of error handling which passed GraphQL errors in resolvers and `next` methods on subscriptions. [PR #352](https://github.com/apollostack/apollo-client/pull/352)

### v0.3.30

- Don't throw on unknown directives, instead just pass them through. This can open the door to implementing `@live`, `@defer`, and `@stream`, if coupled with some changes in the network layer. [PR #372](https://github.com/apollostack/apollo-client/pull/372)

### v0.3.29

- Made sure that query merging is only applied when we have more than one query in the batcher's queue [Issue #308](https://github.com/apollostack/apollo-client/issues/308) and [PR #369](https://github.com/apollostack/apollo-client/pull/369).

### v0.3.28

- Added missing export for the `addQueryMerging` method defined in the docs [here](http://docs.apollostack.com/apollo-client/network.html#addQueryMerging). [PR #364](https://github.com/apollostack/apollo-client/pull/364) and [Issue #363](https://github.com/apollostack/apollo-client/issues/363).
- Made sure `diffSelectionSetAgainstStore` will return any available data from the local cache if `throwOnMissingField` is `false`, even if some fields in the query are missing. This also means that the `returnPartialData` option of `watchQuery` will return partial data if some fields are missing in the cache, rather than an empty object. [Issue #359](https://github.com/apollostack/apollo-client/issues/359) and [PR #360](https://github.com/apollostack/apollo-client/pull/360).

### v0.3.27

- Removed dependency on `graphql` npm package, which was causing compilation errors in the React Native bundler. Issues [#261](https://github.com/apollostack/apollo-client/issues/261) [#163](https://github.com/apollostack/apollo-client/issues/163), [PR #357](https://github.com/apollostack/apollo-client/pull/357)
- Added support for query composition through fragments [Issue #338](https://github.com/apollostack/apollo-client/issues/338) and [PR #343](https://github.com/apollostack/apollo-client/pull/343)

### v0.3.26

- Exposed a `printAST` method that is just `graphql-js`'s `print` method underneath [PR #337](https://github.com/apollostack/apollo-client/pull/337). With [PR #277](https://github.com/apollostack/apollo-client/pull/277), we moved to using the query AST as the representation of the query passed to the network interface. Unfortunately, this broke implementations of network interfaces. By exposing `printAST`, custom network interface implementations will be able to convert the query AST to a string easily.

### v0.3.25

- Fix regression where options passed to query and watchQuery were modified if `shouldForceFetch` was false. [Issue #339](https://github.com/apollostack/apollo-client/issues/317) [PR #340](https://github.com/apollostack/apollo-client/pull/340)
- **Add flexible mutation result handling to Apollo Client.**
  - This is done by passing an `resultBehaviors` option to `client.mutate`, with an array of "Mutation Result Behaviors".
  - You can attach any number of result behaviors to each mutation.
  - These result behaviors are attached to the `MUTATION_RESULT` redux action that is dispatched when the query result arrives from the store, and are handled by special "Mutation Behavior Reducers". These are similar to regular Redux reducers, but they get a whole bunch of GraphQL-specific information in the arguments, and are all called synchronously in order when the result of a mutation arrives.
  - In this version, Apollo Client ships with a set of default mutation result behaviors/reducers including `ARRAY_INSERT`, `DELETE`, and `ARRAY_DELETE`, but you can add any custom ones you want by passing the new `mutationBehaviorReducers` option to the `ApolloClient` constructor.
  - The previous default functionality of merging all mutation results into the store is preserved.
  - Added `client.dataId` and `client.fieldWithArgs` helpers to generate store paths for mutation behaviors.
  - [PR #320](https://github.com/apollostack/apollo-client/pull/320) [Read the design in depth in Issue #317](https://github.com/apollostack/apollo-client/issues/317)
- Added support for resetting the store [Issue #158](https://github.com/apollostack/apollo-client/issues/158) and [PR #314](https://github.com/apollostack/apollo-client/pull/314).
- Deprecate `apollo-client/gql` for `graphql-tag` and show a meaningful warning when importing
  `apollo-client/gql`

### v0.3.22 + v0.3.23 + v0.3.24

- Fix unintentional breaking change where `apollo-client/gql` import stopped working. [Issue #327](https://github.com/apollostack/apollo-client/issues/327)

### v0.3.21

- Move out GraphQL query parsing into a new package [`graphql-tag`](https://github.com/apollostack/graphql-tag) with a backcompat shim for `apollo-client/gql`. [Issue #312](https://github.com/apollostack/apollo-client/issues/312) [PR #313](https://github.com/apollostack/apollo-client/pull/313)
- Added `ssrMode` (to disable `forceFetch` queries completely) and `ssrForceFetchDelay` (to disable it for a short time period). This is for server-side rendering -- on the server it doesn't make sense to force fetch (you just want a single snapshot of data, not changing data), and when you first re-render on the client, the server's data is up to date, so there's no need to re-fetch. [Issue #298](https://github.com/apollostack/apollo-client/issues/298) [PR #309](https://github.com/apollostack/apollo-client/pull/309)
- `addTypename` query transform now doesn't add extra `__typename` fields where they are already present. [PR #323](https://github.com/apollostack/apollo-client/pull/323)

### v0.3.20

- Exported `writeQueryToStore` and `writeFragmentToStore` directly from `apollo-client` to match `readQueryFromStore` and `readFragmentFromStore`. [PR #311](https://github.com/apollostack/apollo-client/pull/311)
- Add (optional) `returnPartialData` to `readFragmentFromStore` and `readQueryFromStore`. [PR #310](https://github.com/apollostack/apollo-client/pull/310)

### v0.3.19

- Exported `addTypename` query transform directly from `apollo-client` so that it doesn't need to be imported from a submodule. [PR #303](https://github.com/apollostack/apollo-client/pull/303)
- Made network interfaces from `createNetworkInterface` have batching capability by default. [PR #303](https://github.com/apollostack/apollo-client/pull/303)

### v0.3.18

- Solved an issue that occurred when merging two queries with exactly the same query document [Issue #296](https://github.com/apollostack/apollo-client/issues/296) and [PR #299](https://github.com/apollostack/apollo-client/pull/299)

### v0.3.17

- Add `shouldBatch` option to `ApolloClient` constructor, default to `false` for now. [PR #294](https://github.com/apollostack/apollo-client/pull/294)

### v0.3.16

- Implemented query merging and batching support [Issue #164](https://github.com/apollostack/apollo-client/issues/164), [PR #278](https://github.com/apollostack/apollo-client/pull/278) and [PR #277](https://github.com/apollostack/apollo-client/pull/277)

### v0.3.15

- Added support for `@skip` and `@include` directives - see [Issue #237](https://github.com/apollostack/apollo-client/issues/237) and [PR #275](https://github.com/apollostack/apollo-client/pull/275)

### v0.3.14

- Added support for inline object and array arguments in queries and mutations, where previously you had to use variables. [PR #252](https://github.com/apollostack/apollo-client/pull/252)
- Added name fragment support within mutations [Issue #273](https://github.com/apollostack/apollo-client/issues/273) and [PR #274](https://github.com/apollostack/apollo-client/pull/274)
- Now sending the operation name along with the query to the server [Issue #259](https://github.com/apollostack/apollo-client/issues/259) and [PR #282](https://github.com/apollostack/apollo-client/pull/282)

### v0.3.13

- Removed AuthTokenHeaderMiddleware code and related tests from apollo-client [Issue #247](https://github.com/apollostack/apollo-client/issues/247)
- Added named fragment support [Issue #80](https://github.com/apollostack/apollo-client/issues/80) and [PR #251](https://github.com/apollostack/apollo-client/pull/251).
- Added basic guards to our Redux Store `subscribe` to prevent `broadcastQueries` from being called unnecessarily
- Fixed polling leak issue that occured with multiple polling queries (https://github.com/apollostack/apollo-client/issues/248)
- add whatwg-fetch to fix promise problems with fetch (catch error '{}') that occurs in special browser/older browser (eg. Wechat browser in China )[PR #256](https://github.com/apollostack/apollo-client/pull/256).
- updated graphql dependency to include ^0.6.0

### v0.3.12

- Fix query transformation for queries called with `forceFetch`. [PR #240](https://github.com/apollostack/apollo-client/pull/240)

### v0.3.11

- Add support for basic query transformation before submitting to the server by passing an option to `ApolloClient` constructor. (e.g. adding `__typename` to each SelectionSet) [Issue #230](https://github.com/apollostack/apollo-client/issues/230) [PR #233](https://github.com/apollostack/apollo-client/pull/233)

### v0.3.10

- Resolve a race condition between `QueryManager` `stopQuery()` and `broadcastQueries()`, which would result in an error `listener is not a function`. [Issue #231](https://github.com/apollostack/apollo-client/issues/231) [PR #232](https://github.com/apollostack/apollo-client/pull/232)

### v0.3.9

- Namespace Apollo action types to prevent collision with user's own Redux action types. [Issue #210](https://github.com/apollostack/apollo-client/issues/210) [PR #222](https://github.com/apollostack/apollo-client/pull/222)
- Queries on refetch return promises. [PR #178](https://github.com/apollostack/apollo-client/pull/178)

### v0.3.8

- Add support for [GraphQLJSON](https://github.com/taion/graphql-type-json) scalar type by changing the way we identify scalar types when writing to the store. [Issue #217](https://github.com/apollostack/apollo-client/issues/217) [PR #219](https://github.com/apollostack/apollo-client/pull/219)

### v0.3.7

- Add `dataIdFromObject` option to `ApolloClient` constructor, to allow data normalization. This function should take a GraphQL result object, and return an ID if one can be found. [Issue #204](https://github.com/apollostack/apollo-client/issues/204) [PR #214](https://github.com/apollostack/apollo-client/pull/214)

### v0.3.6

- Use `console.error` to log unhandled network errors. [Issue #189](https://github.com/apollostack/apollo-client/issues/189) [PR #203](https://github.com/apollostack/apollo-client/pull/203)
- Suggest using variables instead of inline arguments for non-scalar types. [Issue #202](https://github.com/apollostack/apollo-client/issues/202) [PR #211](https://github.com/apollostack/apollo-client/pull/211)

### v0.3.5

- Improve error message when a dev forgets `gql` to link to docs. [PR #181](https://github.com/apollostack/apollo-client/pull/181)
- Memoize results from `gql`, so that we save time on parsing, and we can use `===` to compare queries for performance. [Issue #199](https://github.com/apollostack/apollo-client/issues/199) [PR #200](https://github.com/apollostack/apollo-client/pull/200)
- Fix error when using `returnPartialData`. [Issue #193](https://github.com/apollostack/apollo-client/issues/193) [PR #201](https://github.com/apollostack/apollo-client/pull/201)
- Add basic interoperability with other Observable implementations like RxJS. [Issue #149](https://github.com/apollostack/apollo-client/issues/149) [PR #196](https://github.com/apollostack/apollo-client/pull/196)

### v0.3.4

- Fix improperly published package that broke submodule paths. [Issue #186](https://github.com/apollostack/apollo-client/issues/186)

### v0.3.3

- Fix regression from 0.3.2 that broke root query diffing
- Enhance query printer so that it can print multiple root queries [Issue #184](https://github.com/apollostack/apollo-client/issues/184) [react-apollo issue #45](https://github.com/apollostack/react-apollo/issues/45) [PR #185](https://github.com/apollostack/apollo-client/pull/185)

### v0.3.2

- Added support for inline fragments. [Issue #147](https://github.com/apollostack/apollo-client/issues/147) [PR #175](https://github.com/apollostack/apollo-client/pull/175)
- Removed vestigial code that partially implemented refetching via the Relay Node interface, but was not possible to use through the public API.

### v0.3.1

- Made client more robust in the case where the server returns an empty error array, even though that's not in the GraphQL spec. [Issue #156](https://github.com/apollostack/apollo-client/issues/155) [PR #173](https://github.com/apollostack/apollo-client/pull/173)

### v0.3.0

- **Breaking change:** Require all queries to be wrapped with a `gql` template literal tag, and throw an error when they aren't. [Issue #155](https://github.com/apollostack/apollo-client/issues/155) [PR #168](https://github.com/apollostack/apollo-client/pull/168)
- Remove all dependencies on the `graphql` parser module at runtime, except for the `gql` template literal tag, so that queries can be pre-parsed in production to save on parsing overhead.
- Add everything that isn't a compiled file to `npmignore`. [PR #165](https://github.com/apollostack/apollo-client/pull/165)
- Move importable modules to root. [PR #169](https://github.com/apollostack/apollo-client/pull/169)

### v0.2.0

- Add polling functionality to `watchQuery`. [Issue #145](https://github.com/apollostack/apollo-client/issues/145) [PR #153](https://github.com/apollostack/apollo-client/pull/153)

### v0.1.0

Initial release. We didn't track changes before this version.<|MERGE_RESOLUTION|>--- conflicted
+++ resolved
@@ -1,11 +1,8 @@
 # Change log
 
 ### vNEXT
-<<<<<<< HEAD
 - Revert returning `data` directly in subscriptions, now returns `data` and `errors`
-=======
 - Include passed context in the context for mutations
->>>>>>> 69dcc43f
 
 ### 2.0.2
 - Fixed mutation result error checking for empty array
