{
  "name": "apollo-utilities",
<<<<<<< HEAD
  "version": "1.0.21-0",
=======
  "version": "1.0.26",
>>>>>>> 7643b900
  "description": "Utilities for working with GraphQL ASTs",
  "author": "James Baxley <james@meteor.com>",
  "contributors": [
    "James Baxley <james@meteor.com>",
    "Jonas Helfer <jonas@helfer.email>",
    "Sashko Stubailo <sashko@stubailo.com>",
    "James Burgess <jamesmillerburgess@gmail.com>"
  ],
  "license": "MIT",
  "main": "./lib/bundle.umd.js",
  "module": "./lib/index.js",
  "jsnext:main": "./lib/index.js",
  "typings": "./lib/index.d.ts",
  "sideEffects": false,
  "repository": {
    "type": "git",
    "url": "git+https://github.com/apollographql/apollo-client.git"
  },
  "bugs": {
    "url": "https://github.com/apollographql/apollo-client/issues"
  },
  "homepage": "https://github.com/apollographql/apollo-client#readme",
  "scripts": {
    "prepare": "npm run lint && npm run build",
    "test": "jest",
    "coverage": "jest --coverage",
    "lint": "tslint -c \"../../config/tslint.json\" -p tsconfig.json src/*.ts",
    "prebuild": "npm run clean",
    "build": "tsc -p .",
    "postbuild": "npm run bundle",
    "bundle": "../../node_modules/rollup/bin/rollup -c rollup.config.js",
    "watch": "tsc -w -p .",
    "clean": "rm -rf coverage/* && rm -rf lib/*",
    "prepublishOnly": "npm run clean && npm run build",
    "minify": "../../node_modules/uglify-js/bin/uglifyjs -c -m -o ./lib/bundle.min.js -- ./lib/bundle.umd.js",
    "filesize": "npm run minify"
  },
<<<<<<< HEAD
  "devDependencies": {
    "@types/graphql": "0.12.7",
    "@types/jest": "21.1.10",
    "@types/lodash": "4.14.108",
    "@types/node": "8.10.15",
    "browserify": "15.2.0",
    "flow-bin": "0.72.0",
    "graphql": "0.13.2",
    "graphql-tag": "2.9.2",
    "jest": "20.0.4",
    "lodash": "4.17.10",
    "rimraf": "2.6.2",
    "rollup": "0.58.2",
    "rollup-plugin-sourcemaps": "^0.4.2",
    "ts-jest": "20.0.14",
    "tslint": "5.10.0",
    "typescript": "2.5.2",
    "uglifyjs": "2.4.11"
=======
  "dependencies": {
    "fast-json-stable-stringify": "^2.0.0"
>>>>>>> 7643b900
  },
  "jest": {
    "transform": {
      ".(ts|tsx)": "ts-jest"
    },
    "testRegex": "(/__tests__/.*|\\.(test|spec))\\.(ts|tsx|js)$",
    "moduleFileExtensions": [
      "ts",
      "tsx",
      "js",
      "json"
    ],
    "testURL": "http://localhost"
  }
}<|MERGE_RESOLUTION|>--- conflicted
+++ resolved
@@ -1,10 +1,6 @@
 {
   "name": "apollo-utilities",
-<<<<<<< HEAD
-  "version": "1.0.21-0",
-=======
   "version": "1.0.26",
->>>>>>> 7643b900
   "description": "Utilities for working with GraphQL ASTs",
   "author": "James Baxley <james@meteor.com>",
   "contributors": [
@@ -42,29 +38,8 @@
     "minify": "../../node_modules/uglify-js/bin/uglifyjs -c -m -o ./lib/bundle.min.js -- ./lib/bundle.umd.js",
     "filesize": "npm run minify"
   },
-<<<<<<< HEAD
-  "devDependencies": {
-    "@types/graphql": "0.12.7",
-    "@types/jest": "21.1.10",
-    "@types/lodash": "4.14.108",
-    "@types/node": "8.10.15",
-    "browserify": "15.2.0",
-    "flow-bin": "0.72.0",
-    "graphql": "0.13.2",
-    "graphql-tag": "2.9.2",
-    "jest": "20.0.4",
-    "lodash": "4.17.10",
-    "rimraf": "2.6.2",
-    "rollup": "0.58.2",
-    "rollup-plugin-sourcemaps": "^0.4.2",
-    "ts-jest": "20.0.14",
-    "tslint": "5.10.0",
-    "typescript": "2.5.2",
-    "uglifyjs": "2.4.11"
-=======
   "dependencies": {
     "fast-json-stable-stringify": "^2.0.0"
->>>>>>> 7643b900
   },
   "jest": {
     "transform": {
