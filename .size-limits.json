{
<<<<<<< HEAD
  "dist/apollo-client.min.cjs": 38178,
  "import { ApolloClient, InMemoryCache, HttpLink } from \"dist/index.js\" (production)": 32206
=======
  "dist/apollo-client.min.cjs": 38600,
  "import { ApolloClient, InMemoryCache, HttpLink } from \"dist/index.js\" (production)": 32187
>>>>>>> cc4ac7e1
}<|MERGE_RESOLUTION|>--- conflicted
+++ resolved
@@ -1,9 +1,4 @@
 {
-<<<<<<< HEAD
-  "dist/apollo-client.min.cjs": 38178,
-  "import { ApolloClient, InMemoryCache, HttpLink } from \"dist/index.js\" (production)": 32206
-=======
   "dist/apollo-client.min.cjs": 38600,
   "import { ApolloClient, InMemoryCache, HttpLink } from \"dist/index.js\" (production)": 32187
->>>>>>> cc4ac7e1
 }