import { invariant, InvariantError } from 'ts-invariant';
import { equal } from '@wry/equality';

import { NetworkStatus, isNetworkRequestInFlight } from './networkStatus';
import {
  cloneDeep,
  getOperationDefinition,
  Observable,
  Observer,
  ObservableSubscription,
  iterateObserversSafely,
  isNonEmptyArray,
} from '../utilities';
import { ApolloError } from '../errors';
import { QueryManager } from './QueryManager';
import { ApolloQueryResult, OperationVariables } from './types';
import {
  WatchQueryOptions,
  FetchMoreQueryOptions,
  SubscribeToMoreOptions,
} from './watchQueryOptions';
<<<<<<< HEAD
import { QueryStoreValue } from './QueryInfo';
import { isProduction } from '../utilities/common/environment';
=======
>>>>>>> d470c964
import { Reobserver } from './Reobserver';
import { QueryInfo } from './QueryInfo';

export interface FetchMoreOptions<
  TData = any,
  TVariables = OperationVariables
> {
  updateQuery?: (
    previousQueryResult: TData,
    options: {
      fetchMoreResult?: TData;
      variables?: TVariables;
    },
  ) => TData;
}

export interface UpdateQueryOptions<TVariables> {
  variables?: TVariables;
}

let warnedAboutUpdateQuery = false;

export class ObservableQuery<
  TData = any,
  TVariables = OperationVariables
> extends Observable<ApolloQueryResult<TData>> {
  public readonly options: WatchQueryOptions<TVariables>;
  public readonly queryId: string;
  public readonly queryName?: string;

  // Computed shorthand for this.options.variables, preserved for
  // backwards compatibility.
  public get variables(): TVariables | undefined {
    return this.options.variables;
  }

  private isTornDown: boolean;
  private queryManager: QueryManager<any>;
  private observers = new Set<Observer<ApolloQueryResult<TData>>>();
  private subscriptions = new Set<ObservableSubscription>();

  private lastResult: ApolloQueryResult<TData>;
  private lastResultSnapshot: ApolloQueryResult<TData>;
  private lastError: ApolloError;
  private queryInfo: QueryInfo;

  constructor({
    queryManager,
    queryInfo,
    options,
  }: {
    queryManager: QueryManager<any>;
    queryInfo: QueryInfo;
    options: WatchQueryOptions<TVariables>;
  }) {
    super((observer: Observer<ApolloQueryResult<TData>>) =>
      this.onSubscribe(observer),
    );

    // active state
    this.isTornDown = false;

    // query information
    this.options = options;
    this.queryId = queryManager.generateQueryId();

    const opDef = getOperationDefinition(options.query);
    this.queryName = opDef && opDef.name && opDef.name.value;

    // related classes
    this.queryManager = queryManager;

    this.queryInfo = queryInfo;
  }

  public result(): Promise<ApolloQueryResult<TData>> {
    return new Promise((resolve, reject) => {
      const observer: Observer<ApolloQueryResult<TData>> = {
        next: (result: ApolloQueryResult<TData>) => {
          resolve(result);

          // Stop the query within the QueryManager if we can before
          // this function returns.
          //
          // We do this in order to prevent observers piling up within
          // the QueryManager. Notice that we only fully unsubscribe
          // from the subscription in a setTimeout(..., 0)  call. This call can
          // actually be handled by the browser at a much later time. If queries
          // are fired in the meantime, observers that should have been removed
          // from the QueryManager will continue to fire, causing an unnecessary
          // performance hit.
          this.observers.delete(observer);
          if (!this.observers.size) {
            this.queryManager.removeQuery(this.queryId);
          }

          setTimeout(() => {
            subscription.unsubscribe();
          }, 0);
        },
        error: reject,
      };
      const subscription = this.subscribe(observer);
    });
  }

  public getCurrentResult(): ApolloQueryResult<TData> {
    const { lastResult, lastError } = this;
    const networkStatus = this.queryInfo.networkStatus || NetworkStatus.ready;
    const result: ApolloQueryResult<TData> = {
      ...(lastError ? { error: lastError } : lastResult),
      loading: isNetworkRequestInFlight(networkStatus),
      networkStatus,
    };

    if (this.isTornDown) {
      return result;
    }

    const { fetchPolicy = 'cache-first' } = this.options;
    if (fetchPolicy === 'no-cache' ||
        fetchPolicy === 'network-only') {
      result.partial = false;
    } else if (
      !result.data ||
      // If this.options.query has @client(always: true) fields, we cannot
      // trust result.data, since it was read from the cache without
      // running local resolvers (and it's too late to run resolvers now,
      // since we must return a result synchronously). TODO In the future
      // (after Apollo Client 3.0), we should find a way to trust
      // this.lastResult in more cases, and read from the cache only in
      // cases when no result has been received yet.
      !this.queryManager.transform(this.options.query).hasForcedResolvers
    ) {
      const diff = this.queryInfo.getDiff();
      result.partial = !diff.complete;
      result.data = (
        diff.complete ||
        this.options.returnPartialData
      ) ? diff.result : void 0;
      // If the cache diff is complete, and we're using a FetchPolicy that
      // terminates after a complete cache read, we can assume the next
      // result we receive will have NetworkStatus.ready and !loading.
      if (diff.complete &&
          result.networkStatus === NetworkStatus.loading &&
          (fetchPolicy === 'cache-first' ||
           fetchPolicy === 'cache-only')) {
        result.networkStatus = NetworkStatus.ready;
        result.loading = false;
      }
    }

    this.updateLastResult(result);

    return result;
  }

  // Compares newResult to the snapshot we took of this.lastResult when it was
  // first received.
  public isDifferentFromLastResult(newResult: ApolloQueryResult<TData>) {
    return !equal(this.lastResultSnapshot, newResult);
  }

  // Returns the last result that observer.next was called with. This is not the same as
  // getCurrentResult! If you're not sure which you need, then you probably need getCurrentResult.
  public getLastResult(): ApolloQueryResult<TData> {
    return this.lastResult;
  }

  public getLastError(): ApolloError {
    return this.lastError;
  }

  public resetLastResults(): void {
    delete this.lastResult;
    delete this.lastResultSnapshot;
    delete this.lastError;
    this.isTornDown = false;
  }

  public resetQueryStoreErrors() {
    this.queryManager.resetErrors(this.queryId);
  }

  /**
   * Update the variables of this observable query, and fetch the new results.
   * This method should be preferred over `setVariables` in most use cases.
   *
   * @param variables: The new set of variables. If there are missing variables,
   * the previous values of those variables will be used.
   */
  public refetch(variables?: Partial<TVariables>): Promise<ApolloQueryResult<TData>> {
    let { fetchPolicy } = this.options;
    // early return if trying to read from cache during refetch
    if (fetchPolicy === 'cache-only') {
      return Promise.reject(new InvariantError(
        'cache-only fetchPolicy option should not be used together with query refetch.',
      ));
    }

    const reobserveOptions: Partial<WatchQueryOptions<TVariables>> = {
      // Always disable polling for refetches.
      pollInterval: 0,
    };

    // Unless the provided fetchPolicy always consults the network
    // (no-cache, network-only, or cache-and-network), override it with
    // network-only to force the refetch for this fetchQuery call.
    if (fetchPolicy !== 'no-cache' &&
        fetchPolicy !== 'cache-and-network') {
      reobserveOptions.fetchPolicy = 'network-only';
      // Go back to the original options.fetchPolicy after this refetch.
      reobserveOptions.nextFetchPolicy = fetchPolicy;
    }

    if (variables && !equal(this.options.variables, variables)) {
      // Update the existing options with new variables
      reobserveOptions.variables = this.options.variables = {
        ...this.options.variables,
        ...variables,
      } as TVariables;
    }

    return this.newReobserver(false).reobserve(
      reobserveOptions,
      NetworkStatus.refetch,
    );
  }

  public fetchMore<K extends keyof TVariables>(
    fetchMoreOptions: FetchMoreQueryOptions<TVariables, K> &
      FetchMoreOptions<TData, TVariables>,
  ): Promise<ApolloQueryResult<TData>> {
    const combinedOptions = {
      ...(fetchMoreOptions.query ? fetchMoreOptions : {
        ...this.options,
        ...fetchMoreOptions,
        variables: {
          ...this.options.variables,
          ...fetchMoreOptions.variables,
        },
      }),
      // The fetchMore request goes immediately to the network and does
      // not automatically write its result to the cache (hence no-cache
      // instead of network-only), because we allow the caller of
      // fetchMore to provide an updateQuery callback that determines how
      // the data gets written to the cache.
      fetchPolicy: "no-cache",
    } as WatchQueryOptions;

    const qid = this.queryManager.generateQueryId();

    if (combinedOptions.notifyOnNetworkStatusChange) {
      const currentResult = this.getCurrentResult();

      // If we neglect to update queryInfo.networkStatus here,
      // getCurrentResult may return a loading:false result while
      // fetchMore is in progress, since getCurrentResult also consults
      // queryInfo.networkStatus. Note: setting queryInfo.networkStatus
      // to an in-flight status means that QueryInfo#shouldNotify will
      // return false while fetchMore is in progress, which is why we
      // call this.reobserve() explicitly in the .finally callback after
      // fetchMore (below), since the cache write will not automatically
      // trigger a notification, even though it does trigger a cache
      // broadcast. This is a good thing, because it means we won't see
      // intervening query notifications while fetchMore is pending.
      this.queryInfo.networkStatus = NetworkStatus.fetchMore;

      // Simulate a loading result for the original query with
      // networkStatus === NetworkStatus.fetchMore.
      this.observer.next!({
        // Note that currentResult is an ApolloCurrentQueryResult<TData>,
        // whereas this.observer.next expects an ApolloQueryResult<TData>.
        // Fortunately, ApolloCurrentQueryResult is a subtype of
        // ApolloQueryResult (with additional .error and .partial fields),
        // so TypeScript has no problem with this sleight of hand.
        // TODO Consolidate these two types into a single type (most
        // likely just ApolloQueryResult) after AC3 is released.
        ...currentResult,
        loading: true,
        networkStatus: NetworkStatus.fetchMore,
      });
    }

    return this.queryManager.fetchQuery(
      qid,
      combinedOptions,
      NetworkStatus.fetchMore,
    ).then(fetchMoreResult => {
      const data = fetchMoreResult.data as TData;
      const { updateQuery } = fetchMoreOptions;

      if (updateQuery) {
        if (!isProduction() &&
            !warnedAboutUpdateQuery) {
          invariant.warn(
`The updateQuery callback for fetchMore is deprecated, and will be removed
in the next major version of Apollo Client.

Please convert updateQuery functions to field policies with appropriate
read and merge functions, or use/adapt a helper function (such as
concatPagination, offsetLimitPagination, or relayStylePagination) from
@apollo/client/utilities.

The field policy system handles pagination more effectively than a
hand-written updateQuery function, and you only need to define the policy
once, rather than every time you call fetchMore.`);
          warnedAboutUpdateQuery = true;
        }
        this.updateQuery(previous => updateQuery(previous, {
          fetchMoreResult: data,
          variables: combinedOptions.variables as TVariables,
        }));
      } else {
        // If we're using a field policy instead of updateQuery, the only
        // thing we need to do is write the new data to the cache using
        // combinedOptions.variables (instead of this.variables, which is
        // what this.updateQuery uses, because it works by abusing the
        // original field value, keyed by the original variables).
        this.queryManager.cache.writeQuery({
          query: combinedOptions.query,
          variables: combinedOptions.variables,
          data,
        });
      }

      return fetchMoreResult as ApolloQueryResult<TData>;

    }).finally(() => {
      this.queryManager.stopQuery(qid);
      this.reobserve();
    });
  }

  // XXX the subscription variables are separate from the query variables.
  // if you want to update subscription variables, right now you have to do that separately,
  // and you can only do it by stopping the subscription and then subscribing again with new variables.
  public subscribeToMore<
    TSubscriptionData = TData,
    TSubscriptionVariables = TVariables
  >(
    options: SubscribeToMoreOptions<
      TData,
      TSubscriptionVariables,
      TSubscriptionData
    >,
  ) {
    const subscription = this.queryManager
      .startGraphQLSubscription({
        query: options.document,
        variables: options.variables,
        context: options.context,
      })
      .subscribe({
        next: (subscriptionData: { data: TSubscriptionData }) => {
          const { updateQuery } = options;
          if (updateQuery) {
            this.updateQuery<TSubscriptionVariables>(
              (previous, { variables }) =>
                updateQuery(previous, {
                  subscriptionData,
                  variables,
                }),
            );
          }
        },
        error: (err: any) => {
          if (options.onError) {
            options.onError(err);
            return;
          }
          invariant.error('Unhandled GraphQL subscription error', err);
        },
      });

    this.subscriptions.add(subscription);

    return () => {
      if (this.subscriptions.delete(subscription)) {
        subscription.unsubscribe();
      }
    };
  }

  public setOptions(
    newOptions: Partial<WatchQueryOptions<TVariables>>,
  ): Promise<ApolloQueryResult<TData>> {
    return this.reobserve(newOptions);
  }

  /**
   * This is for *internal* use only. Most users should instead use `refetch`
   * in order to be properly notified of results even when they come from cache.
   *
   * Update the variables of this observable query, and fetch the new results
   * if they've changed. If you want to force new results, use `refetch`.
   *
   * Note: the `next` callback will *not* fire if the variables have not changed
   * or if the result is coming from cache.
   *
   * Note: the promise will return the old results immediately if the variables
   * have not changed.
   *
   * Note: the promise will return null immediately if the query is not active
   * (there are no subscribers).
   *
   * @private
   *
   * @param variables: The new set of variables. If there are missing variables,
   * the previous values of those variables will be used.
   *
   * @param tryFetch: Try and fetch new results even if the variables haven't
   * changed (we may still just hit the store, but if there's nothing in there
   * this will refetch)
   */
  public setVariables(
    variables: TVariables,
  ): Promise<ApolloQueryResult<TData> | void> {
    if (equal(this.variables, variables)) {
      // If we have no observers, then we don't actually want to make a network
      // request. As soon as someone observes the query, the request will kick
      // off. For now, we just store any changes. (See #1077)
      return this.observers.size
        ? this.result()
        : Promise.resolve();
    }

    this.options.variables = variables;

    // See comment above
    if (!this.observers.size) {
      return Promise.resolve();
    }

    let { fetchPolicy = 'cache-first' } = this.options;
    if (fetchPolicy !== 'cache-first' &&
        fetchPolicy !== 'no-cache' &&
        fetchPolicy !== 'network-only') {
      fetchPolicy = 'cache-and-network';
    }

    return this.reobserve({
      fetchPolicy,
      variables,
    }, NetworkStatus.setVariables);
  }

  public updateQuery<TVars = TVariables>(
    mapFn: (
      previousQueryResult: TData,
      options: Pick<WatchQueryOptions<TVars>, "variables">,
    ) => TData,
  ): void {
    const { queryManager } = this;
    const { result } = queryManager.cache.diff<TData>({
      query: this.options.query,
      variables: this.variables,
      previousResult: this.lastResult?.data,
      returnPartialData: true,
      optimistic: false,
    });

    const newResult = mapFn(result!, {
      variables: (this as any).variables,
    });

    if (newResult) {
      queryManager.cache.writeQuery({
        query: this.options.query,
        data: newResult,
        variables: this.variables,
      });

      queryManager.broadcastQueries();
    }
  }

  public startPolling(pollInterval: number) {
    this.getReobserver().updateOptions({ pollInterval });
  }

  public stopPolling() {
    if (this.reobserver) {
      this.reobserver.updateOptions({ pollInterval: 0 });
    }
  }

  private updateLastResult(newResult: ApolloQueryResult<TData>) {
    const previousResult = this.lastResult;
    this.lastResult = newResult;
    this.lastResultSnapshot = this.queryManager.assumeImmutableResults
      ? newResult
      : cloneDeep(newResult);
    if (!isNonEmptyArray(newResult.errors)) {
      delete this.lastError;
    }
    return previousResult;
  }

  private onSubscribe(observer: Observer<ApolloQueryResult<TData>>) {
    // Subscribing using this.observer will create an infinite notificaion
    // loop, but the intent of broadcasting results to all the other
    // this.observers can be satisfied without doing anything, which is
    // why we do not bother throwing an error here.
    if (observer === this.observer) {
      return () => {};
    }

    // Zen Observable has its own error function, so in order to log correctly
    // we need to provide a custom error callback.
    try {
      var subObserver = (observer as any)._subscription._observer;
      if (subObserver && !subObserver.error) {
        subObserver.error = defaultSubscriptionObserverErrorCallback;
      }
    } catch {}

    const first = !this.observers.size;
    this.observers.add(observer);

    // Deliver most recent error or result.
    if (this.lastError) {
      observer.error && observer.error(this.lastError);
    } else if (this.lastResult) {
      observer.next && observer.next(this.lastResult);
    }

    // Initiate observation of this query if it hasn't been reported to
    // the QueryManager yet.
    if (first) {
      this.reobserve().catch(_ => {
        // Blindly catching here prevents unhandled promise rejections,
        // and is safe because the ObservableQuery handles this error with
        // this.observer.error, so we're not just swallowing the error by
        // ignoring it here.
      });
    }

    return () => {
      if (this.observers.delete(observer) && !this.observers.size) {
        this.tearDownQuery();
      }
    };
  }

  private reobserver?: Reobserver<TData, TVariables>;

  private getReobserver(): Reobserver<TData, TVariables> {
    return this.reobserver || (this.reobserver = this.newReobserver(true));
  }

  private newReobserver(shareOptions: boolean) {
    const { queryManager, queryId } = this;
    queryManager.setObservableQuery(this);
    return new Reobserver<TData, TVariables>(
      this.observer,
      // Sharing options allows this.reobserver.options to be ===
      // this.options, so we don't have to worry about synchronizing the
      // properties of two distinct objects.
      shareOptions ? this.options : { ...this.options },
      (currentOptions, newNetworkStatus) => {
        queryManager.setObservableQuery(this);
        return queryManager.fetchQueryObservable(
          queryId,
          currentOptions,
          newNetworkStatus,
        );
      },
      // Avoid polling during SSR and when the query is already in flight.
      !queryManager.ssrMode && (
        () => !isNetworkRequestInFlight(this.queryInfo.networkStatus))
    );
  }

  public reobserve(
    newOptions?: Partial<WatchQueryOptions<TVariables>>,
    newNetworkStatus?: NetworkStatus,
  ): Promise<ApolloQueryResult<TData>> {
    this.isTornDown = false;
    return this.getReobserver().reobserve(newOptions, newNetworkStatus);
  }

  private observer: Observer<ApolloQueryResult<TData>> = {
    next: result => {
      if (this.lastError || this.isDifferentFromLastResult(result)) {
        this.updateLastResult(result);
        iterateObserversSafely(this.observers, 'next', result);
      }
    },

    error: (error: ApolloError) => {
      // Since we don't get the current result on errors, only the error, we
      // must mirror the updates that occur in QueryStore.markQueryError here
      this.updateLastResult({
        ...this.lastResult,
        errors: error.graphQLErrors,
        networkStatus: NetworkStatus.error,
        loading: false,
      });

      iterateObserversSafely(this.observers, 'error', this.lastError = error);
    },
  };

  private tearDownQuery() {
    const { queryManager } = this;

    if (this.reobserver) {
      this.reobserver.stop();
      delete this.reobserver;
    }

    this.isTornDown = true;

    // stop all active GraphQL subscriptions
    this.subscriptions.forEach(sub => sub.unsubscribe());
    this.subscriptions.clear();

    queryManager.stopQuery(this.queryId);

    this.observers.clear();
  }
}

function defaultSubscriptionObserverErrorCallback(error: ApolloError) {
  invariant.error('Unhandled error', error.message, error.stack);
}<|MERGE_RESOLUTION|>--- conflicted
+++ resolved
@@ -19,11 +19,7 @@
   FetchMoreQueryOptions,
   SubscribeToMoreOptions,
 } from './watchQueryOptions';
-<<<<<<< HEAD
-import { QueryStoreValue } from './QueryInfo';
 import { isProduction } from '../utilities/common/environment';
-=======
->>>>>>> d470c964
 import { Reobserver } from './Reobserver';
 import { QueryInfo } from './QueryInfo';
 
