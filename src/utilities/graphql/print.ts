--- conflicted
+++ resolved
@@ -1,19 +1,13 @@
 import type { ASTNode } from "graphql";
 import { print as origPrint } from "graphql";
-<<<<<<< HEAD
-import { CleanWeakCache, cacheSizes } from "../caching/index.js";
-import { registerGlobalCache } from "../caching/getMemoryInternals.js";
-
-let printCache!: CleanWeakCache<ASTNode, string>;
-=======
 import {
   AutoCleanedWeakCache,
   cacheSizes,
   defaultCacheSizes,
 } from "../caching/index.js";
+import { registerGlobalCache } from "../caching/getMemoryInternals.js";
 
 let printCache!: AutoCleanedWeakCache<ASTNode, string>;
->>>>>>> ae7c7659
 export const print = Object.assign(
   (ast: ASTNode) => {
     let result = printCache.get(ast);
@@ -26,13 +20,9 @@
   },
   {
     reset() {
-<<<<<<< HEAD
-      printCache = new CleanWeakCache<ASTNode, string>(cacheSizes.print);
-=======
       printCache = new AutoCleanedWeakCache<ASTNode, string>(
         cacheSizes.print || defaultCacheSizes.print
       );
->>>>>>> ae7c7659
     },
   }
 );
