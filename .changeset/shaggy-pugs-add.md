--- conflicted
+++ resolved
@@ -2,10 +2,7 @@
 "@apollo/client": minor
 _tags:
   - links
-<<<<<<< HEAD
-=======
   - testing
->>>>>>> f29fb625
 ---
 
 Add ability to specify a default `delay` for all mocked responses passed to `MockLink`. This `delay` can be configured globally (all instances of `MockLink` will use the global defaults), or per-instance (all mocks in a single instance will use the defaults). A `delay` defined on a single mock will supercede all default delays. Per-instance defaults supercede global defaults.
