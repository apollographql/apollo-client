{
<<<<<<< HEAD
  "import { ApolloClient, InMemoryCache, HttpLink } from \"@apollo/client\" (CJS)": 44434,
  "import { ApolloClient, InMemoryCache, HttpLink } from \"@apollo/client\" (production) (CJS)": 39803,
  "import { ApolloClient, InMemoryCache, HttpLink } from \"@apollo/client\"": 34095,
  "import { ApolloClient, InMemoryCache, HttpLink } from \"@apollo/client\" (production)": 28862
=======
  "import { ApolloClient, InMemoryCache, HttpLink } from \"@apollo/client\" (CJS)": 42945,
  "import { ApolloClient, InMemoryCache, HttpLink } from \"@apollo/client\" (production) (CJS)": 38392,
  "import { ApolloClient, InMemoryCache, HttpLink } from \"@apollo/client\"": 33074,
  "import { ApolloClient, InMemoryCache, HttpLink } from \"@apollo/client\" (production)": 27866
>>>>>>> 0a99d9ca
}<|MERGE_RESOLUTION|>--- conflicted
+++ resolved
@@ -1,13 +1,6 @@
 {
-<<<<<<< HEAD
-  "import { ApolloClient, InMemoryCache, HttpLink } from \"@apollo/client\" (CJS)": 44434,
-  "import { ApolloClient, InMemoryCache, HttpLink } from \"@apollo/client\" (production) (CJS)": 39803,
-  "import { ApolloClient, InMemoryCache, HttpLink } from \"@apollo/client\"": 34095,
-  "import { ApolloClient, InMemoryCache, HttpLink } from \"@apollo/client\" (production)": 28862
-=======
-  "import { ApolloClient, InMemoryCache, HttpLink } from \"@apollo/client\" (CJS)": 42945,
-  "import { ApolloClient, InMemoryCache, HttpLink } from \"@apollo/client\" (production) (CJS)": 38392,
-  "import { ApolloClient, InMemoryCache, HttpLink } from \"@apollo/client\"": 33074,
-  "import { ApolloClient, InMemoryCache, HttpLink } from \"@apollo/client\" (production)": 27866
->>>>>>> 0a99d9ca
+  "import { ApolloClient, InMemoryCache, HttpLink } from \"@apollo/client\" (CJS)": 43931,
+  "import { ApolloClient, InMemoryCache, HttpLink } from \"@apollo/client\" (production) (CJS)": 39287,
+  "import { ApolloClient, InMemoryCache, HttpLink } from \"@apollo/client\"": 33986,
+  "import { ApolloClient, InMemoryCache, HttpLink } from \"@apollo/client\" (production)": 28732
 }