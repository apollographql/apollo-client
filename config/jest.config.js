const defaults = {
  rootDir: "src",
  preset: "ts-jest",
  testEnvironment: "jsdom",
  setupFilesAfterEnv: ["<rootDir>/config/jest/setup.ts"],
  testEnvironmentOptions: {
    url: "http://localhost",
  },
  snapshotFormat: {
    escapeString: true,
    printBasicPrototype: true
  },
  transform: {
    '^.+\\.tsx?$': [
      'ts-jest',
      {
        diagnostics: {
          warnOnly: process.env.TEST_ENV !== 'ci'
        },
      },
    ],
  },
};

const ignoreTSFiles = '.ts$';
const ignoreTSXFiles = '.tsx$';

<<<<<<< HEAD
const react17TestFileIgnoreList = [
  ignoreTSFiles,
  // For now, we only support useSuspenseQuery with React 18, so no need to test
  // it with React 17
  'src/react/hooks/__tests__/useSuspenseQuery.test.tsx'
]

const react18TestFileIgnoreList = [
  // ignore core tests (.ts files) as they are run separately
  // to avoid running them twice with both react versions
  // since they do not import react
  ignoreTSFiles,
  // failing hoc tests (8)
  'src/react/hoc/__tests__/mutations/queries.test.tsx',
  'src/react/hoc/__tests__/mutations/recycled-queries.test.tsx',
  'src/react/hoc/__tests__/queries/errors.test.tsx',
  'src/react/hoc/__tests__/queries/lifecycle.test.tsx',
  'src/react/hoc/__tests__/queries/loading.test.tsx',
  'src/react/hoc/__tests__/queries/observableQuery.test.tsx',
  'src/react/hoc/__tests__/queries/skip.test.tsx',
  'src/react/hoc/__tests__/subscriptions/subscriptions.test.tsx',
  // failing components tests (1)
  'src/react/components/__tests__/client/Query.test.tsx',
];

=======
>>>>>>> 16f44b2c
const tsStandardConfig = {
  ...defaults,
  displayName: 'Core Tests',
  testPathIgnorePatterns: [ignoreTSXFiles],
}

// For both React (Jest) "projects", ignore core tests (.ts files) as they
// do not import React, to avoid running them twice.
const standardReact18Config = {
  ...defaults,
  displayName: "ReactDOM 18",
  testPathIgnorePatterns: [ignoreTSFiles],
};

const standardReact17Config = {
  ...defaults,
  displayName: "ReactDOM 17",
  testPathIgnorePatterns: react17TestFileIgnoreList,
  moduleNameMapper: {
    "^react$": "react-17",
    "^react-dom$": "react-dom-17",
    "^react-dom/server$": "react-dom-17/server",
    "^react-dom/test-utils$": "react-dom-17/test-utils",
    "^@testing-library/react$": "@testing-library/react-12",
  },
};

module.exports = {
  projects: [
    tsStandardConfig,
    standardReact17Config,
    standardReact18Config,
  ],
};<|MERGE_RESOLUTION|>--- conflicted
+++ resolved
@@ -25,7 +25,6 @@
 const ignoreTSFiles = '.ts$';
 const ignoreTSXFiles = '.tsx$';
 
-<<<<<<< HEAD
 const react17TestFileIgnoreList = [
   ignoreTSFiles,
   // For now, we only support useSuspenseQuery with React 18, so no need to test
@@ -33,26 +32,6 @@
   'src/react/hooks/__tests__/useSuspenseQuery.test.tsx'
 ]
 
-const react18TestFileIgnoreList = [
-  // ignore core tests (.ts files) as they are run separately
-  // to avoid running them twice with both react versions
-  // since they do not import react
-  ignoreTSFiles,
-  // failing hoc tests (8)
-  'src/react/hoc/__tests__/mutations/queries.test.tsx',
-  'src/react/hoc/__tests__/mutations/recycled-queries.test.tsx',
-  'src/react/hoc/__tests__/queries/errors.test.tsx',
-  'src/react/hoc/__tests__/queries/lifecycle.test.tsx',
-  'src/react/hoc/__tests__/queries/loading.test.tsx',
-  'src/react/hoc/__tests__/queries/observableQuery.test.tsx',
-  'src/react/hoc/__tests__/queries/skip.test.tsx',
-  'src/react/hoc/__tests__/subscriptions/subscriptions.test.tsx',
-  // failing components tests (1)
-  'src/react/components/__tests__/client/Query.test.tsx',
-];
-
-=======
->>>>>>> 16f44b2c
 const tsStandardConfig = {
   ...defaults,
   displayName: 'Core Tests',
