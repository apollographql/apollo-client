--- conflicted
+++ resolved
@@ -75,70 +75,5 @@
 - `apollo-link-state`: An Apollo Link for local state management
 - `graphql-tag`: Exports the `gql` function for your queries & mutations
 
-<<<<<<< HEAD
-The awesome thing about Apollo Boost is that you don't have to set any of this up yourself! Just specify a few options if you'd like to use these features and we'll take care of the rest.
 
-### Apollo Boost options
-
-Here are the options you can pass to the `ApolloClient` exported from `apollo-boost`. None of them are required.
-- uri: A string representing your GraphQL server endpoint. Defaults to `/graphql`
-- fetchOptions: An object representing any options you would like to pass to fetch (credentials, headers, etc). These options are static, so they don't change on each request.
-- request?: (operation: Operation) => Promise<void>;
-  - This function is called on each request. It takes an operation and can return a promise. To dynamically set `fetchOptions`, you can add them to the context of the operation with `operation.setContext({ headers })`. Any options set here will take precedence over `fetchOptions`.
-  - Use this function for authentication
-- onError: (errorObj: { graphQLErrors: GraphQLError[], networkError: Error, response?: ExecutionResult, operation: Operation }) => void
-  - We include a default error handler to log out your errors for you. If you would like to handle your errors differently, specify this function
-- clientState: An object representing your configuration for `apollo-link-state`. This is useful if you would like to use the Apollo cache for local state management. Learn more in our [quick start](https://www.apollographql.com/docs/link/links/state.html#start).
-- cacheRedirects: An map of functions to redirect a query to another entry in the cache before a request takes place. This is useful if you have a list of items and want to use the data from the list query on a detail page where you're querying an individual item. More on that [here](https://www.apollographql.com/docs/react/advanced/caching.html#cacheRedirect).
-- injectLinks: a function that takes the default links of Apollo-boost and allows you to inject your own link at the position you want. This is useful when you want to add a custom link but want to continue using apollo-boost
-
-That's it! Here's an example of all those options in action:
-
-```js
-import ApolloClient from 'apollo-boost';
-
-const client = new ApolloClient({
-  uri: 'https://nx9zvp49q7.lp.gql.zone/graphql',
-  fetchOptions: {
-    credentials: 'include'
-  },
-  request: async (operation) => {
-    const token = await AsyncStorage.getItem('token');
-    operation.setContext({
-      headers: {
-        authorization: token
-      }
-    });
-  },
-  onError: ({ graphQLErrors, networkError }) => {
-    if (graphQLErrors) {
-      sendToLoggingService(graphQLErrors);
-    }
-    if (networkError) {
-      logoutUser();
-    }
-  },
-  clientState: {
-    defaults: {
-      isConnected: true
-    },
-    resolvers: {
-      Mutation: {
-        updateNetworkStatus: (_, { isConnected }, { cache }) => {
-          cache.writeData({ data: { isConnected }});
-          return null;
-        }
-      }
-    }
-  },
-  cacheRedirects: {
-    Query: {
-      movie: (_, { id }, { getCacheKey }) =>
-        getCacheKey({ __typename: 'Movie', id });
-    }
-  }
-});
-```
-=======
-The awesome thing about Apollo Boost is that you don't have to set any of this up yourself! Just specify a few options if you'd like to use these features and we'll take care of the rest. For a full list of available options, please refer to the Apollo Boost [configuration options](https://www.apollographql.com/docs/react/essentials/get-started.html#configuration) documentation.
->>>>>>> 5e2ecdfb
+The awesome thing about Apollo Boost is that you don't have to set any of this up yourself! Just specify a few options if you'd like to use these features and we'll take care of the rest. For a full list of available options, please refer to the Apollo Boost [configuration options](https://www.apollographql.com/docs/react/essentials/get-started.html#configuration) documentation.