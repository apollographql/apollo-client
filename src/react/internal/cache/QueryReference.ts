--- conflicted
+++ resolved
@@ -522,15 +522,11 @@
   private subscribeToQuery() {
     this.subscription = this.observable
       .pipe(filter((result) => !equal(result, this.result)))
-<<<<<<< HEAD
-      .subscribe(this.handleNext);
+      .subscribe(this.handleNext as any);
     // call `onDispose` when the subscription is finalized, either because it is
     // unsubscribed as a consequence of a `dispose` call or because the
     // ObservableQuery completes because of a `ApolloClient.stop()` call.
     this.subscription.add(this.onDispose);
-=======
-      .subscribe(this.handleNext as any);
->>>>>>> 85dc5987
   }
 
   private setResult() {
