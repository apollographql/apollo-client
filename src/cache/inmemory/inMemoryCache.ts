import { invariant } from "../../utilities/globals/index.js";

// Make builtins like Map and Set safe to use with non-extensible objects.
import "./fixPolyfills.js";

import type { DocumentNode } from "graphql";
import type { OptimisticWrapperFunction } from "optimism";
import { wrap } from "optimism";
import { equal } from "@wry/equality";

import { ApolloCache } from "../core/cache.js";
import type { Cache } from "../core/types/Cache.js";
import { MissingFieldError } from "../core/types/common.js";
import type { StoreObject, Reference } from "../../utilities/index.js";
import {
  addTypenameToDocument,
  isReference,
  DocumentTransform,
  canonicalStringify,
  print,
} from "../../utilities/index.js";
import type { InMemoryCacheConfig, NormalizedCacheObject } from "./types.js";
import { StoreReader } from "./readFromStore.js";
import { StoreWriter } from "./writeToStore.js";
import { EntityStore, supportsResultCaching } from "./entityStore.js";
import { makeVar, forgetCache, recallCache } from "./reactiveVars.js";
import { Policies } from "./policies.js";
import { hasOwn, normalizeConfig, shouldCanonizeResults } from "./helpers.js";
import type { OperationVariables } from "../../core/index.js";

type BroadcastOptions = Pick<
  Cache.BatchOptions<InMemoryCache>,
  "optimistic" | "onWatchUpdated"
>;

export class InMemoryCache extends ApolloCache<NormalizedCacheObject> {
  private data: EntityStore;
  private optimisticData: EntityStore;

  protected config: InMemoryCacheConfig;
  private watches = new Set<Cache.WatchOptions>();
  private addTypename: boolean;

  private storeReader: StoreReader;
  private storeWriter: StoreWriter;
  private addTypenameTransform = new DocumentTransform(addTypenameToDocument);

  private maybeBroadcastWatch: OptimisticWrapperFunction<
    [Cache.WatchOptions, BroadcastOptions?],
    any,
    [Cache.WatchOptions]
  >;

  // Override the default value, since InMemoryCache result objects are frozen
  // in development and expected to remain logically immutable in production.
  public readonly assumeImmutableResults = true;

  // Dynamically imported code can augment existing typePolicies or
  // possibleTypes by calling cache.policies.addTypePolicies or
  // cache.policies.addPossibletypes.
  public readonly policies: Policies;

  public readonly makeVar = makeVar;

  constructor(config: InMemoryCacheConfig = {}) {
    super();
    this.config = normalizeConfig(config);
    this.addTypename = !!this.config.addTypename;

    this.policies = new Policies({
      cache: this,
      dataIdFromObject: this.config.dataIdFromObject,
      possibleTypes: this.config.possibleTypes,
      typePolicies: this.config.typePolicies,
    });

    this.init();
  }

  private init() {
    // Passing { resultCaching: false } in the InMemoryCache constructor options
    // will completely disable dependency tracking, which will improve memory
    // usage but worsen the performance of repeated reads.
    const rootStore = (this.data = new EntityStore.Root({
      policies: this.policies,
      resultCaching: this.config.resultCaching,
    }));

    // When no optimistic writes are currently active, cache.optimisticData ===
    // cache.data, so there are no additional layers on top of the actual data.
    // When an optimistic update happens, this.optimisticData will become a
    // linked list of EntityStore Layer objects that terminates with the
    // original this.data cache object.
    this.optimisticData = rootStore.stump;

    this.resetResultCache();
  }

  private resetResultCache(resetResultIdentities?: boolean) {
    const previousReader = this.storeReader;
    const { fragments } = this.config;

    // The StoreWriter is mostly stateless and so doesn't really need to be
    // reset, but it does need to have its writer.storeReader reference updated,
    // so it's simpler to update this.storeWriter as well.
    this.storeWriter = new StoreWriter(
      this,
      (this.storeReader = new StoreReader({
        cache: this,
        addTypename: this.addTypename,
        resultCacheMaxSize: this.config.resultCacheMaxSize,
        canonizeResults: shouldCanonizeResults(this.config),
        canon: resetResultIdentities
          ? void 0
          : previousReader && previousReader.canon,
        fragments,
      })),
      fragments
    );

    this.maybeBroadcastWatch = wrap(
      (c: Cache.WatchOptions, options?: BroadcastOptions) => {
        return this.broadcastWatch(c, options);
      },
      {
        max: this.config.resultCacheMaxSize,
        makeCacheKey: (c: Cache.WatchOptions) => {
          // Return a cache key (thus enabling result caching) only if we're
          // currently using a data store that can track cache dependencies.
          const store = c.optimistic ? this.optimisticData : this.data;
          if (supportsResultCaching(store)) {
            const { optimistic, id, variables } = c;
            return store.makeCacheKey(
              c.query,
              // Different watches can have the same query, optimistic
              // status, rootId, and variables, but if their callbacks are
              // different, the (identical) result needs to be delivered to
              // each distinct callback. The easiest way to achieve that
              // separation is to include c.callback in the cache key for
              // maybeBroadcastWatch calls. See issue #5733.
              c.callback,
              canonicalStringify({ optimistic, id, variables })
            );
          }
        },
      }
    );

    // Since we have thrown away all the cached functions that depend on the
    // CacheGroup dependencies maintained by EntityStore, we should also reset
    // all CacheGroup dependency information.
    new Set([this.data.group, this.optimisticData.group]).forEach((group) =>
      group.resetCaching()
    );
  }

  public restore(data: NormalizedCacheObject): this {
    this.init();
    // Since calling this.init() discards/replaces the entire StoreReader, along
    // with the result caches it maintains, this.data.replace(data) won't have
    // to bother deleting the old data.
    if (data) this.data.replace(data);
    return this;
  }

  public extract(optimistic: boolean = false): NormalizedCacheObject {
    return (optimistic ? this.optimisticData : this.data).extract();
  }

  public read<T>(options: Cache.ReadOptions): T | null {
    const {
      // Since read returns data or null, without any additional metadata
      // about whether/where there might have been missing fields, the
      // default behavior cannot be returnPartialData = true (like it is
      // for the diff method), since defaulting to true would violate the
      // integrity of the T in the return type. However, partial data may
      // be useful in some cases, so returnPartialData:true may be
      // specified explicitly.
      returnPartialData = false,
    } = options;
    try {
      return (
        this.storeReader.diffQueryAgainstStore<T>({
          ...options,
          store: options.optimistic ? this.optimisticData : this.data,
          config: this.config,
          returnPartialData,
        }).result || null
      );
    } catch (e) {
      if (e instanceof MissingFieldError) {
        // Swallow MissingFieldError and return null, so callers do not need to
        // worry about catching "normal" exceptions resulting from incomplete
        // cache data. Unexpected errors will be re-thrown. If you need more
        // information about which fields were missing, use cache.diff instead,
        // and examine diffResult.missing.
        return null;
      }
      throw e;
    }
  }

  public write(options: Cache.WriteOptions): Reference | undefined {
    try {
      ++this.txCount;
      return this.storeWriter.writeToStore(this.data, options);
    } finally {
      if (!--this.txCount && options.broadcast !== false) {
        this.broadcastWatches();
      }
    }
  }

  public modify<Entity extends Record<string, any> = Record<string, any>>(
    options: Cache.ModifyOptions<Entity>
  ): boolean {
    if (hasOwn.call(options, "id") && !options.id) {
      // To my knowledge, TypeScript does not currently provide a way to
      // enforce that an optional property?:type must *not* be undefined
      // when present. That ability would be useful here, because we want
      // options.id to default to ROOT_QUERY only when no options.id was
      // provided. If the caller attempts to pass options.id with a
      // falsy/undefined value (perhaps because cache.identify failed), we
      // should not assume the goal was to modify the ROOT_QUERY object.
      // We could throw, but it seems natural to return false to indicate
      // that nothing was modified.
      return false;
    }
    const store = options.optimistic // Defaults to false.
      ? this.optimisticData
      : this.data;
    try {
      ++this.txCount;
      return store.modify(options.id || "ROOT_QUERY", options.fields);
    } finally {
      if (!--this.txCount && options.broadcast !== false) {
        this.broadcastWatches();
      }
    }
  }

  public diff<TData, TVariables extends OperationVariables = any>(
    options: Cache.DiffOptions<TData, TVariables>
  ): Cache.DiffResult<TData> {
    return this.storeReader.diffQueryAgainstStore({
      ...options,
      store: options.optimistic ? this.optimisticData : this.data,
      rootId: options.id || "ROOT_QUERY",
      config: this.config,
    });
  }

  public watch<TData = any, TVariables = any>(
    watch: Cache.WatchOptions<TData, TVariables>
  ): () => void {
    if (!this.watches.size) {
      // In case we previously called forgetCache(this) because
      // this.watches became empty (see below), reattach this cache to any
      // reactive variables on which it previously depended. It might seem
      // paradoxical that we're able to recall something we supposedly
      // forgot, but the point of calling forgetCache(this) is to silence
      // useless broadcasts while this.watches is empty, and to allow the
      // cache to be garbage collected. If, however, we manage to call
      // recallCache(this) here, this cache object must not have been
      // garbage collected yet, and should resume receiving updates from
      // reactive variables, now that it has a watcher to notify.
      recallCache(this);
    }
    this.watches.add(watch);
    if (watch.immediate) {
      this.maybeBroadcastWatch(watch);
    }
    return () => {
      // Once we remove the last watch from this.watches, cache.broadcastWatches
      // no longer does anything, so we preemptively tell the reactive variable
      // system to exclude this cache from future broadcasts.
      if (this.watches.delete(watch) && !this.watches.size) {
        forgetCache(this);
      }
      // Remove this watch from the LRU cache managed by the
      // maybeBroadcastWatch OptimisticWrapperFunction, to prevent memory
      // leaks involving the closure of watch.callback.
      this.maybeBroadcastWatch.forget(watch);
    };
  }

  public gc(options?: {
    // If true, also free non-essential result cache memory by bulk-releasing
    // this.{store{Reader,Writer},maybeBroadcastWatch}. Defaults to false.
    resetResultCache?: boolean;
    // If resetResultCache is true, this.storeReader.canon will be preserved by
    // default, but can also be discarded by passing resetResultIdentities:true.
    // Defaults to false.
    resetResultIdentities?: boolean;
  }) {
    canonicalStringify.reset();
<<<<<<< HEAD
    this.addTypenameTransform.resetCache();
=======
    print.reset();
>>>>>>> 776631de
    const ids = this.optimisticData.gc();
    if (options && !this.txCount) {
      if (options.resetResultCache) {
        this.resetResultCache(options.resetResultIdentities);
      } else if (options.resetResultIdentities) {
        this.storeReader.resetCanon();
      }
    }
    return ids;
  }

  // Call this method to ensure the given root ID remains in the cache after
  // garbage collection, along with its transitive child entities. Note that
  // the cache automatically retains all directly written entities. By default,
  // the retainment persists after optimistic updates are removed. Pass true
  // for the optimistic argument if you would prefer for the retainment to be
  // discarded when the top-most optimistic layer is removed. Returns the
  // resulting (non-negative) retainment count.
  public retain(rootId: string, optimistic?: boolean): number {
    return (optimistic ? this.optimisticData : this.data).retain(rootId);
  }

  // Call this method to undo the effect of the retain method, above. Once the
  // retainment count falls to zero, the given ID will no longer be preserved
  // during garbage collection, though it may still be preserved by other safe
  // entities that refer to it. Returns the resulting (non-negative) retainment
  // count, in case that's useful.
  public release(rootId: string, optimistic?: boolean): number {
    return (optimistic ? this.optimisticData : this.data).release(rootId);
  }

  // Returns the canonical ID for a given StoreObject, obeying typePolicies
  // and keyFields (and dataIdFromObject, if you still use that). At minimum,
  // the object must contain a __typename and any primary key fields required
  // to identify entities of that type. If you pass a query result object, be
  // sure that none of the primary key fields have been renamed by aliasing.
  // If you pass a Reference object, its __ref ID string will be returned.
  public identify(object: StoreObject | Reference): string | undefined {
    if (isReference(object)) return object.__ref;
    try {
      return this.policies.identify(object)[0];
    } catch (e) {
      invariant.warn(e);
    }
  }

  public evict(options: Cache.EvictOptions): boolean {
    if (!options.id) {
      if (hasOwn.call(options, "id")) {
        // See comment in modify method about why we return false when
        // options.id exists but is falsy/undefined.
        return false;
      }
      options = { ...options, id: "ROOT_QUERY" };
    }
    try {
      // It's unlikely that the eviction will end up invoking any other
      // cache update operations while it's running, but {in,de}crementing
      // this.txCount still seems like a good idea, for uniformity with
      // the other update methods.
      ++this.txCount;
      // Pass this.data as a limit on the depth of the eviction, so evictions
      // during optimistic updates (when this.data is temporarily set equal to
      // this.optimisticData) do not escape their optimistic Layer.
      return this.optimisticData.evict(options, this.data);
    } finally {
      if (!--this.txCount && options.broadcast !== false) {
        this.broadcastWatches();
      }
    }
  }

  public reset(options?: Cache.ResetOptions): Promise<void> {
    this.init();

    canonicalStringify.reset();

    if (options && options.discardWatches) {
      // Similar to what happens in the unsubscribe function returned by
      // cache.watch, applied to all current watches.
      this.watches.forEach((watch) => this.maybeBroadcastWatch.forget(watch));
      this.watches.clear();
      forgetCache(this);
    } else {
      // Calling this.init() above unblocks all maybeBroadcastWatch caching, so
      // this.broadcastWatches() triggers a broadcast to every current watcher
      // (letting them know their data is now missing). This default behavior is
      // convenient because it means the watches do not have to be manually
      // reestablished after resetting the cache. To prevent this broadcast and
      // cancel all watches, pass true for options.discardWatches.
      this.broadcastWatches();
    }

    return Promise.resolve();
  }

  public removeOptimistic(idToRemove: string) {
    const newOptimisticData = this.optimisticData.removeLayer(idToRemove);
    if (newOptimisticData !== this.optimisticData) {
      this.optimisticData = newOptimisticData;
      this.broadcastWatches();
    }
  }

  private txCount = 0;

  public batch<TUpdateResult>(
    options: Cache.BatchOptions<InMemoryCache, TUpdateResult>
  ): TUpdateResult {
    const {
      update,
      optimistic = true,
      removeOptimistic,
      onWatchUpdated,
    } = options;

    let updateResult: TUpdateResult;
    const perform = (layer?: EntityStore): TUpdateResult => {
      const { data, optimisticData } = this;
      ++this.txCount;
      if (layer) {
        this.data = this.optimisticData = layer;
      }
      try {
        return (updateResult = update(this));
      } finally {
        --this.txCount;
        this.data = data;
        this.optimisticData = optimisticData;
      }
    };

    const alreadyDirty = new Set<Cache.WatchOptions>();

    if (onWatchUpdated && !this.txCount) {
      // If an options.onWatchUpdated callback is provided, we want to call it
      // with only the Cache.WatchOptions objects affected by options.update,
      // but there might be dirty watchers already waiting to be broadcast that
      // have nothing to do with the update. To prevent including those watchers
      // in the post-update broadcast, we perform this initial broadcast to
      // collect the dirty watchers, so we can re-dirty them later, after the
      // post-update broadcast, allowing them to receive their pending
      // broadcasts the next time broadcastWatches is called, just as they would
      // if we never called cache.batch.
      this.broadcastWatches({
        ...options,
        onWatchUpdated(watch) {
          alreadyDirty.add(watch);
          return false;
        },
      });
    }

    if (typeof optimistic === "string") {
      // Note that there can be multiple layers with the same optimistic ID.
      // When removeOptimistic(id) is called for that id, all matching layers
      // will be removed, and the remaining layers will be reapplied.
      this.optimisticData = this.optimisticData.addLayer(optimistic, perform);
    } else if (optimistic === false) {
      // Ensure both this.data and this.optimisticData refer to the root
      // (non-optimistic) layer of the cache during the update. Note that
      // this.data could be a Layer if we are currently executing an optimistic
      // update function, but otherwise will always be an EntityStore.Root
      // instance.
      perform(this.data);
    } else {
      // Otherwise, leave this.data and this.optimisticData unchanged and run
      // the update with broadcast batching.
      perform();
    }

    if (typeof removeOptimistic === "string") {
      this.optimisticData = this.optimisticData.removeLayer(removeOptimistic);
    }

    // Note: if this.txCount > 0, then alreadyDirty.size === 0, so this code
    // takes the else branch and calls this.broadcastWatches(options), which
    // does nothing when this.txCount > 0.
    if (onWatchUpdated && alreadyDirty.size) {
      this.broadcastWatches({
        ...options,
        onWatchUpdated(watch, diff) {
          const result = onWatchUpdated.call(this, watch, diff);
          if (result !== false) {
            // Since onWatchUpdated did not return false, this diff is
            // about to be broadcast to watch.callback, so we don't need
            // to re-dirty it with the other alreadyDirty watches below.
            alreadyDirty.delete(watch);
          }
          return result;
        },
      });
      // Silently re-dirty any watches that were already dirty before the update
      // was performed, and were not broadcast just now.
      if (alreadyDirty.size) {
        alreadyDirty.forEach((watch) => this.maybeBroadcastWatch.dirty(watch));
      }
    } else {
      // If alreadyDirty is empty or we don't have an onWatchUpdated
      // function, we don't need to go to the trouble of wrapping
      // options.onWatchUpdated.
      this.broadcastWatches(options);
    }

    return updateResult!;
  }

  public performTransaction(
    update: (cache: InMemoryCache) => any,
    optimisticId?: string | null
  ) {
    return this.batch({
      update,
      optimistic: optimisticId || optimisticId !== null,
    });
  }

  public transformDocument(document: DocumentNode): DocumentNode {
    return this.addTypenameToDocument(this.addFragmentsToDocument(document));
  }

  protected broadcastWatches(options?: BroadcastOptions) {
    if (!this.txCount) {
      this.watches.forEach((c) => this.maybeBroadcastWatch(c, options));
    }
  }

  private addFragmentsToDocument(document: DocumentNode) {
    const { fragments } = this.config;
    return fragments ? fragments.transform(document) : document;
  }

  private addTypenameToDocument(document: DocumentNode) {
    if (this.addTypename) {
      return this.addTypenameTransform.transformDocument(document);
    }
    return document;
  }

  // This method is wrapped by maybeBroadcastWatch, which is called by
  // broadcastWatches, so that we compute and broadcast results only when
  // the data that would be broadcast might have changed. It would be
  // simpler to check for changes after recomputing a result but before
  // broadcasting it, but this wrapping approach allows us to skip both
  // the recomputation and the broadcast, in most cases.
  private broadcastWatch(c: Cache.WatchOptions, options?: BroadcastOptions) {
    const { lastDiff } = c;

    // Both WatchOptions and DiffOptions extend ReadOptions, and DiffOptions
    // currently requires no additional properties, so we can use c (a
    // WatchOptions object) as DiffOptions, without having to allocate a new
    // object, and without having to enumerate the relevant properties (query,
    // variables, etc.) explicitly. There will be some additional properties
    // (lastDiff, callback, etc.), but cache.diff ignores them.
    const diff = this.diff<any>(c);

    if (options) {
      if (c.optimistic && typeof options.optimistic === "string") {
        diff.fromOptimisticTransaction = true;
      }

      if (
        options.onWatchUpdated &&
        options.onWatchUpdated.call(this, c, diff, lastDiff) === false
      ) {
        // Returning false from the onWatchUpdated callback will prevent
        // calling c.callback(diff) for this watcher.
        return;
      }
    }

    if (!lastDiff || !equal(lastDiff.result, diff.result)) {
      c.callback((c.lastDiff = diff), lastDiff);
    }
  }
}<|MERGE_RESOLUTION|>--- conflicted
+++ resolved
@@ -294,11 +294,8 @@
     resetResultIdentities?: boolean;
   }) {
     canonicalStringify.reset();
-<<<<<<< HEAD
+    print.reset();
     this.addTypenameTransform.resetCache();
-=======
-    print.reset();
->>>>>>> 776631de
     const ids = this.optimisticData.gc();
     if (options && !this.txCount) {
       if (options.resetResultCache) {
