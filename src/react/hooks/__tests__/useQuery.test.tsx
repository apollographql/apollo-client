--- conflicted
+++ resolved
@@ -41,14 +41,11 @@
 import { useLazyQuery } from "../useLazyQuery";
 import { mockFetchQuery } from "../../../core/__tests__/ObservableQuery";
 import { InvariantError } from "../../../utilities/globals";
-<<<<<<< HEAD
 import { Masked, MaskedDocumentNode } from "../../../masking";
-=======
 import {
   createRenderStream,
   renderHookToSnapshotStream,
 } from "@testing-library/react-render-stream";
->>>>>>> 014b6aa6
 
 const IS_REACT_17 = React.version.startsWith("17");
 
