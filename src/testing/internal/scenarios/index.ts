import { ApolloLink, Observable, gql } from "../../../core/index.js";
import type { TypedDocumentNode } from "../../../core/index.js";
import type { MaskedDocumentNode } from "../../../masking/index.js";
import type { MockedResponse } from "../../core/index.js";

export interface SimpleCaseData {
  greeting: string;
}

export function setupSimpleCase() {
  const query: TypedDocumentNode<SimpleCaseData, Record<string, never>> = gql`
    query GreetingQuery {
      greeting
    }
  `;

  const mocks: MockedResponse<SimpleCaseData>[] = [
    {
      request: { query },
      result: { data: { greeting: "Hello" } },
      delay: 20,
    },
  ];

  return { query, mocks };
}

export interface VariablesCaseData {
  character: {
    __typename: "Character";
    id: string;
    name: string;
  };
}

export interface VariablesCaseVariables {
  id: string;
}

export function setupVariablesCase() {
  const query: TypedDocumentNode<VariablesCaseData, VariablesCaseVariables> =
    gql`
      query CharacterQuery($id: ID!) {
        character(id: $id) {
          id
          name
        }
      }
    `;
  const CHARACTERS = ["Spider-Man", "Black Widow", "Iron Man", "Hulk"];

  const mocks: MockedResponse<VariablesCaseData>[] = [...CHARACTERS].map(
    (name, index) => ({
      request: { query, variables: { id: String(index + 1) } },
      result: {
        data: {
          character: { __typename: "Character", id: String(index + 1), name },
        },
      },
      delay: 20,
    })
  );

  return { mocks, query };
}

<<<<<<< HEAD
export type MaskedVariablesCaseFragment = {
  __typename: "Character";
  name: string;
} & { " $fragmentName"?: "MaskedVariablesCaseFragment" };

export interface MaskedVariablesCaseData {
  character: {
    __typename: "Character";
    id: string;
  } & {
    " $fragmentRefs"?: {
      MaskedVariablesCaseFragment: MaskedVariablesCaseFragment;
    };
  };
}

export interface UnmaskedVariablesCaseData {
  character: {
    __typename: "Character";
    id: string;
    name: string;
  };
}

export function setupMaskedVariablesCase() {
  const document = gql`
    query CharacterQuery($id: ID!) {
      character(id: $id) {
        id
        ...CharacterFragment
      }
    }

    fragment CharacterFragment on Character {
      name
    }
  `;
  const query: MaskedDocumentNode<
    MaskedVariablesCaseData,
    VariablesCaseVariables
  > = document;

  const unmaskedQuery: TypedDocumentNode<
    MaskedVariablesCaseData,
    VariablesCaseVariables
  > = document;

  const CHARACTERS = ["Spider-Man", "Black Widow", "Iron Man", "Hulk"];

  const mocks: MockedResponse<MaskedVariablesCaseData>[] = [...CHARACTERS].map(
    (name, index) => ({
      request: { query, variables: { id: String(index + 1) } },
      result: {
        data: {
          character: { __typename: "Character", id: String(index + 1), name },
        },
      },
      delay: 20,
    })
  );

  return { mocks, query, unmaskedQuery };
=======
export function addDelayToMocks<T extends MockedResponse<unknown>[]>(
  mocks: T,
  delay = 150,
  override = false
) {
  return mocks.map((mock) =>
    override ? { ...mock, delay } : { delay, ...mock }
  );
>>>>>>> a923b06d
}

interface Letter {
  letter: string;
  position: number;
}

export interface PaginatedCaseData {
  letters: Letter[];
}

export interface PaginatedCaseVariables {
  limit?: number;
  offset?: number;
}

export function setupPaginatedCase() {
  const query: TypedDocumentNode<PaginatedCaseData, PaginatedCaseVariables> =
    gql`
      query LettersQuery($limit: Int, $offset: Int) {
        letters(limit: $limit, offset: $offset) {
          letter
          position
        }
      }
    `;

  const data = "ABCDEFGHIJKLMNOPQRSTUV".split("").map((letter, index) => ({
    __typename: "Letter",
    letter,
    position: index + 1,
  }));

  const link = new ApolloLink((operation) => {
    const { offset = 0, limit = 2 } = operation.variables;
    const letters = data.slice(offset, offset + limit);

    return new Observable((observer) => {
      setTimeout(() => {
        observer.next({ data: { letters } });
        observer.complete();
      }, 10);
    });
  });

  return { query, link, data };
}<|MERGE_RESOLUTION|>--- conflicted
+++ resolved
@@ -64,7 +64,6 @@
   return { mocks, query };
 }
 
-<<<<<<< HEAD
 export type MaskedVariablesCaseFragment = {
   __typename: "Character";
   name: string;
@@ -127,7 +126,8 @@
   );
 
   return { mocks, query, unmaskedQuery };
-=======
+}
+
 export function addDelayToMocks<T extends MockedResponse<unknown>[]>(
   mocks: T,
   delay = 150,
@@ -136,7 +136,6 @@
   return mocks.map((mock) =>
     override ? { ...mock, delay } : { delay, ...mock }
   );
->>>>>>> a923b06d
 }
 
 interface Letter {
