import * as React from 'react';
import type {
  DocumentNode,
  OperationVariables,
  TypedDocumentNode,
} from '../../core/index.js';
import { useApolloClient } from './useApolloClient.js';
import {
  QUERY_REFERENCE_SYMBOL,
  type QueryReference,
} from '../cache/QueryReference.js';
import type { BackgroundQueryHookOptions, NoInfer } from '../types/types.js';
import { __use } from './internal/index.js';
<<<<<<< HEAD
import { getSuspenseCache } from './getSuspenseCache.js';
import {
  useTrackedQueryRefs,
  useWatchQueryOptions,
} from './useSuspenseQuery.js';
=======
import { useSuspenseCache } from './useSuspenseCache.js';
import { useWatchQueryOptions } from './useSuspenseQuery.js';
>>>>>>> 435155c4
import type { FetchMoreFunction, RefetchFunction } from './useSuspenseQuery.js';
import { canonicalStringify } from '../../cache/index.js';
import type { DeepPartial } from '../../utilities/index.js';
import type { CacheKey } from '../cache/types.js';

export type UseBackgroundQueryResult<
  TData = unknown,
  TVariables extends OperationVariables = OperationVariables
> = [
  QueryReference<TData>,
  {
    fetchMore: FetchMoreFunction<TData, TVariables>;
    refetch: RefetchFunction<TData, TVariables>;
  }
];

type BackgroundQueryHookOptionsNoInfer<
  TData,
  TVariables extends OperationVariables
> = BackgroundQueryHookOptions<NoInfer<TData>, NoInfer<TVariables>>;

export function useBackgroundQuery<
  TData,
  TVariables extends OperationVariables,
  TOptions extends Omit<BackgroundQueryHookOptions<TData>, 'variables'>
>(
  query: DocumentNode | TypedDocumentNode<TData, TVariables>,
  options?: BackgroundQueryHookOptionsNoInfer<TData, TVariables> & TOptions
): UseBackgroundQueryResult<
  TOptions['errorPolicy'] extends 'ignore' | 'all'
    ? TOptions['returnPartialData'] extends true
      ? DeepPartial<TData> | undefined
      : TData | undefined
    : TOptions['returnPartialData'] extends true
    ? TOptions['skip'] extends boolean
      ? DeepPartial<TData> | undefined
      : DeepPartial<TData>
    : TOptions['skip'] extends boolean
    ? TData | undefined
    : TData,
  TVariables
>;

export function useBackgroundQuery<
  TData = unknown,
  TVariables extends OperationVariables = OperationVariables
>(
  query: DocumentNode | TypedDocumentNode<TData, TVariables>,
  options: BackgroundQueryHookOptionsNoInfer<TData, TVariables> & {
    returnPartialData: true;
    errorPolicy: 'ignore' | 'all';
  }
): UseBackgroundQueryResult<DeepPartial<TData> | undefined, TVariables>;

export function useBackgroundQuery<
  TData = unknown,
  TVariables extends OperationVariables = OperationVariables
>(
  query: DocumentNode | TypedDocumentNode<TData, TVariables>,
  options: BackgroundQueryHookOptionsNoInfer<TData, TVariables> & {
    errorPolicy: 'ignore' | 'all';
  }
): UseBackgroundQueryResult<TData | undefined, TVariables>;

export function useBackgroundQuery<
  TData = unknown,
  TVariables extends OperationVariables = OperationVariables
>(
  query: DocumentNode | TypedDocumentNode<TData, TVariables>,
  options: BackgroundQueryHookOptionsNoInfer<TData, TVariables> & {
    skip: boolean;
    returnPartialData: true;
  }
): UseBackgroundQueryResult<DeepPartial<TData> | undefined, TVariables>;

export function useBackgroundQuery<
  TData = unknown,
  TVariables extends OperationVariables = OperationVariables
>(
  query: DocumentNode | TypedDocumentNode<TData, TVariables>,
  options: BackgroundQueryHookOptionsNoInfer<TData, TVariables> & {
    returnPartialData: true;
  }
): UseBackgroundQueryResult<DeepPartial<TData>, TVariables>;

export function useBackgroundQuery<
  TData = unknown,
  TVariables extends OperationVariables = OperationVariables
>(
  query: DocumentNode | TypedDocumentNode<TData, TVariables>,
  options: BackgroundQueryHookOptionsNoInfer<TData, TVariables> & {
    skip: boolean;
  }
): UseBackgroundQueryResult<TData | undefined, TVariables>;

export function useBackgroundQuery<
  TData = unknown,
  TVariables extends OperationVariables = OperationVariables
>(
  query: DocumentNode | TypedDocumentNode<TData, TVariables>,
  options?: BackgroundQueryHookOptionsNoInfer<TData, TVariables>
): UseBackgroundQueryResult<TData, TVariables>;

export function useBackgroundQuery<
  TData = unknown,
  TVariables extends OperationVariables = OperationVariables
>(
  query: DocumentNode | TypedDocumentNode<TData, TVariables>,
  options: BackgroundQueryHookOptionsNoInfer<TData, TVariables> = Object.create(
    null
  )
): UseBackgroundQueryResult<TData> {
  const client = useApolloClient(options.client);
  const suspenseCache = getSuspenseCache(client);
  const watchQueryOptions = useWatchQueryOptions({ client, query, options });
  const { variables } = watchQueryOptions;
  const { queryKey = [] } = options;

  const cacheKey: CacheKey = [
    query,
    canonicalStringify(variables),
    ...([] as any[]).concat(queryKey),
  ];

  const queryRef = suspenseCache.getQueryRef(cacheKey, () =>
    client.watchQuery(watchQueryOptions)
  );

  const [promiseCache, setPromiseCache] = React.useState(
    () => new Map([[queryRef.key, queryRef.promise]])
  );

  if (queryRef.didChangeOptions(watchQueryOptions)) {
    const promise = queryRef.applyOptions(watchQueryOptions);
    promiseCache.set(queryRef.key, promise);
  }

  React.useEffect(() => queryRef.retain(), [queryRef]);

  const fetchMore: FetchMoreFunction<TData, TVariables> = React.useCallback(
    (options) => {
      const promise = queryRef.fetchMore(options);

      setPromiseCache((promiseCache) =>
        new Map(promiseCache).set(queryRef.key, queryRef.promise)
      );

      return promise;
    },
    [queryRef]
  );

  const refetch: RefetchFunction<TData, TVariables> = React.useCallback(
    (variables) => {
      const promise = queryRef.refetch(variables);

      setPromiseCache((promiseCache) =>
        new Map(promiseCache).set(queryRef.key, queryRef.promise)
      );

      return promise;
    },
    [queryRef]
  );

  queryRef.promiseCache = promiseCache;

  return React.useMemo(() => {
    return [
      { [QUERY_REFERENCE_SYMBOL]: queryRef },
      {
        fetchMore,
        refetch,
      },
    ];
  }, [queryRef, fetchMore, refetch]);
}<|MERGE_RESOLUTION|>--- conflicted
+++ resolved
@@ -11,16 +11,8 @@
 } from '../cache/QueryReference.js';
 import type { BackgroundQueryHookOptions, NoInfer } from '../types/types.js';
 import { __use } from './internal/index.js';
-<<<<<<< HEAD
 import { getSuspenseCache } from './getSuspenseCache.js';
-import {
-  useTrackedQueryRefs,
-  useWatchQueryOptions,
-} from './useSuspenseQuery.js';
-=======
-import { useSuspenseCache } from './useSuspenseCache.js';
 import { useWatchQueryOptions } from './useSuspenseQuery.js';
->>>>>>> 435155c4
 import type { FetchMoreFunction, RefetchFunction } from './useSuspenseQuery.js';
 import { canonicalStringify } from '../../cache/index.js';
 import type { DeepPartial } from '../../utilities/index.js';
