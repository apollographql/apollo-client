import type { ASTNode } from "graphql";
import { print as origPrint } from "graphql";
import { WeakCache } from "@wry/caches";

let printCache!: WeakCache<ASTNode, string>;
export const print = Object.assign(
  (ast: ASTNode) => {
    let result = printCache.get(ast);

    if (!result) {
<<<<<<< HEAD
      printCache.set(ast, (result = origPrint(ast)));
=======
      result = origPrint(ast);
      printCache.set(ast, result);
>>>>>>> aaf8c799
    }
    return result;
  },
  {
    reset() {
      printCache = new WeakCache<
        ASTNode,
        string
      >(/** TODO: decide on a maximum size (will do all max sizes in a combined separate PR) */);
    },
  }
);

print.reset();<|MERGE_RESOLUTION|>--- conflicted
+++ resolved
@@ -8,12 +8,8 @@
     let result = printCache.get(ast);
 
     if (!result) {
-<<<<<<< HEAD
-      printCache.set(ast, (result = origPrint(ast)));
-=======
       result = origPrint(ast);
       printCache.set(ast, result);
->>>>>>> aaf8c799
     }
     return result;
   },
