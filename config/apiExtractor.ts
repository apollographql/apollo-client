--- conflicted
+++ resolved
@@ -50,27 +50,13 @@
     "\n\nCreating API extractor report for " + mainEntryPointFilePath
   );
 
-<<<<<<< HEAD
-  const extractorConfig: ExtractorConfig = ExtractorConfig.prepare({
-    configObject: {
-      ...baseConfig,
-      mainEntryPointFilePath,
-      apiReport: {
-        enabled: true,
-        ...baseConfig.apiReport,
-        reportFileName: `api-report${
-          path ? "-" + path.replace(/\//g, "_") : ""
-        }.md`,
-      },
-    },
-=======
   const configObject: IConfigFile = {
     ...(JSON.parse(JSON.stringify(baseConfig)) as IConfigFile),
     mainEntryPointFilePath,
   };
 
   configObject.apiReport!.reportFileName = `api-report${
-    path ? "-" + path.replace("/", "_") : ""
+    path ? "-" + path.replace(/\//g, "_") : ""
   }.md`;
 
   configObject.apiReport!.enabled =
@@ -89,7 +75,6 @@
 
   const extractorConfig = ExtractorConfig.prepare({
     configObject,
->>>>>>> b9332e0e
     packageJsonFullPath,
     configObjectFullPath,
   });
