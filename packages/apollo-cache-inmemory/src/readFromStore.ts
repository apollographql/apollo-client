--- conflicted
+++ resolved
@@ -25,15 +25,10 @@
 import { Cache } from 'apollo-cache';
 
 import {
-<<<<<<< HEAD
-  IdValueWithPreviousResult,
-=======
->>>>>>> dea8b34f
   ReadStoreContext,
   DiffQueryAgainstStoreOptions,
   ReadQueryOptions,
   StoreObject,
-  ReadQueryOptions,
 } from './types';
 
 import {
@@ -97,61 +92,62 @@
 };
 
 export class StoreReader {
-  constructor(
-    private cacheKeyRoot = new CacheKeyNode,
-  ) {
+  constructor(private cacheKeyRoot = new CacheKeyNode()) {
     const reader = this;
-    const {
-      executeStoreQuery,
-      executeSelectionSet,
-    } = reader;
-
-    this.executeStoreQuery = wrap((options: ExecStoreQueryOptions) => {
-      return executeStoreQuery.call(this, options);
-    }, {
-      makeCacheKey({
-        query,
-        rootValue,
-        contextValue,
-        variableValues,
-        fragmentMatcher,
-      }: ExecStoreQueryOptions) {
-        // The result of executeStoreQuery can be safely cached only if the
-        // underlying store is capable of tracking dependencies and invalidating
-        // the cache when relevant data have changed.
-        if (contextValue.store instanceof DepTrackingCache) {
-          return reader.cacheKeyRoot.lookup(
-            query,
-            contextValue.store,
-            fragmentMatcher,
-            JSON.stringify(variableValues),
-            rootValue.id,
-          );
-        }
-        return;
-      }
-    });
-
-    this.executeSelectionSet = wrap((options: ExecSelectionSetOptions) => {
-      return executeSelectionSet.call(this, options);
-    }, {
-      makeCacheKey({
-        selectionSet,
-        rootValue,
-        execContext,
-      }: ExecSelectionSetOptions) {
-        if (execContext.contextValue.store instanceof DepTrackingCache) {
-          return reader.cacheKeyRoot.lookup(
-            selectionSet,
-            execContext.contextValue.store,
-            execContext.fragmentMatcher,
-            JSON.stringify(execContext.variableValues),
-            rootValue.id,
-          );
-        }
-        return;
-      }
-    });
+    const { executeStoreQuery, executeSelectionSet } = reader;
+
+    this.executeStoreQuery = wrap(
+      (options: ExecStoreQueryOptions) => {
+        return executeStoreQuery.call(this, options);
+      },
+      {
+        makeCacheKey({
+          query,
+          rootValue,
+          contextValue,
+          variableValues,
+          fragmentMatcher,
+        }: ExecStoreQueryOptions) {
+          // The result of executeStoreQuery can be safely cached only if the
+          // underlying store is capable of tracking dependencies and invalidating
+          // the cache when relevant data have changed.
+          if (contextValue.store instanceof DepTrackingCache) {
+            return reader.cacheKeyRoot.lookup(
+              query,
+              contextValue.store,
+              fragmentMatcher,
+              JSON.stringify(variableValues),
+              rootValue.id,
+            );
+          }
+          return;
+        },
+      },
+    );
+
+    this.executeSelectionSet = wrap(
+      (options: ExecSelectionSetOptions) => {
+        return executeSelectionSet.call(this, options);
+      },
+      {
+        makeCacheKey({
+          selectionSet,
+          rootValue,
+          execContext,
+        }: ExecSelectionSetOptions) {
+          if (execContext.contextValue.store instanceof DepTrackingCache) {
+            return reader.cacheKeyRoot.lookup(
+              selectionSet,
+              execContext.contextValue.store,
+              execContext.fragmentMatcher,
+              JSON.stringify(execContext.variableValues),
+              rootValue.id,
+            );
+          }
+          return;
+        },
+      },
+    );
   }
 
   /**
@@ -169,9 +165,7 @@
    * If nothing in the store changed since that previous result then values from the previous result
    * will be returned to preserve referential equality.
    */
-  public readQueryFromStore<QueryType>(
-    options: ReadQueryOptions,
-  ): QueryType {
+  public readQueryFromStore<QueryType>(options: ReadQueryOptions): QueryType {
     const optsPatch = { returnPartialData: false };
 
     return this.diffQueryAgainstStore<QueryType>({
@@ -226,7 +220,7 @@
     const hasMissingFields =
       execResult.missing && execResult.missing.length > 0;
 
-    if (hasMissingFields && ! returnPartialData) {
+    if (hasMissingFields && !returnPartialData) {
       execResult.missing.forEach(info => {
         if (info.tolerable) return;
         throw new Error(
@@ -300,7 +294,11 @@
     rootValue,
     execContext,
   }: ExecSelectionSetOptions): ExecResult {
-    const { fragmentMap, contextValue, variableValues: variables } = execContext;
+    const {
+      fragmentMap,
+      contextValue,
+      variableValues: variables,
+    } = execContext;
     const finalResult: ExecResult = {
       result: {},
     };
@@ -338,7 +336,6 @@
             [resultKeyNameFromField(selection)]: fieldResult,
           });
         }
-
       } else {
         let fragment: InlineFragmentNode | FragmentDefinitionNode;
 
@@ -355,7 +352,11 @@
 
         const typeCondition = fragment.typeCondition.name.value;
 
-        const match = execContext.fragmentMatcher(rootValue, typeCondition, contextValue);
+        const match = execContext.fragmentMatcher(
+          rootValue,
+          typeCondition,
+          contextValue,
+        );
         if (match) {
           let fragmentExecResult = this.executeSelectionSet({
             selectionSet: fragment.selectionSet,
@@ -483,16 +484,20 @@
 
       // This is a nested array, recurse
       if (Array.isArray(item)) {
-        return handleMissing(this.executeSubSelectedArray(field, item, execContext));
+        return handleMissing(
+          this.executeSubSelectedArray(field, item, execContext),
+        );
       }
 
       // This is an object, run the selection set on it
       if (field.selectionSet) {
-        return handleMissing(this.executeSelectionSet({
-          selectionSet: field.selectionSet,
-          rootValue: item,
-          execContext,
-        }));
+        return handleMissing(
+          this.executeSelectionSet({
+            selectionSet: field.selectionSet,
+            rootValue: item,
+            execContext,
+          }),
+        );
       }
 
       assertSelectionSetForIdValue(field, item);
@@ -504,15 +509,12 @@
   }
 }
 
-function assertSelectionSetForIdValue(
-  field: FieldNode,
-  value: any,
-) {
+function assertSelectionSetForIdValue(field: FieldNode, value: any) {
   if (!field.selectionSet && isIdValue(value)) {
     throw new Error(
       `Missing selection set for object of type ${
         value.typename
-      } returned for query field ${field.name.value}`
+      } returned for query field ${field.name.value}`,
     );
   }
 }
@@ -578,11 +580,13 @@
   if (typeof fieldValue === 'undefined') {
     return {
       result: fieldValue,
-      missing: [{
-        object,
-        fieldName: storeKeyName,
-        tolerable: false,
-      }],
+      missing: [
+        {
+          object,
+          fieldName: storeKeyName,
+          tolerable: false,
+        },
+      ],
     };
   }
 
@@ -599,7 +603,7 @@
 
 function merge(
   target: { [key: string]: any },
-  sources: { [key: string]: any }[]
+  sources: { [key: string]: any }[],
 ) {
   const pastCopies: any[] = [];
   sources.forEach(source => {
