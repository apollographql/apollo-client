--- conflicted
+++ resolved
@@ -19,10 +19,7 @@
   canonicalStringify,
   print,
   cacheSizes,
-<<<<<<< HEAD
-=======
   defaultCacheSizes,
->>>>>>> ae7c7659
 } from "../../utilities/index.js";
 import type { InMemoryCacheConfig, NormalizedCacheObject } from "./types.js";
 import { StoreReader } from "./readFromStore.js";
@@ -130,14 +127,10 @@
         return this.broadcastWatch(c, options);
       },
       {
-<<<<<<< HEAD
-        max: this.config.resultCacheMaxSize ?? cacheSizes.maybeBroadcastWatch,
-=======
         max:
           this.config.resultCacheMaxSize ||
           cacheSizes["inMemoryCache.maybeBroadcastWatch"] ||
           defaultCacheSizes["inMemoryCache.maybeBroadcastWatch"],
->>>>>>> ae7c7659
         makeCacheKey: (c: Cache.WatchOptions) => {
           // Return a cache key (thus enabling result caching) only if we're
           // currently using a data store that can track cache dependencies.
