--- conflicted
+++ resolved
@@ -90,37 +90,6 @@
     assert.deepEqual(store['1'], result.people_one);
   });
 
-<<<<<<< HEAD
-  it('does not swallow errors other than field errors', (done) => {
-    withError( () => {
-      const firstQuery = gql`
-        query {
-          person {
-            powers
-          }
-        }`;
-      const firstResult = {
-        person: {
-          powers: 'the force',
-        },
-      };
-      const store = writeQueryToStore({
-        result: firstResult,
-        query: firstQuery,
-      }).data;
-      const unionQuery = gql`
-        query {
-          ...notARealFragment
-        }`;
-      assert.throws(() => {
-        diffQueryAgainstStore({
-          store,
-          query: unionQuery,
-        });
-      }, /No fragment/);
-      done();
-    }, /IntrospectionFragmentMatcher/);
-=======
   it('does not swallow errors other than field errors', () => {
     const firstQuery = gql`
       query {
@@ -136,7 +105,7 @@
     const store = writeQueryToStore({
       result: firstResult,
       query: firstQuery,
-    });
+    }).data;
     const unionQuery = gql`
       query {
         ...notARealFragment
@@ -147,7 +116,6 @@
         query: unionQuery,
       });
     }, /No fragment/);
->>>>>>> b666f933
   });
 
   it('does not error on a correct query with union typed fragments', () => {
