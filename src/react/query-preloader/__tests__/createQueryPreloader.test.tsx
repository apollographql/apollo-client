--- conflicted
+++ resolved
@@ -34,16 +34,14 @@
 import { ErrorBoundary } from "react-error-boundary";
 import userEvent from "@testing-library/user-event";
 import {
-<<<<<<< HEAD
   MaskedVariablesCaseData,
   setupMaskedVariablesCase,
 } from "../../../testing/internal/scenarios";
 import { Masked } from "../../../masking";
-=======
+import {
   createRenderStream,
   useTrackRenders,
 } from "@testing-library/react-render-stream";
->>>>>>> 014b6aa6
 
 function createDefaultClient(mocks: MockedResponse[]) {
   return new ApolloClient({
