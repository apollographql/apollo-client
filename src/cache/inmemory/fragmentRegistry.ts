--- conflicted
+++ resolved
@@ -9,15 +9,11 @@
 import { wrap } from "optimism";
 
 import type { FragmentMap } from "../../utilities/index.js";
-<<<<<<< HEAD
-import { cacheSizes, getFragmentDefinitions } from "../../utilities/index.js";
-=======
 import {
   cacheSizes,
   defaultCacheSizes,
   getFragmentDefinitions,
 } from "../../utilities/index.js";
->>>>>>> ae7c7659
 import { WeakCache } from "@wry/caches";
 
 export interface FragmentRegistryAPI {
@@ -77,17 +73,6 @@
     const proto = FragmentRegistry.prototype;
     this.invalidate = (this.lookup = wrap(proto.lookup.bind(this), {
       makeCacheKey: (arg) => arg,
-<<<<<<< HEAD
-      max: cacheSizes.fragmentRegistryLookup,
-    })).dirty; // This dirty function is bound to the wrapped lookup method.
-    this.transform = wrap(proto.transform.bind(this), {
-      cache: WeakCache,
-      max: cacheSizes.fragmentRegistryTransform,
-    });
-    this.findFragmentSpreads = wrap(proto.findFragmentSpreads.bind(this), {
-      cache: WeakCache,
-      max: cacheSizes.fragmentRegistryFindFragmentSpreads,
-=======
       max:
         cacheSizes["fragmentRegistry.lookup"] ||
         defaultCacheSizes["fragmentRegistry.lookup"],
@@ -103,7 +88,6 @@
       max:
         cacheSizes["fragmentRegistry.findFragmentSpreads"] ||
         defaultCacheSizes["fragmentRegistry.findFragmentSpreads"],
->>>>>>> ae7c7659
     });
   }
 
