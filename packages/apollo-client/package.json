{
  "name": "apollo-client",
  "private": true,
<<<<<<< HEAD
  "version": "2.4.0-alpha.14",
=======
  "version": "2.4.13",
>>>>>>> dea8b34f
  "description": "A simple yet functional GraphQL client.",
  "main": "./lib/bundle.umd.js",
  "module": "./lib/index.js",
  "jsnext:main": "./lib/index.js",
  "typings": "./lib/index.d.ts",
  "sideEffects": false,
  "scripts": {
    "prepare": "npm run lint && npm run build",
    "coverage": "jest --coverage",
    "dev": "./scripts/dev.sh",
    "deploy": "./scripts/deploy.sh",
    "test": "tsc -p tsconfig.test.json --noEmit && jest",
    "benchmark": "npm run build:benchmark && node benchmark_lib/benchmark/index.js",
    "benchmark:inspect": "npm run build:benchmark && node --inspect --debug-brk benchmark_lib/benchmark/index.js",
    "filesize": "npm run minify",
    "type-check": "flow check",
    "build": "tsc",
    "build:benchmark": "tsc -p tsconfig.benchmark.json",
    "minify": "../../node_modules/uglify-js/bin/uglifyjs -c -m -o ./lib/bundle.min.js -- ./lib/bundle.umd.js",
    "watch": "tsc -w",
    "bundle": "../../node_modules/rollup/bin/rollup -c rollup.config.js",
    "postbuild": "npm run bundle",
    "lint": "tslint -c \"../../config/tslint.json\" -p tsconfig.json src/*.ts",
    "testonly": "jest",
    "preanalyze": "npm run build",
    "analyze": "webpack -p --config analyze/webpack.config.js",
    "clean": "rm -rf coverage/* && rm -rf lib/*"
  },
  "repository": {
    "type": "git",
    "url": "apollographql/apollo-client"
  },
  "pre-commit": "lint-staged",
  "keywords": [
    "ecmascript",
    "es2015",
    "jsnext",
    "javascript",
    "relay",
    "npm",
    "react"
  ],
  "author": "Sashko Stubailo <sashko@stubailo.com>",
  "license": "MIT",
  "dependencies": {
    "@types/zen-observable": "^0.8.0",
<<<<<<< HEAD
    "apollo-cache": "1.1.13-alpha.14",
    "apollo-link": "^1.0.0",
    "apollo-link-dedup": "alpha",
    "apollo-utilities": "1.0.17-alpha.14",
=======
    "apollo-cache": "file:../apollo-cache",
    "apollo-link": "^1.0.0",
    "apollo-link-dedup": "^1.0.0",
    "apollo-utilities": "file:../apollo-utilities",
>>>>>>> dea8b34f
    "symbol-observable": "^1.0.2",
    "tslib": "^1.9.3",
    "zen-observable": "^0.8.0"
  },
  "peerDependencies": {
    "graphql": "^0.11.0 || ^0.12.0 || ^0.13.0 || ^14.0.0"
  },
<<<<<<< HEAD
  "devDependencies": {
    "@octokit/rest": "^15.9.5",
    "@types/benchmark": "1.0.31",
    "@types/graphql": "0.12.7",
    "@types/isomorphic-fetch": "0.0.34",
    "@types/jest": "22.2.3",
    "@types/lodash": "4.14.116",
    "@types/node": "10.5.6",
    "apollo-cache-inmemory": "1.2.6-alpha.14",
    "benchmark": "2.1.4",
    "browserify": "15.2.0",
    "bundlesize": "0.17.0",
    "danger": "1.1.0",
    "flow-bin": "0.78.0",
    "graphql": "14.0.0-rc.2",
    "graphql-tag": "2.9.2",
    "isomorphic-fetch": "2.2.1",
    "jest": "23.0.0",
    "lint-staged": "6.1.0",
    "lodash": "4.17.10",
    "rollup": "0.63.5",
    "rxjs": "6.2.2",
    "ts-jest": "20.0.14",
    "tslint": "5.11.0",
    "typescript": "2.9.2",
    "uglify-js": "3.4.6",
    "webpack": "3.12.0",
    "webpack-bundle-analyzer": "2.13.1"
  },
  "optionalDependencies": {
    "@types/async": "2.0.49"
  },
=======
>>>>>>> dea8b34f
  "jest": {
    "transform": {
      ".(ts|tsx)": "ts-jest"
    },
    "testRegex": "(/__tests__/.*|\\.(test|spec))\\.(ts|tsx|js)$",
    "moduleFileExtensions": [
      "ts",
      "tsx",
      "js",
      "json"
    ],
    "setupFiles": [
      "<rootDir>/scripts/tests.js"
    ],
    "testURL": "http://localhost"
  }
}<|MERGE_RESOLUTION|>--- conflicted
+++ resolved
@@ -1,11 +1,7 @@
 {
   "name": "apollo-client",
   "private": true,
-<<<<<<< HEAD
-  "version": "2.4.0-alpha.14",
-=======
   "version": "2.4.13",
->>>>>>> dea8b34f
   "description": "A simple yet functional GraphQL client.",
   "main": "./lib/bundle.umd.js",
   "module": "./lib/index.js",
@@ -52,17 +48,10 @@
   "license": "MIT",
   "dependencies": {
     "@types/zen-observable": "^0.8.0",
-<<<<<<< HEAD
-    "apollo-cache": "1.1.13-alpha.14",
+    "apollo-cache": "file:../apollo-cache",
     "apollo-link": "^1.0.0",
     "apollo-link-dedup": "alpha",
-    "apollo-utilities": "1.0.17-alpha.14",
-=======
-    "apollo-cache": "file:../apollo-cache",
-    "apollo-link": "^1.0.0",
-    "apollo-link-dedup": "^1.0.0",
     "apollo-utilities": "file:../apollo-utilities",
->>>>>>> dea8b34f
     "symbol-observable": "^1.0.2",
     "tslib": "^1.9.3",
     "zen-observable": "^0.8.0"
@@ -70,41 +59,6 @@
   "peerDependencies": {
     "graphql": "^0.11.0 || ^0.12.0 || ^0.13.0 || ^14.0.0"
   },
-<<<<<<< HEAD
-  "devDependencies": {
-    "@octokit/rest": "^15.9.5",
-    "@types/benchmark": "1.0.31",
-    "@types/graphql": "0.12.7",
-    "@types/isomorphic-fetch": "0.0.34",
-    "@types/jest": "22.2.3",
-    "@types/lodash": "4.14.116",
-    "@types/node": "10.5.6",
-    "apollo-cache-inmemory": "1.2.6-alpha.14",
-    "benchmark": "2.1.4",
-    "browserify": "15.2.0",
-    "bundlesize": "0.17.0",
-    "danger": "1.1.0",
-    "flow-bin": "0.78.0",
-    "graphql": "14.0.0-rc.2",
-    "graphql-tag": "2.9.2",
-    "isomorphic-fetch": "2.2.1",
-    "jest": "23.0.0",
-    "lint-staged": "6.1.0",
-    "lodash": "4.17.10",
-    "rollup": "0.63.5",
-    "rxjs": "6.2.2",
-    "ts-jest": "20.0.14",
-    "tslint": "5.11.0",
-    "typescript": "2.9.2",
-    "uglify-js": "3.4.6",
-    "webpack": "3.12.0",
-    "webpack-bundle-analyzer": "2.13.1"
-  },
-  "optionalDependencies": {
-    "@types/async": "2.0.49"
-  },
-=======
->>>>>>> dea8b34f
   "jest": {
     "transform": {
       ".(ts|tsx)": "ts-jest"
