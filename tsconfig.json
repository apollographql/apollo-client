{
  "compilerOptions": {
    "noImplicitAny": true,
    "strictNullChecks": true,
    "noUnusedParameters": false,
    "noUnusedLocals": true,
    "skipLibCheck": true,
    "moduleResolution": "node",
    "importHelpers": true,
    "removeComments": true,
    "sourceMap": true,
    "declaration": true,
    "declarationMap": true,
    "target": "es5",
    "module": "es2015",
    "esModuleInterop": true,
    "experimentalDecorators": true,
    "outDir": "./dist",
    "lib": ["es2015", "esnext.asynciterable", "dom"],
    "jsx": "react"
  },
<<<<<<< HEAD
  "include": ["src/**/*.ts", "src/**/*.tsx"],
  "exclude": [
    "src/**/__tests__/**/*"
  ]
=======
  "include": ["src/**/*.ts"],
  "exclude": ["src/**/__tests__/**/*"]
>>>>>>> a8030618
}<|MERGE_RESOLUTION|>--- conflicted
+++ resolved
@@ -19,13 +19,6 @@
     "lib": ["es2015", "esnext.asynciterable", "dom"],
     "jsx": "react"
   },
-<<<<<<< HEAD
   "include": ["src/**/*.ts", "src/**/*.tsx"],
-  "exclude": [
-    "src/**/__tests__/**/*"
-  ]
-=======
-  "include": ["src/**/*.ts"],
   "exclude": ["src/**/__tests__/**/*"]
->>>>>>> a8030618
 }