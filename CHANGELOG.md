--- conflicted
+++ resolved
@@ -1,12 +1,8 @@
 # Change log
 
 ### vNEXT
-
-<<<<<<< HEAD
 - Use generic types for store updating functions in mutations [PR #1882](https://github.com/apollographql/apollo-client/pull/1882)
-=======
 - Update to TypeScript 2.4.1 [PR #1892](https://github.com/apollographql/apollo-client/pull/1892)
->>>>>>> c40326b8
 
 ### 1.8.0
 - Add the `filter` argument to the `@connection` directive so that custom store keys can include query arguments [PR #1862](https://github.com/apollographql/apollo-client/pull/1862)
