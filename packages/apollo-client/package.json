--- conflicted
+++ resolved
@@ -71,12 +71,7 @@
     "browserify": "14.4.0",
     "bundlesize": "0.15.2",
     "danger": "1.1.0",
-<<<<<<< HEAD
-    "flow-bin": "0.56.0",
-    "graphql": "^0.11.7",
-=======
     "flow-bin": "0.57.2",
->>>>>>> 91ee9fe3
     "graphql-tag": "2.4.2",
     "isomorphic-fetch": "2.2.1",
     "jest": "20.0.4",
