<<<<<<< HEAD
## Apollo Client 3.7.0 (in development)

- Replace `concast.cleanup` method with simpler `concast.beforeNext` API, which promises to call the given callback function just before the next result/error is delivered. In addition, `concast.removeObserver` no longer takes a `quietly?: boolean` parameter, since that parameter was partly responsible for cleanup callbacks sometimes not getting called. <br/>
  [@benjamn](https://github.com/benjamn) in [#9718](https://github.com/apollographql/apollo-client/pull/9718)
=======
## Apollo Client 3.6.5 (unreleased)

### Bug Fixes

- Restore pre-v3.6 `variables` replacement behavior of `ObservableQuery#reobserve` method, fixing a regression that prevented removal of variables. <br/>
  [@benjamn](https://github.com/benjamn) in [#9741](https://github.com/apollographql/apollo-client/pull/9741)

- Preserve `previousData` even when different query or client provided to `useQuery`, instead of resetting `previousData` to undefined in those cases, matching behavior prior to v3.6.0. <br/>
  [@benjamn](https://github.com/benjamn) in [#9734](https://github.com/apollographql/apollo-client/pull/9734)

- Limit scope of `DeepMerger` object reuse, and avoid using `Object.isFrozen`, which can introduce differences between development and production if objects that were frozen using `Object.freeze` in development are left unfrozen in production. <br/>
  [@benjamn](https://github.com/benjamn) in [#9742](https://github.com/apollographql/apollo-client/pull/9742)
>>>>>>> 916f974b

## Apollo Client 3.6.4 (2022-05-16)

### Bug Fixes

- Guarantee `Concast` cleanup without `Observable cancelled prematurely` rejection, potentially solving long-standing issues involving that error. <br/>
  [@benjamn](https://github.com/benjamn) in [#9701](https://github.com/apollographql/apollo-client/pull/9701)

- Ensure `useSubscription` subscriptions are properly restarted after unmounting/remounting by React 18 in `<StrictMode>`. <br/>
  [@kazekyo](https://github.com/kazekyo) in [#9707](https://github.com/apollographql/apollo-client/pull/9707)

### Improvements

- Internalize `useSyncExternalStore` shim, for more control than `use-sync-external-store` provides, fixing some React Native issues. <br/>
  [@benjamn](https://github.com/benjamn) in [#9675](https://github.com/apollographql/apollo-client/pull/9675) and [#9709](https://github.com/apollographql/apollo-client/pull/9709)

- Provide `@apollo/client/**/*.cjs.native.js` versions of every `@apollo/client/**/*.cjs` bundle (including dependencies `ts-invariant` and `zen-observable-ts`) to help React Native's Metro bundler automatically resolve CommonJS entry point modules. **These changes should render unnecessary [the advice we gave in the v3.5.4 section below about `metro.config.js`](#apollo-client-354-2021-11-19).** <br/>
  [@benjamn](https://github.com/benjamn) in [#9716](https://github.com/apollographql/apollo-client/pull/9716)

- Handle falsy `incoming` data more gracefully in `offetLimitPagination().merge` function. <br/>
  [@shobhitsharma](https://github.com/shobhitsharma) in [#9705](https://github.com/apollographql/apollo-client/pull/9705)

## Apollo Client 3.6.3 (2022-05-05, only tagged `next` on npm)

### Bug Fixes

- Simplify `useQuery(query, { defaultOptions })` default options processing in order to fix bug where `skip: true` queries failed to execute upon switching to `skip: false`. <br/>
  [@benjamn](https://github.com/benjamn) in [#9665](https://github.com/apollographql/apollo-client/pull/9665)

- Add tests of skipping/unskipping and `useLazyQuery` with `defaultOptions`, and fix a bug causing duplicate requests. <br/>
  [@benjamn](https://github.com/benjamn) in [#9666](https://github.com/apollographql/apollo-client/pull/9666)

- Update `ts-invariant` to version 0.10.2 to fix source map warnings. <br/>
  [@benjamn](https://github.com/benjamn) in [#9672](https://github.com/apollographql/apollo-client/pull/9672)

- Test that `useQuery` queries with `skip: true` do not stall server-side rendering. <br/>
  [@nathanmarks](https://github.com/nathanmarks) and [@benjamn](https://github.com/benjamn) in [#9677](https://github.com/apollographql/apollo-client/pull/9677)

- Prevent `useLazyQuery` from making duplicate requests when its execution function is first called, and stop rejecting the `Promise` it returns when `result.error` is defined. <br/>
  [@benjamn](https://github.com/benjamn) in [#9684](https://github.com/apollographql/apollo-client/pull/9684)

- Fix issue with `useQuery` returning `loading: true` state during server-side rendering with `skip: true`. <br/>
  [@nathanmarks](https://github.com/nathanmarks) in [#9679](https://github.com/apollographql/apollo-client/pull/9679)

## Apollo Client 3.6.2 (2022-05-02)

### Bug Fixes

- Pass `getServerSnapshot` function to `useSyncExternalStore` in addition to `getSnapshot`, though the two functions behave identically. This change should fix/unbreak React 18 server rendering. <br/>
  [@hungphongbk](https://github.com/hungphongbk) in [#9652](https://github.com/apollographql/apollo-client/pull/9652)

### Improvements

- Consider `networkError.result.errors` in addition to `result.errors` in `PersistedQueryLink`. <br/>
  [@redaid113](https://github.com/redaid113) and [@benjamn](https://github.com/benjamn) in [#9410](https://github.com/apollographql/apollo-client/pull/9410)

## Apollo Client 3.6.1 (2022-04-28)

### Bug Fixes

- Remove recently-added, internal `fetchBlockingPromise` option from the `WatchQueryOptions` interface, due to regressions. <br/>
  [@benjamn](https://github.com/benjamn) in [#9504](https://github.com/apollographql/apollo-client/pull/9504)

## Apollo Client 3.6.0 (2022-04-26)

### Potentially disruptive changes

- Calling `fetchMore` for queries using the `cache-and-network` or `network-only` fetch policies will no longer trigger additional network requests when cache results are complete. Instead, those complete cache results will be delivered as if using the `cache-first` fetch policy. <br/>
  [@benjamn](https://github.com/benjamn) in [#9504](https://github.com/apollographql/apollo-client/pull/9504)

- Reimplement `useQuery` and `useLazyQuery` to use the [proposed `useSyncExternalStore` API](https://github.com/reactwg/react-18/discussions/86) from React 18. <br/>
  [@brainkim](https://github.com/brainkim) and [@benjamn](https://github.com/benjamn) in [#8785](https://github.com/apollographql/apollo-client/pull/8785) and [#9596](https://github.com/apollographql/apollo-client/pull/9596)

- Fixed bug where the `useLazyQuery` execution function would always use the `refetch` method of `ObservableQuery`, instead of properly reapplying the current `fetchPolicy` using the `reobserve` method. <br/>
  [@benjamn](https://github.com/benjamn) in [#9564](https://github.com/apollographql/apollo-client/pull/9564)

  > Since this `reobserve` method is useful and used internally, we have now exposed it as `use[Lazy]Query(...).reobserve` (which optionally takes a `Partial<WatchQueryOptions>` of new options), to supplement the existing `refetch` method. Note that `reobserve` permanently updates the `variables` and other options of the `ObservableQuery`, unlike `refetch({ ...variables })`, which does not save those `variables`.

- The internal use of `options.fetchBlockingPromise` by `useQuery` and `useLazyQuery` may slightly delay the delivery of network results, compared to previous versions of Apollo Client. Since network results are already delivered asynchronously, these timing differences should not be disruptive in most cases. Nevertheless, please open an issue if the timing differences are a problem for you (and you have no easy workaround). <br/>
  [@benjamn](https://github.com/benjamn) in [#9599](https://github.com/apollographql/apollo-client/pull/9599)

### React 18

In both its `peerDependencies` and its internal implementation, Apollo Client v3.6 should no longer prevent you from updating to React 18 in your applications.

Internally, we have refactored `useQuery` and `useLazyQuery` to be implemented in terms of React's new (shimmable) `useSyncExternalStore` hook, demonstrating Apollo Client can serve as an external store with a referentially stable, synchronous API, as needed by React.

As part of this refactoring, we also improved the behavior of `useQuery` and `useLazyQuery` when used in `<React.StrictMode>`, which [double-renders components in development](https://github.com/reactwg/react-18/discussions/96). While this double-rendering always results in calling `useQuery` twice, forcing Apollo Client to create and then discard an unnecessary `ObservableQuery` object, we now have multiple defenses in place against executing any network queries for the unused `ObservableQuery` objects.

In upcoming v3.6.x and v3.7 (beta) releases, we will be completely overhauling our server-side rendering utilities (`getDataFromTree` et al.), and introducing suspenseful versions of our hooks, to take full advantage of the new patterns React 18+ enables for data management libraries like Apollo Client.

### Improvements

- Allow `BatchLink` to cancel queued and in-flight operations. <br/>
  [@PowerKiKi](https://github.com/PowerKiKi) and [@benjamn](https://github.com/benjamn) in [#9248](https://github.com/apollographql/apollo-client/pull/9248)

- Add `GraphQLWsLink` in `@apollo/client/link/subscriptions`. This link is similar to the existing `WebSocketLink` in `@apollo/client/link/ws`, but uses the newer [`graphql-ws`](https://www.npmjs.com/package/graphql-ws) package and protocol instead of the older `subscriptions-transport-ws` implementation. This functionality was technically first released in `@apollo/client@3.5.10`, but semantically belongs in the 3.6.0 minor version.
  [@glasser](https://github.com/glasser) in [#9369](https://github.com/apollographql/apollo-client/pull/9369)

- Allow passing `defaultOptions` to `useQuery` to avoid clobbering/resetting existing options when `useQuery` is called repeatedly. <br/>
  [@benjamn](https://github.com/benjamn) in [#9563](https://github.com/apollographql/apollo-client/pull/9563), superseding [#9223](https://github.com/apollographql/apollo-client/pull/9223)

- Provide additional context to `nextFetchPolicy` functions to assist with `fetchPolicy` transitions. More details can be found in the [`nextFetchPolicy` documentation](https://www.apollographql.com/docs/react/data/queries/#nextfetchpolicy). <br/>
  [@benjamn](https://github.com/benjamn) in [#9222](https://github.com/apollographql/apollo-client/pull/9222)

- Remove nagging deprecation warning about passing an `options.updateQuery` function to `fetchMore`. <br/>
  [@benjamn](https://github.com/benjamn) in [#9504](https://github.com/apollographql/apollo-client/pull/9504)

- Let `addTypenameToDocument` take any `ASTNode` (including `DocumentNode`, as before). <br/>
  [@benjamn](https://github.com/benjamn) in [#9595](https://github.com/apollographql/apollo-client/pull/9595)

- Set `useMutation` internal `isMounted` variable to `true` again when component remounted. <br/>
  [@devpeerapong](https://github.com/devpeerapong) in [#9561](https://github.com/apollographql/apollo-client/pull/9561)

## Apollo Client 3.5.10 (2022-02-24)

### Improvements

- Add `GraphQLWsLink` in `@apollo/client/link/subscriptions`. This link is similar to the existing `WebSocketLink` in `@apollo/client/link/ws`, but uses the newer [`graphql-ws`](https://www.npmjs.com/package/graphql-ws) package and protocol instead of the older `subscriptions-transport-ws` implementation. <br/>
  [@glasser](https://github.com/glasser) in [#9369](https://github.com/apollographql/apollo-client/pull/9369)

  > Note from [@benjamn](https://github.com/benjamn): since `GraphQLWsLink` is new functionality, we would normally wait for the next minor version (v3.6), but we were asked to expedite this release. These changes are strictly additive/opt-in/backwards-compatible, so shipping them in a patch release (3.5.10) seems safe, if unusual.

## Apollo Client 3.5.9 (2022-02-15)

### Improvements

- Interpret `keyFields: [...]` and `keyArgs: [...]` configurations in `InMemoryCache` type/field policies as `ReadonlyArray`s, since they are never mutated internally. <br/>
  [@julienfouilhe](https://github.com/julienfouilhe) in [#9339](https://github.com/apollographql/apollo-client/pull/9339)

- Avoid declaring a global type for the `__DEV__` constant, to avoid conflict with other such global declarations. <br/>
  [@benjamn](https://github.com/benjamn) in [#9386](https://github.com/apollographql/apollo-client/pull/9386)

### Bug Fixes

- Fix `useSubscription` executing `skip`ped subscription when input changes. <br/>
  [@levrik](https://github.com/levrik) in [#9299](https://github.com/apollographql/apollo-client/pull/9299)

- Fix partial data appearing in `useQuery().data` when `notifyOnNetworkStatusChange: true`. <br/>
  [@brainkim](https://github.com/brainkim) in [#9367](https://github.com/apollographql/apollo-client/pull/9367)

- Prevent `Promise`s returned by `useLazyQuery` execute functions from causing unhandled `Promise` rejection errors if uncaught. <br/>
  [@brainkim](https://github.com/brainkim) in [#9380](https://github.com/apollographql/apollo-client/pull/9380)

## Apollo Client 3.5.8 (2022-01-24)

### Bug Fixes

- Fix the type of the `called` property returned by `useQuery()` and `useLazyQuery()`. <br/>
  [@sztadii](https://github.com/sztadii) in [#9304](https://github.com/apollographql/apollo-client/pull/9304)

###  Bug Fixes (by [@brainkim](https://github.com/brainkim) in [#9328](https://github.com/apollographql/apollo-client/pull/9328))

- Fix `refetch()` not being called when `skip` is true.
- Fix the promise returned from the `useLazyQuery()` execution function having stale variables.
- Fix the promise returned from the `useLazyQuery()` execution function not rejecting when a query errors.

## Apollo Client 3.5.7 (2022-01-10)

### Bug Fixes

- Fix regression that prevented calling `onError` or `onCompleted` in some cases when using `useQuery`. <br/>
  [@mmahalwy](https://github.com/mmahalwy) in [#9226](https://github.com/apollographql/apollo-client/pull/9226)

- Make `useQuery` respect `defaultOptions.watchQuery.fetchPolicy`. <br/>
  [@yasharzolmajdi](https://github.com/yasharzolmajdi) in [#9210](https://github.com/apollographql/apollo-client/pull/9210)

## Apollo Client 3.5.6 (2021-12-07)

### Bug Fixes (by [@brainkim](https://github.com/brainkim) in [#9144](https://github.com/apollographql/apollo-client/pull/9144))

- Restores old behavior where the callback passed to `useMutation()` is constant.
- Fix `useMutation()` callbacks having stale closures.
- Fix `useQuery()` variables being out of date.

## Apollo Client 3.5.5 (2021-11-23)

### Bug Fixes

- Remove `printer: Printer` positional parameter from publicly-exported `selectHttpOptionsAndBody` function, whose addition in [#8699](https://github.com/apollographql/apollo-client/pull/8699) was a breaking change (starting in Apollo Client 3.5.0) for direct consumers of `selectHttpOptionsAndBody`. <br/>
  [@benjamn](https://github.com/benjamn) in [#9103](https://github.com/apollographql/apollo-client/pull/9103)

## Apollo Client 3.5.4 (2021-11-19)

### Notices

> ⚠️ The following advice about `metro.config.js` should no longer be necessary, as of Apollo Client v3.6.4.

- [Relevant if you use Apollo Client with React Native] Since Apollo Client v3.5.0, CommonJS bundles provided by `@apollo/client` use a `.cjs` file extension rather than `.cjs.js`, so Node.js won't interpret them as ECMAScript modules. While this change should be an implementation detail, it may cause problems for the [Metro bundler](https://facebook.github.io/metro/) used by React Native, whose [`resolver.sourceExts`](https://facebook.github.io/metro/docs/configuration#sourceexts) configuration does not include the `cjs` extension by default.

  As a workaround until [this issue](https://github.com/facebook/metro/issues/535) is resolved, you can configure Metro to understand the `.cjs` file extension by creating a `metro.config.js` file in the root of your React Native project:
  ```js
  // NOTE: No longer necessary in @apollo/client@3.6.4!
  const { getDefaultConfig } = require("metro-config");
  const { resolver: defaultResolver } = getDefaultConfig.getDefaultValues();
  exports.resolver = {
    ...defaultResolver,
    sourceExts: [
      ...defaultResolver.sourceExts,
      "cjs",
    ],
  };
  ```

### Improvements

- Restore the ability to pass `onError()` and `onCompleted()` to the mutation execution function. <br/> [@brainkim](https://github.com/brainkim) in [#9076](https://github.com/apollographql/apollo-client/pull/9076)

- Work around webpack 5 errors of the form
  ```
  The request 'ts-invariant/process' failed to resolve only because it was resolved as fully specified
  ```
  by ensuring `import ... from 'ts-invariant/process'` is internally written to `import ... from 'ts-invariant/process/index.js'`. <br/>
  [@benjamn](https://github.com/benjamn) in [#9083](https://github.com/apollographql/apollo-client/pull/9083)

## Apollo Client 3.5.3 (2021-11-17)

- Avoid rewriting non-relative imported module specifiers in `config/rewriteModuleIds.ts` script, thereby allowing bundlers to resolve those imports as they see fit. <br/>
  [@benjamn](https://github.com/benjamn) in [#9073](https://github.com/apollographql/apollo-client/pull/9073)

- Ensure only current file is matched when running VSCode debugger. <br/>
  [@eps1lon](https://github.com/eps1lon) in [#9050](https://github.com/apollographql/apollo-client/pull/9050)

## Apollo Client 3.5.2 (2021-11-10)

- Fix `useMutation` execute function returning non-identical execution functions when passing similar options. <br/>
  [@brainkim](https://github.com/brainkim) in [#9037](https://github.com/apollographql/apollo-client/pull/9037)

## Apollo Client 3.5.1 (2021-11-09)

- Remove npm from dependencies, and avoid referencing graphql-js enum value. <br/>
  [@brainkim](https://github.com/brainkim) in [#9030](https://github.com/apollographql/apollo-client/pull/9030)

## Apollo Client 3.5.0 (2021-11-08)

### Improvements

- Add `updateQuery` and `updateFragment` methods to `ApolloCache`, simplifying common `readQuery`/`writeQuery` cache update patterns. <br/>
  [@wassim-k](https://github.com/wassim-k) in [#8382](https://github.com/apollographql/apollo-client/pull/8382)

- Field directives and their arguments can now be included along with field argument names when using [field policy `keyArgs: [...]` notation](https://www.apollographql.com/docs/react/pagination/key-args/). For example, if you have a `Query.feed` field that takes an argument called `type` and uses a `@connection(key:...)` directive to keep `feed` data from different queries separate within the cache, you might configure both using the following `InMemoryCache` field policy:
  ```ts
  new InMemoryCache({
    typePolicies: {
      Query: {
        fields: {
          feed: {
            keyArgs: ["type", "@connection", ["key"]],
          },
        },
      },
    },
  })
  ```
  [@benjamn](https://github.com/benjamn) in [#8678](https://github.com/apollographql/apollo-client/pull/8678)

- Report single `MissingFieldError` instead of a potentially very large `MissingFieldError[]` array for incomplete cache reads, improving performance and memory usage. <br/>
  [@benjamn](https://github.com/benjamn) in [#8734](https://github.com/apollographql/apollo-client/pull/8734)

- When writing results into `InMemoryCache`, each written object is now identified using `policies.identify` _after_ traversing the fields of the object (rather than before), simplifying identification and reducing duplicate work. If you have custom `keyFields` functions, they still receive the raw result object as their first parameter, but the `KeyFieldsContext` parameter now provides `context.storeObject` (the `StoreObject` just processed by `processSelectionSet`) and `context.readField` (a helper function for reading fields from `context.storeObject` and any `Reference`s it might contain, similar to `readField` for `read`, `merge`, and `cache.modify` functions). <br/>
  [@benjamn](https://github.com/benjamn) in [#8996](https://github.com/apollographql/apollo-client/pull/8996)

- Ensure `cache.identify` never throws when primary key fields are missing, and include the source object in the error message when `keyFields` processing fails. <br/>
  [@benjamn](https://github.com/benjamn) in [#8679](https://github.com/apollographql/apollo-client/pull/8679)

- The `HttpLink` constructor now accepts an optional `print` function that can be used to customize how GraphQL `DocumentNode` objects are transformed back into strings before they are sent over the network. <br/>
  [@sarahgp](https://github.com/sarahgp) in [#8699](https://github.com/apollographql/apollo-client/pull/8699)

- Make `@apollo/client/testing` a fully-fledged, independent entry point, instead of re-exporting `@apollo/client/utilities/testing` (which was never an entry point and no longer exists). <br/>
  [@benjamn](https://github.com/benjamn) in [#8769](https://github.com/apollographql/apollo-client/pull/8769)

- A new nested entry point called `@apollo/client/testing/core` has been created. Importing from this entry point instead of `@apollo/client/testing` excludes any React-related dependencies. <br/>
  [@wassim-k](https://github.com/wassim-k) in [#8687](https://github.com/apollographql/apollo-client/pull/8687)

- Make `cache.batch` return the result of calling the `options.update` function. <br/>
  [@benjamn](https://github.com/benjamn) in [#8696](https://github.com/apollographql/apollo-client/pull/8696)

- The `NetworkError` and `ErrorResponse` types have been changed to align more closely. <br/>
  [@korywka](https://github.com/korywka) in [#8424](https://github.com/apollographql/apollo-client/pull/8424)

- Include `graphql@16` in peer deps. <br/>
  [@brainkim](https://github.com/brainkim) in [#8997](https://github.com/apollographql/apollo-client/pull/8997)

- Update `zen-observable-ts` to eliminate transitive dependency on `@types/zen-observable`. <br/>
  [@benjamn](https://github.com/benjamn) in [#8695](https://github.com/apollographql/apollo-client/pull/8695)

### React Refactoring

#### Improvements (due to [@brainkim](https://github.com/brainkim) in [#8875](https://github.com/apollographql/apollo-client/pull/8875)):
- The `useLazyQuery` function now returns a promise with the result.
- The `useMutation` result now exposes a method which can be reset.

#### Bug Fixes (due to [@brainkim](https://github.com/brainkim) in [#8596](https://github.com/apollographql/apollo-client/pull/8596)):

- The `useQuery` and `useLazyQuery` hooks will now have `ObservableQuery` methods defined consistently.
- Calling `useLazyQuery` methods like `startPolling` will start the query.
- Calling the `useLazyQuery` execution function will now behave more like `refetch`. `previousData` will be preserved.
- `standby` fetchPolicies will now act like `skip: true` more consistently.
- Calling `refetch` on a skipped query will have no effect (issue [#8270](https://github.com/apollographql/apollo-client/issues/8270)).
- Prevent `onError` and `onCompleted` functions from firing continuously, and improving their polling behavior.

## Apollo Client 3.4.17 (2021-11-08)

### Improvements

- Allow `TOptions extends FieldFunctionOptions` to be passed as final (optional) type parameter of `FieldPolicy` type. <br/>
  [@VictorGaiva](https://github.com/VictorGaiva) in [#9000](https://github.com/apollographql/apollo-client/pull/9000)

## Apollo Client 3.4.16

### Improvements

- Prevent webpack from misresolving the `graphql` package as the local `@apollo/client/utilities/globals/graphql.js` module when `module.exports.resolve.preferRelative` is enabled in `webpack.config.js`.

  > Note: if you encounter strange module resolution errors like `export 'isType' (imported as 'isType') was not found in 'graphql' (possible exports: removeTemporaryGlobals)` please try removing `preferRelative: true` from your `webpack.config.js` file, or find a way to disable that resolution behavior for packages within `node_modules`.

  [@benjamn](https://github.com/benjamn) in [#8862](https://github.com/apollographql/apollo-client/pull/8862)

- Avoid importing `isType` from the `graphql` package internally, to prevent bundlers from including as much as 3.4kB of unnecessary code. <br/>
  [@benjamn](https://github.com/benjamn) in [#8891](https://github.com/apollographql/apollo-client/pull/8891)

- Make `client.resetStore` and `client.clearStore` pass appropriate `discardWatches` option to `cache.reset`. <br/>
  [@benjamn](https://github.com/benjamn) in [#8873](https://github.com/apollographql/apollo-client/pull/8873)

## Apollo Client 3.4.15

### Bug Fixes

- Require calling `cache.reset({ discardWatches: true })` to make `cache.reset` discard `cache.watches`, restoring behavior broken in v3.4.14 by [#8826](https://github.com/apollographql/apollo-client/pull/8826). <br/>
  [@benjamn](https://github.com/benjamn) in [#8852](https://github.com/apollographql/apollo-client/pull/8852)

## Apollo Client 3.4.14

### Bug Fixes

- Disable `InMemoryCache` [result object canonization](https://github.com/apollographql/apollo-client/pull/7439) by default, to prevent unexpected memory growth and/or reuse of object references, with multiple ways to reenable it (per-cache, per-query, or a mixture of both). <br/>
  [@benjamn](https://github.com/benjamn) in [#8822](https://github.com/apollographql/apollo-client/pull/8822)

- Clear `InMemoryCache` `watches` set when `cache.reset()` called. <br/>
  [@benjamn](https://github.com/benjamn) in [#8826](https://github.com/apollographql/apollo-client/pull/8826)

- Stop excluding observerless queries from `refetchQueries: [...]` selection. <br/>
  [@benjamn](https://github.com/benjamn) in [#8825](https://github.com/apollographql/apollo-client/pull/8825)

- Prevent optimistic cache evictions from evicting non-optimistic data. <br/>
  [@benjamn](https://github.com/benjamn) in [#8829](https://github.com/apollographql/apollo-client/pull/8829)

- Ensure `cache.broadcastWatch` passes all relevant `WatchOptions` to `cache.diff` as `DiffOptions`. <br/>
  [@benjamn](https://github.com/benjamn) in [#8832](https://github.com/apollographql/apollo-client/pull/8832)

## Apollo Client 3.4.13

### Bug Fixes

- Fix `componentDidUpate` typo in `withSubscription` higher-order component. <br/>
  [@YarBez](https://github.com/YarBez) in [#7506](https://github.com/apollographql/apollo-client/pull/7506)

- Fix internal `canUseSymbol` import within `@apollo/client/utilities` to avoid breaking bundlers/builds. <br/>
  [@benjamn](https://github.com/benjamn) in [#8817](https://github.com/apollographql/apollo-client/pull/8817)

- Tolerate unfreezable objects like `Uint8Array` and `Buffer` in `maybeDeepFreeze`. <br/>
  [@geekuillaume](https://github.com/geekuillaume) and [@benjamn](https://github.com/benjamn) in [#8813](https://github.com/apollographql/apollo-client/pull/8813)

## Apollo Client 3.4.12

### Bug Fixes

- Improve handling of falsy `existing` and/or `incoming` parameters in `relayStylePagination` field policy helper function. <br/>
  [@bubba](https://github.com/bubba) and [@benjamn](https://github.com/benjamn) in [#8733](https://github.com/apollographql/apollo-client/pull/8733)

- Associate Apollo context with `React.createContext` (instead of using a local `WeakMap`) again, so multiple copies of `@apollo/client` (uncommon) can share the same context. <br/>
  [@benjamn](https://github.com/benjamn) in [#8798](https://github.com/apollographql/apollo-client/pull/8798)

## Apollo Client 3.4.11

### Bug Fixes

- Fix [Vite](https://vitejs.dev) tree-shaking by calling the `checkDEV()` function (at least once) in the module that exports it, `@apollo/client/utilities/globals/index.ts`. <br/>
  [@benjamn](https://github.com/benjamn) in [#8767](https://github.com/apollographql/apollo-client/pull/8767)

### Improvements

- Export `PersistedQueryLink` namespace from `@apollo/client/link/persisted-queries`. <br/>
  [@vedrani](https://github.com/vedrani) in [#8761](https://github.com/apollographql/apollo-client/pull/8761)

### Documentation

- Upgrade docs theme for new Algolia-powered search experience. <br/>
  [@trevorblades](https://github.com/trevorblades) in [#8768](https://github.com/apollographql/apollo-client/pull/8768)

## Apollo Client 3.4.10

### Improvements

- Warn when calling `refetch({ variables })` instead of `refetch(variables)`, except for queries that declare a variable named `$variables` (uncommon). <br/>
  [@benjamn](https://github.com/benjamn) in [#8702](https://github.com/apollographql/apollo-client/pull/8702)

### Bug Fixes

- Fix `ObservableQuery.getCurrentResult()` returning cached `data` with certain fetch policies. <br/>
  [@brainkim](https://github.com/brainkim) in [#8718](https://github.com/apollographql/apollo-client/pull/8718)

- Prevent `ssrMode`/`ssrForceFetchDelay` from causing queries to hang. <br/>
  [@brainkim](https://github.com/brainkim) in [#8709](https://github.com/apollographql/apollo-client/pull/8709)

- Import `@apollo/client/utilities/globals` internally wherever `__DEV__` is used, not just in `@apollo/client/**/index.js` entry points. <br/>
  [@benjamn](https://github.com/benjamn) in [#8720](https://github.com/apollographql/apollo-client/pull/8720)

## Apollo Client 3.4.9

### Bug Fixes

- Fix unhandled `Promise` rejection warnings/errors whose message is `Observable cancelled prematurely`. <br/>
  [@benjamn](https://github.com/benjamn) in [#8676](https://github.com/apollographql/apollo-client/pull/8676)

- Enforce that `__DEV__` is polyfilled by every `@apollo/client/*` entry point that uses it. This build step considers not only explicit `__DEV__` usage but also `__DEV__` references injected near `invariant(...)` and `new InvariantError(...)` expressions. <br/>
  [@benjamn](https://github.com/benjamn) in [#8689](https://github.com/apollographql/apollo-client/pull/8689)

## Apollo Client 3.4.8

### Bug Fixes

- Fix error thrown by nested `keyFields: ["a", ["b", "c"], "d"]` type policies when writing results into the cache where any of the key fields (`.a`, `.a.b`, `.a.c`, or `.d`) have been renamed by query field alias syntax. <br/>
  [@benjamn](https://github.com/benjamn) in [#8643](https://github.com/apollographql/apollo-client/pull/8643)

- Fix regression from PR [#8422](https://github.com/apollographql/apollo-client/pull/8422) (first released in `@apollo/client@3.4.0-rc.15`) that caused `result.data` to be set to undefined in some cases after `ObservableQuery#getCurrentResult` reads an incomplete result from the cache. <br/>
  [@benjamn](https://github.com/benjamn) in [#8642](https://github.com/apollographql/apollo-client/pull/8642)

## Apollo Client 3.4.7

### Bug Fixes

- Fix accidental reuse of recycled `MergeTree` objects in `StoreWriter` class used by `InMemoryCache`. <br/>
  [@benjamn](https://github.com/benjamn) in [#8618](https://github.com/apollographql/apollo-client/pull/8618)

## Apollo Client 3.4.6

### Improvements

- Reevaluate `window.fetch` each time `HttpLink` uses it, if not configured using `options.fetch`. This change enables a variety of strategies for instrumenting `window.fetch`, without requiring those strategies to run before `@apollo/client/link/http` is first imported. <br/>
  [@benjamn](https://github.com/benjamn) in [#8603](https://github.com/apollographql/apollo-client/pull/8603)

- Clarify mutation `fetchPolicy` options (`"network-only"` or `"no-cache"`) using [`MutationFetchPolicy`](https://github.com/apollographql/apollo-client/blob/fa52875341ab33f3e8192ded90af5e2c208e0f75/src/core/watchQueryOptions.ts#L33-L37) union type. <br/>
  [@benjamn](https://github.com/benjamn) in [#8602](https://github.com/apollographql/apollo-client/pull/8602)

### Bug Fixes

- Restore full `@apollo/client/apollo-client.cjs.js` CommonJS bundle for older bundlers.

  > Note that Node.js and CommonJS bundlers typically use the bundles specified by `"main"` fields in our generated `package.json` files, which are all independent and non-overlapping CommonJS modules. However, `apollo-client.cjs.js` is just one big bundle, so mixing imports of `apollo-client.cjs.js` with the other CommonJS bundles is discouraged, as it could trigger the [dual package hazard](https://nodejs.org/api/packages.html#packages_dual_commonjs_es_module_packages). In other words, please don't start using `apollo-client.cjs.js` if you're not already. <br/>

  [@benjamn](https://github.com/benjamn) in [#8592](https://github.com/apollographql/apollo-client/pull/8592)

- Log `MissingFieldError`s in `ObservableQuery#getCurrentResult` using `invariant.debug`, rather than reporting them via `result.error`. <br/>
  [@benjamn](https://github.com/benjamn) in [#8604](https://github.com/apollographql/apollo-client/pull/8604)

## Apollo Client 3.4.5

### Bug Fixes

- Fix double registration bug for mutation `refetchQueries` specified using legacy one-time `refetchQueries: [{ query, variables }]` style. Though the bug is fixed, we recommend using `refetchQueries: [query]` instead (when possible) to refetch an existing query using its `DocumentNode`, rather than creating, executing, and then deleting a new query, as the legacy `{ query, variables }` style unfortunately does. <br/>
  [@benjamn](https://github.com/benjamn) in [#8586](https://github.com/apollographql/apollo-client/pull/8586)

- Fix `useQuery`/`useLazyQuery` stalling when clients or queries change. <br/>
  [@brainkim](https://github.com/brainkim) in [#8589](https://github.com/apollographql/apollo-client/pull/8589)

## Apollo Client 3.4.4

### Bug Fixes

- Revert accidental addition of `engines.npm` section to published version of `@apollo/client/package.json`. <br/>
  [@benjamn](https://github.com/benjamn) in [#8578](https://github.com/apollographql/apollo-client/pull/8578)

## Apollo Client 3.4.3

### Bug Fixes

- Fix `{ ssr: false }` causing queries to hang on the client. <br/>
  [@brainkim](https://github.com/brainkim) in [#8574](https://github.com/apollographql/apollo-client/pull/8574)

## Apollo Client 3.4.2

### Bug Fixes

- Use more default type parameters for mutation-related types in `react/types/types.ts`, to provide smoother backwards compatibility for code using those types explicitly. <br/>
  [@benjamn](https://github.com/benjamn) in [#8573](https://github.com/apollographql/apollo-client/pull/8573)

## Apollo Client 3.4.1

### Bug Fixes

- Initialize `stringifyCanon` lazily, when `canonicalStringify` is first called, fixing `Uncaught ReferenceError: __DEV__ is not defined` errors due to usage of `__DEV__` before declaration. <br/>
  [@benjamn](https://github.com/benjamn) in [#8557](https://github.com/apollographql/apollo-client/pull/8557)

## Apollo Client 3.4.0

### New documentation

- [**Refetching queries**](https://www.apollographql.com/docs/react/data/refetching/) with `client.refetchQueries`. <br/>
  [@StephenBarlow](https://github.com/StephenBarlow) and [@benjamn](https://github.com/benjamn) in [#8265](https://github.com/apollographql/apollo-client/pull/8265)

### Improvements

- `InMemoryCache` now _guarantees_ that any two result objects returned by the cache (from `readQuery`, `readFragment`, etc.) will be referentially equal (`===`) if they are deeply equal. Previously, `===` equality was often achievable for results for the same query, on a best-effort basis. Now, equivalent result objects will be automatically shared among the result trees of completely different queries. This guarantee is important for taking full advantage of optimistic updates that correctly guess the final data, and for "pure" UI components that can skip re-rendering when their input data are unchanged. <br/>
  [@benjamn](https://github.com/benjamn) in [#7439](https://github.com/apollographql/apollo-client/pull/7439)

- Mutations now accept an optional callback function called `onQueryUpdated`, which will be passed the `ObservableQuery` and `Cache.DiffResult` objects for any queries invalidated by cache writes performed by the mutation's final `update` function. Using `onQueryUpdated`, you can override the default `FetchPolicy` of the query, by (for example) calling `ObservableQuery` methods like `refetch` to force a network request. This automatic detection of invalidated queries provides an alternative to manually enumerating queries using the `refetchQueries` mutation option. Also, if you return a `Promise` from `onQueryUpdated`, the mutation will automatically await that `Promise`, rendering the `awaitRefetchQueries` option unnecessary. <br/>
  [@benjamn](https://github.com/benjamn) in [#7827](https://github.com/apollographql/apollo-client/pull/7827)

- Support `client.refetchQueries` as an imperative way to refetch queries, without having to pass `options.refetchQueries` to `client.mutate`. <br/>
  [@dannycochran](https://github.com/dannycochran) in [#7431](https://github.com/apollographql/apollo-client/pull/7431)

- Improve standalone `client.refetchQueries` method to support automatic detection of queries needing to be refetched. <br/>
  [@benjamn](https://github.com/benjamn) in [#8000](https://github.com/apollographql/apollo-client/pull/8000)

- Fix remaining barriers to loading [`@apollo/client/core`](https://cdn.jsdelivr.net/npm/@apollo/client@3.4.0/core/+esm) as native ECMAScript modules from a CDN like [esm.run](https://www.jsdelivr.com/esm). Importing `@apollo/client` from a CDN will become possible once we move all React-related dependencies into `@apollo/client/react` in Apollo Client 4. <br/>
  [@benjamn](https://github.com/benjamn) in [#8266](https://github.com/apollographql/apollo-client/issues/8266)

- `InMemoryCache` supports a new method called `batch`, which is similar to `performTransaction` but takes named options rather than positional parameters. One of these named options is an `onDirty(watch, diff)` callback, which can be used to determine which watched queries were invalidated by the `batch` operation. <br/>
  [@benjamn](https://github.com/benjamn) in [#7819](https://github.com/apollographql/apollo-client/pull/7819)

- Allow `merge: true` field policy to merge `Reference` objects with non-normalized objects, and vice-versa. <br/>
  [@benjamn](https://github.com/benjamn) in [#7778](https://github.com/apollographql/apollo-client/pull/7778)

- Allow identical subscriptions to be deduplicated by default, like queries. <br/>
  [@jkossis](https://github.com/jkossis) in [#6910](https://github.com/apollographql/apollo-client/pull/6910)

- Always use `POST` request when falling back to sending full query with `@apollo/client/link/persisted-queries`. <br/>
  [@rieset](https://github.com/rieset) in [#7456](https://github.com/apollographql/apollo-client/pull/7456)

- The `FetchMoreQueryOptions` type now takes two instead of three type parameters (`<TVariables, TData>`), thanks to using `Partial<TVariables>` instead of `K extends typeof TVariables` and `Pick<TVariables, K>`. <br/>
  [@ArnaudBarre](https://github.com/ArnaudBarre) in [#7476](https://github.com/apollographql/apollo-client/pull/7476)

- Pass `variables` and `context` to a mutation's `update` function. **Note:** The type of the `update` function is now named `MutationUpdaterFunction` rather than `MutationUpdaterFn`, since the older type was [broken beyond repair](https://github.com/apollographql/apollo-client/issues/8506#issuecomment-881706613). If you are using `MutationUpdaterFn` in your own code, please use `MutationUpdaterFunction` instead. <br/>
  [@jcreighton](https://github.com/jcreighton) in [#7902](https://github.com/apollographql/apollo-client/pull/7902)

- A `resultCacheMaxSize` option may be passed to the `InMemoryCache` constructor to limit the number of result objects that will be retained in memory (to speed up repeated reads), and calling `cache.reset()` now releases all such memory. <br/>
  [@SofianHn](https://github.com/SofianHn) in [#8107](https://github.com/apollographql/apollo-client/pull/8107)

- Fully remove result cache entries from LRU dependency system when the corresponding entities are removed from `InMemoryCache` by eviction, or by any other means. <br/>
  [@sofianhn](https://github.com/sofianhn) and [@benjamn](https://github.com/benjamn) in [#8147](https://github.com/apollographql/apollo-client/pull/8147)

- Expose missing field errors in results. <br/>
  [@brainkim](github.com/brainkim) in [#8262](https://github.com/apollographql/apollo-client/pull/8262)

- Add expected/received `variables` to `No more mocked responses...` error messages generated by `MockLink`. <br/>
  [@markneub](github.com/markneub) in [#8340](https://github.com/apollographql/apollo-client/pull/8340)

- The `InMemoryCache` version of the `cache.gc` method now supports additional options for removing non-essential (recomputable) result caching data. <br/>
  [@benjamn](https://github.com/benjamn) in [#8421](https://github.com/apollographql/apollo-client/pull/8421)

- Suppress noisy `Missing cache result fields...` warnings by default unless `setLogVerbosity("debug")` called. <br/>
  [@benjamn](https://github.com/benjamn) in [#8489](https://github.com/apollographql/apollo-client/pull/8489)

- Improve interaction between React hooks and React Fast Refresh in development. <br/>
  [@andreialecu](https://github.com/andreialecu) in [#7952](https://github.com/apollographql/apollo-client/pull/7952)

### Potentially disruptive changes

- To avoid retaining sensitive information from mutation root field arguments, Apollo Client v3.4 automatically clears any `ROOT_MUTATION` fields from the cache after each mutation finishes. If you need this information to remain in the cache, you can prevent the removal by passing the `keepRootFields: true` option to `client.mutate`. `ROOT_MUTATION` result data are also passed to the mutation `update` function, so we recommend obtaining the results that way, rather than using `keepRootFields: true`, if possible. <br/>
  [@benjamn](https://github.com/benjamn) in [#8280](https://github.com/apollographql/apollo-client/pull/8280)

- Internally, Apollo Client now controls the execution of development-only code using the `__DEV__` global variable, rather than `process.env.NODE_ENV`. While this change should not cause any visible differences in behavior, it will increase your minified+gzip bundle size by more than 3.5kB, unless you configure your minifier to replace `__DEV__` with a `true` or `false` constant, the same way you already replace `process.env.NODE_ENV` with a string literal like `"development"` or `"production"`. For an example of configuring a Create React App project without ejecting, see this pull request for our [React Apollo reproduction template](https://github.com/apollographql/react-apollo-error-template/pull/51). <br/>
  [@benjamn](https://github.com/benjamn) in [#8347](https://github.com/apollographql/apollo-client/pull/8347)

- Internally, Apollo Client now uses namespace syntax (e.g. `import * as React from "react"`) for imports whose types are re-exported (and thus may appear in `.d.ts` files). This change should remove any need to configure `esModuleInterop` or `allowSyntheticDefaultImports` in `tsconfig.json`, but might require updating bundler configurations that specify named exports of the `react` and `prop-types` packages, to include exports like `createContext` and `createElement` ([example](https://github.com/apollographql/apollo-client/commit/16b08e1af9ba9934041298496e167aafb128c15d)). <br/>
  [@devrelm](https://github.com/devrelm) in [#7742](https://github.com/apollographql/apollo-client/pull/7742)

- Respect `no-cache` fetch policy (by not reading any `data` from the cache) for `loading: true` results triggered by `notifyOnNetworkStatusChange: true`. <br />
  [@jcreighton](https://github.com/jcreighton) in [#7761](https://github.com/apollographql/apollo-client/pull/7761)

- The TypeScript return types of the `getLastResult` and `getLastError` methods of `ObservableQuery` now correctly include the possibility of returning `undefined`. If you happen to be calling either of these methods directly, you may need to adjust how the calling code handles the methods' possibly-`undefined` results. <br/>
  [@benjamn](https://github.com/benjamn) in [#8394](https://github.com/apollographql/apollo-client/pull/8394)

- Log non-fatal `invariant.error` message when fields are missing from result objects written into `InMemoryCache`, rather than throwing an exception. While this change relaxes an exception to be merely an error message, which is usually a backwards-compatible change, the error messages are logged in more cases now than the exception was previously thrown, and those new error messages may be worth investigating to discover potential problems in your application. The errors are not displayed for `@client`-only fields, so adding `@client` is one way to handle/hide the errors for local-only fields. Another general strategy is to use a more precise query to write specific subsets of data into the cache, rather than reusing a larger query that contains fields not present in the written `data`. <br/>
  [@benjamn](https://github.com/benjamn) in [#8416](https://github.com/apollographql/apollo-client/pull/8416)

- The [`nextFetchPolicy`](https://github.com/apollographql/apollo-client/pull/6893) option for `client.watchQuery` and `useQuery` will no longer be removed from the `options` object after it has been applied, and instead will continue to be applied any time `options.fetchPolicy` is reset to another value, until/unless the `options.nextFetchPolicy` property is removed from `options`. <br/>
  [@benjamn](https://github.com/benjamn) in [#8465](https://github.com/apollographql/apollo-client/pull/8465)

- The `fetchMore`, `subscribeToMore`, and `updateQuery` functions returned from the `useQuery` hook may now return undefined in edge cases where the functions are called when the component is unmounted <br/> [@noghartt](https://github.com/noghartt) in [#7980](https://github.com/apollographql/apollo-client/pull/7980).

### Bug fixes

- In Apollo Client 2.x, a `refetch` operation would always replace existing data in the cache. With the introduction of field policy `merge` functions in Apollo Client 3, existing field values could be inappropriately combined with incoming field values by a custom `merge` function that does not realize a `refetch` has happened.

  To give you more control over this behavior, we have introduced an `overwrite?: boolean = false` option for `cache.writeQuery` and `cache.writeFragment`, and an option called `refetchWritePolicy?: "merge" | "overwrite"` for `client.watchQuery`, `useQuery`, and other functions that accept `WatchQueryOptions`. You can use these options to make sure any `merge` functions involved in cache writes for `refetch` operations get invoked with `undefined` as their first argument, which simulates the absence of any existing data, while still giving the `merge` function a chance to determine the internal representation of the incoming data.

  The default behaviors are `overwrite: true` and `refetchWritePolicy: "overwrite"`, which restores the Apollo Client 2.x behavior, but (if this change causes any problems for your application) you can easily recover the previous merging behavior by setting a default value for `refetchWritePolicy` in `defaultOptions.watchQuery`:
  ```ts
  new ApolloClient({
    defaultOptions: {
      watchQuery: {
        refetchWritePolicy: "merge",
      },
    },
  })
  ```
  [@benjamn](https://github.com/benjamn) in [#7810](https://github.com/apollographql/apollo-client/pull/7810)

- Make sure the `MockedResponse` `ResultFunction` type is re-exported. <br/>
  [@hwillson](https://github.com/hwillson) in [#8315](https://github.com/apollographql/apollo-client/pull/8315)

- Fix polling when used with `skip`. <br/>
  [@brainkim](https://github.com/brainkim) in [#8346](https://github.com/apollographql/apollo-client/pull/8346)

- `InMemoryCache` now coalesces `EntityStore` updates to guarantee only one `store.merge(id, fields)` call per `id` per cache write. <br/>
  [@benjamn](https://github.com/benjamn) in [#8372](https://github.com/apollographql/apollo-client/pull/8372)

- Fix polling when used with `<React.StrictMode>`. <br/>
  [@brainkim](https://github.com/brainkim) in [#8414](https://github.com/apollographql/apollo-client/pull/8414)

- Fix the React integration logging `Warning: Can't perform a React state update on an unmounted component`. <br/>
  [@wuarmin](https://github.com/wuarmin) in [#7745](https://github.com/apollographql/apollo-client/pull/7745)

- Make `ObservableQuery#getCurrentResult` always call `queryInfo.getDiff()`. <br/>
  [@benjamn](https://github.com/benjamn) in [#8422](https://github.com/apollographql/apollo-client/pull/8422)

- Make `readField` default to reading from current object only when the `from` option/argument is actually omitted, not when `from` is passed to `readField` with an undefined value. A warning will be printed when this situation occurs. <br/>
  [@benjamn](https://github.com/benjamn) in [#8508](https://github.com/apollographql/apollo-client/pull/8508)

- The `fetchMore`, `subscribeToMore`, and `updateQuery` functions no longer throw `undefined` errors <br/> [@noghartt](https://github.com/noghartt) in [#7980](https://github.com/apollographql/apollo-client/pull/7980).

## Apollo Client 3.3.21

### Bug fixes

- Fix race condition in `@apollo/client/link/context` that could leak subscriptions if the subscription is cancelled before `operation.setContext` is called. <br/>
  [@sofianhn](https://github.com/sofianhn) in [#8399](https://github.com/apollographql/apollo-client/pull/8399)

- Prefer `existing.pageInfo.startCursor` and `endCursor` (if defined) in `read` function of `relayStylePagination` policies. <br/>
  [@benjamn](https://github.com/benjamn) in [#8438](https://github.com/apollographql/apollo-client/pull/8438)

### Improvements

- Normalize user-provided `HttpLink` headers by lower-casing their names. <br/>
  [@benjamn](https://github.com/benjamn) in [#8449](https://github.com/apollographql/apollo-client/pull/8449)

## Apollo Client 3.3.20

### Bug fixes

- Fix policy merging bug when calling `cache.policies.addTypePolicies` multiple times for the same type policy. <br/>
  [@Banou26](https://github.com/Banou26) in [#8361](https://github.com/apollographql/apollo-client/pull/8361)

## Apollo Client 3.3.19

### Bug fixes

- Use `export ... from` syntax to re-export `graphql-tag` named exports, making tree-shaking easier for some bundlers. <br/>
  [@benjamn](https://github.com/benjamn) in [#8221](https://github.com/apollographql/apollo-client/pull/8221)

### Documentation

- Replace Spectrum references with [community.apollographql.com](https://community.apollographql.com). <br/>
  [@hwillson](https://github.com/hwillson) in [#8238](https://github.com/apollographql/apollo-client/pull/8238)

## Apollo Client 3.3.18

### Bug fixes

- Add `"sideEffects": false` to all generated/published `package.json` files, to improve dead code elimination for nested entry points like `@apollo/client/cache`. <br/>
  [@benjamn](https://github.com/benjamn) in [#8213](https://github.com/apollographql/apollo-client/pull/8213)

## Apollo Client 3.3.17

### Bug fixes

- Make `useReactiveVar(rv)` recheck the latest `rv()` value in its `useEffect` callback, and immediately update state if the value has already changed, rather than calling `rv.onNextChange(setValue)` to listen for future changes. <br/>
  [@benjamn](https://github.com/benjamn) in [#8135](https://github.com/apollographql/apollo-client/pull/8135)

## Apollo Client 3.3.16

### Bug fixes

- Prevent `undefined` mutation result in `useMutation`. <br/>
  [@jcreighton](https://github.com/jcreighton) in [#8018](https://github.com/apollographql/apollo-client/pull/8018)

- Fix `useReactiveVar` not rerendering for successive synchronous calls. <br/>
  [@brainkim](https://github.com/brainkim) in [#8022](https://github.com/apollographql/apollo-client/pull/8022)

- Support `batchDebounce` option for `BatchLink` and `BatchHttpLink`. <br/>
  [@dannycochran](https://github.com/dannycochran) in [#8024](https://github.com/apollographql/apollo-client/pull/8024)

## Apollo Client 3.3.15

- Increment `queryInfo.lastRequestId` only when making a network request through the `ApolloLink` chain, rather than every time `fetchQueryByPolicy` is called. <br/>
  [@dannycochran](https://github.com/dannycochran) in [#7956](https://github.com/apollographql/apollo-client/pull/7956)

- During server-side rendering, allow initial `useQuery` calls to return final `{ loading: false, data }` results when the cache already contains the necessary data. <br/>
  [@benjamn](https://github.com/benjamn) in [#7983](https://github.com/apollographql/apollo-client/pull/7983)

## Apollo Client 3.3.14

### Improvements

- Adjust TypeScript types to allow `keyFields` and `keyArgs` functions to return `false`. <br/>
  [@CarsonF](https://github.com/CarsonF) and [@benjamn](https://github.com/benjamn) in [#7900](https://github.com/apollographql/apollo-client/pull/7900)

### Bug fixes

- Prevent `RenderPromises` memory leak by calling `renderPromises.clear()` after `getMarkupFromTree` finishes. <br/>
  [@benjamn](https://github.com/benjamn) in [#7943](https://github.com/apollographql/apollo-client/pull/7943)

- Cancel pending notify timeout when stopping a `QueryInfo` object. <br/>
  [@hollandThomas](https://github.com/hollandThomas) in [#7935](https://github.com/apollographql/apollo-client/pull/7935)

- Fix infinite rendering bug related to `useSubscription`. <br/>
  [@brainkim](https://github.com/brainkim) in [#7917](https://github.com/apollographql/apollo-client/pull/7917)

## Apollo Client 3.3.13

### Improvements

- Add missing `context` option to `useSubscription`. <br />
  [@jcreighton](https://github.com/jcreighton) in [#7860](https://github.com/apollographql/apollo-client/pull/7860)

- Remove unnecessary TypeScript global `Observable<T>["@@observable"]` method declaration. <br/>
  [@benjamn](https://github.com/benjamn) in [#7888](https://github.com/apollographql/apollo-client/pull/7888)

- Prevent skipped/observerless `ObservableQuery`s from being refetched by `refetchQueries`. <br/>
  [@dannycochran](https://github.com/dannycochran) in [#7877](https://github.com/apollographql/apollo-client/pull/7877)

## Apollo Client 3.3.12

### Bug fixes

- Maintain serial ordering of `asyncMap` mapping function calls, and prevent potential unhandled `Promise` rejection errors. <br/>
  [@benjamn](https://github.com/benjamn) in [#7818](https://github.com/apollographql/apollo-client/pull/7818)

- Relax incompatible `children?: React.ReactElement` field type in `MockedProviderProps` interface. <br/>
  [@kevinperaza](https://github.com/kevinperaza) in [#7833](https://github.com/apollographql/apollo-client/pull/7833)

## Apollo Client 3.3.11

### Bug fixes

- Fix `useLazyQuery` `forceUpdate` loop regression introduced by [#7655](https://github.com/apollographql/apollo-client/pull/7655) in version 3.3.10. <br/>
  [@benjamn](https://github.com/benjamn) in [#7715](https://github.com/apollographql/apollo-client/pull/7715)

## Apollo Client 3.3.10

### Bug fixes

- Revert PR [#7276](https://github.com/apollographql/apollo-client/pull/7276), but test that garbage collection reclaims torn-down `ObservableQuery` objects. <br/>
  [@benjamn](https://github.com/benjamn) in [#7695](https://github.com/apollographql/apollo-client/pull/7695)

- Reset `QueryInfo.diff` and `QueryInfo.dirty` after canceling notify timeout in `QueryInfo.markResult` and `QueryInfo.markError`. <br/>
  [@jcreighton](https://github.com/jcreighton) in [#7696](https://github.com/apollographql/apollo-client/pull/7696)

### Improvements

- Avoid calling `forceUpdate` when component is unmounted. <br/>
  [@DylanVann](https://github.com/DylanVann) in [#7655](https://github.com/apollographql/apollo-client/pull/7655)

- The `codemods/` top-level directory has been moved into the `scripts/` directory. <br/>
  [@benjamn](https://github.com/benjamn) in [#7675](https://github.com/apollographql/apollo-client/pull/7675)

## Apollo Client 3.3.9

### Bug Fixes

- Prevent reactive variables from retaining otherwise unreachable `InMemoryCache` objects. <br/>
  [@benjamn](https://github.com/benjamn) in [#7661](https://github.com/apollographql/apollo-client/pull/7661)

### Improvements

- The [`graphql-tag`](https://www.npmjs.com/package/graphql-tag) dependency has been updated to version 2.12.0, after converting its repository to use TypeScript and ECMAScript module syntax. There should be no visible changes in behavior, though the internal changes seemed significant enough to mention here. <br/>
  [@abdonrd](https://github.com/abdonrd) in [graphql-tag#273](https://github.com/apollographql/graphql-tag/pull/273) and
  [@PowerKiKi](https://github.com/PowerKiKi) in [graphql-tag#325](https://github.com/apollographql/graphql-tag/pull/325)

## Apollo Client 3.3.8

### Bug Fixes

- Catch updates in `useReactiveVar` with an additional check. <br/>
  [@jcreighton](https://github.com/jcreighton) in [#7652](https://github.com/apollographql/apollo-client/pull/7652)

- Reactivate forgotten reactive variables whenever `InMemoryCache` acquires its first watcher. <br/>
  [@benjamn](https://github.com/benjamn) in [#7657](https://github.com/apollographql/apollo-client/pull/7657)

- Backport `Symbol.species` fix for `Concast` and `ObservableQuery` from [`release-3.4`](https://github.com/apollographql/apollo-client/pull/7399), fixing subscriptions in React Native Android when the Hermes JavaScript engine is enabled (among other benefits). <br/>
  [@benjamn](https://github.com/benjamn) in [#7403](https://github.com/apollographql/apollo-client/pull/7403) and [#7660](https://github.com/apollographql/apollo-client/pull/7660)

## Apollo Client 3.3.7

### Bug Fixes

- Fix a regression due to [#7310](https://github.com/apollographql/apollo-client/pull/7310) that caused `loading` always to be `true` for `skip: true` results during server-side rendering. <br/>
  [@rgrove](https://github.com/rgrove) in [#7567](https://github.com/apollographql/apollo-client/pull/7567)

- Avoid duplicate `useReactiveVar` listeners when rendering in `React.StrictMode`. <br/>
  [@jcreighton](https://github.com/jcreighton) in [#7581](https://github.com/apollographql/apollo-client/pull/7581)

### Improvements

- Set `displayName` on `ApolloContext` objects for easier debugging. <br/>
  [@dulmandakh](https://github.com/dulmandakh) in [#7550](https://github.com/apollographql/apollo-client/pull/7550)

## Apollo Client 3.3.6

### Bug Fixes

- Immediately apply `queryType: true`, `mutationType: true`, and `subscriptionType: true` type policies, rather than waiting for the first time the policy is used, fixing a [regression](https://github.com/apollographql/apollo-client/issues/7443) introduced by [#7065](https://github.com/apollographql/apollo-client/pull/7065). <br/>
  [@benjamn](https://github.com/benjamn) in [#7463](https://github.com/apollographql/apollo-client/pull/7463)

- Check that `window` is defined even when `connectToDevTools` is `true`. <br/>
  [@yasupeke](https://github.com/yasupeke) in [#7434](https://github.com/apollographql/apollo-client/pull/7434)

### Improvements

- Replace stray `console.debug` (undefined in React Native) with `invariant.log`. <br/>
  [@benjamn](https://github.com/benjamn) in [#7454](https://github.com/apollographql/apollo-client/pull/7454)

- Suggest Firefox Apollo DevTools as well as the Chrome extension. <br/>
  [@benjamn](https://github.com/benjamn) in [#7461](https://github.com/apollographql/apollo-client/pull/7461)

## Apollo Client 3.3.5

### Improvements

- Restore `client.version` property, reflecting the current `@apollo/client` version from `package.json`. <br/>
  [@benjamn](https://github.com/benjamn) in [#7448](https://github.com/apollographql/apollo-client/pull/7448)

## Apollo Client 3.3.4

### Improvements

- Update `ts-invariant` to avoid potential [Content Security Policy](https://developer.mozilla.org/en-US/docs/Web/HTTP/CSP)-violating `Function` fallback, thanks to [a clever new `globalThis` polyfill technique](https://mathiasbynens.be/notes/globalthis). <br/>
  [@benjamn](https://github.com/benjamn) in [#7414](https://github.com/apollographql/apollo-client/pull/7414)

## Apollo Client 3.3.3

### Bug fixes

- Make the `observer` parameter of `ApolloLink#onError` optional, fixing an unnecessary breaking change for any code that called `onError` directly. <br/>
  [@benjamn](https://github.com/benjamn) in [#7407](https://github.com/apollographql/apollo-client/pull/7407)

## Apollo Client 3.3.2

> ⚠️ **Note:** This version of `@apollo/client` contains no behavioral changes since version 3.3.1

### Documentation

- The [Pagination](https://www.apollographql.com/docs/react/pagination/overview/) article has been completely rewritten (and split into multiple pages) to cover Apollo Client 3 field policies. <br/>
  [@benjamn](https://github.com/benjamn) and [@StephenBarlow](https://github.com/StephenBarlow) in [#7175](https://github.com/apollographql/apollo-client/pull/7175)

- Revamp [local state tutorial chapter](https://www.apollographql.com/tutorials/fullstack-quickstart/managing-local-state) for Apollo Client 3, including reactive variables. <br/>
  [@StephenBarlow](https://github.com/StephenBarlow) in [`apollographql@apollo#1050`](https://github.com/apollographql/apollo/pull/1050)

- Add examples of using `ApolloLink` to modify response data asynchronously. <br/>
  [@alichry](https://github.com/alichry) in [#7332](https://github.com/apollographql/apollo-client/pull/7332)

- Consolidate separate v2.4, v2.5, and v2.6 documentation versions into one v2 version. <br/>
  [@jgarrow](https://github.com/jgarrow) in [#7378](https://github.com/apollographql/apollo-client/pull/7378)

## Apollo Client 3.3.1

### Bug Fixes

- Revert back to `default`-importing `React` internally, rather than using a namespace import. <br/>
  [@benjamn](https://github.com/benjamn) in [113475b1](https://github.com/apollographql/apollo-client/commit/113475b163a19a40a67465c11e8e6f48a1de7e76)

## Apollo Client 3.3.0

### Bug Fixes

- Update `@wry/equality` to consider undefined properties equivalent to missing properties. <br/>
  [@benjamn](https://github.com/benjamn) in [#7108](https://github.com/apollographql/apollo-client/pull/7108)

- Prevent memory leaks involving unused `onBroadcast` function closure created in `ApolloClient` constructor. <br/>
  [@kamilkisiela](https://github.com/kamilkisiela) in [#7161](https://github.com/apollographql/apollo-client/pull/7161)

- Provide default empty cache object for root IDs like `ROOT_QUERY`, to avoid differences in behavior before/after `ROOT_QUERY` data has been written into `InMemoryCache`. <br/>
  [@benjamn](https://github.com/benjamn) in [#7100](https://github.com/apollographql/apollo-client/pull/7100)

- Cancel `queryInfo.notifyTimeout` in `QueryInfo#markResult` to prevent unnecessary network requests when using a `FetchPolicy` of `cache-and-network` or `network-only` in a React component with multiple `useQuery` calls. <br/>
  [@benjamn](https://github.com/benjamn) in [#7347](https://github.com/apollographql/apollo-client/pull/7347)

### Potentially breaking changes

- Ensure `cache.readQuery` and `cache.readFragment` always return `TData | null`, instead of throwing `MissingFieldError` exceptions when missing fields are encountered. <br/>
  [@benjamn](https://github.com/benjamn) in [#7098](https://github.com/apollographql/apollo-client/pull/7098)
  > Since this change converts prior exceptions to `null` returns, and since `null` was already a possible return value according to the `TData | null` return type, we are confident this change will be backwards compatible (as long as `null` was properly handled before).

- `HttpLink` will now automatically strip any unused `variables` before sending queries to the GraphQL server, since those queries are very likely to fail validation, according to the [All Variables Used](https://spec.graphql.org/draft/#sec-All-Variables-Used) rule in the GraphQL specification. If you depend on the preservation of unused variables, you can restore the previous behavior by passing `includeUnusedVariables: true` to the `HttpLink` constructor (which is typically passed as `options.link` to the `ApolloClient` constructor). <br/>
  [@benjamn](https://github.com/benjamn) in [#7127](https://github.com/apollographql/apollo-client/pull/7127)

- Ensure `MockLink` (used by `MockedProvider`) returns mock configuration errors (e.g. `No more mocked responses for the query ...`) through the Link's `Observable`, instead of throwing them. These errors are now available through the `error` property of a result. <br/>
  [@hwillson](https://github.com/hwillson) in [#7110](https://github.com/apollographql/apollo-client/pull/7110)
  > Returning mock configuration errors through the Link's `Observable` was the default behavior in Apollo Client 2.x. We changed it for 3, but the change has been problematic for those looking to migrate from 2.x to 3. We've decided to change this back with the understanding that not many people want or are relying on `MockLink`'s throwing exception approach. If you want to change this functionality, you can define custom error handling through `MockLink.setOnError`.

- Unsubscribing the last observer from an `ObservableQuery` will once again unsubscribe from the underlying network `Observable` in all cases, as in Apollo Client 2.x, allowing network requests to be cancelled by unsubscribing. <br/>
  [@javier-garcia-meteologica](https://github.com/javier-garcia-meteologica) in [#7165](https://github.com/apollographql/apollo-client/pull/7165) and [#7170](https://github.com/apollographql/apollo-client/pull/7170).

- The independent `QueryBaseOptions` and `ModifiableWatchQueryOptions` interface supertypes have been eliminated, and their fields are now defined by `QueryOptions`. <br/>
  [@DCtheTall](https://github.com/DCtheTall) in [#7136](https://github.com/apollographql/apollo-client/pull/7136)

- Internally, Apollo Client now avoids nested imports from the `graphql` package, importing everything from the top-level package instead. For example,
  ```ts
  import { visit } from "graphql/language/visitor"
  ```
  is now just
  ```ts
  import { visit } from "graphql"
  ```
  Since the `graphql` package uses `.mjs` modules, your bundler may need to be configured to recognize `.mjs` files as ECMAScript modules rather than CommonJS modules. <br/>
  [@benjamn](https://github.com/benjamn) in [#7185](https://github.com/apollographql/apollo-client/pull/7185)

### Improvements

- Support inheritance of type and field policies, according to `possibleTypes`. <br/>
  [@benjamn](https://github.com/benjamn) in [#7065](https://github.com/apollographql/apollo-client/pull/7065)

- Allow configuring custom `merge` functions, including the `merge: true` and `merge: false` shorthands, in type policies as well as field policies. <br/>
  [@benjamn](https://github.com/benjamn) in [#7070](https://github.com/apollographql/apollo-client/pull/7070)

- The verbosity of Apollo Client console messages can be globally adjusted using the `setLogVerbosity` function:
  ```ts
  import { setLogVerbosity } from "@apollo/client";
  setLogVerbosity("log"); // display all messages
  setLogVerbosity("warn"); // display only warnings and errors (default)
  setLogVerbosity("error"); // display only errors
  setLogVerbosity("silent"); // hide all console messages
  ```
  Remember that all logs, warnings, and errors are hidden in production. <br/>
  [@benjamn](https://github.com/benjamn) in [#7226](https://github.com/apollographql/apollo-client/pull/7226)

- Modifying `InMemoryCache` fields that have `keyArgs` configured will now invalidate only the field value with matching key arguments, rather than invalidating all field values that share the same field name. If `keyArgs` has not been configured, the cache must err on the side of invalidating by field name, as before. <br/>
  [@benjamn](https://github.com/benjamn) in [#7351](https://github.com/apollographql/apollo-client/pull/7351)

- Shallow-merge `options.variables` when combining existing or default options with newly-provided options, so new variables do not completely overwrite existing variables. <br/>
  [@amannn](https://github.com/amannn) in [#6927](https://github.com/apollographql/apollo-client/pull/6927)

- Avoid displaying `Cache data may be lost...` warnings for scalar field values that happen to be objects, such as JSON data. <br/>
  [@benjamn](https://github.com/benjamn) in [#7075](https://github.com/apollographql/apollo-client/pull/7075)

- In addition to the `result.data` property, `useQuery` and `useLazyQuery` will now provide a `result.previousData` property, which can be useful when a network request is pending and `result.data` is undefined, since `result.previousData` can be rendered instead of rendering an empty/loading state. <br/>
  [@hwillson](https://github.com/hwillson) in [#7082](https://github.com/apollographql/apollo-client/pull/7082)

- Passing `validate: true` to the `SchemaLink` constructor will enable validation of incoming queries against the local schema before execution, returning validation errors in `result.errors`, just like a non-local GraphQL endpoint typically would. <br/>
  [@amannn](https://github.com/amannn) in [#7094](https://github.com/apollographql/apollo-client/pull/7094)

- Allow optional arguments in `keyArgs: [...]` arrays for `InMemoryCache` field policies. <br/>
  [@benjamn](https://github.com/benjamn) in [#7109](https://github.com/apollographql/apollo-client/pull/7109)

- Avoid registering `QueryPromise` when `skip` is `true` during server-side rendering. <br/>
  [@izumin5210](https://github.com/izumin5210) in [#7310](https://github.com/apollographql/apollo-client/pull/7310)

- `ApolloCache` objects (including `InMemoryCache`) may now be associated with or disassociated from individual reactive variables by calling `reactiveVar.attachCache(cache)` and/or `reactiveVar.forgetCache(cache)`. <br/>
  [@benjamn](https://github.com/benjamn) in [#7350](https://github.com/apollographql/apollo-client/pull/7350)

## Apollo Client 3.2.9

### Bug Fixes

- Revert back to `default`-importing `React` internally, rather than using a namespace import. <br/>
  [@benjamn](https://github.com/benjamn) in [113475b1](https://github.com/apollographql/apollo-client/commit/113475b163a19a40a67465c11e8e6f48a1de7e76)

## Apollo Client 3.2.8

### Bug Fixes

- Ensure `sourcesContent` array is properly defined in `.js.map` files generated by `tsc`. <br/>
  [@benjamn](https://github.com/benjamn) in [#7371](https://github.com/apollographql/apollo-client/pull/7371)

- Avoid relying on global `Symbol` properties in `ApolloContext.ts`. <br/>
  [@benjamn](https://github.com/benjamn) in [#7371](https://github.com/apollographql/apollo-client/pull/7371)

## Apollo Client 3.2.7

### Bug Fixes

- Revert updating `symbol-observable` from version 2.x to version 3, which caused TypeScript errors with some `@types/node` versions, especially in Angular applications. <br/>
  [@benjamn](https://github.com/benjamn) in [#7340](https://github.com/apollographql/apollo-client/pull/7340)

## Apollo Client 3.2.6

### Bug Fixes

- Always consider singleton IDs like `ROOT_QUERY` and `ROOT_MUTATION` to be root IDs during `cache.gc` garbage collection, regardless of whether they have been retained or released. <br/>
  [@benjamn](https://github.com/benjamn) in [#7333](https://github.com/apollographql/apollo-client/pull/7333)

- Use optional chaining syntax (`this.currentObservable?.refetch`) in React `refetch` wrapper function to avoid crashing when an unmounted component is accidentally refetched. <br/>
  [@tm1000](https://github.com/tm1000) in [#6314](https://github.com/apollographql/apollo-client/pull/6314) and
  [@linmic](https://github.com/linmic) in [#7186](https://github.com/apollographql/apollo-client/pull/7186)

### Improvements

- Handle older `react-apollo` package in `codemods/ac2-to-ac3/imports.js` migration script. <br/>
  [@tm1000](https://github.com/tm1000) in [#7216](https://github.com/apollographql/apollo-client/pull/7216)

- Ensure `relayStylePagination` preserves `pageInfo.{start,end}Cursor` if `edges` is missing or empty. <br/>
  [@beaucollins](https://github.com/beaucollins) in [#7224](https://github.com/apollographql/apollo-client/pull/7224)

## Apollo Client 3.2.5

### Improvements

- Move `terser` dependency from `dependencies` to `devDependencies`. <br/>
  [@SimenB](https://github.com/SimenB) in [#7188](https://github.com/apollographql/apollo-client/pull/7188)

- Avoid all sub-package imports from the `graphql` npm package. <br/>
  [@stoically](https://github.com/stoically) in [#7185](https://github.com/apollographql/apollo-client/pull/7185)

## Apollo Client 3.2.4

### Improvements

- Update the `optimism` npm dependency to version 0.13.0 in order to use the new `optimistic.forget` method to fix a potential `cache.watch` memory leak. <br/>
  [@benjamn](https://github.com/benjamn) in [#7157](https://github.com/apollographql/apollo-client/pull/7157)

- Consider `cache.reset` a destructive method, like `cache.evict` and `cache.modify`. <br/>
  [@joshjg](https://github.com/joshjg) in [#7150](https://github.com/apollographql/apollo-client/pull/7150)

- Avoid refetching observerless queries with `reFetchObservableQueries`. <br/>
  [@joshjg](https://github.com/joshjg) in [#7146](https://github.com/apollographql/apollo-client/pull/7146)

## Apollo Client 3.2.3

### Improvements

- Default `args.offset` to zero in `offsetLimitPagination`. <br/>
  [@benjamn](https://github.com/benjamn) in [#7141](https://github.com/apollographql/apollo-client/pull/7141)

## Apollo Client 3.2.2

### Bug Fixes

- Undo `TEdgeWrapper` approach for `relayStylePagination`, introduced by [f41e9efc](https://github.com/apollographql/apollo-client/commit/f41e9efc9e061b80fe5019456c049a3c56661e87) in [#7023](https://github.com/apollographql/apollo-client/pull/7023), since it was an unintended breaking change for existing code that used `cache.modify` to interact with field data managed by `relayStylePagination`. <br/>
  [@benjamn](https://github.com/benjamn) in [#7103](https://github.com/apollographql/apollo-client/pull/7103)

## Apollo Client 3.2.1

### Bug Fixes

- Fix `relayStylePagination` to handle the possibility that edges might be normalized `Reference` objects (uncommon). <br/>
  [@anark](https://github.com/anark) and [@benjamn](https://github.com/benjamn) in [#7023](https://github.com/apollographql/apollo-client/pull/7023)

- Disable "Missing cache result fields" warnings when `returnPartialData` is `true`.  <br/>
  [@hwillson](https://github.com/hwillson) in [#7055](https://github.com/apollographql/apollo-client/pull/7055)

### Improvements

- Mark `subscriptions-transport-ws` `peerDependency` as optional. <br/>
  [@MasterOdin](https://github.com/MasterOdin) in [#7047](https://github.com/apollographql/apollo-client/pull/7047)

## Apollo Client 3.2.0

### Bug Fixes

- Use `options.nextFetchPolicy` internally to restore original `FetchPolicy` after polling with `fetchPolicy: "network-only"`, so that polling does not interfere with normal query watching. <br/>
  [@benjamn](https://github.com/benjamn) in [#6893](https://github.com/apollographql/apollo-client/pull/6893)

- Initialize `ObservableQuery` in `updateObservableQuery` even if `skip` is `true`. <br/>
  [@mu29](https://github.com/mu29) in [#6999](https://github.com/apollographql/apollo-client/pull/6999)

- Prevent full reobservation of queries affected by optimistic mutation updates, while still delivering results from the cache. <br/>
  [@benjamn](https://github.com/benjamn) in [#6854](https://github.com/apollographql/apollo-client/pull/6854)

### Improvements

- In TypeScript, all APIs that take `DocumentNode` parameters now may alternatively take `TypeDocumentNode<Data, Variables>`. This type has the same JavaScript representation but allows the APIs to infer the data and variable types instead of requiring you to specify types explicitly at the call site. <br/>
  [@dotansimha](https://github.com/dotansimha) in [#6720](https://github.com/apollographql/apollo-client/pull/6720)

- Bring back an improved form of heuristic fragment matching, by allowing `possibleTypes` to specify subtype regular expression strings, which count as matches if the written result object has all the fields expected for the fragment. <br/>
  [@benjamn](https://github.com/benjamn) in [#6901](https://github.com/apollographql/apollo-client/pull/6901)

- Allow `options.nextFetchPolicy` to be a function that takes the current `FetchPolicy` and returns a new (or the same) `FetchPolicy`, making `nextFetchPolicy` more suitable for global use in `defaultOptions.watchQuery`. <br/>
  [@benjamn](https://github.com/benjamn) in [#6893](https://github.com/apollographql/apollo-client/pull/6893)

- Implement `useReactiveVar` hook for consuming reactive variables in React components. <br/>
  [@benjamn](https://github.com/benjamn) in [#6867](https://github.com/apollographql/apollo-client/pull/6867)

- Move `apollo-link-persisted-queries` implementation to `@apollo/client/link/persisted-queries`. Try running our [automated imports transform](https://github.com/apollographql/apollo-client/tree/main/scripts/codemods/ac2-to-ac3) to handle this conversion, if you're using `apollo-link-persisted-queries`. <br/>
  [@hwillson](https://github.com/hwillson) in [#6837](https://github.com/apollographql/apollo-client/pull/6837)

- Disable feud-stopping logic after any `cache.evict` or `cache.modify` operation. <br/>
  [@benjamn](https://github.com/benjamn) in
  [#6817](https://github.com/apollographql/apollo-client/pull/6817) and
  [#6898](https://github.com/apollographql/apollo-client/pull/6898)

- Throw if `writeFragment` cannot identify `options.data` when no `options.id` provided. <br/>
  [@jcreighton](https://github.com/jcreighton) in [#6859](https://github.com/apollographql/apollo-client/pull/6859)

- Provide `options.storage` object to `cache.modify` functions, as provided to `read` and `merge` functions. <br/>
  [@benjamn](https://github.com/benjamn) in [#6991](https://github.com/apollographql/apollo-client/pull/6991)

- Allow `cache.modify` functions to return `details.INVALIDATE` (similar to `details.DELETE`) to invalidate the current field, causing affected queries to rerun, even if the field's value is unchanged. <br/>
  [@benjamn](https://github.com/benjamn) in [#6991](https://github.com/apollographql/apollo-client/pull/6991)

- Support non-default `ErrorPolicy` values (that is, `"ignore"` and `"all"`, in addition to the default value `"none"`) for mutations and subscriptions, like we do for queries. <br/>
  [@benjamn](https://github.com/benjamn) in [#7003](https://github.com/apollographql/apollo-client/pull/7003)

- Remove invariant forbidding a `FetchPolicy` of `cache-only` in `ObservableQuery#refetch`. <br/>
  [@benjamn](https://github.com/benjamn) in [ccb0a79a](https://github.com/apollographql/apollo-client/pull/6774/commits/ccb0a79a588721f08bf87a131c31bf37fa3238e5), fixing [#6702](https://github.com/apollographql/apollo-client/issues/6702)

## Apollo Client 3.1.5

### Bug Fixes

- Make `ApolloQueryResult.data` field non-optional again. <br/>
  [@benjamn](https://github.com/benjamn) in [#6997](https://github.com/apollographql/apollo-client/pull/6997)

### Improvements

- Allow querying `Connection` metadata without `args` in `relayStylePagination`. <br/>
  [@anark](https://github.com/anark) in [#6935](https://github.com/apollographql/apollo-client/pull/6935)

## Apollo Client 3.1.4

### Bug Fixes

- Restrict root object identification to `ROOT_QUERY` (the ID corresponding to the root `Query` object), allowing `Mutation` and `Subscription` as user-defined types. <br/>
  [@benjamn](https://github.com/benjamn) in [#6914](https://github.com/apollographql/apollo-client/pull/6914)

- Prevent crash when `pageInfo` and empty `edges` are received by `relayStylePagination`. <br/>
  [@fracmak](https://github.com/fracmak) in [#6918](https://github.com/apollographql/apollo-client/pull/6918)

## Apollo Client 3.1.3

### Bug Fixes

- Consider only `result.data` (rather than all properties of `result`) when settling cache feuds. <br/>
  [@danReynolds](https://github.com/danReynolds) in [#6777](https://github.com/apollographql/apollo-client/pull/6777)

### Improvements

- Provide [jscodeshift](https://www.npmjs.com/package/jscodeshift) transform for automatically converting Apollo Client 2.x `import` declarations to use Apollo Client 3.x packages. [Instructions](https://github.com/apollographql/apollo-client/tree/main/scripts/codemods/ac2-to-ac3). <br/>
  [@dminkovsky](https://github.com/dminkovsky) and [@jcreighton](https://github.com/jcreighton) in [#6486](https://github.com/apollographql/apollo-client/pull/6486)

## Apollo Client 3.1.2

### Bug Fixes

- Avoid making network requests when `skip` is `true`.  <br/>
  [@hwillson](https://github.com/hwillson) in [#6752](https://github.com/apollographql/apollo-client/pull/6752)

### Improvements

- Allow `SchemaLink.Options.context` function to be `async` (or return a `Promise`). <br/>
  [@benjamn](https://github.com/benjamn) in [#6735](https://github.com/apollographql/apollo-client/pull/6735)

## Apollo Client 3.1.1

### Bug Fixes

- Re-export cache types from `@apollo/client/core` (and thus also `@apollo/client`), again. <br/>
  [@benjamn](https://github.com/benjamn) in [#6725](https://github.com/apollographql/apollo-client/pull/6725)

## Apollo Client 3.1.0

### Bug Fixes

- Rework interdependencies between `@apollo/client/*` entry points, so that CommonJS and ESM modules are supported equally well, without any duplication of shared code. <br/>
  [@benjamn](https://github.com/benjamn) in [#6656](https://github.com/apollographql/apollo-client/pull/6656) and
  [#6657](https://github.com/apollographql/apollo-client/pull/6657)

- Tolerate `!==` callback functions (like `onCompleted` and `onError`) in `useQuery` options, since those functions are almost always freshly evaluated each time `useQuery` is called. <br/>
  [@hwillson](https://github.com/hwillson) and [@benjamn](https://github.com/benjamn) in [#6588](https://github.com/apollographql/apollo-client/pull/6588)

- Respect `context.queryDeduplication` if provided, and otherwise fall back to `client.deduplication` (as before). <br/>
  [@igaloly](https://github.com/igaloly) in [#6261](https://github.com/apollographql/apollo-client/pull/6261) and
  [@Kujawadl](https://github.com/Kujawadl) in [#6526](https://github.com/apollographql/apollo-client/pull/6526)

- Refactor `ObservableQuery#getCurrentResult` to reenable immediate delivery of warm cache results. As part of this refactoring, the `ApolloCurrentQueryResult` type was eliminated in favor of `ApolloQueryResult`. <br/>
  [@benjamn](https://github.com/benjamn) in [#6710](https://github.com/apollographql/apollo-client/pull/6710)

- Avoid clobbering `defaultOptions` with `undefined` values. <br/>
  [@benjamn](https://github.com/benjamn) in [#6715](https://github.com/apollographql/apollo-client/pull/6715)

### Improvements

- Apollo Client will no longer modify `options.fetchPolicy` unless you pass `options.nextFetchPolicy` to request an explicit change in `FetchPolicy` after the current request. Although this is technically a breaking change, `options.nextFieldPolicy` makes it easy to restore the old behavior (by passing `cache-first`). <br/>
  [@benjamn](https://github.com/benjamn) in [#6712](https://github.com/apollographql/apollo-client/pull/6712), reverting [#6353](https://github.com/apollographql/apollo-client/pull/6353)

- Errors of the form `Invariant Violation: 42` thrown in production can now be looked up much more easily, by consulting the auto-generated `@apollo/client/invariantErrorCodes.js` file specific to your `@apollo/client` version. <br/>
  [@benjamn](https://github.com/benjamn) in [#6665](https://github.com/apollographql/apollo-client/pull/6665)

- Make the `client` field of the `MutationResult` type non-optional, since it is always provided. <br/>
  [@glasser](https://github.com/glasser) in [#6617](https://github.com/apollographql/apollo-client/pull/6617)

- Allow passing an asynchronous `options.renderFunction` to `getMarkupFromTree`. <br/>
  [@richardscarrott](https://github.com/richardscarrott) in [#6576](https://github.com/apollographql/apollo-client/pull/6576)

- Ergonomic improvements for `merge` and `keyArgs` functions in cache field policies. <br/>
  [@benjamn](https://github.com/benjamn) in [#6714](https://github.com/apollographql/apollo-client/pull/6714)

## Apollo Client 3.0.2

### Bug Fixes

- Avoid duplicating `graphql/execution/execute` dependency in CommonJS bundle for `@apollo/client/link/schema`, fixing `instanceof` errors reported in [#6621](https://github.com/apollographql/apollo-client/issues/6621) and [#6614](https://github.com/apollographql/apollo-client/issues/6614). <br/>
  [@benjamn](https://github.com/benjamn) in [#6624](https://github.com/apollographql/apollo-client/pull/6624)

## Apollo Client 3.0.1

### Bug Fixes

- Make sure `useQuery` `onCompleted` is not fired when `skip` is `true`. <br/>
  [@hwillson](https://github.com/hwillson) in [#6589](https://github.com/apollographql/apollo-client/pull/6589)

- Revert changes to `peerDependencies` in `package.json` ([#6594](https://github.com/apollographql/apollo-client/pull/6594)), which would have allowed using incompatible future versions of `graphql` and/or `react` due to overly-permissive `>=` version constraints. <br/>
  [@hwillson](https://github.com/hwillson) in [#6605](https://github.com/apollographql/apollo-client/pull/6605)

# Apollo Client 3.0.0

## Improvements

> ⚠️ **Note:** As of 3.0.0, Apollo Client uses a new package name: [`@apollo/client`](https://www.npmjs.com/package/@apollo/client)

### `ApolloClient`

- **[BREAKING]** `ApolloClient` is now only available as a named export. The default `ApolloClient` export has been removed. <br/>
  [@hwillson](https://github.com/hwillson) in [#5425](https://github.com/apollographql/apollo-client/pull/5425)

- **[BREAKING]** The `queryManager` property of `ApolloClient` instances is now marked as `private`, paving the way for a more aggressive redesign of its API.

- **[BREAKING]** Apollo Client will no longer deliver "stale" results to `ObservableQuery` consumers, but will instead log more helpful errors about which cache fields were missing. <br/>
  [@benjamn](https://github.com/benjamn) in [#6058](https://github.com/apollographql/apollo-client/pull/6058)

- **[BREAKING]** `ApolloError`'s thrown by Apollo Client no longer prefix error messages with `GraphQL error:` or `Network error:`. To differentiate between GraphQL/network errors, refer to `ApolloError`'s public `graphQLErrors` and `networkError` properties. <br/>
  [@lorensr](https://github.com/lorensr) in [#3892](https://github.com/apollographql/apollo-client/pull/3892)

- **[BREAKING]** Support for the `@live` directive has been removed, but might be restored in the future if a more thorough implementation is proposed. <br/>
  [@benjamn](https://github.com/benjamn) in [#6221](https://github.com/apollographql/apollo-client/pull/6221)

- **[BREAKING]** Apollo Client 2.x allowed `@client` fields to be passed into the `link` chain if `resolvers` were not set in the constructor. This allowed `@client` fields to be passed into Links like `apollo-link-state`. Apollo Client 3 enforces that `@client` fields are local only, meaning they are no longer passed into the `link` chain, under any circumstances.  <br/>
  [@hwillson](https://github.com/hwillson) in [#5982](https://github.com/apollographql/apollo-client/pull/5982)

- **[BREAKING?]** Refactor `QueryManager` to make better use of observables and enforce `fetchPolicy` more reliably. <br/>
  [@benjamn](https://github.com/benjamn) in [#6221](https://github.com/apollographql/apollo-client/pull/6221)

- The `updateQuery` function previously required by `fetchMore` has been deprecated with a warning, and will be removed in the next major version of Apollo Client. Please consider using a `merge` function to handle incoming data instead of relying on `updateQuery`. <br/>
  [@benjamn](https://github.com/benjamn) in [#6464](https://github.com/apollographql/apollo-client/pull/6464)

  - Helper functions for generating common pagination-related field policies may be imported from `@apollo/client/utilities`. The most basic helper is `concatPagination`, which emulates the concatenation behavior of typical `updateQuery` functions. A more sophisticated helper is `offsetLimitPagination`, which implements offset/limit-based pagination. If you are consuming paginated data from a Relay-friendly API, use `relayStylePagination`. Feel free to use [these helper functions](https://github.com/apollographql/apollo-client/blob/main/src/utilities/policies/pagination.ts) as inspiration for your own field policies, and/or modify them to suit your needs. <br/>
    [@benjamn](https://github.com/benjamn) in [#6465](https://github.com/apollographql/apollo-client/pull/6465)

- Updated to work with `graphql@15`.  <br/>
  [@durchanek](https://github.com/durchanek) in [#6194](https://github.com/apollographql/apollo-client/pull/6194) and [#6279](https://github.com/apollographql/apollo-client/pull/6279) <br/>
  [@hagmic](https://github.com/hagmic) in [#6328](https://github.com/apollographql/apollo-client/pull/6328)

- Apollo Link core and HTTP related functionality has been merged into `@apollo/client`. Functionality that was previously available through the `apollo-link`, `apollo-link-http-common` and `apollo-link-http` packages is now directly available from `@apollo/client` (e.g. `import { HttpLink } from '@apollo/client'`). The `ApolloClient` constructor has also been updated to accept new `uri`, `headers` and `credentials` options. If `uri` is specified, Apollo Client will take care of creating the necessary `HttpLink` behind the scenes. <br/>
  [@hwillson](https://github.com/hwillson) in [#5412](https://github.com/apollographql/apollo-client/pull/5412)

- The `gql` template tag should now be imported from the `@apollo/client` package, rather than the `graphql-tag` package. Although the `graphql-tag` package still works for now, future versions of `@apollo/client` may change the implementation details of `gql` without a major version bump. <br/>
  [@hwillson](https://github.com/hwillson) in [#5451](https://github.com/apollographql/apollo-client/pull/5451)

- `@apollo/client/core` can be used to import the Apollo Client core, which includes everything the main `@apollo/client` package does, except for all React related functionality.  <br/>
  [@kamilkisiela](https://github.com/kamilkisiela) in [#5541](https://github.com/apollographql/apollo-client/pull/5541)

- Several deprecated methods have been fully removed:
  - `ApolloClient#initQueryManager`
  - `QueryManager#startQuery`
  - `ObservableQuery#currentResult`

- Apollo Client now supports setting a new `ApolloLink` (or link chain) after `new ApolloClient()` has been called, using the `ApolloClient#setLink` method.  <br/>
  [@hwillson](https://github.com/hwillson) in [#6193](https://github.com/apollographql/apollo-client/pull/6193)

- The final time a mutation `update` function is called, it can no longer accidentally read optimistic data from other concurrent mutations, which ensures the use of optimistic updates has no lasting impact on the state of the cache after mutations have finished. <br/>
  [@benjamn](https://github.com/benjamn) in [#6551](https://github.com/apollographql/apollo-client/pull/6551)

- Apollo links that were previously maintained in https://github.com/apollographql/apollo-link have been merged into the Apollo Client project. They should be accessed using the new entry points listed in the [migration guide](./docs/source/migrating/apollo-client-3-migration.md).  <br/>
  [@hwillson](https://github.com/hwillson) in [#](TODO)

### `InMemoryCache`

> ⚠️ **Note:** `InMemoryCache` has been significantly redesigned and rewritten in Apollo Client 3.0. Please consult the [migration guide](https://www.apollographql.com/docs/react/v3.0-beta/migrating/apollo-client-3-migration/#cache-improvements) and read the new [documentation](https://www.apollographql.com/docs/react/v3.0-beta/caching/cache-configuration/) to understand everything that has been improved.

- The `InMemoryCache` constructor should now be imported directly from `@apollo/client`, rather than from a separate package. The `apollo-cache-inmemory` package is no longer supported.

  > The `@apollo/client/cache` entry point can be used to import `InMemoryCache` without importing other parts of the Apollo Client codebase. <br/>
    [@hwillson](https://github.com/hwillson) in [#5577](https://github.com/apollographql/apollo-client/pull/5577)

- **[BREAKING]** `FragmentMatcher`, `HeuristicFragmentMatcher`, and `IntrospectionFragmentMatcher` have all been removed. We now recommend using `InMemoryCache`’s `possibleTypes` option instead. For more information see the [Defining `possibleTypes` manually](https://www.apollographql.com/docs/react/v3.0-beta/data/fragments/#defining-possibletypes-manually) section of the docs. <br/>
  [@benjamn](https://github.com/benjamn) in [#5073](https://github.com/apollographql/apollo-client/pull/5073)

- **[BREAKING]** As promised in the [Apollo Client 2.6 blog post](https://blog.apollographql.com/whats-new-in-apollo-client-2-6-b3acf28ecad1), all cache results are now frozen/immutable. <br/>
  [@benjamn](https://github.com/benjamn) in [#5153](https://github.com/apollographql/apollo-client/pull/5153)

- **[BREAKING]** Eliminate "generated" cache IDs to avoid normalizing objects with no meaningful ID, significantly reducing cache memory usage. This might be a backwards-incompatible change if your code depends on the precise internal representation of normalized data in the cache. <br/>
  [@benjamn](https://github.com/benjamn) in [#5146](https://github.com/apollographql/apollo-client/pull/5146)

- **[BREAKING]** `InMemoryCache` will no longer merge the fields of written objects unless the objects are known to have the same identity, and the values of fields with the same name will not be recursively merged unless a custom `merge` function is defined by a field policy for that field, within a type policy associated with the `__typename` of the parent object. <br/>
  [@benjamn](https://github.com/benjamn) in [#5603](https://github.com/apollographql/apollo-client/pull/5603)

- **[BREAKING]** `InMemoryCache` now _throws_ when data with missing or undefined query fields is written into the cache, rather than just warning in development. <br/>
  [@benjamn](https://github.com/benjamn) in [#6055](https://github.com/apollographql/apollo-client/pull/6055)

- **[BREAKING]** `client|cache.writeData` have been fully removed. `writeData` usage is one of the easiest ways to turn faulty assumptions about how the cache represents data internally, into cache inconsistency and corruption. `client|cache.writeQuery`, `client|cache.writeFragment`, and/or `cache.modify` can be used to update the cache.  <br/>
  [@benjamn](https://github.com/benjamn) in [#5923](https://github.com/apollographql/apollo-client/pull/5923)

- `InMemoryCache` now supports tracing garbage collection and eviction. Note that the signature of the `evict` method has been simplified in a potentially backwards-incompatible way. <br/>
  [@benjamn](https://github.com/benjamn) in [#5310](https://github.com/apollographql/apollo-client/pull/5310)

  - **[beta-BREAKING]** Please note that the `cache.evict` method now requires `Cache.EvictOptions`, though it previously supported positional arguments as well. <br/>
    [@danReynolds](https://github.com/danReynolds) in [#6141](https://github.com/apollographql/apollo-client/pull/6141)
    [@benjamn](https://github.com/benjamn) in [#6364](https://github.com/apollographql/apollo-client/pull/6364)

  - Removing an entity object using the `cache.evict` method does not automatically remove dangling references to that entity elsewhere in the cache, but dangling references will be automatically filtered from lists whenever those lists are read from the cache. You can define a custom field `read` function to customize this behavior. See [#6412](https://github.com/apollographql/apollo-client/pull/6412), [#6425](https://github.com/apollographql/apollo-client/pull/6425), and [#6454](https://github.com/apollographql/apollo-client/pull/6454) for further explanation.

- Cache methods that would normally trigger a broadcast, like `cache.evict`, `cache.writeQuery`, and `cache.writeFragment`, can now be called with a named options object, which supports a `broadcast: boolean` property that can be used to silence the broadcast, for situations where you want to update the cache multiple times without triggering a broadcast each time. <br/>
  [@benjamn](https://github.com/benjamn) in [#6288](https://github.com/apollographql/apollo-client/pull/6288)

- `InMemoryCache` now `console.warn`s in development whenever non-normalized data is dangerously overwritten, with helpful links to documentation about normalization and custom `merge` functions. <br/>
  [@benjamn](https://github.com/benjamn) in [#6372](https://github.com/apollographql/apollo-client/pull/6372)

- The result caching system (introduced in [#3394](https://github.com/apollographql/apollo-client/pull/3394)) now tracks dependencies at the field level, rather than at the level of whole entity objects, allowing the cache to return identical (`===`) results much more often than before. <br/>
  [@benjamn](https://github.com/benjamn) in [#5617](https://github.com/apollographql/apollo-client/pull/5617)

- `InMemoryCache` now has a method called `modify` which can be used to update the value of a specific field within a specific entity object:
  ```ts
  cache.modify({
    id: cache.identify(post),
    fields: {
      comments(comments: Reference[], { readField }) {
        return comments.filter(comment => idToRemove !== readField("id", comment));
      },
    },
  });
  ```
  This API gracefully handles cases where multiple field values are associated with a single field name, and also removes the need for updating the cache by reading a query or fragment, modifying the result, and writing the modified result back into the cache. Behind the scenes, the `cache.evict` method is now implemented in terms of `cache.modify`. <br/>
  [@benjamn](https://github.com/benjamn) in [#5909](https://github.com/apollographql/apollo-client/pull/5909)
  and [#6178](https://github.com/apollographql/apollo-client/pull/6178)

- `InMemoryCache` provides a new API for storing client state that can be updated from anywhere:
  ```ts
  import { makeVar } from "@apollo/client"
  const v = makeVar(123)
  console.log(v()) // 123
  console.log(v(v() + 1)) // 124
  console.log(v()) // 124
  v("asdf") // TS type error
  ```
  These variables are _reactive_ in the sense that updating their values invalidates any previously cached query results that depended on the old values. <br/>
  [@benjamn](https://github.com/benjamn) in
  [#5799](https://github.com/apollographql/apollo-client/pull/5799),
  [#5976](https://github.com/apollographql/apollo-client/pull/5976), and
  [#6512](https://github.com/apollographql/apollo-client/pull/6512)

- Various cache read and write performance optimizations, cutting read and write times by more than 50% in larger benchmarks. <br/>
  [@benjamn](https://github.com/benjamn) in [#5948](https://github.com/apollographql/apollo-client/pull/5948)

- The `cache.readQuery` and `cache.writeQuery` methods now accept an `options.id` string, which eliminates most use cases for `cache.readFragment` and `cache.writeFragment`, and skips the implicit conversion of fragment documents to query documents performed by `cache.{read,write}Fragment`. <br/>
  [@benjamn](https://github.com/benjamn) in [#5930](https://github.com/apollographql/apollo-client/pull/5930)

- Support `cache.identify(entity)` for easily computing entity ID strings. <br/>
  [@benjamn](https://github.com/benjamn) in [#5642](https://github.com/apollographql/apollo-client/pull/5642)

- Support eviction of specific entity fields using `cache.evict(id, fieldName)`. <br/>
  [@benjamn](https://github.com/benjamn) in [#5643](https://github.com/apollographql/apollo-client/pull/5643)

- Make `InMemoryCache#evict` remove data from all `EntityStore` layers. <br/>
  [@benjamn](https://github.com/benjamn) in [#5773](https://github.com/apollographql/apollo-client/pull/5773)

- Stop paying attention to `previousResult` in `InMemoryCache`. <br/>
  [@benjamn](https://github.com/benjamn) in [#5644](https://github.com/apollographql/apollo-client/pull/5644)

- Improve optimistic update performance by limiting cache key diversity. <br/>
  [@benjamn](https://github.com/benjamn) in [#5648](https://github.com/apollographql/apollo-client/pull/5648)

- Custom field `read` functions can read from neighboring fields using the `readField(fieldName)` helper, and may also read fields from other entities by calling `readField(fieldName, objectOrReference)`. <br/>
  [@benjamn](https://github.com/benjamn) in [#5651](https://github.com/apollographql/apollo-client/pull/5651)

- Expose cache `modify` and `identify` to the mutate `update` function.  <br/>
  [@hwillson](https://github.com/hwillson) in [#5956](https://github.com/apollographql/apollo-client/pull/5956)

- Add a default `gc` implementation to `ApolloCache`.  <br/>
  [@justinwaite](https://github.com/justinwaite) in [#5974](https://github.com/apollographql/apollo-client/pull/5974)

### React

- **[BREAKING]** The `QueryOptions`, `MutationOptions`, and `SubscriptionOptions` React Apollo interfaces have been renamed to `QueryDataOptions`, `MutationDataOptions`, and `SubscriptionDataOptions` (to avoid conflicting with similarly named and exported Apollo Client interfaces).

- **[BREAKING]** Results with `loading: true` will no longer redeliver previous data, though they may provide partial data from the cache, when available. <br/>
  [@benjamn](https://github.com/benjamn) in [#6566](https://github.com/apollographql/apollo-client/pull/6566)

- **[BREAKING?]** Remove `fixPolyfills.ts`, except when bundling for React Native. If you have trouble with `Map` or `Set` operations due to frozen key objects in React Native, either update React Native to version 0.59.0 (or 0.61.x, if possible) or investigate why `fixPolyfills.native.js` is not included in your bundle. <br/>
  [@benjamn](https://github.com/benjamn) in [#5962](https://github.com/apollographql/apollo-client/pull/5962)

- The contents of the `@apollo/react-hooks` package have been merged into `@apollo/client`, enabling the following all-in-one `import`:
  ```ts
  import { ApolloClient, ApolloProvider, useQuery } from '@apollo/client';
  ```
  [@hwillson](https://github.com/hwillson) in [#5357](https://github.com/apollographql/apollo-client/pull/5357)

- React SSR features (previously accessed via `@apollo/react-ssr`) can now be accessed from the separate Apollo Client entry point of `@apollo/client/react/ssr`. These features are not included in the default `@apollo/client` bundle.  <br/>
  [@hwillson](https://github.com/hwillson) in [#6499](https://github.com/apollographql/apollo-client/pull/6499)

### General

- **[BREAKING]** Removed `graphql-anywhere` since it's no longer used by Apollo Client.  <br/>
  [@hwillson](https://github.com/hwillson) in [#5159](https://github.com/apollographql/apollo-client/pull/5159)

- **[BREAKING]** Removed `apollo-boost` since Apollo Client 3.0 provides a boost like getting started experience out of the box.  <br/>
  [@hwillson](https://github.com/hwillson) in [#5217](https://github.com/apollographql/apollo-client/pull/5217)

- **[BREAKING]** We are no longer exporting certain (intended to be) internal utilities. If you are depending on some of the lesser known exports from `apollo-cache`, `apollo-cache-inmemory`, or `apollo-utilities`, they may no longer be available from `@apollo/client`. <br/>
  [@hwillson](https://github.com/hwillson) in [#5437](https://github.com/apollographql/apollo-client/pull/5437) and [#5514](https://github.com/apollographql/apollo-client/pull/5514)

  > Utilities that were previously externally available through the `apollo-utilities` package are now only available by importing from `@apollo/client/utilities`. <br/>
    [@hwillson](https://github.com/hwillson) in [#5683](https://github.com/apollographql/apollo-client/pull/5683)

- Make sure all `graphql-tag` public exports are re-exported.  <br/>
  [@hwillson](https://github.com/hwillson) in [#5861](https://github.com/apollographql/apollo-client/pull/5861)

- Fully removed `prettier`. The Apollo Client team has decided to no longer automatically enforce code formatting across the codebase. In most cases existing code styles should be followed as much as possible, but this is not a hard and fast rule.  <br/>
  [@hwillson](https://github.com/hwillson) in [#5227](https://github.com/apollographql/apollo-client/pull/5227)

- Make sure `ApolloContext` plays nicely with IE11 when storing the shared context.  <br/>
  [@ms](https://github.com/ms) in [#5840](https://github.com/apollographql/apollo-client/pull/5840)

- Migrated React Apollo HOC and Components functionality into Apollo Client, making it accessible from `@apollo/client/react/components` and `@apollo/client/react/hoc` entry points.  <br/>
  [@hwillson](https://github.com/hwillson) in [#6558](https://github.com/apollographql/apollo-client/pull/6558)

- Support passing a `context` object through the link execution chain when using subscriptions.  <br/>
  [@sgtpepper43](https://github.com/sgtpepper43) in [#4925](https://github.com/apollographql/apollo-client/pull/4925)

- `MockSubscriptionLink` now supports multiple subscriptions.  <br/>
  [@dfrankland](https://github.com/dfrankland) in [#6081](https://github.com/apollographql/apollo-client/pull/6081)

### Bug Fixes

- `useMutation` adjustments to help avoid an infinite loop / too many renders issue, caused by unintentionally modifying the `useState` based mutation result directly.  <br/>
  [@hwillson](https://github/com/hwillson) in [#5770](https://github.com/apollographql/apollo-client/pull/5770)

- Missing `__typename` fields no longer cause the `InMemoryCache#diff` result to be marked `complete: false`, if those fields were added by `InMemoryCache#transformDocument` (which calls `addTypenameToDocument`). <br/>
  [@benjamn](https://github.com/benjamn) in [#5787](https://github.com/apollographql/apollo-client/pull/5787)

- Fixed an issue that allowed `@client @export` based queries to lead to extra unnecessary network requests being fired.  <br/>
  [@hwillson](https://github.com/hwillson) in [#5946](https://github.com/apollographql/apollo-client/pull/5946)

- Refined `useLazyQuery` types to help prevent runtime errors.  <br/>
  [@benmosher](https://github.com/benmosher) in [#5935](https://github.com/apollographql/apollo-client/pull/5935)

- Make sure `@client @export` variables used in watched queries are updated each time the query receives new data that changes the value of the `@export` variable.  <br/>
  [@hwillson](https://github.com/hwillson) in [#5986](https://github.com/apollographql/apollo-client/pull/5986)

- Ensure `useMutation` passes a defined `errorPolicy` option into its underlying `ApolloClient.mutate()` call.  <br/>
  [@jamesreggio](https://github.com/jamesreggio) in [#5863](https://github.com/apollographql/apollo-client/pull/5863)

- `useQuery`: Prevent new data re-render attempts during an existing render. This helps avoid React 16.13.0's "Cannot update a component from inside the function body of a different component" warning (https://github.com/facebook/react/pull/17099). <br/>
  [@hwillson](https://github.com/hwillson) in [#6107](https://github.com/apollographql/apollo-client/pull/6107)

- Expand `ApolloError` typings to include `ServerError` and `ServerParseError`.  <br/>
  [@dmarkow](https://github.com/dmarkow) in [#6319](https://github.com/apollographql/apollo-client/pull/6319)

- Fast responses received over the link chain will no longer conflict with `skip` settings.  <br/>
  [@hwillson](https://github.com/hwillson) in [#6587](https://github.com/apollographql/apollo-client/pull/6587)

## Apollo Client 2.6.8

### Apollo Client (2.6.8)

- Update the `fetchMore` type signature to accept `context`.  <br/>
  [@koenpunt](https://github.com/koenpunt) in [#5147](https://github.com/apollographql/apollo-client/pull/5147)

- Fix type for `Resolver` and use it in the definition of `Resolvers`. <br />
  [@peoplenarthax](https://github.com/peoplenarthax) in [#4943](https://github.com/apollographql/apollo-client/pull/4943)

- Local state resolver functions now receive a `fragmentMap: FragmentMap`
  object, in addition to the `field: FieldNode` object, via the `info`
  parameter. <br/>
  [@mjlyons](https://github.com/mjlyons) in [#5388](https://github.com/apollographql/apollo-client/pull/5388)

- Documentation updates. <br/>
  [@tomquirk](https://github.com/tomquirk) in [#5645](https://github.com/apollographql/apollo-client/pull/5645) <br/>
  [@Sequoia](https://github.com/Sequoia) in [#5641](https://github.com/apollographql/apollo-client/pull/5641) <br/>
  [@phryneas](https://github.com/phryneas) in [#5628](https://github.com/apollographql/apollo-client/pull/5628) <br/>
  [@AryanJ-NYC](https://github.com/AryanJ-NYC) in [#5560](https://github.com/apollographql/apollo-client/pull/5560)

### GraphQL Anywhere (4.2.6)

- Fix `filter` edge case involving `null`.  <br/>
  [@lifeiscontent](https://github.com/lifeiscontent) in [#5110](https://github.com/apollographql/apollo-client/pull/5110)

### Apollo Boost (0.4.7)

- Replace `GlobalFetch` reference with `WindowOrWorkerGlobalScope`.  <br/>
  [@abdonrd](https://github.com/abdonrd) in [#5373](https://github.com/apollographql/apollo-client/pull/5373)

- Add `assumeImmutableResults` typing to apollo boost `PresetConfig` interface. <br/>
  [@bencoullie](https://github.com/bencoullie) in [#5571](https://github.com/apollographql/apollo-client/pull/5571)

## Apollo Client (2.6.4)

### Apollo Client (2.6.4)

- Modify `ObservableQuery` to allow queries with `notifyOnNetworkStatusChange`
  to be notified when loading after an error occurs. <br />
  [@jasonpaulos](https://github.com/jasonpaulos) in [#4992](https://github.com/apollographql/apollo-client/pull/4992)

- Add `graphql` as a `peerDependency` of `apollo-cache` and
  `graphql-anywhere`.  <br/>
  [@ssalbdivad](https://github.com/ssalbdivad) in [#5081](https://github.com/apollographql/apollo-client/pull/5081)

- Documentation updates.  </br>
  [@raibima](https://github.com/raibima) in [#5132](https://github.com/apollographql/apollo-client/pull/5132)  <br/>
  [@hwillson](https://github.com/hwillson) in [#5141](https://github.com/apollographql/apollo-client/pull/5141)

## Apollo Client (2.6.3)

### Apollo Client (2.6.3)

- A new `ObservableQuery.resetQueryStoreErrors()` method is now available that
  can be used to clear out `ObservableQuery` query store errors.  <br/>
  [@hwillson](https://github.com/hwillson) in [#4941](https://github.com/apollographql/apollo-client/pull/4941)
- Documentation updates.  <br/>
  [@michael-watson](https://github.com/michael-watson) in [#4940](https://github.com/apollographql/apollo-client/pull/4940)  <br/>
  [@hwillson](https://github.com/hwillson) in [#4969](https://github.com/apollographql/apollo-client/pull/4969)


## Apollo Client (2.6.1)

### Apollo Utilities 1.3.2

- Reimplement `isEqual` without pulling in massive `lodash.isequal`. <br/>
  [@benjamn](https://github.com/benjamn) in [#4924](https://github.com/apollographql/apollo-client/pull/4924)

## Apollo Client (2.6.1)

- In all Apollo Client packages, the compilation of `lib/bundle.esm.js` to `lib/bundle.cjs.js` and `lib/bundle.umd.js` now uses Babel instead of Rollup, since Babel correctly compiles some [edge cases](https://github.com/apollographql/apollo-client/issues/4843#issuecomment-495717720) that neither Rollup nor TypeScript compile correctly. <br/>
  [@benjamn](https://github.com/benjamn) in [#4911](https://github.com/apollographql/apollo-client/pull/4911)

### Apollo Cache In-Memory 1.6.1

- Pretend that `__typename` exists on the root Query when matching fragments. <br/>
  [@benjamn](https://github.com/benjamn) in [#4853](https://github.com/apollographql/apollo-client/pull/4853)

### Apollo Utilities 1.3.1

- The `isEqual` function has been reimplemented using the `lodash.isequal` npm package, to better support circular references. Since the `lodash.isequal` package is already used by `react-apollo`, this change is likely to decrease total bundle size. <br/>
  [@capaj](https://github.com/capaj) in [#4915](https://github.com/apollographql/apollo-client/pull/4915)

## Apollo Client (2.6.0)

- In production, `invariant(condition, message)` failures will now include
  a unique error code that can be used to trace the error back to the
  point of failure. <br/>
  [@benjamn](https://github.com/benjamn) in [#4521](https://github.com/apollographql/apollo-client/pull/4521)

### Apollo Client 2.6.0

- If you can be sure your application code does not modify cache result objects (see `freezeResults` note below), you can unlock substantial performance improvements by communicating this assumption via
  ```ts
  new ApolloClient({ assumeImmutableResults: true })
  ```
  which allows the client to avoid taking defensive snapshots of past results using `cloneDeep`, as explained by [@benjamn](https://github.com/benjamn) in [#4543](https://github.com/apollographql/apollo-client/pull/4543).

- Identical overlapping queries are now deduplicated internally by `apollo-client`, rather than using the `apollo-link-dedup` package. <br/>
  [@benjamn](https://github.com/benjamn) in commit [7cd8479f](https://github.com/apollographql/apollo-client/pull/4586/commits/7cd8479f27ce38930f122e4f703c4081a75a63a7)

- The `FetchPolicy` type has been split into two types, so that passing `cache-and-network` to `ApolloClient#query` is now forbidden at the type level, whereas previously it was forbidden by a runtime `invariant` assertion:
  ```ts
  export type FetchPolicy =
    | 'cache-first'
    | 'network-only'
    | 'cache-only'
    | 'no-cache'
    | 'standby';

  export type WatchQueryFetchPolicy =
    | FetchPolicy
    | 'cache-and-network';
  ```
  The exception thrown if you ignore the type error has also been improved to explain the motivation behind this restriction. <br/>
  [Issue #3130 (comment)](https://github.com/apollographql/apollo-client/issues/3130#issuecomment-478409066) and commit [cf069bc7](github.com/apollographql/apollo-client/commit/cf069bc7ee6577092234b0eb0ac32e05d50f5a1c)

- Avoid updating (and later invalidating) cache watches when `fetchPolicy` is `'no-cache'`. <br/>
  [@bradleyayers](https://github.com/bradleyayers) in [PR #4573](https://github.com/apollographql/apollo-client/pull/4573), part of [issue #3452](https://github.com/apollographql/apollo-client/issues/3452)

- Remove temporary `queryId` after `fetchMore` completes. <br/>
  [@doomsower](https://github.com/doomsower) in [#4440](https://github.com/apollographql/apollo-client/pull/4440)

- Call `clearStore` callbacks after clearing store. <br/>
  [@ds8k](https://github.com/ds8k) in [#4695](https://github.com/apollographql/apollo-client/pull/4695)

- Perform all `DocumentNode` transforms once, and cache the results. <br/>
  [@benjamn](https://github.com/benjamn) in [#4601](https://github.com/apollographql/apollo-client/pull/4601)

- Accommodate `@client @export` variable changes in `ObservableQuery`. <br/>
  [@hwillson](https://github.com/hwillson) in [#4604](https://github.com/apollographql/apollo-client/pull/4604)

- Support the `returnPartialData` option for watched queries again. <br/>
  [@benjamn](https://github.com/benjamn) in [#4743](https://github.com/apollographql/apollo-client/pull/4743)

- Preserve `networkStatus` for incomplete `cache-and-network` queries. <br/>
  [@benjamn](https://github.com/benjamn) in [#4765](https://github.com/apollographql/apollo-client/pull/4765)

- Preserve `cache-and-network` `fetchPolicy` when refetching. <br/>
  [@benjamn](https://github.com/benjamn) in [#4840](https://github.com/apollographql/apollo-client/pull/4840)

- Update the React Native docs to remove the request for external example apps that we can link to. We're no longer going to manage a list of external example apps. <br />
  [@hwillson](https://github.com/hwillson) in [#4531](https://github.com/apollographql/apollo-client/pull/4531)

- Polling queries are no longer batched together, so their scheduling should be more predictable. <br/>
  [@benjamn](https://github.com/benjamn) in [#4800](https://github.com/apollographql/apollo-client/pull/4800)

### Apollo Cache In-Memory 1.6.0

- Support `new InMemoryCache({ freezeResults: true })` to help enforce immutability. <br/>
  [@benjamn](https://github.com/benjamn) in [#4514](https://github.com/apollographql/apollo-client/pull/4514)

- Allow `IntrospectionFragmentMatcher` to match fragments against the root `Query`, as `HeuristicFragmentMatcher` does. <br/>
  [@rynobax](https://github.com/rynobax) in [#4620](https://github.com/apollographql/apollo-client/pull/4620)

- Rerential identity (`===`) of arrays in cache results will now be preserved for unchanged data. <br/>
  [@benjamn](https://github.com/benjamn) in commit [f3091d6a](https://github.com/apollographql/apollo-client/pull/4586/commits/f3091d6a7e91be98549baea58903282cc540f460)

- Avoid adding `__typename` field to `@client` selection sets that have been `@export`ed as input variables. <br/>
  [@benjamn](https://github.com/benjamn) in [#4784](https://github.com/apollographql/apollo-client/pull/4784)

### GraphQL Anywhere 4.2.2

- The `graphql` function can now be configured to ignore `@include` and
  `@skip` directives (useful when walking a fragment to generate prop types
  or filter result data).  <br/>
  [@GreenGremlin](https://github.com/GreenGremlin) in [#4373](https://github.com/apollographql/apollo-client/pull/4373)


## Apollo Client 2.5.1

### apollo-client 2.5.1

- Fixes `A tuple type element list cannot be empty` issue.  <br/>
  [@benjamn](https://github.com/benjamn) in [#4502](https://github.com/apollographql/apollo-client/pull/4502)

### graphql-anywhere 4.2.1

- Adds back the missing `graphql-anywhere/lib/async` entry point.  <br/>
  [@benjamn](https://github.com/benjamn) in [#4503](https://github.com/apollographql/apollo-client/pull/4503)


## Apollo Client (2.5.0)

### Apollo Client (2.5.0)

- Introduces new local state management features (client-side schema
  and local resolver / `@client` support) and many overall code improvements,
  to help reduce the Apollo Client bundle size.  <br/>
  [#4361](https://github.com/apollographql/apollo-client/pull/4361)
- Revamped CJS and ESM bundling approach with Rollup.  <br/>
  [@rosskevin](https://github.com/rosskevin) in [#4261](https://github.com/apollographql/apollo-client/pull/4261)
- Fixes an issue where the `QueryManager` was accidentally returning cached
  data for `network-only` queries.  <br/>
  [@danilobuerger](https://github.com/danilobuerger) in [#4352](https://github.com/apollographql/apollo-client/pull/4352)
- Fixed an issue in the repo `.gitattributes` that was causing binary files
  to have their line endings adjusted, and cleaned up corrupted documentation
  images (ref: https://github.com/apollographql/apollo-client/pull/4232).  <br/>
  [@rajington](https://github.com/rajington) in [#4438](https://github.com/apollographql/apollo-client/pull/4438)
- Improve (and shorten) query polling implementation.  <br/>
  [PR #4337](https://github.com/apollographql/apollo-client/pull/4337)


## Apollo Client (2.4.13)

### Apollo Client (2.4.13)

- Resolve "invalidate" -> "invalidated" typo in `QueryManager`.  <br/>
  [@quazzie](https://github.com/quazzie) in [#4041](https://github.com/apollographql/apollo-client/pull/4041)

- Properly type `setQuery` and fix now typed callers.  <br/>
  [@danilobuerger](https://github.com/danilobuerger) in [#4369](https://github.com/apollographql/apollo-client/pull/4369)

- Align with the React Apollo decision that result `data` should be
  `TData | undefined` instead of `TData | {}`.  <br/>
  [@danilobuerger](https://github.com/danilobuerger) in [#4356](https://github.com/apollographql/apollo-client/pull/4356)

- Documentation updates.  <br/>
  [@danilobuerger](https://github.com/danilobuerger) in [#4340](https://github.com/apollographql/apollo-client/pull/4340)  <br />
  [@justyn-clark](https://github.com/justyn-clark) in [#4383](https://github.com/apollographql/apollo-client/pull/4383)  <br />
  [@jtassin](https://github.com/jtassin) in [#4287](https://github.com/apollographql/apollo-client/pull/4287)  <br />
  [@Gongreg](https://github.com/Gongreg) in [#4386](https://github.com/apollographql/apollo-client/pull/4386)  <br />
  [@davecardwell](https://github.com/davecardwell) in [#4399](https://github.com/apollographql/apollo-client/pull/4399)  <br />
  [@michaelknoch](https://github.com/michaelknoch) in [#4384](https://github.com/apollographql/apollo-client/pull/4384)  <br />

## Apollo Client (2.4.12)

### Apollo Client (2.4.12)

- Support `ApolloClient#stop` method for safe client disposal. <br/>
  [PR #4336](https://github.com/apollographql/apollo-client/pull/4336)

## Apollo Client (2.4.11)

- Added explicit dependencies on the
  [`tslib`](https://www.npmjs.com/package/tslib) package to all client
  packages to fix
  [Issue #4332](https://github.com/apollographql/apollo-client/issues/4332).

### Apollo Client (2.4.11)

- Reverted some breaking changes accidentally released in a patch version
  (2.4.10). [PR #4334](https://github.com/apollographql/apollo-client/pull/4334)

## Apollo Client (2.4.10)

### Apollo Client (2.4.10)

- The `apollo-client` package no longer exports a `printAST` function from
  `graphql/language/printer`. If you need this functionality, import it
  directly: `import { print } from "graphql/language/printer"`

- Query polling now uses a simpler scheduling strategy based on a single
  `setTimeout` interval rather than multiple `setInterval` timers. The new
  timer fires at the rate of the fastest polling interval, and queries
  with longer polling intervals fire whenever the time elapsed since they
  last fired exceeds their desired interval. <br/>
  [PR #4243](https://github.com/apollographql/apollo-client/pull/4243)

### Apollo Cache In-Memory (1.4.1)

- The `optimism` npm package has been updated to a version (0.6.9) that
  provides its own TypeScript declarations, which should fix problems like
  [Issue #4327](https://github.com/apollographql/apollo-client/issues/4327). <br/>
  [PR #4331](https://github.com/apollographql/apollo-client/pull/4331)

- Error messages involving GraphQL queries now print the queries using
  `JSON.stringify` instead of the `print` function exported by the
  `graphql` package, to avoid pulling unnecessary printing logic into your
  JavaScript bundle. <br/>
  [PR #4234](https://github.com/apollographql/apollo-client/pull/4234)

- The `QueryKeyMaker` abstraction has been removed, meaning that cache
  results for non-identical queries (or sub-queries) with equivalent
  structure will no longer be cached together. This feature was a nice
  optimization in certain specific use cases, but it was not worth the
  additional complexity or bundle size. <br/>
  [PR #4245](https://github.com/apollographql/apollo-client/pull/4245)

### Apollo Utilities (1.1.1)

- The `flattenSelections` helper function is no longer exported from
  `apollo-utilities`, since `getDirectiveNames` has been reimplemented
  without using `flattenSelections`, and `flattenSelections` has no clear
  purpose now. If you need the old functionality, use a visitor:
  ```ts
  import { visit } from "graphql/language/visitor";

  function flattenSelections(selection: SelectionNode) {
    const selections: SelectionNode[] = [];
    visit(selection, {
      SelectionSet(ss) {
        selections.push(...ss.selections);
      }
    });
    return selections;
  }
  ```

## Apollo Client (2.4.9)

### Apollo Client (2.4.9)

- Apollo Client has been updated to use `graphql` 14.x as a dev dependency.  <br/>
  [@hwillson](https://github.com/hwillson) in [#4233](https://github.com/apollographql/apollo-client/pull/4233)

- The `onClearStore` function can now be used to register callbacks that should
  be triggered when calling `clearStore`.  <br/>
  [@joe-re](https://github.com/joe-re) in [#4082](https://github.com/apollographql/apollo-client/pull/4082)

- Make `isApolloError` available for external use.  <br/>
  [@FredyC](https://github.com/FredyC) in [#4223](https://github.com/apollographql/apollo-client/pull/4223)

- The `QueryManager` now calls `complete` on the observables used by
  Apollo Client's Subscription handling. This gives finite subscriptions a
  chance to handle cleanup.  <br/>
  [@sujeetsr](https://github.com/sujeetsr) in [#4290](https://github.com/apollographql/apollo-client/pull/4290)

- Documentation updates.  <br/>
  [@lifedup](https://github.com/lifedup) in [#3931](https://github.com/apollographql/apollo-client/pull/3931)  <br />
  [@Dem0n3D](https://github.com/Dem0n3D) in [#4008](https://github.com/apollographql/apollo-client/pull/4008)  <br />
  [@anand-sundaram-zocdoc](https://github.com/anand-sundaram-zocdoc) in [#4009](https://github.com/apollographql/apollo-client/pull/4009)  <br />
  [@mattphoto](https://github.com/mattphoto) in [#4026](https://github.com/apollographql/apollo-client/pull/4026)  <br />
  [@birge](https://github.com/birge) in [#4029](https://github.com/apollographql/apollo-client/pull/4029)  <br />
  [@mxstbr](https://github.com/mxstbr) in [#4127](https://github.com/apollographql/apollo-client/pull/4127)  <br/>
  [@Caerbannog](https://github.com/Caerbannog) in [#4140](https://github.com/apollographql/apollo-client/pull/4140)  <br/>
  [@jedwards1211](https://github.com/jedwards1211) in [#4179](https://github.com/apollographql/apollo-client/pull/4179)  <br/>
  [@nutboltu](https://github.com/nutboltu) in [#4182](https://github.com/apollographql/apollo-client/pull/4182)  <br/>
  [@CarloPalinckx](https://github.com/CarloPalinckx) in [#4189](https://github.com/apollographql/apollo-client/pull/4189)  <br/>
  [@joebernard](https://github.com/joebernard) in [#4206](https://github.com/apollographql/apollo-client/pull/4206)  <br/>
  [@evans](https://github.com/evans) in [#4213](https://github.com/apollographql/apollo-client/pull/4213)  <br/>
  [@danilobuerger](https://github.com/danilobuerger) in [#4214](https://github.com/apollographql/apollo-client/pull/4214)  <br/>
  [@stubailo](https://github.com/stubailo) in [#4220](https://github.com/apollographql/apollo-client/pull/4220)  <br/>
  [@haysclark](https://github.com/haysclark) in [#4255](https://github.com/apollographql/apollo-client/pull/4255)  <br/>
  [@shelmire](https://github.com/shelmire) in [#4266](https://github.com/apollographql/apollo-client/pull/4266)  <br/>
  [@peggyrayzis](https://github.com/peggyrayzis) in [#4280](https://github.com/apollographql/apollo-client/pull/4280)  <br/>
  [@caydie-tran](https://github.com/caydie-tran) in [#4300](https://github.com/apollographql/apollo-client/pull/4300)

### Apollo Utilities (1.1.0)

- Transformation utilities have been refactored to work with `graphql` 14.x.
  GraphQL AST's are no longer being directly modified.  <br/>
  [@hwillson](https://github.com/hwillson) in [#4233](https://github.com/apollographql/apollo-client/pull/4233)

### Apollo Cache In-Memory (1.4.0)

- The speed and memory usage of optimistic reads and writes has been
  improved dramatically using a new layering technique that does not
  require copying the non-optimistic contents of the cache.  <br/>
  [PR #4319](https://github.com/apollographql/apollo-client/pull/4319/)

- The `RecordingCache` abstraction has been removed, and thus is no longer
  exported from `apollo-cache-inmemory`.  <br/>
  [PR #4319](https://github.com/apollographql/apollo-client/pull/4319/)

- Export the optimism `wrap` function using ES2015 export syntax, instead of
  CommonJS.  <br/>
  [@ardatan](https://github.com/ardatan) in [#4158](https://github.com/apollographql/apollo-client/pull/4158)

## Apollo Client (2.4.8)

### Apollo Client (2.4.8)

- Documentation and config updates.  <br/>
  [@justinanastos](https://github.com/justinanastos) in [#4187](https://github.com/apollographql/apollo-client/pull/4187)  <br/>
  [@PowerKiKi](https://github.com/PowerKiKi) in [#3693](https://github.com/apollographql/apollo-client/pull/3693)  <br/>
  [@nandito](https://github.com/nandito) in [#3865](https://github.com/apollographql/apollo-client/pull/3865)

- Schema/AST tranformation utilities have been updated to work properly with
  `@client` directives.  <br/>
  [@justinmakaila](https://github.com/justinmakaila) in [#3482](https://github.com/apollographql/apollo-client/pull/3482)

### Apollo Cache In-Memory (1.3.12)

- Avoid using `DepTrackingCache` for optimistic reads.
  [PR #4521](https://github.com/apollographql/apollo-client/pull/4251)

- When creating an `InMemoryCache` object, it's now possible to disable the
  result caching behavior introduced in [#3394](https://github.com/apollographql/apollo-client/pull/3394),
  either for diagnostic purposes or because the benefit of caching repeated
  reads is not worth the extra memory usage in your application:
  ```ts
  new InMemoryCache({
    resultCaching: false
  })
  ```
  Part of [PR #4521](https://github.com/apollographql/apollo-client/pull/4251).

## Apollo Client (2.4.7)

### Apollo Client (2.4.7)

- The `ApolloClient` constructor has been updated to accept `name` and
  `version` params, that can be used to support Apollo Server [Client Awareness](https://www.apollographql.com/docs/apollo-server/v2/features/metrics.html#Client-Awareness)
  functionality. These client awareness properties are passed into the
  defined Apollo Link chain, and are then ultimately sent out as custom
  headers with outgoing requests.  <br/>
  [@hwillson](https://github.com/hwillson) in [#4154](https://github.com/apollographql/apollo-client/pull/4154)

### Apollo Boost (0.1.22)

- No changes.

### Apollo Cache (1.1.21)

- No changes.

### Apollo Cache In-Memory (1.3.11)

- No changes.

### Apollo Utilities (1.0.26)

- No changes.

### Graphql Anywhere (4.1.23)

- No changes.


## Apollo Client (2.4.6)

### Apollo Cache In-Memory (1.3.10)

- Added some `return`s to prevent errors with `noImplicitReturns`
  TypeScript rule.
  [PR #4137](https://github.com/apollographql/apollo-client/pull/4137)

- Exclude the `src/` directory when publishing `apollo-cache-inmemory`.
  [Issue #4083](https://github.com/apollographql/apollo-client/issues/4083)

## Apollo Client (2.4.5)

- Optimistic tests cleanup.
  [PR #3834](https://github.com/apollographql/apollo-client/pull/3834) by
  [@joshribakoff](https://github.com/joshribakoff)

- Documentation updates.
  [PR #3840](https://github.com/apollographql/apollo-client/pull/3840) by
  [@chentsulin](https://github.com/chentsulin) and
  [PR #3844](https://github.com/apollographql/apollo-client/pull/3844) by
  [@lorensr](https://github.com/lorensr)

- Implement `ObservableQuery#isDifferentFromLastResult` to fix
  [Issue #4054](https://github.com/apollographql/apollo-client/issues/4054) and
  [Issue #4031](https://github.com/apollographql/apollo-client/issues/4031).
  [PR #4069](https://github.com/apollographql/apollo-client/pull/4069)

### Apollo Cache (1.1.20)

- Add `readQuery` test to make sure options aren't mutated.
  [@CarloPalinckx](https://github.com/CarloPalinckx) in
  [#3838](https://github.com/apollographql/apollo-client/pull/3838)

### Apollo Cache In-Memory (1.3.9)

- Avoid modifying source objects when merging cache results.
  [Issue #4081](https://github.com/apollographql/apollo-client/issues/4081)
  [PR #4089](https://github.com/apollographql/apollo-client/pull/4089)

### Apollo Utilities (1.0.25)

- Fix `apollo-utilities` `isEqual` bug due to missing `hasOwnProperty`
  check. [PR #4072](https://github.com/apollographql/apollo-client/pull/4072)
  by [@samkline](https://github.com/samkline)

## Apollo Client (2.4.4)

### Apollo Utilities (1.0.24)

- Discard property accessor functions in `cloneDeep` helper, to fix
  [issue #4034](https://github.com/apollographql/apollo-client/issues/4034).

- Unconditionally remove `cloneDeep` property accessors.
  [PR #4039](https://github.com/apollographql/apollo-client/pull/4039)

- Avoid copying non-enumerable and/or `Symbol` keys in `cloneDeep`.
  [PR #4052](https://github.com/apollographql/apollo-client/pull/4052)

### Apollo Cache In-Memory (1.3.7)

- Throw when querying non-scalar objects without a selection set.
  [Issue #4025](https://github.com/apollographql/apollo-client/issues/4025)
  [PR #4038](https://github.com/apollographql/apollo-client/pull/4038)

- Work around spec non-compliance of `Map#set` and `Set#add` in IE11.
  [Issue #4024](https://github.com/apollographql/apollo-client/issues/4024)
  [PR #4012](https://github.com/apollographql/apollo-client/pull/4012)

## Apollo Client (2.4.3)

- Add additional checks to make sure we don't try to set the network status
  of queries in the store, when the store doesn't exist.  <br/>
  [@i6mi6](https://github.com/i6mi6) in [#3914](https://github.com/apollographql/apollo-client/pull/3914)
- Documentation updates.  <br/>
  [@shanonvl](https://github.com/shanonvl) in [#3925](https://github.com/apollographql/apollo-client/pull/3925)  <br/>
  [@ojh102](https://github.com/ojh102) in [#3920](https://github.com/apollographql/apollo-client/pull/3920)  <br/>
  [@Bkucera](https://github.com/Bkucera) in [#3919](https://github.com/apollographql/apollo-client/pull/3919)  <br/>
  [@j4chou](https://github.com/j4chou) in [#3915](https://github.com/apollographql/apollo-client/pull/3915)  <br/>
  [@billfienberg](https://github.com/billfienberg) in [#3886](https://github.com/apollographql/apollo-client/pull/3886)  <br/>
  [@TLadd](https://github.com/TLadd) in [#3884](https://github.com/apollographql/apollo-client/pull/3884)

- The `ObservableQuery` class now makes a deep clone of `lastResult` when
  first received, so that the `isDifferentResult` logic will not be
  confused if the result object is modified later.
  [Issue #3992](https://github.com/apollographql/apollo-client/issues/3992)
  [PR #4032](https://github.com/apollographql/apollo-client/pull/4032/commits/e66027c5341dc7aaf71ee7ffcba1305b9a553525)

### Apollo Cache In-Memory (1.3.6)

- Optimize repeated `apollo-cache-inmemory` reads by caching partial query
  results, for substantial performance improvements. As a consequence, watched
  queries will not be rebroadcast unless the data have changed.
  [PR #3394](https://github.com/apollographql/apollo-client/pull/3394)

- Include root ID and fragment matcher function in cache keys computed by
  `StoreReader#executeStoreQuery` and `executeSelectionSet`, and work
  around bugs in the React Native `Map` and `Set` polyfills.
  [PR #3964](https://github.com/apollographql/apollo-client/pull/3964)
  [React Native PR #21492 (pending)](https://github.com/facebook/react-native/pull/21492)

- The `apollo-cache-inmemory` package now allows `graphql@^14.0.0` as a
  peer dependency.
  [Issue #3978](https://github.com/apollographql/apollo-client/issues/3978)

- The `apollo-cache-inmemory` package now correctly broadcasts changes
  even when the new data is `===` to the old data, since the contents of
  the data object may have changed.
  [Issue #3992](https://github.com/apollographql/apollo-client/issues/3992)
  [PR #4032](https://github.com/apollographql/apollo-client/pull/4032/commits/d6a673fbc1444e115e90cc9e4c7fa3fc67bb7e56)

### Apollo GraphQL Anywhere (4.1.20)

- Make `graphql-anywhere` `filter` function generic (typescript).  <br/>
  [@minznerjosh](https://github.com/minznerjosh) in [#3929](https://github.com/apollographql/apollo-client/pull/3929)

### Apollo Utilities (1.0.22)

- The `fclone` package has been replaced with a custom `cloneDeep`
  implementation that is tolerant of cycles, symbol properties, and
  non-enumerable properties.
  [PR #4032](https://github.com/apollographql/apollo-client/pull/4032/commits/78e2ad89f950da2829f49c7876f968adb2bc1302)

### Apollo Boost (0.1.17)

- Remove duplicate InMemoryCache export for Babel 6 compatibility.
  [Issue #3910](https://github.com/apollographql/apollo-client/issues/3910)
  [PR #3932](https://github.com/apollographql/apollo-client/pull/3932)

### Apollo Cache (1.1.18)

- No changes.

## Apollo Client (2.4.2)

### Apollo Client (2.4.2)

- Apollo Client no longer deep freezes query results.
  [@hwillson](https://github.com/hwillson) in [#3883](https://github.com/apollographql/apollo-client/pull/3883)
- A new `clearStore` method has been added, that will remove all data from
  the store. Unlike `resetStore`, it will not refetch active queries after
  removing store data.
  [@hwillson](https://github.com/hwillson) in [#3885](https://github.com/apollographql/apollo-client/pull/3885)

### Apollo Utilities (1.0.21)

- Replace the custom `cloneDeep` implementation with
  [`fclone`](https://www.npmjs.com/package/fclone), to avoid crashing when
  encountering circular references.  <br/>
  [@hwillson](https://github.com/hwillson) in [#3881](https://github.com/apollographql/apollo-client/pull/3881)

### Apollo Boost (0.1.16)

- No changes.

### Apollo Cache (1.1.17)

- No changes.

### Apollo Cache In-Memory (1.2.10)

- No changes.

### Apollo GraphQL Anywhere (4.1.19)

- No changes.


## 2.4.1 (August 26, 2018)

### Apollo Client (2.4.1)

- `mutate`'s `refetchQueries` option now allows queries to include a custom
  `context` option. This `context` will be used when refetching the query.
  For example:

  ```js
  context = {
    headers: {
      token: 'some auth token',
    },
  };
  client.mutate({
    mutation: UPDATE_CUSTOMER_MUTATION,
    variables: {
      userId: user.id,
      firstName,
      ...
    },
    refetchQueries: [{
      query: CUSTOMER_MESSAGES_QUERY,
      variables: { userId: user.id },
      context,
    }],
    context,
  });
  ```

  The `CUSTOMER_MESSAGES_QUERY` above will be refetched using `context`.
  Normally queries are refetched using the original context they were first
  started with, but this provides a way to override the context, if needed.  <br/>
  [@hwillson](https://github.com/hwillson) in [#3852](https://github.com/apollographql/apollo-client/pull/3852)

- Documentation updates.  <br/>
  [@hwillson](https://github.com/hwillson) in [#3841](https://github.com/apollographql/apollo-client/pull/3841)

### Apollo Boost (0.1.15)

- Various internal infrastructure changes related to building, bundling,
  testing, etc.
  [@hwillson](https://github.com/hwillson) in [#3817](https://github.com/apollographql/apollo-client/pull/3817)

### Apollo Cache (1.1.16)

- Various internal infrastructure changes related to building, bundling,
  testing, etc.
  [@hwillson](https://github.com/hwillson) in [#3817](https://github.com/apollographql/apollo-client/pull/3817)

### Apollo Cache In-Memory (1.2.9)

- Various internal infrastructure changes related to building, bundling,
  testing, etc.
  [@hwillson](https://github.com/hwillson) in [#3817](https://github.com/apollographql/apollo-client/pull/3817)

### Apollo Utilities (1.0.20)

- Various internal infrastructure changes related to building, bundling,
  testing, etc.
  [@hwillson](https://github.com/hwillson) in [#3817](https://github.com/apollographql/apollo-client/pull/3817)

### Apollo GraphQL Anywhere (4.1.18)

- Various internal infrastructure changes related to building, bundling,
  testing, etc.
  [@hwillson](https://github.com/hwillson) in [#3817](https://github.com/apollographql/apollo-client/pull/3817)


## 2.4.0 (August 17, 2018)

### Apollo Client (2.4.0)

- Add proper error handling for subscriptions. If you have defined an `error`
  handler on your subscription observer, it will now be called when an error
  comes back in a result, and the `next` handler will be skipped (similar to
  how we're handling errors with mutations). Previously, the error was
  just passed in the result to the `next` handler. If you don't have an
  `error` handler defined, the previous functionality is maintained, meaning
  the error is passed in the result, giving the next handler a chance to deal
  with it. This should help address backwards compatibility (and is the reason
  for the minor version bumo in this release).  <br/>
  [@clayne11](https://github.com/clayne11) in [#3800](https://github.com/apollographql/apollo-client/pull/3800)
- Allow an `optimistic` param to be passed into `ApolloClient.readQuery` and
  `ApolloClient.readFragment`, that when set to `true`, will allow
  optimistic results to be returned. Is `false` by default.  <br/>
  [@jay1337](https://github.com/jay1337) in [#2429](https://github.com/apollographql/apollo-client/pull/2429)
- Optimistic tests cleanup.  <br/>
  [@joshribakoff](https://github.com/joshribakoff) in [#3713](https://github.com/apollographql/apollo-client/pull/3713)
- Make sure each package has its own `.npmignore`, so they're taken into
  consideration when publishing via lerna.  <br/>
  [@hwillson](https://github.com/hwillson) in [#3828](https://github.com/apollographql/apollo-client/pull/3828)
- Documentation updates.  <br/>
  [@toolness](https://github.com/toolness) in [#3804](https://github.com/apollographql/apollo-client/pull/3804)  <br/>
  [@pungggi](https://github.com/pungggi) in [#3798](https://github.com/apollographql/apollo-client/pull/3798)  <br/>
  [@lorensr](https://github.com/lorensr) in [#3748](https://github.com/apollographql/apollo-client/pull/3748)  <br/>
  [@joshribakoff](https://github.com/joshribakoff) in [#3730](https://github.com/apollographql/apollo-client/pull/3730)  <br/>
  [@yalamber](https://github.com/yalamber) in [#3819](https://github.com/apollographql/apollo-client/pull/3819)  <br/>
  [@pschreibs85](https://github.com/pschreibs85) in [#3812](https://github.com/apollographql/apollo-client/pull/3812)  <br/>
  [@msreekm](https://github.com/msreekm) in [#3808](https://github.com/apollographql/apollo-client/pull/3808)  <br/>
  [@kamaltmo](https://github.com/kamaltmo) in [#3806](https://github.com/apollographql/apollo-client/pull/3806)  <br/>
  [@lorensr](https://github.com/lorensr) in [#3739](https://github.com/apollographql/apollo-client/pull/3739)  <br/>
  [@brainkim](https://github.com/brainkim) in [#3680](https://github.com/apollographql/apollo-client/pull/3680)

### Apollo Cache In-Memory (1.2.8)

- Fix typo in `console.warn` regarding fragment matching error message.  <br/>
  [@combizs](https://github.com/combizs) in [#3701](https://github.com/apollographql/apollo-client/pull/3701)

### Apollo Boost (0.1.14)

- No changes.

### Apollo Cache (1.1.15)

- No changes.

### Apollo Utilities (1.0.19)

- No changes.

### Apollo GraphQL Anywhere (4.1.17)

- No changes.


## 2.3.8 (August 9, 2018)

### Apollo Client (2.3.8)

- Adjusted the `graphql` peer dependency to cover explicit minor ranges.
  Since the ^ operator only covers any minor version if the major version
  is not 0 (since a major version of 0 is technically considered development by
  semver 2), the current ^0.11.0 || ^14.0.0 graphql range doesn't cover
  0.12.* or 0.13.*. This fixes the `apollo-client@X has incorrect peer
  dependency "graphql@^0.11.0 || ^14.0.0"` errors that people might have
  seen using `graphql` 0.12.x or 0.13.x.  <br/>
  [@hwillson](https://github.com/hwillson) in [#3746](https://github.com/apollographql/apollo-client/pull/3746)
- Document `setVariables` internal API status.  <br/>
  [@PowerKiKi](https://github.com/PowerKiKi) in [#3692](https://github.com/apollographql/apollo-client/pull/3692)
- Corrected `ApolloClient.queryManager` typing as it may be `undefined`.  <br/>
  [@danilobuerger](https://github.com/danilobuerger) in [#3661](https://github.com/apollographql/apollo-client/pull/3661)
- Make sure using a `no-cache` fetch policy with subscriptions prevents data
  from being cached.  <br/>
  [@hwillson](https://github.com/hwillson) in [#3773](https://github.com/apollographql/apollo-client/pull/3773)
- Fixed an issue that sometimes caused empty query results, when using the
  `no-cache` fetch policy.  <br/>
  [@hwillson](https://github.com/hwillson) in [#3777](https://github.com/apollographql/apollo-client/pull/3777)
- Documentation updates.  <br/>
  [@hwillson](https://github.com/hwillson) in [#3750](https://github.com/apollographql/apollo-client/pull/3750)  <br/>
  [@hwillson](https://github.com/hwillson) in [#3754](https://github.com/apollographql/apollo-client/pull/3754)  <br/>
  [@TheMightyPenguin](https://github.com/TheMightyPenguin) in [#3725](https://github.com/apollographql/apollo-client/pull/3725)  <br/>
  [@bennypowers](https://github.com/bennypowers) in [#3668](https://github.com/apollographql/apollo-client/pull/3668)  <br/>
  [@hwillson](https://github.com/hwillson) in [#3762](https://github.com/apollographql/apollo-client/pull/3762)  <br/>
  [@chentsulin](https://github.com/chentsulin) in [#3688](https://github.com/apollographql/apollo-client/pull/3688)  <br/>
  [@chentsulin](https://github.com/chentsulin) in [#3687](https://github.com/apollographql/apollo-client/pull/3687)  <br/>
  [@ardouglass](https://github.com/ardouglass) in [#3645](https://github.com/apollographql/apollo-client/pull/3645)  <br/>
  [@hwillson](https://github.com/hwillson) in [#3764](https://github.com/apollographql/apollo-client/pull/3764)  <br/>
  [@hwillson](https://github.com/hwillson) in [#3767](https://github.com/apollographql/apollo-client/pull/3767)  <br/>
  [@hwillson](https://github.com/hwillson) in [#3774](https://github.com/apollographql/apollo-client/pull/3774)  <br/>
  [@hwillson](https://github.com/hwillson) in [#3779](https://github.com/apollographql/apollo-client/pull/3779)

### Apollo Boost (0.1.13)

- No changes.

### Apollo Cache In-Memory (1.2.7)

- No changes.

### Apollo Cache (1.1.14)

- No changes.

### Apollo Utilities (1.0.18)

- No changes.

### Apollo GraphQL Anywhere (4.1.16)

- No changes.


## 2.3.7 (July 24, 2018)

### Apollo Client (2.3.7)

- Release 2.3.6 broke Typescript compilation. `QueryManager`'s
  `getQueryWithPreviousResult` method included an invalid `variables` return
  type in the auto-generated `core/QueryManager.d.ts` declaration file. The
  type definition had a locally referenced path, that appears to have been
  caused by the typescript compiler getting confused at compile/publish time.
  `getQueryWithPreviousResult` return types are now excplicity identified,
  which helps Typescript avoid the local type reference. For more details,
  see https://github.com/apollographql/apollo-client/issues/3729.  <br/>
  [@hwillson](https://github.com/hwillson) in [#3731](https://github.com/apollographql/apollo-client/pull/3731)

### Apollo Boost (0.1.12)

- No changes.


## 2.3.6 (July 24, 2018)

### Apollo Client (2.3.6)

- Documentation updates. <br/>
  [@ananth99](https://github.com/ananth99) in [#3599](https://github.com/apollographql/apollo-client/pull/3599) <br/>
  [@hwillson](https://github.com/hwillson) in [#3635](https://github.com/apollographql/apollo-client/pull/3635) <br/>
  [@JakeDawkins](https://github.com/JakeDawkins) in [#3642](https://github.com/apollographql/apollo-client/pull/3642) <br/>
  [@hwillson](https://github.com/hwillson) in [#3644](https://github.com/apollographql/apollo-client/pull/3644) <br/>
  [@gbau](https://github.com/gbau) in [#3644](https://github.com/apollographql/apollo-client/pull/3600) <br/>
  [@chentsulin](https://github.com/chentsulin) in [#3608](https://github.com/apollographql/apollo-client/pull/3608) <br/>
  [@MikaelCarpenter](https://github.com/MikaelCarpenter) in [#3609](https://github.com/apollographql/apollo-client/pull/3609) <br/>
  [@Gamezpedia](https://github.com/Gamezpedia) in [#3612](https://github.com/apollographql/apollo-client/pull/3612) <br/>
  [@jinxac](https://github.com/jinxac) in [#3647](https://github.com/apollographql/apollo-client/pull/3647) <br/>
  [@abernix](https://github.com/abernix) in [#3705](https://github.com/apollographql/apollo-client/pull/3705) <br/>
  [@dandv](https://github.com/dandv) in [#3703](https://github.com/apollographql/apollo-client/pull/3703) <br/>
  [@hwillson](https://github.com/hwillson) in [#3580](https://github.com/apollographql/apollo-client/pull/3580) <br/>
- Updated `graphql` `peerDependencies` to handle 14.x versions. <br/>
  [@ivank](https://github.com/ivank) in [#3598](https://github.com/apollographql/apollo-client/pull/3598)
- Add optional generic type params for variables on low level methods. <br/>
  [@mvestergaard](https://github.com/mvestergaard) in [#3588](https://github.com/apollographql/apollo-client/pull/3588)
- Add a new `awaitRefetchQueries` config option to the Apollo Client
  `mutate` function, that when set to `true` will wait for all
  `refetchQueries` to be fully refetched, before resolving the mutation
  call. `awaitRefetchQueries` is `false` by default. <br/>
  [@jzimmek](https://github.com/jzimmek) in [#3169](https://github.com/apollographql/apollo-client/pull/3169)

### Apollo Boost (0.1.11)

- Allow `fetch` to be given as a configuration option to `ApolloBoost`. <br/>
  [@mbaranovski](https://github.com/mbaranovski) in [#3590](https://github.com/apollographql/apollo-client/pull/3590)
- The `apollo-boost` `ApolloClient` constructor now warns about unsupported
  options. <br/>
  [@quentin-](https://github.com/quentin-) in [#3551](https://github.com/apollographql/apollo-client/pull/3551)

### Apollo Cache (1.1.13)

- No changes.

### Apollo Cache In-Memory (1.2.6)

- Add `__typename` and `id` properties to `dataIdFromObject` parameter
  (typescript) <br/>
  [@jfurler](https://github.com/jfurler) in [#3641](https://github.com/apollographql/apollo-client/pull/3641)
- Fixed an issue caused by `dataIdFromObject` considering returned 0 values to
  be falsy, instead of being a valid ID, which lead to the store not being
  updated properly in some cases. <br/>
  [@hwillson](https://github.com/hwillson) in [#3711](https://github.com/apollographql/apollo-client/pull/3711)

### Apollo Utilities (1.0.17)

- No changes.

### Apollo GraphQL Anywhere (4.1.15)

- Add support for arrays to `graphql-anywhere`'s filter utility. <br/>
  [@jsweet314](https://github.com/jsweet314) in [#3591](https://github.com/apollographql/apollo-client/pull/3591)
- Fix `Cannot convert object to primitive value` error that was showing up
  when attempting to report a missing property on an object. <br/>
  [@benjie](https://github.com/benjie) in [#3618](https://github.com/apollographql/apollo-client/pull/3618)


## 2.3.5 (June 19, 2018)

### Apollo Client (2.3.5)

- Internal code formatting updates.
  - [@chentsulin](https://github.com/chentsulin) in [#3574](https://github.com/apollographql/apollo-client/pull/3574)
- Documentation updates.
  - [@andtos90](https://github.com/andtos90) in [#3596](https://github.com/apollographql/apollo-client/pull/3596)
  - [@serranoarevalo](https://github.com/serranoarevalo) in [#3554](https://github.com/apollographql/apollo-client/pull/3554)
  - [@cooperka](https://github.com/cooperka) in [#3594](https://github.com/apollographql/apollo-client/pull/3594)
  - [@pravdomil](https://github.com/pravdomil) in [#3587](https://github.com/apollographql/apollo-client/pull/3587)
  - [@excitement-engineer](https://github.com/excitement-engineer) in [#3309](https://github.com/apollographql/apollo-client/pull/3309)

### Apollo Boost (0.1.10)

- No changes.

### Apollo Cache (1.1.12)

- No changes.

### Apollo Cache In-Memory (1.2.5)

- No changes.

### Apollo Utilities (1.0.16)

- Removed unnecessary whitespace from error message.
  - [@mbaranovski](https://github.com/mbaranovski) in [#3593](https://github.com/apollographql/apollo-client/pull/3593)

### Apollo GraphQL Anywhere (4.1.14)

- No changes.


## 2.3.4 (June 13, 2018)

### Apollo Client (2.3.4)

- Export the `QueryOptions` interface, to make sure it can be used by other
  projects (like `apollo-angular`).
- Fixed an issue caused by typescript changes to the constructor
  `defaultOptions` param, that prevented `query` defaults from passing type
  checks.
  ([@hwillson](https://github.com/hwillson) in [#3585](https://github.com/apollographql/apollo-client/pull/3585))

### Apollo Boost (0.1.9)

- No changes

### Apollo Cache (1.1.11)

- No changes

### Apollo Cache In-Memory (1.2.4)

- No changes

### Apollo Utilities (1.0.15)

- No changes

### Apollo GraphQL Anywhere (4.1.13)

- No changes


## 2.3.3 (June 13, 2018)

### Apollo Client (2.3.3)

- Typescript improvements. Made observable query parameterized on data and
  variables: `ObservableQuery<TData, TVariables>`
  ([@excitement-engineer](https://github.com/excitement-engineer) in [#3140](https://github.com/apollographql/apollo-client/pull/3140))
- Added optional generics to cache manipulation methods (typescript).
  ([@mvestergaard](https://github.com/mvestergaard) in [#3541](https://github.com/apollographql/apollo-client/pull/3541))
- Typescript improvements. Created a new `QueryOptions` interface that
  is now used by `ApolloClient.query` options, instead of the previous
  `WatchQueryOptions` interface. This helps reduce confusion (especially
  in the docs) that made it look like `ApolloClient.query` accepted
  `ApolloClient.watchQuery` only options, like `pollingInterval`.
  ([@hwillson](https://github.com/hwillson) in [#3569](https://github.com/apollographql/apollo-client/pull/3569))

### Apollo Boost (0.1.8)

- Allow `cache` to be given as a configuration option to `ApolloBoost`.
  ([@dandean](https://github.com/dandean) in [#3561](https://github.com/apollographql/apollo-client/pull/3561))
- Allow `headers` and `credentials` to be passed in as configuration
  parameters to the `apollo-boost` `ApolloClient` constructor.
  ([@rzane](https://github.com/rzane) in [#3098](https://github.com/apollographql/apollo-client/pull/3098))

### Apollo Cache (1.1.10)

- Added optional generics to cache manipulation methods (typescript).
  ([@mvestergaard](https://github.com/mvestergaard) in [#3541](https://github.com/apollographql/apollo-client/pull/3541))

### Apollo Cache In-Memory (1.2.3)

- Added optional generics to cache manipulation methods (typescript).
  ([@mvestergaard](https://github.com/mvestergaard) in [#3541](https://github.com/apollographql/apollo-client/pull/3541))
- Restore non-enumerability of `resultFields[ID_KEY]`.
  ([@benjamn](https://github.com/benjamn) in [#3544](https://github.com/apollographql/apollo-client/pull/3544))
- Cache query documents transformed by InMemoryCache.
  ([@benjamn](https://github.com/benjamn) in [#3553](https://github.com/apollographql/apollo-client/pull/3553))

### Apollo Utilities (1.0.14)

- Store key names generated by `getStoreKeyName` now leverage a more
  deterministic approach to handling JSON based strings. This prevents store
  key names from differing when using `args` like
  `{ prop1: 'value1', prop2: 'value2' }` and
  `{ prop2: 'value2', prop1: 'value1' }`.
  ([@gdi2290](https://github.com/gdi2290) in [#2869](https://github.com/apollographql/apollo-client/pull/2869))
- Avoid needless `hasOwnProperty` check in `deepFreeze`.
  ([@benjamn](https://github.com/benjamn) in [#3545](https://github.com/apollographql/apollo-client/pull/3545))

### Apollo GraphQL Anywhere (4.1.12)

- No new changes.


## 2.3.2 (May 29, 2018)

### Apollo Client (2.3.2)

- Fix SSR and `cache-and-network` fetch policy
  ([@dastoori](https://github.com/dastoori) in [#3372](https://github.com/apollographql/apollo-client/pull/3372))
- Fixed an issue where the `updateQuery` method passed to
  `ObservableQuery.fetchMore` was receiving the original query variables,
  instead of the new variables that it used to fetch more data.
  ([@abhiaiyer91](https://github.com/abhiaiyer91) in [#3500](https://github.com/apollographql/apollo-client/pull/3500))
- Fixed an issue involving `Object.setPrototypeOf()` not working on JSC
  (Android), by instead setting the `prototype` of `this` manually.
  ([@seklyza](https://github.com/seklyza) in [#3306](https://github.com/apollographql/apollo-client/pull/3306))
- Added safeguards to make sure `QueryStore.initQuery` and
  `QueryStore.markQueryResult` don't try to set the network status of a
  `fetchMoreForQueryId` query, if it does not exist in the store. This was
  happening when a query component was unmounted while a `fetchMore` was still
  in flight.
  ([@conrad-vanl](https://github.com/conrad-vanl) in [#3367](https://github.com/apollographql/apollo-client/pull/3367), [@doomsower](https://github.com/doomsower) in [#3469](https://github.com/apollographql/apollo-client/pull/3469))

### Apollo Boost (0.1.7)

- Various internal code cleanup, tooling and dependency changes.

### Apollo Cache (1.1.9)

- Various internal code cleanup, tooling and dependency changes.

### Apollo Cache In-Memory (1.2.2)

- Fixed an issue that caused fragment only queries to sometimes fail.
  ([@abhiaiyer91](https://github.com/abhiaiyer91) in [#3507](https://github.com/apollographql/apollo-client/pull/3507))
- Fixed cache invalidation for inlined mixed types in union fields within
  arrays.
  ([@dferber90](https://github.com/dferber90) in [#3422](https://github.com/apollographql/apollo-client/pull/3422))

### Apollo Utilities (1.0.13)

- Make `maybeDeepFreeze` a little more defensive, by always using
  `Object.prototype.hasOwnProperty` (to avoid cases where the object being
  frozen doesn't have its own `hasOwnProperty`).
  ([@jorisroling](https://github.com/jorisroling) in [#3418](https://github.com/apollographql/apollo-client/pull/3418))
- Remove certain small internal caches to prevent memory leaks when using SSR.
  ([@brunorzn](https://github.com/brunorzn) in [#3444](https://github.com/apollographql/apollo-client/pull/3444))

### Apollo GraphQL Anywhere (4.1.11)

- Source files are now excluded when publishing to npm.
  ([@hwillson](https://github.com/hwillson) in [#3454](https://github.com/apollographql/apollo-client/pull/3454))<|MERGE_RESOLUTION|>--- conflicted
+++ resolved
@@ -1,9 +1,8 @@
-<<<<<<< HEAD
 ## Apollo Client 3.7.0 (in development)
 
 - Replace `concast.cleanup` method with simpler `concast.beforeNext` API, which promises to call the given callback function just before the next result/error is delivered. In addition, `concast.removeObserver` no longer takes a `quietly?: boolean` parameter, since that parameter was partly responsible for cleanup callbacks sometimes not getting called. <br/>
   [@benjamn](https://github.com/benjamn) in [#9718](https://github.com/apollographql/apollo-client/pull/9718)
-=======
+
 ## Apollo Client 3.6.5 (unreleased)
 
 ### Bug Fixes
@@ -16,7 +15,6 @@
 
 - Limit scope of `DeepMerger` object reuse, and avoid using `Object.isFrozen`, which can introduce differences between development and production if objects that were frozen using `Object.freeze` in development are left unfrozen in production. <br/>
   [@benjamn](https://github.com/benjamn) in [#9742](https://github.com/apollographql/apollo-client/pull/9742)
->>>>>>> 916f974b
 
 ## Apollo Client 3.6.4 (2022-05-16)
 
