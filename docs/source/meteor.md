--- conflicted
+++ resolved
@@ -245,13 +245,8 @@
 import rootReducer from '../../ui/reducers';
 import Body from '../both/routes/body';
 
-<<<<<<< HEAD
-// #2 do not use new
-const app = Express();
-=======
 // 1# do not use new
 const app = Express(); // eslint-disable-line new-cap
->>>>>>> b83c04db
 
 app.use((req, res, next) => {
   match({ routes, location: req.originalUrl }, (error, redirectLocation, renderProps) => {
