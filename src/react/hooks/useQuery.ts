/**
 * Function parameters in this file try to follow a common order for the sake of
 * readability and consistency. The order is as follows:
 *
 * resultData
 * observable
 * client
 * query
 * options
 * watchQueryOptions
 * makeWatchQueryOptions
 */
/** */
import { equal } from "@wry/equality";
import * as React from "react";
import { asapScheduler, observeOn } from "rxjs";

import type {
  ApolloClient,
  DefaultContext,
  ErrorLike,
  ErrorPolicy,
  FetchMoreQueryOptions,
  OperationVariables,
  QueryResult,
  RefetchWritePolicy,
  SubscribeToMoreFunction,
  UpdateQueryMapFn,
  WatchQueryFetchPolicy,
} from "@apollo/client";
import type {
  ApolloQueryResult,
  DocumentNode,
  TypedDocumentNode,
  WatchQueryOptions,
<<<<<<< HEAD
} from "@apollo/client";
import { NetworkStatus } from "@apollo/client";
=======
} from "@apollo/client/core";
import { NetworkStatus, ObservableQuery } from "@apollo/client/core";
>>>>>>> b18ff017
import type { MaybeMasked, Unmasked } from "@apollo/client/masking";
import type { NoInfer } from "@apollo/client/utilities";
import { maybeDeepFreeze, mergeOptions } from "@apollo/client/utilities";

import type { NextFetchPolicyContext } from "../../core/watchQueryOptions.js";

import { wrapHook } from "./internal/index.js";
import { useApolloClient } from "./useApolloClient.js";
import { useSyncExternalStore } from "./useSyncExternalStore.js";

export declare namespace useQuery {
  export interface Options<
    TData = unknown,
    TVariables extends OperationVariables = OperationVariables,
  > {
    /** {@inheritDoc @apollo/client!QueryOptionsDocumentation#fetchPolicy:member} */
    fetchPolicy?: WatchQueryFetchPolicy;

    /** {@inheritDoc @apollo/client!QueryOptionsDocumentation#nextFetchPolicy:member} */
    nextFetchPolicy?:
      | WatchQueryFetchPolicy
      | ((
          this: WatchQueryOptions<TVariables, TData>,
          currentFetchPolicy: WatchQueryFetchPolicy,
          context: NextFetchPolicyContext<TData, TVariables>
        ) => WatchQueryFetchPolicy);
    /** {@inheritDoc @apollo/client!QueryOptionsDocumentation#initialFetchPolicy:member} */

    initialFetchPolicy?: WatchQueryFetchPolicy;

    /** {@inheritDoc @apollo/client!QueryOptionsDocumentation#refetchWritePolicy:member} */
    refetchWritePolicy?: RefetchWritePolicy;

    /** {@inheritDoc @apollo/client!QueryOptionsDocumentation#variables:member} */
    variables?: TVariables;

    /** {@inheritDoc @apollo/client!QueryOptionsDocumentation#errorPolicy:member} */
    errorPolicy?: ErrorPolicy;

    /** {@inheritDoc @apollo/client!QueryOptionsDocumentation#pollInterval:member} */
    pollInterval?: number;

    /** {@inheritDoc @apollo/client!QueryOptionsDocumentation#notifyOnNetworkStatusChange:member} */
    notifyOnNetworkStatusChange?: boolean;

    /** {@inheritDoc @apollo/client!QueryOptionsDocumentation#returnPartialData:member} */
    returnPartialData?: boolean;

    /** {@inheritDoc @apollo/client!QueryOptionsDocumentation#skipPollAttempt:member} */
    skipPollAttempt?: () => boolean;

    /** {@inheritDoc @apollo/client!QueryOptionsDocumentation#ssr:member} */
    ssr?: boolean;

    /** {@inheritDoc @apollo/client!QueryOptionsDocumentation#client:member} */
    client?: ApolloClient;

    /** {@inheritDoc @apollo/client!QueryOptionsDocumentation#context:member} */
    context?: DefaultContext;

    /** {@inheritDoc @apollo/client!QueryOptionsDocumentation#skip:member} */
    skip?: boolean;
  }

  export interface Result<
    TData = unknown,
    TVariables extends OperationVariables = OperationVariables,
  > {
    /** {@inheritDoc @apollo/client!QueryResultDocumentation#client:member} */
    client: ApolloClient;

    /** {@inheritDoc @apollo/client!QueryResultDocumentation#observable:member} */
    observable: ObservableQuery<TData, TVariables>;

    /** {@inheritDoc @apollo/client!QueryResultDocumentation#data:member} */
    data: MaybeMasked<TData> | undefined;

    /** {@inheritDoc @apollo/client!QueryResultDocumentation#previousData:member} */
    previousData?: MaybeMasked<TData>;

    /** {@inheritDoc @apollo/client!QueryResultDocumentation#error:member} */
    error?: ErrorLike;

    /** {@inheritDoc @apollo/client!QueryResultDocumentation#loading:member} */
    loading: boolean;

    /** {@inheritDoc @apollo/client!QueryResultDocumentation#networkStatus:member} */
    networkStatus: NetworkStatus;

    /** {@inheritDoc @apollo/client!QueryResultDocumentation#startPolling:member} */
    startPolling: (pollInterval: number) => void;

    /** {@inheritDoc @apollo/client!QueryResultDocumentation#stopPolling:member} */
    stopPolling: () => void;

    /** {@inheritDoc @apollo/client!QueryResultDocumentation#subscribeToMore:member} */
    subscribeToMore: SubscribeToMoreFunction<TData, TVariables>;

    /** {@inheritDoc @apollo/client!QueryResultDocumentation#updateQuery:member} */
    updateQuery: (mapFn: UpdateQueryMapFn<TData, TVariables>) => void;

    /** {@inheritDoc @apollo/client!QueryResultDocumentation#refetch:member} */
    refetch: (
      variables?: Partial<TVariables>
    ) => Promise<QueryResult<MaybeMasked<TData>>>;

    /** {@inheritDoc @apollo/client!QueryResultDocumentation#variables:member} */
    variables: TVariables | undefined;
    /** {@inheritDoc @apollo/client!QueryResultDocumentation#fetchMore:member} */

    fetchMore: <
      TFetchData = TData,
      TFetchVars extends OperationVariables = TVariables,
    >(
      fetchMoreOptions: FetchMoreQueryOptions<TFetchVars, TFetchData> & {
        updateQuery?: (
          previousQueryResult: Unmasked<TData>,
          options: {
            fetchMoreResult: Unmasked<TFetchData>;
            variables: TFetchVars;
          }
        ) => Unmasked<TData>;
      }
    ) => Promise<QueryResult<MaybeMasked<TFetchData>>>;
  }
}

const lastWatchOptions = Symbol();

interface ObsQueryWithMeta<TData, TVariables extends OperationVariables>
  extends ObservableQuery<TData, TVariables> {
  [lastWatchOptions]?: WatchQueryOptions<TVariables, TData>;
}

interface InternalResult<TData, TVariables extends OperationVariables> {
  // These members are populated by getCurrentResult and setResult, and it's
  // okay/normal for them to be initially undefined.
  current: ApolloQueryResult<TData>;
  previousData?: undefined | MaybeMasked<TData>;
}

interface InternalState<TData, TVariables extends OperationVariables> {
  client: ReturnType<typeof useApolloClient>;
  query: DocumentNode | TypedDocumentNode<TData, TVariables>;
  observable: ObsQueryWithMeta<TData, TVariables>;
  resultData: InternalResult<TData, TVariables>;
}

/**
 * A hook for executing queries in an Apollo application.
 *
 * To run a query within a React component, call `useQuery` and pass it a GraphQL query document.
 *
 * When your component renders, `useQuery` returns an object from Apollo Client that contains `loading`, `error`, and `data` properties you can use to render your UI.
 *
 * > Refer to the [Queries](https://www.apollographql.com/docs/react/data/queries) section for a more in-depth overview of `useQuery`.
 *
 * @example
 * ```jsx
 * import { gql, useQuery } from '@apollo/client';
 *
 * const GET_GREETING = gql`
 *   query GetGreeting($language: String!) {
 *     greeting(language: $language) {
 *       message
 *     }
 *   }
 * `;
 *
 * function Hello() {
 *   const { loading, error, data } = useQuery(GET_GREETING, {
 *     variables: { language: 'english' },
 *   });
 *   if (loading) return <p>Loading ...</p>;
 *   return <h1>Hello {data.greeting.message}!</h1>;
 * }
 * ```
 * @since 3.0.0
 * @param query - A GraphQL query document parsed into an AST by `gql`.
 * @param options - Options to control how the query is executed.
 * @returns Query result object
 */
export function useQuery<
  TData = unknown,
  TVariables extends OperationVariables = OperationVariables,
>(
  query: DocumentNode | TypedDocumentNode<TData, TVariables>,
  options: useQuery.Options<NoInfer<TData>, NoInfer<TVariables>> = {}
): useQuery.Result<TData, TVariables> {
  "use no memo";
  return wrapHook(
    "useQuery",
    // eslint-disable-next-line react-compiler/react-compiler
    useQuery_,
    useApolloClient(options && options.client)
  )(query, options);
}

function useQuery_<TData, TVariables extends OperationVariables>(
  query: DocumentNode | TypedDocumentNode<TData, TVariables>,
  options: useQuery.Options<NoInfer<TData>, NoInfer<TVariables>>
) {
  const client = useApolloClient(options.client);
  const { skip, ssr, ...opts } = options;

  const watchQueryOptions: WatchQueryOptions<TVariables, TData> = mergeOptions(
    client.defaultOptions.watchQuery,
    { ...opts, query }
  );

  if (skip) {
    // When skipping, we set watchQueryOptions.fetchPolicy initially to
    // "standby", but we also need/want to preserve the initial non-standby
    // fetchPolicy that would have been used if not skipping.
    watchQueryOptions.initialFetchPolicy =
      options.initialFetchPolicy || options.fetchPolicy;
    watchQueryOptions.fetchPolicy = "standby";
  }

  function createState(
    previous?: InternalState<TData, TVariables>
  ): InternalState<TData, TVariables> {
    const observable = ObservableQuery["inactiveOnCreation"].withValue(
      true,
      () => client.watchQuery(watchQueryOptions)
    );

    return {
      client,
      query,
      observable,
      resultData: {
        current: observable.getCurrentResult(),
        // Reuse previousData from previous InternalState (if any) to provide
        // continuity of previousData even if/when the query or client changes.
        previousData: previous?.resultData.current.data,
      },
    };
  }

  let [state, setState] = React.useState(createState);

  if (client !== state.client || query !== state.query) {
    // If the client or query have changed, we need to create a new InternalState.
    // This will trigger a re-render with the new state, but it will also continue
    // to run the current render function to completion.
    // Since we sometimes trigger some side-effects in the render function, we
    // re-assign `state` to the new state to ensure that those side-effects are
    // triggered with the new state.
    setState((state = createState(state)));
  }

  const { observable, resultData } = state;

  useInitialFetchPolicyIfNecessary<TData, TVariables>(
    watchQueryOptions,
    observable
  );

  useResubscribeIfNecessary<TData, TVariables>(
    resultData, // might get mutated during render
    observable, // might get mutated during render
    watchQueryOptions
  );

  const ssrDisabledOverride = useSyncExternalStore(
    () => () => {},
    () => void 0,
    () => (ssr === false ? useQuery.ssrDisabledResult : void 0)
  );

  const resultOverride =
    skip || watchQueryOptions.fetchPolicy === "standby" ?
      // When skipping a query (ie. we're not querying for data but still want to
      // render children), make sure the `data` is cleared out and `loading` is
      // set to `false` (since we aren't loading anything).
      //
      // NOTE: We no longer think this is the correct behavior. Skipping should
      // not automatically set `data` to `undefined`, but instead leave the
      // previous data in place. In other words, skipping should not mandate that
      // previously received data is all of a sudden removed. Unfortunately,
      // changing this is breaking, so we'll have to wait until Apollo Client 4.0
      // to address this.
      useQuery.skipStandbyResult
    : ssrDisabledOverride;

  const result = useResultSubscription<TData, TVariables>(
    observable,
    resultData,
    resultOverride
  );

  const obsQueryFields = React.useMemo(
    () => ({
      refetch: observable.refetch.bind(observable),
      fetchMore: observable.fetchMore.bind(observable),
      updateQuery: observable.updateQuery.bind(observable),
      startPolling: observable.startPolling.bind(observable),
      stopPolling: observable.stopPolling.bind(observable),
      subscribeToMore: observable.subscribeToMore.bind(observable),
    }),
    [observable]
  );

  const previousData = resultData.previousData;
  return React.useMemo(() => {
    const { data, partial, ...rest } = result;

    return {
      data, // Ensure always defined, even if result.data is missing.
      ...rest,
      client: client,
      observable: observable,
      variables: observable.variables,
      previousData,
      ...obsQueryFields,
    };
  }, [result, client, observable, previousData, obsQueryFields]);
}

function useInitialFetchPolicyIfNecessary<
  TData,
  TVariables extends OperationVariables,
>(
  watchQueryOptions: WatchQueryOptions<TVariables, TData>,
  observable: ObsQueryWithMeta<TData, TVariables>
) {
  "use no memo";
  if (!watchQueryOptions.fetchPolicy) {
    watchQueryOptions.fetchPolicy = observable.options.initialFetchPolicy;
  }
}

function useResultSubscription<TData, TVariables extends OperationVariables>(
  observable: ObsQueryWithMeta<TData, TVariables>,
  resultData: InternalResult<TData, TVariables>,
  resultOverride: ApolloQueryResult<any> | undefined
) {
  "use no memo";
  return useSyncExternalStore(
    React.useCallback(
      (handleStoreChange) => {
        const subscription = observable
          // We use the asapScheduler here to prevent issues with trying to
          // update in the middle of a render. `reobserve` is kicked off in the
          // middle of a render and because RxJS emits values synchronously,
          // its possible for this `handleStoreChange` to be called in that same
          // render. This allows the render to complete before trying to emit a
          // new value.
          .pipe(observeOn(asapScheduler))
          .subscribe((result) => {
            const previousResult = resultData.current;
            // Make sure we're not attempting to re-render similar results
            // TODO: Eventually move this check inside ObservableQuery. We should
            // probably not emit a new result if the result is the same.
            if (
              previousResult &&
              previousResult.loading === result.loading &&
              previousResult.networkStatus === result.networkStatus &&
              equal(previousResult.data, result.data) &&
              equal(previousResult.error, result.error)
            ) {
              return;
            }

            if (previousResult && previousResult.data) {
              // eslint-disable-next-line react-compiler/react-compiler
              resultData.previousData = previousResult.data;
            }

            resultData.current = result;
            handleStoreChange();
          });

        // Do the "unsubscribe" with a short delay.
        // This way, an existing subscription can be reused without an additional
        // request if "unsubscribe"  and "resubscribe" to the same ObservableQuery
        // happen in very fast succession.
        return () => {
          setTimeout(() => subscription.unsubscribe());
        };
      },

      [observable, resultData]
    ),
    () => resultOverride || resultData.current,
    () => resultOverride || resultData.current
  );
}

// this hook is not compatible with any rules of React, and there's no good way to rewrite it.
// it should stay a separate hook that will not be optimized by the compiler
function useResubscribeIfNecessary<
  TData,
  TVariables extends OperationVariables,
>(
  /** this hook will mutate properties on `resultData` */
  resultData: InternalResult<TData, TVariables>,
  /** this hook will mutate properties on `observable` */
  observable: ObsQueryWithMeta<TData, TVariables>,
  watchQueryOptions: Readonly<WatchQueryOptions<TVariables, TData>>
) {
  "use no memo";
  if (
    observable[lastWatchOptions] &&
    !equal(observable[lastWatchOptions], watchQueryOptions)
  ) {
    // Though it might be tempting to postpone this reobserve call to the
    // useEffect block, we need getCurrentResult to return an appropriate
    // loading:true result synchronously (later within the same call to
    // useQuery). Since we already have this.observable here (not true for
    // the very first call to useQuery), we are not initiating any new
    // subscriptions, though it does feel less than ideal that reobserve
    // (potentially) kicks off a network request (for example, when the
    // variables have changed), which is technically a side-effect.
    observable.reobserve(watchQueryOptions);

    // Make sure getCurrentResult returns a fresh ApolloQueryResult<TData>,
    // but save the current data as this.previousData, just like setResult
    // usually does.
    resultData.previousData =
      resultData.current.data || resultData.previousData;
    resultData.current = observable.getCurrentResult();
  }
  observable[lastWatchOptions] = watchQueryOptions;
}

useQuery.ssrDisabledResult = maybeDeepFreeze({
  loading: true,
  data: void 0 as any,
  error: void 0,
  networkStatus: NetworkStatus.loading,
  partial: true,
}) satisfies ApolloQueryResult<any> as ApolloQueryResult<any>;

useQuery.skipStandbyResult = maybeDeepFreeze({
  loading: false,
  data: void 0 as any,
  error: void 0,
  networkStatus: NetworkStatus.ready,
  partial: true,
}) satisfies ApolloQueryResult<any> as ApolloQueryResult<any>;<|MERGE_RESOLUTION|>--- conflicted
+++ resolved
@@ -33,13 +33,8 @@
   DocumentNode,
   TypedDocumentNode,
   WatchQueryOptions,
-<<<<<<< HEAD
-} from "@apollo/client";
-import { NetworkStatus } from "@apollo/client";
-=======
 } from "@apollo/client/core";
 import { NetworkStatus, ObservableQuery } from "@apollo/client/core";
->>>>>>> b18ff017
 import type { MaybeMasked, Unmasked } from "@apollo/client/masking";
 import type { NoInfer } from "@apollo/client/utilities";
 import { maybeDeepFreeze, mergeOptions } from "@apollo/client/utilities";
