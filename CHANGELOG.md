# Change log

Expect active development and potentially significant breaking changes in the `0.x` track. We'll try to be diligent about releasing a `1.0` version in a timely fashion (ideally within 3 to 6 months), to signal the start of a more stable API.

### vNEXT
<<<<<<< HEAD
- Add imperitive `read` method to client for arbitrary data access from the store. [PR #1280](https://github.com/apollographql/apollo-client/pull/1280)
=======

### 0.8.4
- Fix afterware to support retrying requests [PR #1274](https://github.com/apollostack/apollo-client/pull/1274).
>>>>>>> 5e944c1a

### 0.8.3
- Fix bug that caused query reducers to always be called with initial variables. [PR #1270](https://github.com/apollostack/apollo-client/pull/1270).
- Added benchmarks and benchmarking utilities built on top of [benchmark.js](https://benchmarkjs.com). [PR #1159](https://github.com/apollostack/apollo-client/pull/1159).

### 0.8.2
- Removed dependency on Node.js typings. [PR #1248](https://github.com/apollostack/apollo-client/pull/1248)
- Remove orphaned promise that was causing a Bluebird error. [PR #1256](https://github.com/apollographql/apollo-client/pull/1256)
- End code flow on promise rejection in `mutate` implementation. [PR #1259](https://github.com/apollographql/apollo-client/pull/1259)

### 0.8.1
- Allow refetching with query documents after mutation. [PR #1234](https://github.com/apollostack/apollo-client/pull/1234)
- Enable TypeScript strict null checking in source code. [PR #1221](https://github.com/apollostack/apollo-client/pull/1221)

### 0.8.0
- Allow optional mutation arguments. [PR #1174](https://github.com/apollostack/apollo-client/pull/1174)
- Fix bug where there could be store inconsistencies for two dependent optimistic updates [PR #1144](https://github.com/apollostack/apollo-client/pull/1144)
- expose partial in ObservableQuery#currentResult [PR #1097](https://github.com/apollostack/apollo-client/pull/1097)
- Calculate `loading` from `networkStatus`. [PR #1202](https://github.com/apollostack/apollo-client/pull/1202)
- Fix typings error with `strictNullChecks` [PR #1188](https://github.com/apollostack/apollo-client/pull/1188)
- Add IResponse to NetworkErrors [PR #1199](https://github.com/apollostack/apollo-client/issues/1199)
- Gracefully handle `null` GraphQL errors. [PR #1208](https://github.com/apollostack/apollo-client/pull/1208)
- *Breaking:* Remove undocumented `resultBehaviors` feature. [PR #1173](https://github.com/apollostack/apollo-client/pull/1173)

### 0.7.3
- *Fixed breaking change:* readQueryFromStore was incomptibale with Typescript 2.0 compiler. [PR #1171](https://github.com/apollostack/apollo-client/pull/1171)

### 0.7.2
Re-release of 0.7.1 with proper internal directory structure

### 0.7.1
- *Undo breaking change:* Add whatwg-fetch polyfill (most likely only until version 1.0) [PR #1155](https://github.com/apollostack/apollo-client/pull/1155)

### 0.7.0
- Deprecate "resultTransformer" [PR #1095](https://github.com/apollostack/apollo-client/pull/1095)
- Deep freeze results in development and test mode [PR #1095](https://github.com/apollostack/apollo-client/pull/1095)
- *Breaking:* Use generic types for query and mutation [PR #914](https://github.com/apollostack/apollo-client/pull/914)
- Support AMD [PR #1069](https://github.com/apollostack/apollo-client/pull/1069)
- Support ES6 Modules and tree-shaking (`module`, `jsnext:main`) [PR #1069](https://github.com/apollostack/apollo-client/pull/1069)
- *Breaking:* Replace `@types/redux` with official typescript definitions [PR #1069](https://github.com/apollostack/apollo-client/pull/1069)
- *Breaking:* Remove fragment option from query, watchQuery etc. [PR #1096](https://github.com/apollostack/apollo-client/pull/1096)
- Broadcast new store state only when Apollo state was affected by an action [PR #1118](https://github.com/apollostack/apollo-client/pull/1118)
- Remove lodash as a production dependency [PR #1122](https://github.com/apollostack/apollo-client/pull/1122)
- Breaking: Minor fix to write to `ROOT_SUBSCRIPTION` ID in the store for subscription results. [PR #1122](https://github.com/apollostack/apollo-client/pull/1127)
- *Breaking:* Remove `whatwg-fetch` polyfill dependency and instead warn when a global `fetch` implementation is not found. [PR #1134](https://github.com/apollostack/apollo-client/pull/1134)
- Child objects returned from `watchQuery` may now be referentially equal (so `a === b`) to previous objects in the same position if nothing changed in the store. This allows for a better UI integration experience when determining what needs to rerender. [PR #1136](https://github.com/apollostack/apollo-client/pull/1136)

### 0.6.0
- *Breaking:* Switch to `@types/graphql` instead of `typed-graphql` for typings. [PR 1041](https://github.com/apollostack/apollo-client/pull/1041) [PR #934](https://github.com/apollostack/apollo-client/issues/934)

### 0.5.26
- Add variables to MutationResultAction [PR #1106](https://github.com/apollostack/apollo-client/pull/1106)
- Fix incorrect network status after first refetch [PR #1105](https://github.com/apollostack/apollo-client/pull/1105)

### 0.5.25
- Pass variables into result reducers [PR #1088](https://github.com/apollostack/apollo-client/pull/1088)

### 0.5.24
- Add option to deduplicate in-flight queries  [PR #1070](https://github.com/apollostack/apollo-client/pull/1070)

### 0.5.23
- Revert back to using `whatwg-fetch` because `isomorphic-fetch` does not work in react native  [PR #1058](https://github.com/apollostack/apollo-client/pull/1058)

### 0.5.22
- Fix bug that caused updateQuery and reducers to run on stopped queries [PR #1054](https://github.com/apollostack/apollo-client/pull/1054)
- Ensure transporters are using `isomorphic-fetch` instead of `whatwg-fetch` for universal compatibility [PR #1018](https://github.com/apollostack/apollo-client/pull/1018)

### 0.5.21

- Include a `version` field on every `ApolloClient` instance that represents the version of the 'apollo-client' package used to create it. [PR #1038](https://github.com/apollostack/apollo-client/pull/1038)

### 0.5.20

- Attach to `window` for devtools if not in production, so that improperly configured environments do get the dev tools. [PR #1037](https://github.com/apollostack/apollo-client/pull/1037)

### 0.5.19
- Make sure stopped queries are not refetched on store reset [PR #960](https://github.com/apollostack/apollo-client/pull/960)

### 0.5.18
- Make sure `APOLLO_QUERY_RESULT_CLIENT` action has a `requestId`, just like `APOLLO_QUERY_RESULT` does, so that it can be associated with the relevant `APOLLO_QUERY_INIT` action.

### 0.5.17
- For devtools hook, report the state _after_ the action, not before. [PR #1023](https://github.com/apollostack/apollo-client/pull/1023)

### 0.5.16
- Make sure Redux devtools enhancer is added last. [PR #1022](https://github.com/apollostack/apollo-client/pull/1022)

### 0.5.15
- Make sure devtools hook added in 0.5.14 also works when the store is initialized by Apollo Client. [PR #1021](https://github.com/apollostack/apollo-client/pull/1021)

### 0.5.14
- Add internal hook for chrome devtools, `__actionHookForDevTools`, to get a log of actions and states. Apollo Client automatically attaches itself to `window.__APOLLO_CLIENT__` when initialized if `process.env.NODE_ENV === 'development'`. This can be forced or disabled by setting the `connectToDevTools` option in the constructor to `true` or `false`. [PR #1017](https://github.com/apollostack/apollo-client/pull/1017)

### 0.5.13
- Replace usages of `Object.assign` with lodash's assign function [PR #1009](https://github.com/apollostack/apollo-client/pull/1009)
- Calls to watchQuery can include metadata, for use with debugging. [PR #1010](https://github.com/apollostack/apollo-client/pull/1010)

### 0.5.12
- Errors thrown in afterwares bubble up [PR #982](https://github.com/apollostack/apollo-client/pull/982)
- Replaced individual lodash packages with original lodash package [PR #997](https://github.com/apollostack/apollo-client/pull/997)

### 0.5.11
- Move typed-graphql and chai typings to optionalDependencies [PR #988](https://github.com/apollostack/apollo-client/pull/988)
- Fix issue with typings that prevented compilation in typescript [PR #986](https://github.com/apollostack/apollo-client/pull/986)

### 0.5.10
- Deprecate usage of fragment option and createFragment function [PR #984](https://github.com/apollostack/apollo-client/pull/984)

### 0.5.9
- Prevent Redux from crashing when an uncaught ApolloError is raised in an Apollo reducer. [PR #874](https://github.com/apollostack/apollo-client/pull/874)
- Catch errors in observer.next and observer.errors callback [PR #980](https://github.com/apollostack/apollo-client/pull/980)

### 0.5.8

- Added `HTTPFetchNetworkInterface` and `NetworkInterface` as index exports to make them easier
to subclass externally. [#969](https://github.com/apollostack/apollo-client/pull/969)

### 0.5.7
- Catch uncaught promise errors in startQuery [#950](https://github.com/apollostack/apollo-client/pull/950)

### 0.5.6
- Refactor polling query logic to fix startPolling and stopPolling [#938](https://github.com/apollostack/apollo-client/pull/938)
- Add convenience method to obtain initial state from SSR [#941](https://github.com/apollostack/apollo-client/pull/941)

### 0.5.5
- Add back missing dependency on lodash.isequal that was mistakenly removed in 0.5.4 [#925](https://github.com/apollostack/apollo-client/pull/925)
- Implement cache redirects with custom resolvers [PR #921](https://github.com/apollostack/apollo-client/pull/921)
- Fix issue that caused `createBatchingNetworkInterface` unable to specify request headers by `opts` or `applyMiddleware`. [PR #922](https://github.com/apollostack/apollo-client/pull/922) [Issue #920](https://github.com/apollostack/apollo-client/issues/920)

### 0.5.4
- Fix a bug that caused apollo-client to catch errors thrown in Observer.next callbacks [PR #910](https://github.com/apollostack/apollo-client/pull/910)
- Make sure only one copy of each fragment is attached to a document [PR #906](https://github.com/apollostack/apollo-client/pull/906)

### 0.5.3
- Change the way IDs of objects in arrays are stored to make them consistent with the rest of the store [PR #901](https://github.com/apollostack/apollo-client/pull/901)

### 0.5.2
- Print a warning if server response is not an array when using transport batching [PR #893](https://github.com/apollostack/apollo-client/pull/893)
- apply addTypename in watchQuery for result reducers [PR #895](https://github.com/apollostack/apollo-client/pull/895)

### 0.5.1
- **new Feature**: Enable chaining of `use` and `useAfter` function calls in network interface. [PR #860](https://github.com/apollostack/apollo-client/pull/860) [Issue #564](https://github.com/apollostack/apollo-client/issues/564)
- Create and expose the `MutationOptions` [PR #866](https://github.com/apollostack/apollo-client/pull/866)
- Expose `SubscriptionOptions` [PR #868](https://github.com/apollostack/apollo-client/pull/868)
- Fix issue with `currentResult` and optimistic responses [Issue #877](https://github.com/apollostack/apollo-client/issues/877)
- Provide an onError callback for subscribeToMore [PR #886](https://github.com/apollostack/apollo-client/issues/886)
- Bind `resetStore` to ApolloClient [PR #882](https://github.com/apollostack/apollo-client/issues/882)
- Fix a bug with `resetStore` that caused existing queries to fail  [PR #885](https://github.com/apollostack/apollo-client/issues/885)

### v0.5.0
- Add a `createdBatchingNetworkInterface` function and export it.
- Add support for fragments to `fetchMore`
- Patch for race condition in broadcastQueries that occasionally crashed the client.

#### v0.5.0-preview.3
- **new Feature**: add networkStatus to ApolloResult, which gives more fine-grained information than the loading boolean. Added notifyOnNetworkStatusChange option to WatchQuery options. [PR #827](https://github.com/apollostack/apollo-client/pull/827)
- Fix a bug with result reducers that caused crashed when queries were updated in loading state.

#### v0.5.0-preview.2
- Make `createNetworkInterface` backwards compatible, but print a deprecation warning if it's called with two arguments. The new way is to pass in an object with `uri` and `opts` properties. [PR #828](https://github.com/apollostack/apollo-client/pull/828) [Issue #806](https://github.com/apollostack/apollo-client/issues/806)
- Prevent store rehydration if queries and mutations are not empty. [PR #814](https://github.com/apollostack/apollo-client/pull/814)
- Fix an issue with `observableQuery.currentResult()` when the query had returned an error.

#### v0.5.0-1 first preview
- **new Feature**: Add fetchMore-style subscribeToMore function which updates a query result based on a subscription. [PR #797](https://github.com/apollostack/apollo-client/pull/797)
- Fix accidental breaking change in updateQueries that was introduced in 0.5.0-0 [PR 801](https://github.com/apollostack/apollo-client/pull/801)

#### v0.5.0-0 first preview

- **new Feature**: Implement query reducers, which run on every query result/ mutation. [PR #766](https://github.com/apollostack/apollo-client/pull/766)
- **Refactor**: Reimplement internal store reading in terms of the [graphql-anywhere](https://github.com/apollostack/graphql-anywhere) package, which cleanly separates the GraphQL execution logic from Apollo's specific cache format. This will allow us to make the store reading much more extensible, including enabling developers to write their own custom client-side resolvers to implement client-side computed fields, read from Redux with GraphQL, and redirect cache reads.
- **Feature removal**: Remove query diffing functionality to make client more predictable and simplify implementation. Queries will still read from the store, and if the store does not have all of the necessary data the entire query will fetch from the server. Read justification and discussion in [Issue #615](https://github.com/apollostack/apollo-client/issues/615) [PR #693](https://github.com/apollostack/apollo-client/pull/693)
- **Breaking change**: Move batching to network interface and split off query merging into separate package [PR #734](https://github.com/apollostack/apollo-client/pull/734)
- **Feature removal**: No more `(read|diff)(Fragment|SelectionSet)FromStore`.
- **Feature removal**: No more `write(Fragment|SelectionSet)ToStore`.
- Fix: refetch only updates original query variable options
- Fix: Moved @types packages from devDependencies to dependencies as discussed in [Issue #713](https://github.com/apollostack/apollo-client/issues/713)
- **Refactor**: Rewrite how fragments are handled. Remove all validation of fragments when writing to the store, assuming that a spec-compliant server will return a valid set of fragments and results. On reading from the store, use `__typename` if it exists, and strongly encourage using the `addTypename: true` option by warning when the `__typename` field is not in the query and result. [Issue #739](https://github.com/apollostack/apollo-client/issues/739) [PR #767](https://github.com/apollostack/apollo-client/pull/767)
- GraphQL subscriptions fire an action when new data arrives [PR #775](https://github.com/apollostack/apollo-client/pull/775)
- **Feature removal and addition**: The `ApolloClient` constructor no longer accepts a `queryTransformer` option. Instead, there is a a new `addTypename` option which is on by default. [Issue #616](https://github.com/apollostack/apollo-client/issues/616) [PR #779](https://github.com/apollostack/apollo-client/pull/779)
- **Refactor**: removed circular dependency in data/store.ts [Issue #731](https://github.com/apollostack/apollo-client/issues/731) [PR #778](https://github.com/apollostack/apollo-client/pull/778)
- added "ApolloClient" to the named exports to make it compatible with Angular2 AOT compile [Issue #758](https://github.com/apollostack/apollo-client/issues/758) [PR #778](https://github.com/apollostack/apollo-client/pull/778)
- Fix: moved dev @types to devDependencies otherwise they potentially brake projects that are importing apollo-client [Issue #713](https://github.com/apollostack/apollo-client/issues/713) [PR #778](https://github.com/apollostack/apollo-client/pull/778)
- Fix rejecting promises on `refetch` and similar methods. Also improve error handling and stop using `ApolloError` internally. [Failing test in PR #524](https://github.com/apollostack/apollo-client/pull/524) [PR #781](https://github.com/apollostack/apollo-client/pull/781)
- Fix multidimentional array handling. [Issue #776](https://github.com/apollostack/apollo-client/issues/776) [PR #785](https://github.com/apollostack/apollo-client/pull/785)
- Add support for Enum inline arguments [Issue #183](https://github.com/apollostack/apollo-client/issues/183) [PR #788](https://github.com/apollostack/apollo-client/pull/788)
- Make it possible to subscribe to the same observable query multiple times. The query is initialized on the first subscription, and torn down after the last. Now, QueryManager is only aware of one subscription from the ObservableQuery, no matter how many were actually registered. This fixes issues with `result()` and other ObservableQuery features that relied on subscribing multiple times to work. This should remove the need for the workaround in `0.4.21`. [Repro in PR #694](https://github.com/apollostack/apollo-client/pull/694) [PR #791](https://github.com/apollostack/apollo-client/pull/791)

### v0.4.21
- Added some temporary functions (`_setVariablesNoResult` and `_setOptionsNoResult`) to work around a `react-apollo` problem fundamentally caused by the issue highlighted in [PR #694](https://github.com/apollostack/apollo-client/pull/694). The code as been refactored on `master`, so we expect it to be fixed in 0.5.x, and is not worth resolving now.

### v0.4.20
- Fix: Warn but do not fail when refetchQueries includes an unknown query name [PR #700](https://github.com/apollostack/apollo-client/pull/700)
- Fix: avoid field error on mutations after a query cancellation or a query failure by enforcing returnPartialData during previous data retrieval before applying a mutation update. [PR #696](https://github.com/apollostack/apollo-client/pull/696) and [Issue #647](https://github.com/apollostack/apollo-client/issues/647).
- Add observableQuery.setVariables function [PR #635](https://github.com/apollostack/apollo-client/pull/635)
- Add observableQuery.currentResult function [PR #697](https://github.com/apollostack/apollo-client/pull/697)
- Update to typescript 2.0.3 [PR #697](https://github.com/apollostack/apollo-client/pull/697)

### v0.4.19
- Fix: set default reduxRootKey for backwards-compatibility when using ApolloClient as middleware  [PR #688](https://github.com/apollostack/apollo-client/pull/688)

### v0.4.18

- Fix bug with null fragments introduced in 0.4.16 [PR #683](https://github.com/apollostack/apollo-client/pull/683)
- Set reduxRootKey for backwards-compatibility, even when using reduxRootSelector [PR #685](https://github.com/apollostack/apollo-client/pull/683)

### v0.4.17

- This version is identical to 0.4.15. It was published over 0.4.16 because that had some unintentional breaking changes. Once the breaks are identified and fixed, there will be a 0.4.18 with the new features.

### v0.4.16 (deprecated, had breaking changes)

- **Backwards compatible deprecation** Add a `reduxRootSelector` option and deprecate `reduxRootKey`. This will allow people to put Apollo anywhere they like, even inside a store otherwise managed by ImmutableJS. Note: if you pass a `reduxRootKey` in this version, it will automatically create a `reduxRootSelector` for you, and attach it to the `ApolloClient` instance as before, but this behavior will be removed in `0.5`. [PR #631](https://github.com/apollostack/apollo-client/pull/631)
- Make sure stopping a poll interval doesn't stop updates from the store. [PR #625](https://github.com/apollostack/apollo-client/pull/625)
- Include more type definitions and methods in root export for use in react-apollo [PR #619](https://github.com/apollostack/apollo-client/pull/619)
- Added `resultTransformer` and `resultComparator` to `ApolloClient`/`QueryManager`, which afford the ability to transform result objects immediately before they are returned to the application. [PR #446](https://github.com/apollostack/apollo-client/pull/446)
- Fixed issue with nested fragments overriding each other. [PR #629](https://github.com/apollostack/apollo-client/pull/629)

### v0.4.15

- Options set in middleware can override the fetch query in the network layer. [Issue #627](https://github.com/apollostack/apollo-client/issues/627) and [PR #628](https://github.com/apollostack/apollo-client/pull/628).
- Make `returnPartialData` work better with fragments. [PR #580](https://github.com/apollostack/apollo-client/pull/580)

### v0.4.14

- Avoid extra `assign` when there are no optimistic updates present. [PR #597]((https://github.com/apollostack/apollo-client/pull/597)
- Fixed issue with error passing with query merging. [PR #589](https://github.com/apollostack/apollo-client/pull/589) and [Issue #551](https://github.com/apollostack/apollo-client/issues/551).
- Allow network interface middlewares to change the `req.request` object to add additional fields to the request body. [PR #548](https://github.com/apollostack/apollo-client/pull/548) and [Issue #547](https://github.com/apollostack/apollo-client/issues/547).
- Fixed an issue with batching and variables used in directives. [PR #584](https://github.com/apollostack/apollo-client/pull/584) and [Issue #577](https://github.com/apollostack/apollo-client/issues/577).
- Implemented transport-level batching the way it is currently supported within Apollo Server. [PR #531](https://github.com/apollostack/apollo-client/pull/531) and [Issue #505](https://github.com/apollostack/apollo-client/issues/505).
- [Experimental] Change subscription API to `subscribe` function on Apollo Client instance, and remove `fetchMore`-style API temporarily.

### v0.4.13

- Fix issue where starting, stopping, then starting a polling query with the same interval wasn't handled correctly by the scheduler. Opened as [PR #555](https://github.com/apollostack/apollo-client/pull/555) and merged via [PR #568](https://github.com/apollostack/apollo-client/pull/568).
- Fixed an issue with used variables in directives related to unused variables stripping [PR #563](https://github.com/apollostack/apollo-client/pull/563) and [Issue #562](https://github.com/apollostack/apollo-client/issues/562)
- Change subscription API to use `updateQuery`, like `fetchMore` does, instead of `updateFunction`. [PR #574](https://github.com/apollostack/apollo-client/pull/574)

### v0.4.12

- Fixed an issue with named fragments in batched queries. [PR #509](https://github.com/apollostack/apollo-client/pull/509) and [Issue #501](https://github.com/apollostack/apollo-client/issues/501).
- Fixed an issue with unused variables in queries after diffing queries against information available in the store. [PR #518](https://github.com/apollostack/apollo-client/pull/518) and [Issue #496](https://github.com/apollostack/apollo-client/issues/496).
- Add code to support GraphQL subscriptions. [PR #540](https://github.com/apollostack/apollo-client/pull/540).
- Fixed a couple of issues within query merging that caused issues with null values or arrays in responses. [PR #523](https://github.com/apollostack/apollo-client/pull/523).
- Added an `updateQuery` method on observable queries. Allows application code to arbitrary change the result of a query normalized to store, without issuing any network requests. [PR #506](https://github.com/apollostack/apollo-client/pull/506) and [Issue #495](https://github.com/apollostack/apollo-client/issues/495).
- Fixed issue where result of fetchMore from server wasn't being passed through [PR #508](https://github.com/apollostack/apollo-client/pull/508)

### v0.4.11

- Added an `refetchQueries` option to `mutate`. The point is to just refetch certain queries on a mutation rather than having to manually specify how the result should be incorporated for each of them with `updateQueries`. [PR #482](https://github.com/apollostack/apollo-client/pull/482) and [Issue #448](https://github.com/apollostack/apollo-client/issues/448).
- Print errors produced by application-supplied reducer functions passed to `updateQueries` or `updateQuery` options for `mutate` or `fetchMore` respectively. [PR #500](https://github.com/apollostack/apollo-client/pull/500) and [Issue #479](https://github.com/apollostack/apollo-client/issues/479).

### v0.4.10

- Fixed issue with alias names in batched queries. [PR #493](https://github.com/apollostack/apollo-client/pull/493) and [Issue #490](https://github.com/apollostack/apollo-client/issues).
- Add loading state tracking within Apollo Client in order to simplify the handling of loading state within the view layers. [Issue #342](https://github.com/apollostack/apollo-client/issues/342) and [PR #467](https://github.com/apollostack/apollo-client/pull/467)

- Fixed the way new variables extend the original arguments when passed to methods `fetchMore` and `refetch`. [PR #497](https://github.com/apollostack/apollo-client/pull/497).

### v0.4.9

- Fixed issue with `fragments` array for `updateQueries`. [PR #475](https://github.com/apollostack/apollo-client/pull/475) and [Issue #470](https://github.com/apollostack/apollo-client/issues/470).
- Add a new experimental feature to observable queries called `fetchMore`. It allows application developers to update the results of a query in the store by issuing new queries. We are currently testing this feature internally and we will document it once it is stable. [PR #472](https://github.com/apollostack/apollo-client/pull/472).

### v0.4.8

- Add `useAfter` function that accepts `afterwares`. Afterwares run after a request is made (after middlewares). In the afterware function, you get the whole response and request options, so you can handle status codes and errors if you need to. For example, if your requests return a `401` in the case of user logout, you can use this to identify when that starts happening. It can be used just as a `middleware` is used. Just pass an array of afterwares to the `useAfter` function.
- Fix issues with union type handling for inline and named fragments. [PR #356](https://github.com/apollostack/apollo-client/pull/356/files), [Issue #354](https://github.com/apollostack/apollo-client/issues/354) [Issue #355](https://github.com/apollostack/apollo-client/issues/355).
- Add a stack trace to `ApolloError`. [PR #445](https://github.com/apollostack/apollo-client/pull/445) and [Issue #434](https://github.com/apollostack/apollo-client/issues/434).
- Fixed an extra log of errors on `query` calls. [PR #445](https://github.com/apollostack/apollo-client/pull/445) and [Issue #423](https://github.com/apollostack/apollo-client/issues/423).
- Fix repeat calls to a query that includes fragments [PR #447](https://github.com/apollostack/apollo-client/pull/447).
- GraphQL errors on mutation results now result in a rejected promise and are no longer a part of returned results. [PR #465](https://github.com/apollostack/apollo-client/pull/465) and [Issue #458](https://github.com/apollostack/apollo-client/issues/458).
- Don't add fields to root mutations and root queries [PR #463](https://github.com/apollostack/apollo-client/pull/463) and [Issue #413](https://github.com/apollostack/apollo-client/issues/413).

### v0.4.7

- Added flattening of fragments within `createFragment`. [PR #437](https://github.com/apollostack/apollo-client/pull/437) and [Issue #421](https://github.com/apollostack/apollo-client/issues/421).

### v0.4.6

- Integrated the scheduler so that polling queries on the same polling interval are batched together. [PR #403](https://github.com/apollostack/apollo-client/pull/403) and [Issue #401](https://github.com/apollostack/apollo-client/issues/401).
- Fixed a bug where fetching a query without an id and then later with an id resulted in an orphaned node within the store. [Issue #344](https://github.com/apollostack/apollo-client/issues/344) and [PR #389](https://github.com/apollostack/apollo-client/pull/389).
- Fix typings for some refactored types, `ObservableQuery` and `WatchQueryOptions`. [PR #428](https://github.com/apollostack/apollo-client/pull/428)

### v0.4.5

- Fix the issue of using query transformers with mutations containing `optimisticResponse` or `updateQueries`. [PR #426](https://github.com/apollostack/apollo-client/pull/426).

### v0.4.4

- Make sure query transformers are also applied to named fragments, and new methods that allow transforming query document with multiple query transformers. [Issue #373](https://github.com/apollostack/apollo-client/issues/373) [PR #412](https://github.com/apollostack/apollo-client/pull/412)

### v0.4.3

- Introduce a new (preferable) way to express how the mutation result should be incorporated into the store and update watched queries results: `updateQueries`. [PR #404](https://github.com/apollostack/apollo-client/pull/404).
- Writing query results to store no longer creates new objects (and new references) in cases when the new value is identical to the old value in the store.

### v0.4.2

- Added the `batchInterval` option to ApolloClient that allows you to specify the width of the batching interval as per your app's needs. [Issue #394](https://github.com/apollostack/apollo-client/issues/394) and [PR #395](https://github.com/apollostack/apollo-client/pull/395).
- Stringify `storeObj` for error message in `diffFieldAgainstStore`.
- Fix map function returning `undefined` in `removeRefsFromStoreObj`. [PR #393](https://github.com/apollostack/apollo-client/pull/393)
- Added deep result comparison so that observers are only fired when the data associated with a particular query changes. This change eliminates unnecessary re-renders and improves UI performance. [PR #402](https://github.com/apollostack/apollo-client/pull/402) and [Issue #400](https://github.com/apollostack/apollo-client/issues/400).
- Added a "noFetch" option to WatchQueryOptions that only returns available data from the local store (even it is incomplete). The `ObservableQuery` returned from calling `watchQuery` now has `options`, `queryManager`, and `queryId`. The `queryId` can be used to read directly from the state of `apollo.queries`. [Issue #225](https://github.com/apollostack/apollo-client/issues/225), [Issue #342](https://github.com/apollostack/apollo-client/issues/342), and [PR #385](https://github.com/apollostack/apollo-client/pull/385).

### v0.4.1

- Allow `client.mutate` to accept an `optimisticResponse` argument to update the cache immediately, then after the server responds replace the `optimisticResponse` with the real response. [Issue #287](https://github.com/apollostack/apollo-client/issues/287) [PR #336](https://github.com/apollostack/apollo-client/pull/336)

### v0.4.0

This release has a minor version bump, which means npm will not automatically update to this version. Consider the list of breaking changes below, then upgrade and update your app correspondingly.

- **Breaking change** Remove backcompat shim for `import ... from 'apollo-client/gql'`. Instead, use the `graphql-tag` package as recommended in the docs and official examples. [Issue #324](https://github.com/apollostack/apollo-client/issues/324) [PR #387](https://github.com/apollostack/apollo-client/pull/387)

- **Breaking change** Moved refetch(), startPolling(), and stopPolling() methods from QuerySubscription to ObservableQuery. This shouldn't affect anyone using `react-apollo`, but if you were calling those methods on the subscription directly, you need to call them on the query handle/observable instead. The benefit of this is that developers that want to use RxJS for their observable handling can now have access to these methods. [Issue #194] (https://github.com/apollostack/apollo-client/issues/194) and [PR #362] (https://github.com/apollostack/apollo-client/pull/362)
- **Breaking change** Unified error handling for GraphQL errors and network errors. Both now result in rejected promises and passed as errors on observables through a new `ApolloError` type. This is a significant departure from the previous method of error handling which passed GraphQL errors in resolvers and `next` methods on subscriptions. [PR #352](https://github.com/apollostack/apollo-client/pull/352)

### v0.3.30

- Don't throw on unknown directives, instead just pass them through. This can open the door to implementing `@live`, `@defer`, and `@stream`, if coupled with some changes in the network layer. [PR #372](https://github.com/apollostack/apollo-client/pull/372)

### v0.3.29

- Made sure that query merging is only applied when we have more than one query in the batcher's queue [Issue #308](https://github.com/apollostack/apollo-client/issues/308) and [PR #369](https://github.com/apollostack/apollo-client/pull/369).

### v0.3.28

- Added missing export for the `addQueryMerging` method defined in the docs [here](http://docs.apollostack.com/apollo-client/network.html#addQueryMerging). [PR #364](https://github.com/apollostack/apollo-client/pull/364) and [Issue #363](https://github.com/apollostack/apollo-client/issues/363).
- Made sure `diffSelectionSetAgainstStore` will return any available data from the local cache if `throwOnMissingField` is `false`, even if some fields in the query are missing. This also means that the `returnPartialData` option of `watchQuery` will return partial data if some fields are missing in the cache, rather than an empty object. [Issue #359](https://github.com/apollostack/apollo-client/issues/359) and [PR #360](https://github.com/apollostack/apollo-client/pull/360).

### v0.3.27

- Removed dependency on `graphql` npm package, which was causing compilation errors in the React Native bundler. Issues [#261](https://github.com/apollostack/apollo-client/issues/261) [#163](https://github.com/apollostack/apollo-client/issues/163), [PR #357](https://github.com/apollostack/apollo-client/pull/357)
- Added support for query composition through fragments [Issue #338](https://github.com/apollostack/apollo-client/issues/338) and [PR #343](https://github.com/apollostack/apollo-client/pull/343)

### v0.3.26

- Exposed a `printAST` method that is just `graphql-js`'s `print` method underneath [PR #337](https://github.com/apollostack/apollo-client/pull/337). With [PR #277](https://github.com/apollostack/apollo-client/pull/277), we moved to using the query AST as the representation of the query passed to the network interface. Unfortunately, this broke implementations of network interfaces. By exposing `printAST`, custom network interface implementations will be able to convert the query AST to a string easily.

### v0.3.25

- Fix regression where options passed to query and watchQuery were modified if `shouldForceFetch` was false. [Issue #339](https://github.com/apollostack/apollo-client/issues/317) [PR #340](https://github.com/apollostack/apollo-client/pull/340)
- **Add flexible mutation result handling to Apollo Client.**
  - This is done by passing an `resultBehaviors` option to `client.mutate`, with an array of "Mutation Result Behaviors".
  - You can attach any number of result behaviors to each mutation.
  - These result behaviors are attached to the `MUTATION_RESULT` redux action that is dispatched when the query result arrives from the store, and are handled by special "Mutation Behavior Reducers". These are similar to regular Redux reducers, but they get a whole bunch of GraphQL-specific information in the arguments, and are all called synchronously in order when the result of a mutation arrives.
  - In this version, Apollo Client ships with a set of default mutation result behaviors/reducers including `ARRAY_INSERT`, `DELETE`, and `ARRAY_DELETE`, but you can add any custom ones you want by passing the new `mutationBehaviorReducers` option to the `ApolloClient` constructor.
  - The previous default functionality of merging all mutation results into the store is preserved.
  - Added `client.dataId` and `client.fieldWithArgs` helpers to generate store paths for mutation behaviors.
  - [PR #320](https://github.com/apollostack/apollo-client/pull/320) [Read the design in depth in Issue #317](https://github.com/apollostack/apollo-client/issues/317)
- Added support for resetting the store [Issue #158](https://github.com/apollostack/apollo-client/issues/158) and [PR #314](https://github.com/apollostack/apollo-client/pull/314).
- Deprecate `apollo-client/gql` for `graphql-tag` and show a meaningful warning when importing
  `apollo-client/gql`

### v0.3.22 + v0.3.23 + v0.3.24

- Fix unintentional breaking change where `apollo-client/gql` import stopped working. [Issue #327](https://github.com/apollostack/apollo-client/issues/327)

### v0.3.21

- Move out GraphQL query parsing into a new package [`graphql-tag`](https://github.com/apollostack/graphql-tag) with a backcompat shim for `apollo-client/gql`. [Issue #312](https://github.com/apollostack/apollo-client/issues/312) [PR #313](https://github.com/apollostack/apollo-client/pull/313)
- Added `ssrMode` (to disable `forceFetch` queries completely) and `ssrForceFetchDelay` (to disable it for a short time period). This is for server-side rendering -- on the server it doesn't make sense to force fetch (you just want a single snapshot of data, not changing data), and when you first re-render on the client, the server's data is up to date, so there's no need to re-fetch. [Issue #298](https://github.com/apollostack/apollo-client/issues/298) [PR #309](https://github.com/apollostack/apollo-client/pull/309)
- `addTypename` query transform now doesn't add extra `__typename` fields where they are already present. [PR #323](https://github.com/apollostack/apollo-client/pull/323)

### v0.3.20

- Exported `writeQueryToStore` and `writeFragmentToStore` directly from `apollo-client` to match `readQueryFromStore` and `readFragmentFromStore`. [PR #311](https://github.com/apollostack/apollo-client/pull/311)
- Add (optional) `returnPartialData` to `readFragmentFromStore` and `readQueryFromStore`. [PR #310](https://github.com/apollostack/apollo-client/pull/310)

### v0.3.19

- Exported `addTypename` query transform directly from `apollo-client` so that it doesn't need to be imported from a submodule. [PR #303](https://github.com/apollostack/apollo-client/pull/303)
- Made network interfaces from `createNetworkInterface` have batching capability by default. [PR #303](https://github.com/apollostack/apollo-client/pull/303)

### v0.3.18

- Solved an issue that occurred when merging two queries with exactly the same query document [Issue #296](https://github.com/apollostack/apollo-client/issues/296) and [PR #299](https://github.com/apollostack/apollo-client/pull/299)

### v0.3.17

- Add `shouldBatch` option to `ApolloClient` constructor, default to `false` for now. [PR #294](https://github.com/apollostack/apollo-client/pull/294)

### v0.3.16

- Implemented query merging and batching support [Issue #164](https://github.com/apollostack/apollo-client/issues/164), [PR #278](https://github.com/apollostack/apollo-client/pull/278) and [PR #277](https://github.com/apollostack/apollo-client/pull/277)

### v0.3.15

- Added support for `@skip` and `@include` directives - see [Issue #237](https://github.com/apollostack/apollo-client/issues/237) and [PR #275](https://github.com/apollostack/apollo-client/pull/275)

### v0.3.14

- Added support for inline object and array arguments in queries and mutations, where previously you had to use variables. [PR #252](https://github.com/apollostack/apollo-client/pull/252)
- Added name fragment support within mutations [Issue #273](https://github.com/apollostack/apollo-client/issues/273) and [PR #274](https://github.com/apollostack/apollo-client/pull/274)
- Now sending the operation name along with the query to the server [Issue #259](https://github.com/apollostack/apollo-client/issues/259) and [PR #282](https://github.com/apollostack/apollo-client/pull/282)

### v0.3.13

- Removed AuthTokenHeaderMiddleware code and related tests from apollo-client [Issue #247](https://github.com/apollostack/apollo-client/issues/247)
- Added named fragment support [Issue #80](https://github.com/apollostack/apollo-client/issues/80) and [PR #251](https://github.com/apollostack/apollo-client/pull/251).
- Added basic guards to our Redux Store `subscribe` to prevent `broadcastQueries` from being called unnecessarily
- Fixed polling leak issue that occured with multiple polling queries (https://github.com/apollostack/apollo-client/issues/248)
- add whatwg-fetch to fix promise problems with fetch (catch error '{}') that occurs in special browser/older browser (eg. Wechat browser in China )[PR #256](https://github.com/apollostack/apollo-client/pull/256).
- updated graphql dependency to include ^0.6.0

### v0.3.12

- Fix query transformation for queries called with `forceFetch`. [PR #240](https://github.com/apollostack/apollo-client/pull/240)

### v0.3.11

- Add support for basic query transformation before submitting to the server by passing an option to `ApolloClient` constructor. (e.g. adding `__typename` to each SelectionSet) [Issue #230](https://github.com/apollostack/apollo-client/issues/230) [PR #233](https://github.com/apollostack/apollo-client/pull/233)

### v0.3.10

- Resolve a race condition between `QueryManager` `stopQuery()` and `broadcastQueries()`, which would result in an error `listener is not a function`. [Issue #231](https://github.com/apollostack/apollo-client/issues/231) [PR #232](https://github.com/apollostack/apollo-client/pull/232)

### v0.3.9

- Namespace Apollo action types to prevent collision with user's own Redux action types. [Issue #210](https://github.com/apollostack/apollo-client/issues/210) [PR #222](https://github.com/apollostack/apollo-client/pull/222)
- Queries on refetch return promises. [PR #178](https://github.com/apollostack/apollo-client/pull/178)

### v0.3.8

- Add support for [GraphQLJSON](https://github.com/taion/graphql-type-json) scalar type by changing the way we identify scalar types when writing to the store. [Issue #217](https://github.com/apollostack/apollo-client/issues/217) [PR #219](https://github.com/apollostack/apollo-client/pull/219)

### v0.3.7

- Add `dataIdFromObject` option to `ApolloClient` constructor, to allow data normalization. This function should take a GraphQL result object, and return an ID if one can be found. [Issue #204](https://github.com/apollostack/apollo-client/issues/204) [PR #214](https://github.com/apollostack/apollo-client/pull/214)

### v0.3.6

- Use `console.error` to log unhandled network errors. [Issue #189](https://github.com/apollostack/apollo-client/issues/189) [PR #203](https://github.com/apollostack/apollo-client/pull/203)
- Suggest using variables instead of inline arguments for non-scalar types. [Issue #202](https://github.com/apollostack/apollo-client/issues/202) [PR #211](https://github.com/apollostack/apollo-client/pull/211)

### v0.3.5

- Improve error message when a dev forgets `gql` to link to docs. [PR #181](https://github.com/apollostack/apollo-client/pull/181)
- Memoize results from `gql`, so that we save time on parsing, and we can use `===` to compare queries for performance. [Issue #199](https://github.com/apollostack/apollo-client/issues/199) [PR #200](https://github.com/apollostack/apollo-client/pull/200)
- Fix error when using `returnPartialData`. [Issue #193](https://github.com/apollostack/apollo-client/issues/193) [PR #201](https://github.com/apollostack/apollo-client/pull/201)
- Add basic interoperability with other Observable implementations like RxJS. [Issue #149](https://github.com/apollostack/apollo-client/issues/149) [PR #196](https://github.com/apollostack/apollo-client/pull/196)

### v0.3.4

- Fix improperly published package that broke submodule paths. [Issue #186](https://github.com/apollostack/apollo-client/issues/186)

### v0.3.3

- Fix regression from 0.3.2 that broke root query diffing
- Enhance query printer so that it can print multiple root queries [Issue #184](https://github.com/apollostack/apollo-client/issues/184) [react-apollo issue #45](https://github.com/apollostack/react-apollo/issues/45) [PR #185](https://github.com/apollostack/apollo-client/pull/185)

### v0.3.2

- Added support for inline fragments. [Issue #147](https://github.com/apollostack/apollo-client/issues/147) [PR #175](https://github.com/apollostack/apollo-client/pull/175)
- Removed vestigial code that partially implemented refetching via the Relay Node interface, but was not possible to use through the public API.

### v0.3.1

- Made client more robust in the case where the server returns an empty error array, even though that's not in the GraphQL spec. [Issue #156](https://github.com/apollostack/apollo-client/issues/155) [PR #173](https://github.com/apollostack/apollo-client/pull/173)

### v0.3.0

- **Breaking change:** Require all queries to be wrapped with a `gql` template literal tag, and throw an error when they aren't. [Issue #155](https://github.com/apollostack/apollo-client/issues/155) [PR #168](https://github.com/apollostack/apollo-client/pull/168)
- Remove all dependencies on the `graphql` parser module at runtime, except for the `gql` template literal tag, so that queries can be pre-parsed in production to save on parsing overhead.
- Add everything that isn't a compiled file to `npmignore`. [PR #165](https://github.com/apollostack/apollo-client/pull/165)
- Move importable modules to root. [PR #169](https://github.com/apollostack/apollo-client/pull/169)

### v0.2.0

- Add polling functionality to `watchQuery`. [Issue #145](https://github.com/apollostack/apollo-client/issues/145) [PR #153](https://github.com/apollostack/apollo-client/pull/153)

### v0.1.0

Initial release. We didn't track changes before this version.<|MERGE_RESOLUTION|>--- conflicted
+++ resolved
@@ -3,13 +3,10 @@
 Expect active development and potentially significant breaking changes in the `0.x` track. We'll try to be diligent about releasing a `1.0` version in a timely fashion (ideally within 3 to 6 months), to signal the start of a more stable API.
 
 ### vNEXT
-<<<<<<< HEAD
 - Add imperitive `read` method to client for arbitrary data access from the store. [PR #1280](https://github.com/apollographql/apollo-client/pull/1280)
-=======
 
 ### 0.8.4
 - Fix afterware to support retrying requests [PR #1274](https://github.com/apollostack/apollo-client/pull/1274).
->>>>>>> 5e944c1a
 
 ### 0.8.3
 - Fix bug that caused query reducers to always be called with initial variables. [PR #1270](https://github.com/apollostack/apollo-client/pull/1270).
