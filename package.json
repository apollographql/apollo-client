--- conflicted
+++ resolved
@@ -74,13 +74,8 @@
     "bundlesize": "0.14.1",
     "codecov": "2.3.0",
     "danger": "1.2.0",
-<<<<<<< HEAD
-    "lerna": "2.1.2",
+    "lerna": "2.2.0",
     "lint-staged": "4.2.1",
-=======
-    "lerna": "2.2.0",
-    "lint-staged": "4.0.4",
->>>>>>> d60b0eea
     "pre-commit": "1.2.2",
     "prettier": "1.7.0",
     "ts-jest": "20.0.14",
