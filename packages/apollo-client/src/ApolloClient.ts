--- conflicted
+++ resolved
@@ -73,11 +73,8 @@
   private proxy: ApolloCache<TCacheShape> | undefined;
   private ssrMode: boolean;
   private resetStoreCallbacks: Array<() => Promise<any>> = [];
-<<<<<<< HEAD
   private clearStoreCallbacks: Array<() => Promise<any>> = [];
-=======
   private clientAwareness: Record<string, string> = {};
->>>>>>> e4de5f57
 
   /**
    * Constructs an instance of {@link ApolloClient}.
@@ -490,18 +487,12 @@
    */
   public clearStore(): Promise<void | null> {
     const { queryManager } = this;
-<<<<<<< HEAD
     return Promise.resolve()
       .then(() => Promise.all(this.clearStoreCallbacks.map(fn => fn())))
       .then(
         () =>
           queryManager ? queryManager.clearStore() : Promise.resolve(null),
       );
-=======
-    return Promise.resolve().then(() =>
-      queryManager ? queryManager.clearStore() : Promise.resolve(null),
-    );
->>>>>>> e4de5f57
   }
 
   /**
