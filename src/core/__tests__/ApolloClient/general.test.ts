--- conflicted
+++ resolved
@@ -29,7 +29,6 @@
 import type {
   WatchQueryFetchPolicy,
   WatchQueryOptions,
-<<<<<<< HEAD
 } from "../../watchQueryOptions.js";
 
 // TODO: Remove eventually as we should not be testing internals like this.
@@ -56,9 +55,6 @@
     fetchObservableWithInfo: mock(fetchObservableWithInfo),
     fetchQueryByPolicy: mock(fetchQueryByPolicy),
   };
-=======
-} from "../../watchQueryOptions";
->>>>>>> 949bd144
 
   Object.assign(queryManager, mocks);
 
@@ -3078,12 +3074,6 @@
 
     const mocks = mockFetchQuery(queryManager);
     const queryId = "1";
-<<<<<<< HEAD
-    const getQuery: QueryManager["getQuery"] = (
-      queryManager as any
-    ).getQuery.bind(queryManager);
-=======
->>>>>>> 949bd144
 
     const stream = new ObservableStream(observable);
 
