--- conflicted
+++ resolved
@@ -2,11 +2,8 @@
 # Change log
 
 ### vNEXT
-<<<<<<< HEAD
 - Expose the cache methods `restore` and `extract` directly on ApolloClient  [PR#2615](https://github.com/apollographql/apollo-client/pull/2615)
-=======
 - Ensure that heuristics warnings do not fire in production
->>>>>>> 95236a94
 
 ### 2.0.3
 - Revert returning `data` directly in subscriptions, now returns `data` and `errors`
