--- conflicted
+++ resolved
@@ -3,11 +3,7 @@
 import { gzipSync } from "zlib";
 import bytes from "bytes";
 
-<<<<<<< HEAD
-const gzipBundleByteLengthLimit = bytes("31.9KB");
-=======
 const gzipBundleByteLengthLimit = bytes("32KB");
->>>>>>> 2f79f03f
 const minFile = join("dist", "apollo-client.min.cjs");
 const minPath = join(__dirname, "..", minFile);
 const gzipByteLen = gzipSync(readFileSync(minPath)).byteLength;
