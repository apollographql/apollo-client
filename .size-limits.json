{
<<<<<<< HEAD
  "import { ApolloClient, InMemoryCache, HttpLink } from \"@apollo/client\" (CJS)": 43087,
  "import { ApolloClient, InMemoryCache, HttpLink } from \"@apollo/client\" (production) (CJS)": 38133,
  "import { ApolloClient, InMemoryCache, HttpLink } from \"@apollo/client\"": 33081,
  "import { ApolloClient, InMemoryCache, HttpLink } from \"@apollo/client\" (production)": 27529
=======
  "import { ApolloClient, InMemoryCache, HttpLink } from \"@apollo/client\" (CJS)": 43332,
  "import { ApolloClient, InMemoryCache, HttpLink } from \"@apollo/client\" (production) (CJS)": 38429,
  "import { ApolloClient, InMemoryCache, HttpLink } from \"@apollo/client\"": 33410,
  "import { ApolloClient, InMemoryCache, HttpLink } from \"@apollo/client\" (production)": 27853
>>>>>>> ca2d63b1
}<|MERGE_RESOLUTION|>--- conflicted
+++ resolved
@@ -1,13 +1,6 @@
 {
-<<<<<<< HEAD
-  "import { ApolloClient, InMemoryCache, HttpLink } from \"@apollo/client\" (CJS)": 43087,
-  "import { ApolloClient, InMemoryCache, HttpLink } from \"@apollo/client\" (production) (CJS)": 38133,
-  "import { ApolloClient, InMemoryCache, HttpLink } from \"@apollo/client\"": 33081,
-  "import { ApolloClient, InMemoryCache, HttpLink } from \"@apollo/client\" (production)": 27529
-=======
   "import { ApolloClient, InMemoryCache, HttpLink } from \"@apollo/client\" (CJS)": 43332,
   "import { ApolloClient, InMemoryCache, HttpLink } from \"@apollo/client\" (production) (CJS)": 38429,
   "import { ApolloClient, InMemoryCache, HttpLink } from \"@apollo/client\"": 33410,
   "import { ApolloClient, InMemoryCache, HttpLink } from \"@apollo/client\" (production)": 27853
->>>>>>> ca2d63b1
 }