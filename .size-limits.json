{
<<<<<<< HEAD
  "dist/apollo-client.min.cjs": 39555,
  "import { ApolloClient, InMemoryCache, HttpLink } from \"dist/index.js\" (production)": 32831
=======
  "dist/apollo-client.min.cjs": 39534,
  "import { ApolloClient, InMemoryCache, HttpLink } from \"dist/index.js\" (production)": 32804
>>>>>>> bf9dd17b
}<|MERGE_RESOLUTION|>--- conflicted
+++ resolved
@@ -1,9 +1,4 @@
 {
-<<<<<<< HEAD
-  "dist/apollo-client.min.cjs": 39555,
-  "import { ApolloClient, InMemoryCache, HttpLink } from \"dist/index.js\" (production)": 32831
-=======
   "dist/apollo-client.min.cjs": 39534,
   "import { ApolloClient, InMemoryCache, HttpLink } from \"dist/index.js\" (production)": 32804
->>>>>>> bf9dd17b
 }