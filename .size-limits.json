--- conflicted
+++ resolved
@@ -1,9 +1,4 @@
 {
-<<<<<<< HEAD
-  "dist/apollo-client.min.cjs": 38888,
-  "import { ApolloClient, InMemoryCache, HttpLink } from \"dist/index.js\" (production)": 32680
-=======
-  "dist/apollo-client.min.cjs": 38831,
-  "import { ApolloClient, InMemoryCache, HttpLink } from \"dist/index.js\" (production)": 32603
->>>>>>> ae7c7659
+  "dist/apollo-client.min.cjs": 38872,
+  "import { ApolloClient, InMemoryCache, HttpLink } from \"dist/index.js\" (production)": 32660
 }