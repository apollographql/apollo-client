const checks = [
  {
    path: "dist/apollo-client.min.cjs",
<<<<<<< HEAD
    limit: "37700"
=======
    limit: "37479"
>>>>>>> befc2a35
  },
  {
    path: "dist/main.cjs",
    import: "{ ApolloClient, InMemoryCache, HttpLink }"
  },
  {
    path: "dist/index.js",
    import: "{ ApolloClient, InMemoryCache, HttpLink }",
    limit: "33269"
  },
  ...[
    "ApolloProvider",
    "useQuery",
    "useLazyQuery",
    "useMutation",
    "useSubscription",
    "useSuspenseQuery",
    "useBackgroundQuery",
    "useReadQuery",
    "useFragment"
  ].map((name) => ({ path: "dist/react/index.js", import: `{ ${name} }` })),
].map((config) => ({
  ...config,
  name: config.name || config.import ? `import ${config.import} from "${config.path}"` : config.path,
  ignore: [
    ...(config.ignore || []),
    "react",
    "react-dom",
    "@graphql-typed-document-node/core",
    "@wry/context",
    "@wry/equality",
    "@wry/trie",
    "graphql-tag",
    "hoist-non-react-statics",
    "optimism",
    "prop-types",
    "response-iterator",
    "symbol-observable",
    "ts-invariant",
    "tslib",
    "zen-observable-ts"
  ],
}));

module.exports = checks;<|MERGE_RESOLUTION|>--- conflicted
+++ resolved
@@ -1,11 +1,7 @@
 const checks = [
   {
     path: "dist/apollo-client.min.cjs",
-<<<<<<< HEAD
     limit: "37700"
-=======
-    limit: "37479"
->>>>>>> befc2a35
   },
   {
     path: "dist/main.cjs",
