--- conflicted
+++ resolved
@@ -50,10 +50,7 @@
   RefetchFunction,
   QueryReference,
 } from '../../../react';
-<<<<<<< HEAD
-=======
 import equal from '@wry/equality';
->>>>>>> fdbf5503
 
 function renderIntegrationTest({
   client,
@@ -2741,7 +2738,7 @@
     // });
 
     // returnPartialData
-    it.only('does not suspend when partial data is in the cache and using a "cache-first" fetch policy with returnPartialData', async () => {
+    it('does not suspend when partial data is in the cache and using a "cache-first" fetch policy with returnPartialData', async () => {
       // const user = userEvent.setup();
 
       interface Data {
@@ -2956,12 +2953,6 @@
       expectTypeOf(explicit).toEqualTypeOf<VariablesCaseData | undefined>();
       expectTypeOf(explicit).not.toEqualTypeOf<VariablesCaseData>();
     });
-<<<<<<< HEAD
-=======
-
-    it('disallows refetchWritePolicy in BackgroundQueryHookOptions', () => {
-      const { query } = renderIntegrationTest();
->>>>>>> fdbf5503
 
     it('returns TData | undefined with errorPolicy: "all"', () => {
       const { query } = useVariablesIntegrationTestCase();
