import { invariant } from "../../utilities/globals/index.js";
import * as React from "rehackt";
import type { DocumentNode } from "graphql";
import type { TypedDocumentNode } from "@graphql-typed-document-node/core";
import { equal } from "@wry/equality";

import { DocumentType, verifyDocumentType } from "../parser/index.js";
import type {
  NoInfer,
  SubscriptionHookOptions,
  SubscriptionResult,
} from "../types/types.js";
import type {
  ApolloClient,
  DefaultContext,
  FetchPolicy,
  FetchResult,
  OperationVariables,
} from "../../core/index.js";
import { Observable } from "../../core/index.js";
import { useApolloClient } from "./useApolloClient.js";
import { useDeepMemo } from "./internal/useDeepMemo.js";
import { useSyncExternalStore } from "./useSyncExternalStore.js";
import { useIsomorphicLayoutEffect } from "./internal/useIsomorphicLayoutEffect.js";

/**
 * > Refer to the [Subscriptions](https://www.apollographql.com/docs/react/data/subscriptions/) section for a more in-depth overview of `useSubscription`.
 *
 * @example
 * ```jsx
 * const COMMENTS_SUBSCRIPTION = gql`
 *   subscription OnCommentAdded($repoFullName: String!) {
 *     commentAdded(repoFullName: $repoFullName) {
 *       id
 *       content
 *     }
 *   }
 * `;
 *
 * function DontReadTheComments({ repoFullName }) {
 *   const {
 *     data: { commentAdded },
 *     loading,
 *   } = useSubscription(COMMENTS_SUBSCRIPTION, { variables: { repoFullName } });
 *   return <h4>New comment: {!loading && commentAdded.content}</h4>;
 * }
 * ```
 * @remarks
 * #### Consider using `onData` instead of `useEffect`
 *
 * If you want to react to incoming data, please use the `onData` option instead of `useEffect`.
 * State updates you make inside a `useEffect` hook might cause additional rerenders, and `useEffect` is mostly meant for side effects of rendering, not as an event handler.
 * State updates made in an event handler like `onData` might - depending on the React version - be batched and cause only a single rerender.
 *
 * Consider the following component:
 *
 * ```jsx
 * export function Subscriptions() {
 *   const { data, error, loading } = useSubscription(query);
 *   const [accumulatedData, setAccumulatedData] = useState([]);
 *
 *   useEffect(() => {
 *     setAccumulatedData((prev) => [...prev, data]);
 *   }, [data]);
 *
 *   return (
 *     <>
 *       {loading && <p>Loading...</p>}
 *       {JSON.stringify(accumulatedData, undefined, 2)}
 *     </>
 *   );
 * }
 * ```
 *
 * Instead of using `useEffect` here, we can re-write this component to use the `onData` callback function accepted in `useSubscription`'s `options` object:
 *
 * ```jsx
 * export function Subscriptions() {
 *   const [accumulatedData, setAccumulatedData] = useState([]);
 *   const { data, error, loading } = useSubscription(
 *     query,
 *     {
 *       onData({ data }) {
 *         setAccumulatedData((prev) => [...prev, data])
 *       }
 *     }
 *   );
 *
 *   return (
 *     <>
 *       {loading && <p>Loading...</p>}
 *       {JSON.stringify(accumulatedData, undefined, 2)}
 *     </>
 *   );
 * }
 * ```
 *
 * > ⚠️ **Note:** The `useSubscription` option `onData` is available in Apollo Client >= 3.7. In previous versions, the equivalent option is named `onSubscriptionData`.
 *
 * Now, the first message will be added to the `accumulatedData` array since `onData` is called _before_ the component re-renders. React 18 automatic batching is still in effect and results in a single re-render, but with `onData` we can guarantee each message received after the component mounts is added to `accumulatedData`.
 *
 * @since 3.0.0
 * @param subscription - A GraphQL subscription document parsed into an AST by `gql`.
 * @param options - Options to control how the subscription is executed.
 * @returns Query result object
 */
export function useSubscription<
  TData = any,
  TVariables extends OperationVariables = OperationVariables,
>(
  subscription: DocumentNode | TypedDocumentNode<TData, TVariables>,
  options: SubscriptionHookOptions<
    NoInfer<TData>,
    NoInfer<TVariables>
  > = Object.create(null)
) {
  const hasIssuedDeprecationWarningRef = React.useRef(false);
  const client = useApolloClient(options.client);
  verifyDocumentType(subscription, DocumentType.Subscription);

  if (!hasIssuedDeprecationWarningRef.current) {
    hasIssuedDeprecationWarningRef.current = true;

    if (options.onSubscriptionData) {
      invariant.warn(
        options.onData ?
          "'useSubscription' supports only the 'onSubscriptionData' or 'onData' option, but not both. Only the 'onData' option will be used."
        : "'onSubscriptionData' is deprecated and will be removed in a future major version. Please use the 'onData' option instead."
      );
    }

    if (options.onSubscriptionComplete) {
      invariant.warn(
        options.onComplete ?
          "'useSubscription' supports only the 'onSubscriptionComplete' or 'onComplete' option, but not both. Only the 'onComplete' option will be used."
        : "'onSubscriptionComplete' is deprecated and will be removed in a future major version. Please use the 'onComplete' option instead."
      );
    }
  }

  const { skip, fetchPolicy, shouldResubscribe, context, ignoreResults } =
    options;
  const variables = useDeepMemo(() => options.variables, [options.variables]);

  let [observable, setObservable] = React.useState(() =>
    options.skip ? null : (
      createSubscription(client, subscription, variables, fetchPolicy, context)
    )
  );

  const recreate = () =>
    createSubscription(client, subscription, variables, fetchPolicy, context);

  const recreateRef = React.useRef(recreate);
  useIsomorphicLayoutEffect(() => {
    recreateRef.current = recreate;
  });

  if (skip) {
    if (observable) {
      setObservable((observable = null));
    }
  } else if (
    !observable ||
    ((client !== observable.__.client ||
      subscription !== observable.__.query ||
      fetchPolicy !== observable.__.fetchPolicy ||
      !equal(variables, observable.__.variables)) &&
      (typeof shouldResubscribe === "function" ?
        !!shouldResubscribe(options!)
      : shouldResubscribe) !== false)
  ) {
    setObservable((observable = recreate()));
  }

  const optionsRef = React.useRef(options);
  React.useEffect(() => {
    optionsRef.current = options;
  });

  const fallbackLoading = !skip && !ignoreResults;
  const fallbackResult = React.useMemo<SubscriptionResult<TData, TVariables>>(
    () => ({
      loading: fallbackLoading,
      error: void 0,
      data: void 0,
      variables,
    }),
    [fallbackLoading, variables]
  );

<<<<<<< HEAD
  const ignoreResultsRef = React.useRef(ignoreResults);
  useIsomorphicLayoutEffect(() => {
    // We cannot reference `ignoreResults` directly in the effect below
    // it would add a dependency to the `useEffect` deps array, which means the
    // subscription would be recreated if `ignoreResults` changes
    // As a result, on resubscription, the last result would be re-delivered,
    // rendering the component one additional time, and re-triggering `onData`.
    // The same applies to `fetchPolicy`, which results in a new `observable`
    // being created. We cannot really avoid it in that case, but we can at least
    // avoid it for `ignoreResults`.
    ignoreResultsRef.current = ignoreResults;
  });

  return useSyncExternalStore<SubscriptionResult<TData, TVariables>>(
=======
  const ret = useSyncExternalStore<SubscriptionResult<TData, TVariables>>(
>>>>>>> 2941824d
    React.useCallback(
      (update) => {
        if (!observable) {
          return () => {};
        }

        let subscriptionStopped = false;
        const variables = observable.__.variables;
        const client = observable.__.client;
        const subscription = observable.subscribe({
          next(fetchResult) {
            if (subscriptionStopped) {
              return;
            }

            const result = {
              loading: false,
              // TODO: fetchResult.data can be null but SubscriptionResult.data
              // expects TData | undefined only
              data: fetchResult.data!,
              error: void 0,
              variables,
            };
            observable.__.setResult(result);
            if (!ignoreResultsRef.current) update();

            if (optionsRef.current.onData) {
              optionsRef.current.onData({
                client,
                data: result,
              });
            } else if (optionsRef.current.onSubscriptionData) {
              optionsRef.current.onSubscriptionData({
                client,
                subscriptionData: result,
              });
            }
          },
          error(error) {
            if (!subscriptionStopped) {
              observable.__.setResult({
                loading: false,
                data: void 0,
                error,
                variables,
              });
              if (!ignoreResultsRef.current) update();
              optionsRef.current.onError?.(error);
            }
          },
          complete() {
            if (!subscriptionStopped) {
              if (optionsRef.current.onComplete) {
                optionsRef.current.onComplete();
              } else if (optionsRef.current.onSubscriptionComplete) {
                optionsRef.current.onSubscriptionComplete();
              }
            }
          },
        });

        return () => {
          // immediately stop receiving subscription values, but do not unsubscribe
          // until after a short delay in case another useSubscription hook is
          // reusing the same underlying observable and is about to subscribe
          subscriptionStopped = true;
          setTimeout(() => {
            subscription.unsubscribe();
          });
        };
      },
      [observable]
    ),
    () =>
      observable && !skip && !ignoreResults ?
        observable.__.result
      : fallbackResult
  );
  return React.useMemo(
    () => ({
      ...ret,
      restart() {
        invariant(
          !optionsRef.current.skip,
          "A subscription that is skipped cannot be restarted."
        );
        setObservable(recreateRef.current());
      },
    }),
    [ret]
  );
}

function createSubscription<
  TData = any,
  TVariables extends OperationVariables = OperationVariables,
>(
  client: ApolloClient<any>,
  query: TypedDocumentNode<TData, TVariables>,
  variables?: TVariables,
  fetchPolicy?: FetchPolicy,
  context?: DefaultContext
) {
  const __ = {
    variables,
    client,
    query,
    fetchPolicy,
    result: {
      loading: true,
      data: void 0,
      error: void 0,
      variables,
    } as SubscriptionResult<TData, TVariables>,
    setResult(result: SubscriptionResult<TData, TVariables>) {
      __.result = result;
    },
  };

  let observable: Observable<FetchResult<TData>> | null = null;
  return Object.assign(
    new Observable<FetchResult<TData>>((observer) => {
      // lazily start the subscription when the first observer subscribes
      // to get around strict mode
      if (!observable) {
        observable = client.subscribe({
          query,
          variables,
          fetchPolicy,
          context,
        });
      }
      const sub = observable.subscribe(observer);
      return () => sub.unsubscribe();
    }),
    {
      /**
       * A tracking object to store details about the observable and the latest result of the subscription.
       */
      __,
    }
  );
}<|MERGE_RESOLUTION|>--- conflicted
+++ resolved
@@ -189,7 +189,6 @@
     [fallbackLoading, variables]
   );
 
-<<<<<<< HEAD
   const ignoreResultsRef = React.useRef(ignoreResults);
   useIsomorphicLayoutEffect(() => {
     // We cannot reference `ignoreResults` directly in the effect below
@@ -203,10 +202,7 @@
     ignoreResultsRef.current = ignoreResults;
   });
 
-  return useSyncExternalStore<SubscriptionResult<TData, TVariables>>(
-=======
   const ret = useSyncExternalStore<SubscriptionResult<TData, TVariables>>(
->>>>>>> 2941824d
     React.useCallback(
       (update) => {
         if (!observable) {
