<<<<<<< HEAD
import { invariant, newInvariantError, __DEV__ } from '../../utilities/globals/index.js';
=======
import { invariant, newInvariantError } from '../../utilities/globals';
>>>>>>> 3a62d822
import { equal } from '@wry/equality';
import { Trie } from '@wry/trie';
import type {
  SelectionSetNode,
  FieldNode} from 'graphql';
import {
  Kind,
} from 'graphql';

import type {
  FragmentMap,
  FragmentMapFunction,
  StoreValue,
  StoreObject,
  Reference} from '../../utilities/index.js';
import {
  getFragmentFromSelection,
  getDefaultValues,
  getOperationDefinition,
  getTypenameFromResult,
  makeReference,
  isField,
  resultKeyNameFromField,
  isReference,
  shouldInclude,
  cloneDeep,
  addTypenameToDocument,
  isNonEmptyArray,
  argumentsObjectFromField,
} from '../../utilities/index.js';

import type { NormalizedCache, ReadMergeModifyContext, MergeTree, InMemoryCacheConfig } from './types.js';
import { isArray, makeProcessedFieldsMerger, fieldNameFromStoreName, storeValueIsStoreObject, extractFragmentContext } from './helpers.js';
import type { StoreReader } from './readFromStore.js';
import type { InMemoryCache } from './inMemoryCache.js';
import type { EntityStore } from './entityStore.js';
import type { Cache } from '../../core/index.js';
import { canonicalStringify } from './object-canon.js';
import { normalizeReadFieldOptions } from './policies.js';
import type { ReadFieldFunction } from '../core/types/common.js';

export interface WriteContext extends ReadMergeModifyContext {
  readonly written: {
    [dataId: string]: SelectionSetNode[];
  };
  readonly fragmentMap: FragmentMap;
  lookupFragment: FragmentMapFunction;
  // General-purpose deep-merge function for use during writes.
  merge<T>(existing: T, incoming: T): T;
  // If true, merge functions will be called with undefined existing data.
  overwrite: boolean;
  incomingById: Map<string, {
    storeObject: StoreObject;
    mergeTree?: MergeTree;
    fieldNodeSet: Set<FieldNode>;
  }>;
  // Directive metadata for @client and @defer. We could use a bitfield for this
  // information to save some space, and use that bitfield number as the keys in
  // the context.flavors Map.
  clientOnly: boolean;
  deferred: boolean;
  flavors: Map<string, FlavorableWriteContext>;
};

type FlavorableWriteContext = Pick<
  WriteContext,
  | "clientOnly"
  | "deferred"
  | "flavors"
>;

// Since there are only four possible combinations of context.clientOnly and
// context.deferred values, we should need at most four "flavors" of any given
// WriteContext. To avoid creating multiple copies of the same context, we cache
// the contexts in the context.flavors Map (shared by all flavors) according to
// their clientOnly and deferred values (always in that order).
function getContextFlavor<TContext extends FlavorableWriteContext>(
  context: TContext,
  clientOnly: TContext["clientOnly"],
  deferred: TContext["deferred"],
): TContext {
  const key = `${clientOnly}${deferred}`;
  let flavored = context.flavors.get(key);
  if (!flavored) {
    context.flavors.set(key, flavored = (
      context.clientOnly === clientOnly &&
      context.deferred === deferred
    ) ? context : {
      ...context,
      clientOnly,
      deferred,
    });
  }
  return flavored as TContext;
}

interface ProcessSelectionSetOptions {
  dataId?: string,
  result: Record<string, any>;
  selectionSet: SelectionSetNode;
  context: WriteContext;
  mergeTree: MergeTree;
}

export class StoreWriter {
  constructor(
    public readonly cache: InMemoryCache,
    private reader?: StoreReader,
    private fragments?: InMemoryCacheConfig["fragments"],
  ) {}

  public writeToStore(store: NormalizedCache, {
    query,
    result,
    dataId,
    variables,
    overwrite,
  }: Cache.WriteOptions): Reference | undefined {
    const operationDefinition = getOperationDefinition(query)!;
    const merger = makeProcessedFieldsMerger();

    variables = {
      ...getDefaultValues(operationDefinition),
      ...variables!,
    };

    const context: WriteContext = {
      store,
      written: Object.create(null),
      merge<T>(existing: T, incoming: T) {
        return merger.merge(existing, incoming) as T;
      },
      variables,
      varString: canonicalStringify(variables),
      ...extractFragmentContext(query, this.fragments),
      overwrite: !!overwrite,
      incomingById: new Map,
      clientOnly: false,
      deferred: false,
      flavors: new Map,
    };

    const ref = this.processSelectionSet({
      result: result || Object.create(null),
      dataId,
      selectionSet: operationDefinition.selectionSet,
      mergeTree: { map: new Map },
      context,
    });

    if (!isReference(ref)) {
      throw newInvariantError(`Could not identify object %s`, result);
    }

    // So far, the store has not been modified, so now it's time to process
    // context.incomingById and merge those incoming fields into context.store.
    context.incomingById.forEach(({ storeObject, mergeTree, fieldNodeSet }, dataId) => {
      const entityRef = makeReference(dataId);

      if (mergeTree && mergeTree.map.size) {
        const applied = this.applyMerges(mergeTree, entityRef, storeObject, context);
        if (isReference(applied)) {
          // Assume References returned by applyMerges have already been merged
          // into the store. See makeMergeObjectsFunction in policies.ts for an
          // example of how this can happen.
          return;
        }
        // Otherwise, applyMerges returned a StoreObject, whose fields we should
        // merge into the store (see store.merge statement below).
        storeObject = applied;
      }

      if (__DEV__ && !context.overwrite) {
        const fieldsWithSelectionSets: Record<string, true> = Object.create(null);
        fieldNodeSet.forEach(field => {
          if (field.selectionSet) {
            fieldsWithSelectionSets[field.name.value] = true;
          }
        });

        const hasSelectionSet = (storeFieldName: string) =>
          fieldsWithSelectionSets[
            fieldNameFromStoreName(storeFieldName)
          ] === true;

        const hasMergeFunction = (storeFieldName: string) => {
          const childTree = mergeTree && mergeTree.map.get(storeFieldName);
          return Boolean(childTree && childTree.info && childTree.info.merge);
        };

        Object.keys(storeObject).forEach(storeFieldName => {
          // If a merge function was defined for this field, trust that it
          // did the right thing about (not) clobbering data. If the field
          // has no selection set, it's a scalar field, so it doesn't need
          // a merge function (even if it's an object, like JSON data).
          if (hasSelectionSet(storeFieldName) &&
              !hasMergeFunction(storeFieldName)) {
            warnAboutDataLoss(
              entityRef,
              storeObject,
              storeFieldName,
              context.store,
            );
          }
        });
      }

      store.merge(dataId, storeObject);
    });

    // Any IDs written explicitly to the cache will be retained as
    // reachable root IDs for garbage collection purposes. Although this
    // logic includes root IDs like ROOT_QUERY and ROOT_MUTATION, their
    // retainment counts are effectively ignored because cache.gc() always
    // includes them in its root ID set.
    store.retain(ref.__ref);

    return ref;
  }

  private processSelectionSet({
    dataId,
    result,
    selectionSet,
    context,
    // This object allows processSelectionSet to report useful information
    // to its callers without explicitly returning that information.
    mergeTree,
  }: ProcessSelectionSetOptions): StoreObject | Reference {
    const { policies } = this.cache;

    // This variable will be repeatedly updated using context.merge to
    // accumulate all fields that need to be written into the store.
    let incoming: StoreObject = Object.create(null);

    // If typename was not passed in, infer it. Note that typename is
    // always passed in for tricky-to-infer cases such as "Query" for
    // ROOT_QUERY.
    const typename: string | undefined =
      (dataId && policies.rootTypenamesById[dataId]) ||
      getTypenameFromResult(result, selectionSet, context.fragmentMap) ||
      (dataId && context.store.get(dataId, "__typename") as string);

    if ("string" === typeof typename) {
      incoming.__typename = typename;
    }

    // This readField function will be passed as context.readField in the
    // KeyFieldsContext object created within policies.identify (called below).
    // In addition to reading from the existing context.store (thanks to the
    // policies.readField(options, context) line at the very bottom), this
    // version of readField can read from Reference objects that are currently
    // pending in context.incomingById, which is important whenever keyFields
    // need to be extracted from a child object that processSelectionSet has
    // turned into a Reference.
    const readField: ReadFieldFunction = function (this: void) {
      const options = normalizeReadFieldOptions(
        arguments,
        incoming,
        context.variables,
      );

      if (isReference(options.from)) {
        const info = context.incomingById.get(options.from.__ref);
        if (info) {
          const result = policies.readField({
            ...options,
            from: info.storeObject
          }, context);

          if (result !== void 0) {
            return result;
          }
        }
      }

      return policies.readField(options, context);
    };

    const fieldNodeSet = new Set<FieldNode>();

    this.flattenFields(
      selectionSet,
      result,
      // This WriteContext will be the default context value for fields returned
      // by the flattenFields method, but some fields may be assigned a modified
      // context, depending on the presence of @client and other directives.
      context,
      typename,
    ).forEach((context, field) => {
      const resultFieldKey = resultKeyNameFromField(field);
      const value = result[resultFieldKey];

      fieldNodeSet.add(field);

      if (value !== void 0) {
        const storeFieldName = policies.getStoreFieldName({
          typename,
          fieldName: field.name.value,
          field,
          variables: context.variables,
        });

        const childTree = getChildMergeTree(mergeTree, storeFieldName);

        let incomingValue = this.processFieldValue(
          value,
          field,
          // Reset context.clientOnly and context.deferred to their default
          // values before processing nested selection sets.
          field.selectionSet
            ? getContextFlavor(context, false, false)
            : context,
          childTree,
        );

        // To determine if this field holds a child object with a merge function
        // defined in its type policy (see PR #7070), we need to figure out the
        // child object's __typename.
        let childTypename: string | undefined;

        // The field's value can be an object that has a __typename only if the
        // field has a selection set. Otherwise incomingValue is scalar.
        if (field.selectionSet &&
            (isReference(incomingValue) ||
             storeValueIsStoreObject(incomingValue))) {
          childTypename = readField<string>("__typename", incomingValue);
        }

        const merge = policies.getMergeFunction(
          typename,
          field.name.value,
          childTypename,
        );

        if (merge) {
          childTree.info = {
            // TODO Check compatibility against any existing childTree.field?
            field,
            typename,
            merge,
          };
        } else {
          maybeRecycleChildMergeTree(mergeTree, storeFieldName);
        }

        incoming = context.merge(incoming, {
          [storeFieldName]: incomingValue,
        });

      } else if (
        __DEV__ &&
        !context.clientOnly &&
        !context.deferred &&
        !addTypenameToDocument.added(field) &&
        // If the field has a read function, it may be a synthetic field or
        // provide a default value, so its absence from the written data should
        // not be cause for alarm.
        !policies.getReadFunction(typename, field.name.value)
      ) {
        invariant.error(`Missing field '%s' while writing result %o`, resultKeyNameFromField(field), result);
      }
    });

    // Identify the result object, even if dataId was already provided,
    // since we always need keyObject below.
    try {
      const [id, keyObject] = policies.identify(result, {
        typename,
        selectionSet,
        fragmentMap: context.fragmentMap,
        storeObject: incoming,
        readField,
      });

      // If dataId was not provided, fall back to the id just generated by
      // policies.identify.
      dataId = dataId || id;

      // Write any key fields that were used during identification, even if
      // they were not mentioned in the original query.
      if (keyObject) {
        // TODO Reverse the order of the arguments?
        incoming = context.merge(incoming, keyObject);
      }
    } catch (e) {
      // If dataId was provided, tolerate failure of policies.identify.
      if (!dataId) throw e;
    }

    if ("string" === typeof dataId) {
      const dataRef = makeReference(dataId);

      // Avoid processing the same entity object using the same selection
      // set more than once. We use an array instead of a Set since most
      // entity IDs will be written using only one selection set, so the
      // size of this array is likely to be very small, meaning indexOf is
      // likely to be faster than Set.prototype.has.
      const sets = context.written[dataId] || (context.written[dataId] = []);
      if (sets.indexOf(selectionSet) >= 0) return dataRef;
      sets.push(selectionSet);

      // If we're about to write a result object into the store, but we
      // happen to know that the exact same (===) result object would be
      // returned if we were to reread the result with the same inputs,
      // then we can skip the rest of the processSelectionSet work for
      // this object, and immediately return a Reference to it.
      if (this.reader && this.reader.isFresh(
        result,
        dataRef,
        selectionSet,
        context,
      )) {
        return dataRef;
      }

      const previous = context.incomingById.get(dataId);
      if (previous) {
        previous.storeObject = context.merge(previous.storeObject, incoming);
        previous.mergeTree = mergeMergeTrees(previous.mergeTree, mergeTree);
        fieldNodeSet.forEach(field => previous.fieldNodeSet.add(field));
      } else {
        context.incomingById.set(dataId, {
          storeObject: incoming,
          // Save a reference to mergeTree only if it is not empty, because
          // empty MergeTrees may be recycled by maybeRecycleChildMergeTree and
          // reused for entirely different parts of the result tree.
          mergeTree: mergeTreeIsEmpty(mergeTree) ? void 0 : mergeTree,
          fieldNodeSet,
        });
      }

      return dataRef;
    }

    return incoming;
  }

  private processFieldValue(
    value: any,
    field: FieldNode,
    context: WriteContext,
    mergeTree: MergeTree,
  ): StoreValue {
    if (!field.selectionSet || value === null) {
      // In development, we need to clone scalar values so that they can be
      // safely frozen with maybeDeepFreeze in readFromStore.ts. In production,
      // it's cheaper to store the scalar values directly in the cache.
      return __DEV__ ? cloneDeep(value) : value;
    }

    if (isArray(value)) {
      return value.map((item, i) => {
        const value = this.processFieldValue(
          item, field, context, getChildMergeTree(mergeTree, i));
        maybeRecycleChildMergeTree(mergeTree, i);
        return value;
      });
    }

    return this.processSelectionSet({
      result: value,
      selectionSet: field.selectionSet,
      context,
      mergeTree,
    });
  }

  // Implements https://spec.graphql.org/draft/#sec-Field-Collection, but with
  // some additions for tracking @client and @defer directives.
  private flattenFields<TContext extends Pick<
    WriteContext,
    | "clientOnly"
    | "deferred"
    | "flavors"
    | "fragmentMap"
    | "lookupFragment"
    | "variables"
  >>(
    selectionSet: SelectionSetNode,
    result: Record<string, any>,
    context: TContext,
    typename = getTypenameFromResult(result, selectionSet, context.fragmentMap),
  ): Map<FieldNode, TContext> {
    const fieldMap = new Map<FieldNode, TContext>();
    const { policies } = this.cache;

    const limitingTrie = new Trie<{
      // Tracks whether (selectionSet, clientOnly, deferred) has been flattened
      // before. The GraphQL specification only uses the fragment name for
      // skipping previously visited fragments, but the top-level fragment
      // selection set corresponds 1:1 with the fagment name (and is slightly
      // easier too work with), and we need to consider clientOnly and deferred
      // values as well, potentially revisiting selection sets that were
      // previously visited with different inherited configurations of those
      // directives.
      visited?: boolean;
    }>(false); // No need for WeakMap, since limitingTrie does not escape.

    (function flatten(
      this: void,
      selectionSet: SelectionSetNode,
      inheritedContext: TContext,
    ) {
      const visitedNode = limitingTrie.lookup(
        selectionSet,
        // Because we take inheritedClientOnly and inheritedDeferred into
        // consideration here (in addition to selectionSet), it's possible for
        // the same selection set to be flattened more than once, if it appears
        // in the query with different @client and/or @directive configurations.
        inheritedContext.clientOnly,
        inheritedContext.deferred,
      );
      if (visitedNode.visited) return;
      visitedNode.visited = true;

      selectionSet.selections.forEach(selection => {
        if (!shouldInclude(selection, context.variables)) return;

        let { clientOnly, deferred } = inheritedContext;
        if (
          // Since the presence of @client or @defer on this field can only
          // cause clientOnly or deferred to become true, we can skip the
          // forEach loop if both clientOnly and deferred are already true.
          !(clientOnly && deferred) &&
          isNonEmptyArray(selection.directives)
        ) {
          selection.directives.forEach(dir => {
            const name = dir.name.value;
            if (name === "client") clientOnly = true;
            if (name === "defer") {
              const args = argumentsObjectFromField(dir, context.variables);
              // The @defer directive takes an optional args.if boolean
              // argument, similar to @include(if: boolean). Note that
              // @defer(if: false) does not make context.deferred false, but
              // instead behaves as if there was no @defer directive.
              if (!args || (args as { if?: boolean }).if !== false) {
                deferred = true;
              }
              // TODO In the future, we may want to record args.label using
              // context.deferred, if a label is specified.
            }
          });
        }

        if (isField(selection)) {
          const existing = fieldMap.get(selection);
          if (existing) {
            // If this field has been visited along another recursive path
            // before, the final context should have clientOnly or deferred set
            // to true only if *all* paths have the directive (hence the &&).
            clientOnly = clientOnly && existing.clientOnly;
            deferred = deferred && existing.deferred;
          }

          fieldMap.set(
            selection,
            getContextFlavor(context, clientOnly, deferred),
          );

        } else {
          const fragment = getFragmentFromSelection(
            selection,
            context.lookupFragment,
          );

          if (!fragment && selection.kind === Kind.FRAGMENT_SPREAD) {
            throw newInvariantError(`No fragment named %s`, selection.name.value);
          }

          if (fragment &&
              policies.fragmentMatches(
                fragment, typename, result, context.variables)) {

            flatten(
              fragment.selectionSet,
              getContextFlavor(context, clientOnly, deferred),
            );
          }
        }
      });
    })(selectionSet, context);

    return fieldMap;
  }

  private applyMerges<T extends StoreValue>(
    mergeTree: MergeTree,
    existing: StoreValue,
    incoming: T,
    context: WriteContext,
    getStorageArgs?: Parameters<EntityStore["getStorage"]>,
  ): T | Reference {
    if (mergeTree.map.size && !isReference(incoming)) {
      const e: StoreObject | Reference | undefined = (
        // Items in the same position in different arrays are not
        // necessarily related to each other, so when incoming is an array
        // we process its elements as if there was no existing data.
        !isArray(incoming) &&
        // Likewise, existing must be either a Reference or a StoreObject
        // in order for its fields to be safe to merge with the fields of
        // the incoming object.
        (isReference(existing) || storeValueIsStoreObject(existing))
      ) ? existing : void 0;

      // This narrowing is implied by mergeTree.map.size > 0 and
      // !isReference(incoming), though TypeScript understandably cannot
      // hope to infer this type.
      const i = incoming as StoreObject | StoreValue[];

      // The options.storage objects provided to read and merge functions
      // are derived from the identity of the parent object plus a
      // sequence of storeFieldName strings/numbers identifying the nested
      // field name path of each field value to be merged.
      if (e && !getStorageArgs) {
        getStorageArgs = [isReference(e) ? e.__ref : e];
      }

      // It's possible that applying merge functions to this subtree will
      // not change the incoming data, so this variable tracks the fields
      // that did change, so we can create a new incoming object when (and
      // only when) at least one incoming field has changed. We use a Map
      // to preserve the type of numeric keys.
      let changedFields: Map<string | number, StoreValue> | undefined;

      const getValue = (
        from: typeof e | typeof i,
        name: string | number,
      ): StoreValue => {
        return isArray(from)
          ? (typeof name === "number" ? from[name] : void 0)
          : context.store.getFieldValue(from, String(name))
      };

      mergeTree.map.forEach((childTree, storeFieldName) => {
        const eVal = getValue(e, storeFieldName);
        const iVal = getValue(i, storeFieldName);
        // If we have no incoming data, leave any existing data untouched.
        if (void 0 === iVal) return;
        if (getStorageArgs) {
          getStorageArgs.push(storeFieldName);
        }
        const aVal = this.applyMerges(
          childTree,
          eVal,
          iVal,
          context,
          getStorageArgs,
        );
        if (aVal !== iVal) {
          changedFields = changedFields || new Map;
          changedFields.set(storeFieldName, aVal);
        }
        if (getStorageArgs) {
          invariant(getStorageArgs.pop() === storeFieldName);
        }
      });

      if (changedFields) {
        // Shallow clone i so we can add changed fields to it.
        incoming = (isArray(i) ? i.slice(0) : { ...i }) as T;
        changedFields.forEach((value, name) => {
          (incoming as any)[name] = value;
        });
      }
    }

    if (mergeTree.info) {
      return this.cache.policies.runMergeFunction(
        existing,
        incoming,
        mergeTree.info,
        context,
        getStorageArgs && context.store.getStorage(...getStorageArgs),
      );
    }

    return incoming;
  }
}

const emptyMergeTreePool: MergeTree[] = [];

function getChildMergeTree(
  { map }: MergeTree,
  name: string | number,
): MergeTree {
  if (!map.has(name)) {
    map.set(name, emptyMergeTreePool.pop() || { map: new Map });
  }
  return map.get(name)!;
}

function mergeMergeTrees(
  left: MergeTree | undefined,
  right: MergeTree | undefined,
): MergeTree {
  if (left === right || !right || mergeTreeIsEmpty(right)) return left!;
  if (!left || mergeTreeIsEmpty(left)) return right;

  const info = left.info && right.info ? {
    ...left.info,
    ...right.info,
  } : left.info || right.info;

  const needToMergeMaps = left.map.size && right.map.size;
  const map = needToMergeMaps ? new Map :
    left.map.size ? left.map : right.map;

  const merged = { info, map };

  if (needToMergeMaps) {
    const remainingRightKeys = new Set(right.map.keys());

    left.map.forEach((leftTree, key) => {
      merged.map.set(
        key,
        mergeMergeTrees(leftTree, right.map.get(key)),
      );
      remainingRightKeys.delete(key);
    });

    remainingRightKeys.forEach(key => {
      merged.map.set(
        key,
        mergeMergeTrees(
          right.map.get(key),
          left.map.get(key),
        ),
      );
    });
  }

  return merged;
}

function mergeTreeIsEmpty(tree: MergeTree | undefined): boolean {
  return !tree || !(tree.info || tree.map.size);
}

function maybeRecycleChildMergeTree(
  { map }: MergeTree,
  name: string | number,
) {
  const childTree = map.get(name);
  if (childTree && mergeTreeIsEmpty(childTree)) {
    emptyMergeTreePool.push(childTree);
    map.delete(name);
  }
}

const warnings = new Set<string>();

// Note that this function is unused in production, and thus should be
// pruned by any well-configured minifier.
function warnAboutDataLoss(
  existingRef: Reference,
  incomingObj: StoreObject,
  storeFieldName: string,
  store: NormalizedCache,
) {
  const getChild = (objOrRef: StoreObject | Reference): StoreObject | false => {
    const child = store.getFieldValue<StoreObject>(objOrRef, storeFieldName);
    return typeof child === "object" && child;
  };

  const existing = getChild(existingRef);
  if (!existing) return;

  const incoming = getChild(incomingObj);
  if (!incoming) return;

  // It's always safe to replace a reference, since it refers to data
  // safely stored elsewhere.
  if (isReference(existing)) return;

  // If the values are structurally equivalent, we do not need to worry
  // about incoming replacing existing.
  if (equal(existing, incoming)) return;

  // If we're replacing every key of the existing object, then the
  // existing data would be overwritten even if the objects were
  // normalized, so warning would not be helpful here.
  if (Object.keys(existing).every(
    key => store.getFieldValue(incoming, key) !== void 0)) {
    return;
  }

  const parentType =
    store.getFieldValue<string>(existingRef, "__typename") ||
    store.getFieldValue<string>(incomingObj, "__typename");
  const fieldName = fieldNameFromStoreName(storeFieldName);
  const typeDotName = `${parentType}.${fieldName}`;
  // Avoid warning more than once for the same type and field name.
  if (warnings.has(typeDotName)) return;
  warnings.add(typeDotName);

  const childTypenames: string[] = [];
  // Arrays do not have __typename fields, and always need a custom merge
  // function, even if their elements are normalized entities.
  if (!isArray(existing) &&
      !isArray(incoming)) {
    [existing, incoming].forEach(child => {
      const typename = store.getFieldValue(child, "__typename");
      if (typeof typename === "string" &&
          !childTypenames.includes(typename)) {
        childTypenames.push(typename);
      }
    });
  }

  invariant.warn(
`Cache data may be lost when replacing the %s field of a %s object.

This could cause additional (usually avoidable) network requests to fetch data that were otherwise cached.

To address this problem (which is not a bug in Apollo Client), %sdefine a custom merge function for the %s field, so InMemoryCache can safely merge these objects:

  existing: %s
  incoming: %s

For more information about these options, please refer to the documentation:

  * Ensuring entity objects have IDs: https://go.apollo.dev/c/generating-unique-identifiers
  * Defining custom merge functions: https://go.apollo.dev/c/merging-non-normalized-objects
`,
  fieldName,
  parentType,
  childTypenames.length
    ? "either ensure all objects of type " + childTypenames.join(" and ") + " have an ID or a custom merge function, or "
    : "",
  typeDotName,
  existing,
  incoming
);
}<|MERGE_RESOLUTION|>--- conflicted
+++ resolved
@@ -1,8 +1,4 @@
-<<<<<<< HEAD
-import { invariant, newInvariantError, __DEV__ } from '../../utilities/globals/index.js';
-=======
-import { invariant, newInvariantError } from '../../utilities/globals';
->>>>>>> 3a62d822
+import { invariant, newInvariantError } from '../../utilities/globals/index.js';
 import { equal } from '@wry/equality';
 import { Trie } from '@wry/trie';
 import type {
