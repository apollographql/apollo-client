<<<<<<< HEAD
import { responseIterator } from "./responseIterator";
import type { Operation } from "../core";
import { throwServerError } from "../utils";
import { PROTOCOL_ERRORS_SYMBOL } from '../../errors';
import {
  isApolloPayloadResult
} from '../../utilities/common/incrementalResult';
import type { SubscriptionObserver } from "zen-observable-ts";
=======
import { responseIterator } from "./responseIterator.js";
import type { Operation } from "../core/index.js";
import { throwServerError } from "../utils/index.js";
import { PROTOCOL_ERRORS_SYMBOL } from '../../errors/index.js';
import type { Observer } from "../../utilities/index.js";
import {
  isApolloPayloadResult
} from '../../utilities/common/incrementalResult.js';
>>>>>>> 709cf627

const { hasOwnProperty } = Object.prototype;

export type ServerParseError = Error & {
  response: Response;
  statusCode: number;
  bodyText: string;
};

export async function readMultipartBody<
  T extends object = Record<string, unknown>
>(response: Response, nextValue: (value: T) => void) {
  if (TextDecoder === undefined) {
    throw new Error(
      "TextDecoder must be defined in the environment: please import a polyfill."
    );
  }
  const decoder = new TextDecoder("utf-8");
  const contentType = response.headers?.get("content-type");
  const delimiter = "boundary=";

  // parse boundary value and ignore any subsequent name/value pairs after ;
  // https://www.rfc-editor.org/rfc/rfc9110.html#name-parameters
  // e.g. multipart/mixed;boundary="graphql";deferSpec=20220824
  // if no boundary is specified, default to -
  const boundaryVal = contentType?.includes(delimiter)
    ? contentType
        ?.substring(contentType?.indexOf(delimiter) + delimiter.length)
        .replace(/['"]/g, "")
        .replace(/\;(.*)/gm, "")
        .trim()
    : "-";

  const boundary = `\r\n--${boundaryVal}`;
  let buffer = "";
  const iterator = responseIterator(response);
  let running = true;

  while (running) {
    const { value, done } = await iterator.next();
    const chunk = typeof value === "string" ? value : decoder.decode(value);
    const searchFrom = buffer.length - boundary.length + 1;
    running = !done;
    buffer += chunk;
    let bi = buffer.indexOf(boundary, searchFrom);

    while (bi > -1) {
      let message: string;
      [message, buffer] = [
        buffer.slice(0, bi),
        buffer.slice(bi + boundary.length),
      ];
      const i = message.indexOf("\r\n\r\n");
      const headers = parseHeaders(message.slice(0, i));
      const contentType = headers["content-type"];
      if (
        contentType &&
        contentType.toLowerCase().indexOf("application/json") === -1
      ) {
        throw new Error(
          "Unsupported patch content type: application/json is required."
        );
      }
      // nb: Technically you'd want to slice off the beginning "\r\n" but since
      // this is going to be `JSON.parse`d there is no need.
      const body = message.slice(i);

      if (body) {
        const result = parseJsonBody<T>(response, body);
        if (
          Object.keys(result).length > 1 ||
          "data" in result ||
          "incremental" in result ||
          "errors" in result ||
          "payload" in result
        ) {
          if (isApolloPayloadResult(result)) {
            let next = {};
            if ("payload" in result) {
              next = { ...result.payload };
            }
            if ("errors" in result) {
              next = {
                ...next,
                extensions: {
                  ...("extensions" in next ? next.extensions : null as any),
                  [PROTOCOL_ERRORS_SYMBOL]: result.errors
                },
              };
            }
            nextValue(next as T);
          } else {
            // for the last chunk with only `hasNext: false`
            // we don't need to call observer.next as there is no data/errors
            nextValue(result);
          }
        } else if (
          // If the chunk contains only a "hasNext: false", we can call
          // observer.complete() immediately.
          Object.keys(result).length === 1 &&
          "hasNext" in result &&
          !result.hasNext
        ) {
          return;
        }
      }
      bi = buffer.indexOf(boundary);
    }
  }
}

export function parseHeaders(headerText: string): Record<string, string> {
  const headersInit: Record<string, string> = {};
  headerText.split("\n").forEach((line) => {
    const i = line.indexOf(":");
    if (i > -1) {
      // normalize headers to lowercase
      const name = line.slice(0, i).trim().toLowerCase();
      const value = line.slice(i + 1).trim();
      headersInit[name] = value;
    }
  });
  return headersInit;
}

export function parseJsonBody<T>(response: Response, bodyText: string): T {
  if (response.status >= 300) {
    // Network error
    const getResult = (): Record<string, unknown> | string => {
      try {
        return JSON.parse(bodyText);
      } catch (err) {
        return bodyText;
      }
    };
    throwServerError(
      response,
      getResult(),
      `Response not successful: Received status code ${response.status}`
    );
  }

  try {
    return JSON.parse(bodyText) as T;
  } catch (err) {
    const parseError = err as ServerParseError;
    parseError.name = "ServerParseError";
    parseError.response = response;
    parseError.statusCode = response.status;
    parseError.bodyText = bodyText;
    throw parseError;
  }
}

export function handleError(err: any, observer: SubscriptionObserver<any>) {
  if (err.name === "AbortError") return;
  // if it is a network error, BUT there is graphql result info fire
  // the next observer before calling error this gives apollo-client
  // (and react-apollo) the `graphqlErrors` and `networkErrors` to
  // pass to UI this should only happen if we *also* have data as
  // part of the response key per the spec
  if (err.result && err.result.errors && err.result.data) {
    // if we don't call next, the UI can only show networkError
    // because AC didn't get any graphqlErrors this is graphql
    // execution result info (i.e errors and possibly data) this is
    // because there is no formal spec how errors should translate to
    // http status codes. So an auth error (401) could have both data
    // from a public field, errors from a private field, and a status
    // of 401
    // {
    //  user { // this will have errors
    //    firstName
    //  }
    //  products { // this is public so will have data
    //    cost
    //  }
    // }
    //
    // the result of above *could* look like this:
    // {
    //   data: { products: [{ cost: "$10" }] },
    //   errors: [{
    //      message: 'your session has timed out',
    //      path: []
    //   }]
    // }
    // status code of above would be a 401
    // in the UI you want to show data where you can, errors as data where you can
    // and use correct http status codes
    observer.next(err.result);
  }

  observer.error(err);
}

export function parseAndCheckHttpResponse(operations: Operation | Operation[]) {
  return (response: Response) =>
    response
      .text()
      .then((bodyText) => parseJsonBody(response, bodyText))
      .then((result: any) => {
        if (response.status >= 300) {
          // Network error
          throwServerError(
            response,
            result,
            `Response not successful: Received status code ${response.status}`
          );
        }
        if (
          !Array.isArray(result) &&
          !hasOwnProperty.call(result, "data") &&
          !hasOwnProperty.call(result, "errors")
        ) {
          // Data error
          throwServerError(
            response,
            result,
            `Server response was missing for query '${
              Array.isArray(operations)
                ? operations.map((op) => op.operationName)
                : operations.operationName
            }'.`
          );
        }
        return result;
      });
}<|MERGE_RESOLUTION|>--- conflicted
+++ resolved
@@ -1,22 +1,11 @@
-<<<<<<< HEAD
-import { responseIterator } from "./responseIterator";
-import type { Operation } from "../core";
-import { throwServerError } from "../utils";
-import { PROTOCOL_ERRORS_SYMBOL } from '../../errors';
-import {
-  isApolloPayloadResult
-} from '../../utilities/common/incrementalResult';
-import type { SubscriptionObserver } from "zen-observable-ts";
-=======
 import { responseIterator } from "./responseIterator.js";
 import type { Operation } from "../core/index.js";
 import { throwServerError } from "../utils/index.js";
 import { PROTOCOL_ERRORS_SYMBOL } from '../../errors/index.js';
-import type { Observer } from "../../utilities/index.js";
 import {
   isApolloPayloadResult
 } from '../../utilities/common/incrementalResult.js';
->>>>>>> 709cf627
+import type { SubscriptionObserver } from "zen-observable-ts";
 
 const { hasOwnProperty } = Object.prototype;
 
