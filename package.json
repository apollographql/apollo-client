--- conflicted
+++ resolved
@@ -48,10 +48,7 @@
     "ci:precheck": "node config/precheck.js",
     "format": "prettier --write .",
     "lint": "eslint 'src/**/*.{[jt]s,[jt]sx}'",
-<<<<<<< HEAD
-=======
     "inline-inherit-doc": "ts-node-script config/inlineInheritDoc.ts",
->>>>>>> ac58ca0c
     "test": "node --expose-gc ./node_modules/jest/bin/jest.js --config ./config/jest.config.js",
     "test:debug": "node --inspect-brk node_modules/.bin/jest --config ./config/jest.config.js --runInBand --testTimeout 99999 --logHeapUsage",
     "test:ci": "TEST_ENV=ci npm run test:coverage -- --logHeapUsage && npm run test:memory",
