/**
 * Function parameters in this file try to follow a common order for the sake of
 * readability and consistency. The order is as follows:
 *
 * resultData
 * observable
 * client
 * query
 * options
 * watchQueryOptions
 * makeWatchQueryOptions
 */
/** */
import { equal } from "@wry/equality";
import * as React from "react";
import { asapScheduler, observeOn } from "rxjs";

import type {
  ApolloClient,
  ApolloQueryResult,
  DataState,
  DefaultContext,
  DocumentNode,
  ErrorLike,
  ErrorPolicy,
  FetchMoreQueryOptions,
<<<<<<< HEAD
  ObservableQuery,
=======
  GetDataState,
>>>>>>> 85dc5987
  OperationVariables,
  QueryResult,
  RefetchWritePolicy,
  SubscribeToMoreFunction,
  TypedDocumentNode,
  UpdateQueryMapFn,
  WatchQueryFetchPolicy,
  WatchQueryOptions,
} from "@apollo/client";
import { NetworkStatus } from "@apollo/client";
import type { MaybeMasked, Unmasked } from "@apollo/client/masking";
import type {
  NoInfer,
  VariablesOption,
} from "@apollo/client/utilities/internal";
import {
  maybeDeepFreeze,
  mergeOptions,
} from "@apollo/client/utilities/internal";

import type { NextFetchPolicyContext } from "../../core/watchQueryOptions.js";

import { wrapHook } from "./internal/index.js";
import { useApolloClient } from "./useApolloClient.js";
import { useSyncExternalStore } from "./useSyncExternalStore.js";

export declare namespace useQuery {
  export type Options<
    TData = unknown,
    TVariables extends OperationVariables = OperationVariables,
  > = {
    /** {@inheritDoc @apollo/client!QueryOptionsDocumentation#fetchPolicy:member} */
    fetchPolicy?: WatchQueryFetchPolicy;

    /** {@inheritDoc @apollo/client!QueryOptionsDocumentation#nextFetchPolicy:member} */
    nextFetchPolicy?:
      | WatchQueryFetchPolicy
      | ((
          this: WatchQueryOptions<TVariables, TData>,
          currentFetchPolicy: WatchQueryFetchPolicy,
          context: NextFetchPolicyContext<TData, TVariables>
        ) => WatchQueryFetchPolicy);
    /** {@inheritDoc @apollo/client!QueryOptionsDocumentation#initialFetchPolicy:member} */

    initialFetchPolicy?: WatchQueryFetchPolicy;

    /** {@inheritDoc @apollo/client!QueryOptionsDocumentation#refetchWritePolicy:member} */
    refetchWritePolicy?: RefetchWritePolicy;

    /** {@inheritDoc @apollo/client!QueryOptionsDocumentation#errorPolicy:member} */
    errorPolicy?: ErrorPolicy;

    /** {@inheritDoc @apollo/client!QueryOptionsDocumentation#pollInterval:member} */
    pollInterval?: number;

    /** {@inheritDoc @apollo/client!QueryOptionsDocumentation#notifyOnNetworkStatusChange:member} */
    notifyOnNetworkStatusChange?: boolean;

    /** {@inheritDoc @apollo/client!QueryOptionsDocumentation#returnPartialData:member} */
    returnPartialData?: boolean;

    /** {@inheritDoc @apollo/client!QueryOptionsDocumentation#skipPollAttempt:member} */
    skipPollAttempt?: () => boolean;

    /** {@inheritDoc @apollo/client!QueryOptionsDocumentation#ssr:member} */
    ssr?: boolean;

    /** {@inheritDoc @apollo/client!QueryOptionsDocumentation#client:member} */
    client?: ApolloClient;

    /** {@inheritDoc @apollo/client!QueryOptionsDocumentation#context:member} */
    context?: DefaultContext;

    /** {@inheritDoc @apollo/client!QueryOptionsDocumentation#skip:member} */
    skip?: boolean;
  } & VariablesOption<TVariables>;

  export type Result<
    TData = unknown,
    TVariables extends OperationVariables = OperationVariables,
    TStates extends
      DataState<TData>["dataState"] = DataState<TData>["dataState"],
  > = {
    /** {@inheritDoc @apollo/client!QueryResultDocumentation#client:member} */
    client: ApolloClient;

    /** {@inheritDoc @apollo/client!QueryResultDocumentation#observable:member} */
    observable: ObservableQuery<TData, TVariables>;

    /** {@inheritDoc @apollo/client!QueryResultDocumentation#previousData:member} */
    previousData?: MaybeMasked<TData>;

    /** {@inheritDoc @apollo/client!QueryResultDocumentation#error:member} */
    error?: ErrorLike;

    /** {@inheritDoc @apollo/client!QueryResultDocumentation#loading:member} */
    loading: boolean;

    /** {@inheritDoc @apollo/client!QueryResultDocumentation#networkStatus:member} */
    networkStatus: NetworkStatus;

    /** {@inheritDoc @apollo/client!QueryResultDocumentation#startPolling:member} */
    startPolling: (pollInterval: number) => void;

    /** {@inheritDoc @apollo/client!QueryResultDocumentation#stopPolling:member} */
    stopPolling: () => void;

    /** {@inheritDoc @apollo/client!QueryResultDocumentation#subscribeToMore:member} */
    subscribeToMore: SubscribeToMoreFunction<TData, TVariables>;

    /** {@inheritDoc @apollo/client!QueryResultDocumentation#updateQuery:member} */
    updateQuery: (mapFn: UpdateQueryMapFn<TData, TVariables>) => void;

    /** {@inheritDoc @apollo/client!QueryResultDocumentation#refetch:member} */
    refetch: (
      variables?: Partial<TVariables>
    ) => Promise<QueryResult<MaybeMasked<TData>>>;

    /** {@inheritDoc @apollo/client!QueryResultDocumentation#variables:member} */
    variables: TVariables;

    /** {@inheritDoc @apollo/client!QueryResultDocumentation#fetchMore:member} */
    fetchMore: <
      TFetchData = TData,
      TFetchVars extends OperationVariables = TVariables,
    >(
      fetchMoreOptions: FetchMoreQueryOptions<TFetchVars, TFetchData> & {
        updateQuery?: (
          previousQueryResult: Unmasked<TData>,
          options: {
            fetchMoreResult: Unmasked<TFetchData>;
            variables: TFetchVars;
          }
        ) => Unmasked<TData>;
      }
    ) => Promise<QueryResult<MaybeMasked<TFetchData>>>;
  } & GetDataState<MaybeMasked<TData>, TStates>;
}

const lastWatchOptions = Symbol();

interface ObsQueryWithMeta<TData, TVariables extends OperationVariables>
  extends ObservableQuery<TData, TVariables> {
  [lastWatchOptions]?: Readonly<WatchQueryOptions<TVariables, TData>>;
}

interface InternalResult<TData> {
  // These members are populated by getCurrentResult and setResult, and it's
  // okay/normal for them to be initially undefined.
  current: ApolloQueryResult<TData>;
  previousData?: undefined | MaybeMasked<TData>;
}

interface InternalState<TData, TVariables extends OperationVariables> {
  client: ReturnType<typeof useApolloClient>;
  query: DocumentNode | TypedDocumentNode<TData, TVariables>;
  observable: ObsQueryWithMeta<TData, TVariables>;
  resultData: InternalResult<TData>;
}

export function useQuery<
  TData = unknown,
  TVariables extends OperationVariables = OperationVariables,
>(
  query: DocumentNode | TypedDocumentNode<TData, TVariables>,
  options: useQuery.Options<NoInfer<TData>, NoInfer<TVariables>> & {
    returnPartialData: true;
  }
): useQuery.Result<
  TData,
  TVariables,
  "empty" | "complete" | "streaming" | "partial"
>;

export function useQuery<
  TData = unknown,
  TVariables extends OperationVariables = OperationVariables,
>(
  query: DocumentNode | TypedDocumentNode<TData, TVariables>,
  options: useQuery.Options<NoInfer<TData>, NoInfer<TVariables>> & {
    returnPartialData: boolean;
  }
): useQuery.Result<
  TData,
  TVariables,
  "empty" | "complete" | "streaming" | "partial"
>;

export function useQuery<
  TData = unknown,
  TVariables extends OperationVariables = OperationVariables,
>(
  query: DocumentNode | TypedDocumentNode<TData, TVariables>,
  ...[options]: {} extends TVariables ?
    [options?: useQuery.Options<NoInfer<TData>, NoInfer<TVariables>>]
  : [options: useQuery.Options<NoInfer<TData>, NoInfer<TVariables>>]
): useQuery.Result<TData, TVariables, "empty" | "complete" | "streaming">;

/**
 * A hook for executing queries in an Apollo application.
 *
 * To run a query within a React component, call `useQuery` and pass it a GraphQL query document.
 *
 * When your component renders, `useQuery` returns an object from Apollo Client that contains `loading`, `error`, and `data` properties you can use to render your UI.
 *
 * > Refer to the [Queries](https://www.apollographql.com/docs/react/data/queries) section for a more in-depth overview of `useQuery`.
 *
 * @example
 * ```jsx
 * import { gql, useQuery } from '@apollo/client';
 *
 * const GET_GREETING = gql`
 *   query GetGreeting($language: String!) {
 *     greeting(language: $language) {
 *       message
 *     }
 *   }
 * `;
 *
 * function Hello() {
 *   const { loading, error, data } = useQuery(GET_GREETING, {
 *     variables: { language: 'english' },
 *   });
 *   if (loading) return <p>Loading ...</p>;
 *   return <h1>Hello {data.greeting.message}!</h1>;
 * }
 * ```
 * @since 3.0.0
 * @param query - A GraphQL query document parsed into an AST by `gql`.
 * @param options - Options to control how the query is executed.
 * @returns Query result object
 */
export function useQuery<
  TData = unknown,
  TVariables extends OperationVariables = OperationVariables,
>(
  query: DocumentNode | TypedDocumentNode<TData, TVariables>,
  ...[options]: {} extends TVariables ?
    [options?: useQuery.Options<NoInfer<TData>, NoInfer<TVariables>>]
  : [options: useQuery.Options<NoInfer<TData>, NoInfer<TVariables>>]
): useQuery.Result<TData, TVariables> {
  "use no memo";
  return wrapHook(
    "useQuery",
    // eslint-disable-next-line react-compiler/react-compiler
    useQuery_,
    useApolloClient(options && options.client)
  )(query, options);
}

function useQuery_<TData, TVariables extends OperationVariables>(
  query: DocumentNode | TypedDocumentNode<TData, TVariables>,
  options: useQuery.Options<
    NoInfer<TData>,
    NoInfer<TVariables>
  > = {} as useQuery.Options<TData, TVariables>
): useQuery.Result<TData, TVariables> {
  const client = useApolloClient(options.client);
  const { skip, ssr, ...opts } = options;

  const watchQueryOptions: WatchQueryOptions<TVariables, TData> = mergeOptions(
    client.defaultOptions.watchQuery as any,
    { ...opts, query }
  );

  if (skip) {
    // When skipping, we set watchQueryOptions.fetchPolicy initially to
    // "standby", but we also need/want to preserve the initial non-standby
    // fetchPolicy that would have been used if not skipping.
    watchQueryOptions.initialFetchPolicy =
      options.initialFetchPolicy || options.fetchPolicy;
    watchQueryOptions.fetchPolicy = "standby";
  }

  function createState(
    previous?: InternalState<TData, TVariables>
  ): InternalState<TData, TVariables> {
    const observable = client.watchQuery(watchQueryOptions);

    return {
      client,
      query,
      observable,
      resultData: {
        current: observable.getCurrentResult(),
        // Reuse previousData from previous InternalState (if any) to provide
        // continuity of previousData even if/when the query or client changes.
        previousData: previous?.resultData.current.data as TData,
      },
    };
  }

  let [state, setState] = React.useState(createState);

  if (client !== state.client || query !== state.query) {
    // If the client or query have changed, we need to create a new InternalState.
    // This will trigger a re-render with the new state, but it will also continue
    // to run the current render function to completion.
    // Since we sometimes trigger some side-effects in the render function, we
    // re-assign `state` to the new state to ensure that those side-effects are
    // triggered with the new state.
    setState((state = createState(state)));
  }

  const { observable, resultData } = state;

  useInitialFetchPolicyIfNecessary<TData, TVariables>(
    watchQueryOptions,
    observable
  );

  useResubscribeIfNecessary<TData, TVariables>(
    resultData, // might get mutated during render
    observable, // might get mutated during render
    watchQueryOptions
  );

  const resultOverride = useSyncExternalStore(
    () => () => {},
    () => void 0,
    () => (ssr === false ? useQuery.ssrDisabledResult : void 0)
  );

  const result = useResultSubscription<TData, TVariables>(
    observable,
    resultData,
    resultOverride
  );

  const obsQueryFields = React.useMemo(
    () => ({
      refetch: observable.refetch.bind(observable),
      fetchMore: observable.fetchMore.bind(observable),
      updateQuery: observable.updateQuery.bind(observable),
      startPolling: observable.startPolling.bind(observable),
      stopPolling: observable.stopPolling.bind(observable),
      subscribeToMore: observable.subscribeToMore.bind(observable),
    }),
    [observable]
  );

  const previousData = resultData.previousData;
  return React.useMemo(() => {
    const { data, partial, ...rest } = result;

    return {
      data, // Ensure always defined, even if result.data is missing.
      ...rest,
      client: client,
      observable: observable,
      variables: observable.variables,
      previousData,
      ...obsQueryFields,
    };
  }, [result, client, observable, previousData, obsQueryFields]);
}

function useInitialFetchPolicyIfNecessary<
  TData,
  TVariables extends OperationVariables,
>(
  watchQueryOptions: WatchQueryOptions<TVariables, TData>,
  observable: ObsQueryWithMeta<TData, TVariables>
) {
  "use no memo";
  if (!watchQueryOptions.fetchPolicy) {
    watchQueryOptions.fetchPolicy = observable.options.initialFetchPolicy;
  }
}

function useResultSubscription<TData, TVariables extends OperationVariables>(
  observable: ObsQueryWithMeta<TData, TVariables>,
  resultData: InternalResult<TData>,
  resultOverride: ApolloQueryResult<any> | undefined
) {
  "use no memo";
  return useSyncExternalStore(
    React.useCallback(
      (handleStoreChange) => {
        const subscription = observable
          // We use the asapScheduler here to prevent issues with trying to
          // update in the middle of a render. `reobserve` is kicked off in the
          // middle of a render and because RxJS emits values synchronously,
          // its possible for this `handleStoreChange` to be called in that same
          // render. This allows the render to complete before trying to emit a
          // new value.
          .pipe(observeOn(asapScheduler))
          .subscribe((result) => {
            const previousResult = resultData.current;
            // Make sure we're not attempting to re-render similar results
            // TODO: Eventually move this check inside ObservableQuery. We should
            // probably not emit a new result if the result is the same.
            if (
              previousResult &&
              previousResult.loading === result.loading &&
              previousResult.networkStatus === result.networkStatus &&
              equal(previousResult.data, result.data) &&
              equal(previousResult.error, result.error)
            ) {
              return;
            }

            if (
              previousResult &&
              previousResult.data &&
              !equal(previousResult.data, result.data)
            ) {
              // eslint-disable-next-line react-compiler/react-compiler
              resultData.previousData = previousResult.data as TData;
            }

            resultData.current = result;
            handleStoreChange();
          });

        // Do the "unsubscribe" with a short delay.
        // This way, an existing subscription can be reused without an additional
        // request if "unsubscribe"  and "resubscribe" to the same ObservableQuery
        // happen in very fast succession.
        return () => {
          setTimeout(() => subscription.unsubscribe());
        };
      },

      [observable, resultData]
    ),
    () => resultOverride || resultData.current,
    () => resultOverride || resultData.current
  );
}

// this hook is not compatible with any rules of React, and there's no good way to rewrite it.
// it should stay a separate hook that will not be optimized by the compiler
function useResubscribeIfNecessary<
  TData,
  TVariables extends OperationVariables,
>(
  /** this hook will mutate properties on `resultData` */
  resultData: InternalResult<TData>,
  /** this hook will mutate properties on `observable` */
  observable: ObsQueryWithMeta<TData, TVariables>,
  watchQueryOptions: Readonly<WatchQueryOptions<TVariables, TData>>
) {
  "use no memo";
  if (
    observable[lastWatchOptions] &&
    !equal(observable[lastWatchOptions], watchQueryOptions)
  ) {
    // Though it might be tempting to postpone this reobserve call to the
    // useEffect block, we need getCurrentResult to return an appropriate
    // loading:true result synchronously (later within the same call to
    // useQuery). Since we already have this.observable here (not true for
    // the very first call to useQuery), we are not initiating any new
    // subscriptions, though it does feel less than ideal that reobserve
    // (potentially) kicks off a network request (for example, when the
    // variables have changed), which is technically a side-effect.
    observable.reobserve(watchQueryOptions);

    // Make sure getCurrentResult returns a fresh ApolloQueryResult<TData>,
    // but save the current data as this.previousData, just like setResult
    // usually does.
    const result = observable.getCurrentResult();

    if (!equal(result.data, resultData.current.data)) {
      resultData.previousData = (resultData.current.data ||
        (resultData.previousData as TData)) as TData;
    }
    resultData.current = result;
  }
  observable[lastWatchOptions] = watchQueryOptions;
}

useQuery.ssrDisabledResult = maybeDeepFreeze({
  loading: true,
  data: void 0 as any,
  dataState: "empty",
  error: void 0,
  networkStatus: NetworkStatus.loading,
  partial: true,
}) satisfies ApolloQueryResult<any> as ApolloQueryResult<any>;<|MERGE_RESOLUTION|>--- conflicted
+++ resolved
@@ -24,11 +24,8 @@
   ErrorLike,
   ErrorPolicy,
   FetchMoreQueryOptions,
-<<<<<<< HEAD
+  GetDataState,
   ObservableQuery,
-=======
-  GetDataState,
->>>>>>> 85dc5987
   OperationVariables,
   QueryResult,
   RefetchWritePolicy,
