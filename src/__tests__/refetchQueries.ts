--- conflicted
+++ resolved
@@ -533,7 +533,6 @@
     }
     await expect(OQUStream).not.toEmitAnything();
 
-<<<<<<< HEAD
     expect(activeResults).toEqual([
       {
         data: {
@@ -547,29 +546,6 @@
         },
       },
     ]);
-=======
-    expect(activeResults).toEqual([null, null]);
-
-    const stream = new ObservableStream(abObs);
-    subs.push(stream as unknown as Subscription);
-    expect(abObs.hasObservers()).toBe(true);
-
-    await expect(stream).toEmitTypedValue({
-      data: undefined,
-      dataState: "empty",
-      loading: true,
-      networkStatus: NetworkStatus.loading,
-      partial: true,
-    });
-
-    await expect(stream).toEmitTypedValue({
-      data: { a: "A", b: "B" },
-      dataState: "complete",
-      loading: false,
-      networkStatus: NetworkStatus.ready,
-      partial: false,
-    });
->>>>>>> 85dc5987
 
     const afterSubscribeOQU = obsUpdatedCheck((obs, diff) =>
       Promise.resolve(diff.result)
