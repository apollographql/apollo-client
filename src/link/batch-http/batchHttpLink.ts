import { Observable, throwError } from "rxjs";

import type { FetchResult, Operation } from "@apollo/client/link";
import { ApolloLink } from "@apollo/client/link";
import type { BatchHandler } from "@apollo/client/link/batch";
import { BatchLink } from "@apollo/client/link/batch";
import type { HttpLink } from "@apollo/client/link/http";
import {
  checkFetcher,
  defaultPrinter,
  fallbackHttpConfig,
  parseAndCheckHttpResponse,
  selectHttpOptionsAndBodyInternal,
  selectURI,
  serializeFetchParameter,
} from "@apollo/client/link/http";
<<<<<<< HEAD
import { __DEV__ } from "@apollo/client/utilities/environment";
import {
  hasDirectives,
  removeClientSetsFromDocument,
} from "@apollo/client/utilities/internal";
import { maybe } from "@apollo/client/utilities/internal/globals";
=======
import { maybe } from "@apollo/client/utilities";
import { __DEV__ } from "@apollo/client/utilities/environment";
>>>>>>> e4a3ecfe

import { filterOperationVariables } from "../utils/filterOperationVariables.js";

export namespace BatchHttpLink {
  export type Options = Pick<
    BatchLink.Options,
    "batchMax" | "batchDebounce" | "batchInterval" | "batchKey"
  > &
    Omit<HttpLink.Options, "useGETForQueries">;

  export type ContextOptions = HttpLink.ContextOptions;
}

const backupFetch = maybe(() => fetch);

/**
 * Transforms Operation for into HTTP results.
 * context can include the headers property, which will be passed to the fetch function
 */
export class BatchHttpLink extends ApolloLink {
  private batchDebounce?: boolean;
  private batchInterval: number;
  private batchMax: number;
  private batcher: ApolloLink;

  constructor(fetchParams?: BatchHttpLink.Options) {
    super();

    let {
      uri = "/graphql",
      // use default global fetch if nothing is passed in
      fetch: preferredFetch,
      print = defaultPrinter,
      includeExtensions,
      preserveHeaderCase,
      batchInterval,
      batchDebounce,
      batchMax,
      batchKey,
      includeUnusedVariables = false,
      ...requestOptions
    } = fetchParams || ({} as BatchHttpLink.Options);

    if (__DEV__) {
      // Make sure at least one of preferredFetch, window.fetch, or backupFetch
      // is defined, so requests won't fail at runtime.
      checkFetcher(preferredFetch || backupFetch);
    }

    const linkConfig = {
      http: { includeExtensions, preserveHeaderCase },
      options: requestOptions.fetchOptions,
      credentials: requestOptions.credentials,
      headers: requestOptions.headers,
    };

    this.batchDebounce = batchDebounce;
    this.batchInterval = batchInterval || 10;
    this.batchMax = batchMax || 10;

    const batchHandler: BatchHandler = (operations) => {
      const chosenURI = selectURI(operations[0], uri);

      const context = operations[0].getContext();

      const clientAwarenessHeaders: {
        "apollographql-client-name"?: string;
        "apollographql-client-version"?: string;
      } = {};
      if (context.clientAwareness) {
        const { name, version } = context.clientAwareness;
        if (name) {
          clientAwarenessHeaders["apollographql-client-name"] = name;
        }
        if (version) {
          clientAwarenessHeaders["apollographql-client-version"] = version;
        }
      }

      const contextConfig = {
        http: context.http,
        options: context.fetchOptions,
        credentials: context.credentials,
        headers: { ...clientAwarenessHeaders, ...context.headers },
      };

      //uses fallback, link, and then context to build options
      const optsAndBody = operations.map((operation) => {
        const result = selectHttpOptionsAndBodyInternal(
          operation,
          print,
          fallbackHttpConfig,
          linkConfig,
          contextConfig
        );

        if (result.body.variables && !includeUnusedVariables) {
          result.body.variables = filterOperationVariables(
            result.body.variables,
            operation.query
          );
        }

        return result;
      });

      const loadedBody = optsAndBody.map(({ body }) => body);
      const options = optsAndBody[0].options;

      // There's no spec for using GET with batches.
      if (options.method === "GET") {
        return throwError(
          () =>
            new Error("apollo-link-batch-http does not support GET requests")
        );
      }

      try {
        (options as any).body = serializeFetchParameter(loadedBody, "Payload");
      } catch (parseError) {
        return throwError(() => parseError);
      }

      let controller: AbortController | undefined;
      if (!options.signal && typeof AbortController !== "undefined") {
        controller = new AbortController();
        options.signal = controller.signal;
      }

      return new Observable((observer) => {
        // Prefer BatchHttpLink.Options.fetch (preferredFetch) if provided, and
        // otherwise fall back to the *current* global window.fetch function
        // (see issue #7832), or (if all else fails) the backupFetch function we
        // saved when this module was first evaluated. This last option protects
        // against the removal of window.fetch, which is unlikely but not
        // impossible.
        const currentFetch =
          preferredFetch || maybe(() => fetch) || backupFetch;

        currentFetch!(chosenURI, options)
          .then((response) => {
            // Make the raw response available in the context.
            operations.forEach((operation) =>
              operation.setContext({ response })
            );
            return response;
          })
          .then(parseAndCheckHttpResponse(operations))
          .then((result) => {
            controller = undefined;
            // we have data and can send it to back up the link chain
            observer.next(result);
            observer.complete();
            return result;
          })
          .catch((err) => {
            controller = undefined;
            // if it is a network error, BUT there is graphql result info
            // fire the next observer before calling error
            // this gives apollo-client (and react-apollo) the `graphqlErrors` and `networkErrors`
            // to pass to UI
            // this should only happen if we *also* have data as part of the response key per
            // the spec
            if (err.result && err.result.errors && err.result.data) {
              // if we dont' call next, the UI can only show networkError because AC didn't
              // get andy graphqlErrors
              // this is graphql execution result info (i.e errors and possibly data)
              // this is because there is no formal spec how errors should translate to
              // http status codes. So an auth error (401) could have both data
              // from a public field, errors from a private field, and a status of 401
              // {
              //  user { // this will have errors
              //    firstName
              //  }
              //  products { // this is public so will have data
              //    cost
              //  }
              // }
              //
              // the result of above *could* look like this:
              // {
              //   data: { products: [{ cost: "$10" }] },
              //   errors: [{
              //      message: 'your session has timed out',
              //      path: []
              //   }]
              // }
              // status code of above would be a 401
              // in the UI you want to show data where you can, errors as data where you can
              // and use correct http status codes
              observer.next(err.result);
            }

            observer.error(err);
          });

        return () => {
          // XXX support canceling this request
          // https://developers.google.com/web/updates/2017/09/abortable-fetch
          if (controller) controller.abort();
        };
      });
    };

    batchKey =
      batchKey ||
      ((operation: Operation) => {
        const context = operation.getContext();

        const contextConfig = {
          http: context.http,
          options: context.fetchOptions,
          credentials: context.credentials,
          headers: context.headers,
        };

        //may throw error if config not serializable
        return selectURI(operation, uri) + JSON.stringify(contextConfig);
      });

    this.batcher = new BatchLink({
      batchDebounce: this.batchDebounce,
      batchInterval: this.batchInterval,
      batchMax: this.batchMax,
      batchKey,
      batchHandler,
    });
  }

  public request(operation: Operation): Observable<FetchResult> | null {
    return this.batcher.request(operation);
  }
}<|MERGE_RESOLUTION|>--- conflicted
+++ resolved
@@ -14,17 +14,8 @@
   selectURI,
   serializeFetchParameter,
 } from "@apollo/client/link/http";
-<<<<<<< HEAD
 import { __DEV__ } from "@apollo/client/utilities/environment";
-import {
-  hasDirectives,
-  removeClientSetsFromDocument,
-} from "@apollo/client/utilities/internal";
 import { maybe } from "@apollo/client/utilities/internal/globals";
-=======
-import { maybe } from "@apollo/client/utilities";
-import { __DEV__ } from "@apollo/client/utilities/environment";
->>>>>>> e4a3ecfe
 
 import { filterOperationVariables } from "../utils/filterOperationVariables.js";
 
