import { execute, ApolloLink, FetchResult } from 'apollo-link';
<<<<<<< HEAD
import {
  ExecutionResult,
  DocumentNode,
  SelectionNode,
  FieldNode,
  Kind,
  FragmentDefinitionNode,
} from 'graphql';
import { print } from 'graphql/language/printer';
=======
import { ExecutionResult, DocumentNode } from 'graphql';
>>>>>>> dea8b34f
import { DedupLink as Deduplicator } from 'apollo-link-dedup';
import { Cache } from 'apollo-cache';
import {
  assign,
  getDefaultValues,
  getMutationDefinition,
  getOperationDefinition,
  getOperationName,
  getQueryDefinition,
  isProduction,
  hasDirectives,
  cloneDeep,
} from 'apollo-utilities';

import { QueryScheduler } from '../scheduler/scheduler';

import { isApolloError, ApolloError } from '../errors/ApolloError';

import { Observer, Subscription, Observable } from '../util/Observable';

import { QueryWithUpdater, DataStore } from '../data/store';
import { MutationStore } from '../data/mutations';
import { QueryStore, QueryStoreValue } from '../data/queries';

import {
  QueryOptions,
  WatchQueryOptions,
  SubscriptionOptions,
  MutationOptions,
} from './watchQueryOptions';
import { ObservableQuery } from './ObservableQuery';
import { NetworkStatus, isNetworkRequestInFlight } from './networkStatus';
import {
  QueryListener,
  ApolloQueryResult,
  FetchType,
  OperationVariables,
  ExecutionPatchResult,
  isPatch,
} from './types';
import { graphQLResultHasError } from 'apollo-utilities';

export interface QueryInfo {
  listeners: QueryListener[];
  invalidated: boolean;
  newData: Cache.DiffResult<any> | null;
  document: DocumentNode | null;
  lastRequestId: number | null;
  // A map going from queryId to an observer for a query issued by watchQuery. We use
  // these to keep track of queries that are inflight and error on the observers associated
  // with them in case of some destabalizing action (e.g. reset of the Apollo store).
  observableQuery: ObservableQuery<any> | null;
  subscriptions: Subscription[];
  cancel?: () => void;
}

export class QueryManager<TStore> {
  public scheduler: QueryScheduler<TStore>;
  public link: ApolloLink;
  public mutationStore: MutationStore = new MutationStore();
  public queryStore: QueryStore = new QueryStore();
  public dataStore: DataStore<TStore>;

  private deduplicator: ApolloLink;
  private queryDeduplication: boolean;
  private clientAwareness: Record<string, string> = {};

  private onBroadcast: () => void;

  // let's not start at zero to avoid pain with bad checks
  private idCounter = 1;

  // XXX merge with ObservableQuery but that needs to be expanded to support mutations and
  // subscriptions as well
  private queries: Map<string, QueryInfo> = new Map();

  // A map of Promise reject functions for fetchQuery promises that have not
  // yet been resolved, used to keep track of in-flight queries so that we can
  // reject them in case a destabilizing event occurs (e.g. Apollo store reset).
  // The key is in the format of `query:${queryId}` or `fetchRequest:${queryId}`,
  // depending on where the promise's rejection function was created from.
  private fetchQueryRejectFns = new Map<string, Function>();

  // A map going from the name of a query to an observer issued for it by watchQuery. This is
  // generally used to refetches for refetchQueries and to update mutation results through
  // updateQueries.
  private queryIdsByName: { [queryName: string]: string[] } = {};

  constructor({
    link,
    queryDeduplication = false,
    store,
    onBroadcast = () => undefined,
    ssrMode = false,
    clientAwareness = {},
  }: {
    link: ApolloLink;
    queryDeduplication?: boolean;
    store: DataStore<TStore>;
    onBroadcast?: () => void;
    ssrMode?: boolean;
    clientAwareness?: Record<string, string>;
  }) {
    this.link = link;
    this.deduplicator = ApolloLink.from([new Deduplicator(), link]);
    this.queryDeduplication = queryDeduplication;
    this.dataStore = store;
    this.onBroadcast = onBroadcast;
    this.clientAwareness = clientAwareness;
    this.scheduler = new QueryScheduler({ queryManager: this, ssrMode });
  }

  /**
   * Call this method to terminate any active query processes, making it safe
   * to dispose of this QueryManager instance.
   */
  public stop() {
    this.scheduler.stop();
    this.fetchQueryRejectFns.forEach(reject => {
      reject(new Error('QueryManager stopped while query was in flight'));
    });
  }

  public mutate<T>({
    mutation,
    variables,
    optimisticResponse,
    updateQueries: updateQueriesByName,
    refetchQueries = [],
    awaitRefetchQueries = false,
    update: updateWithProxyFn,
    errorPolicy = 'none',
    fetchPolicy,
    context = {},
  }: MutationOptions): Promise<FetchResult<T>> {
    if (!mutation) {
      throw new Error(
        'mutation option is required. You must specify your GraphQL document in the mutation option.',
      );
    }

    if (fetchPolicy && fetchPolicy !== 'no-cache') {
      throw new Error(
        "fetchPolicy for mutations currently only supports the 'no-cache' policy",
      );
    }

    const mutationId = this.generateQueryId();
    const cache = this.dataStore.getCache();
    (mutation = cache.transformDocument(mutation)),
      (variables = assign(
        {},
        getDefaultValues(getMutationDefinition(mutation)),
        variables,
      ));

    this.setQuery(mutationId, () => ({ document: mutation }));

    // Create a map of update queries by id to the query instead of by name.
    const generateUpdateQueriesInfo: () => {
      [queryId: string]: QueryWithUpdater;
    } = () => {
      const ret: { [queryId: string]: QueryWithUpdater } = {};

      if (updateQueriesByName) {
        Object.keys(updateQueriesByName).forEach(queryName =>
          (this.queryIdsByName[queryName] || []).forEach(queryId => {
            ret[queryId] = {
              updater: updateQueriesByName[queryName],
              query: this.queryStore.get(queryId),
            };
          }),
        );
      }

      return ret;
    };

    this.mutationStore.initMutation(mutationId, mutation, variables);

    this.dataStore.markMutationInit({
      mutationId,
      document: mutation,
      variables: variables || {},
      updateQueries: generateUpdateQueriesInfo(),
      update: updateWithProxyFn,
      optimisticResponse,
    });

    this.broadcastQueries();

    return new Promise((resolve, reject) => {
      let storeResult: FetchResult<T> | null;
      let error: ApolloError;

      const operation = this.buildOperationForLink(mutation, variables, {
        ...context,
        optimisticResponse,
      });

      const completeMutation = () => {
        if (error) {
          this.mutationStore.markMutationError(mutationId, error);
        }

        this.dataStore.markMutationComplete({
          mutationId,
          optimisticResponse,
        });

        this.broadcastQueries();

        if (error) {
          return Promise.reject(error);
        }

        // allow for conditional refetches
        // XXX do we want to make this the only API one day?
        if (typeof refetchQueries === 'function') {
          refetchQueries = refetchQueries(storeResult as ExecutionResult);
        }

        const refetchQueryPromises: Promise<
          ApolloQueryResult<any>[] | ApolloQueryResult<{}>
        >[] = [];

        for (const refetchQuery of refetchQueries) {
          if (typeof refetchQuery === 'string') {
            const promise = this.refetchQueryByName(refetchQuery);
            if (promise) {
              refetchQueryPromises.push(promise);
            }
            continue;
          }

          const queryOptions: QueryOptions = {
            query: refetchQuery.query,
            variables: refetchQuery.variables,
            fetchPolicy: 'network-only',
          };

          if (refetchQuery.context) {
            queryOptions.context = refetchQuery.context;
          }

          refetchQueryPromises.push(this.query(queryOptions));
        }

        return Promise.all(
          awaitRefetchQueries ? refetchQueryPromises : [],
        ).then(() => {
          this.setQuery(mutationId, () => ({ document: null }));

          if (
            errorPolicy === 'ignore' &&
            storeResult &&
            graphQLResultHasError(storeResult)
          ) {
            delete storeResult.errors;
          }

          return storeResult as FetchResult<T>;
        });
      };

      execute(this.link, operation).subscribe({
        next: (result: ExecutionResult) => {
          if (graphQLResultHasError(result) && errorPolicy === 'none') {
            error = new ApolloError({
              graphQLErrors: result.errors,
            });
            return;
          }

          this.mutationStore.markMutationResult(mutationId);

          if (fetchPolicy !== 'no-cache') {
            this.dataStore.markMutationResult({
              mutationId,
              result,
              document: mutation,
              variables: variables || {},
              updateQueries: generateUpdateQueriesInfo(),
              update: updateWithProxyFn,
            });
          }
          storeResult = result as FetchResult<T>;
        },

        error: (err: Error) => {
          this.mutationStore.markMutationError(mutationId, err);
          this.dataStore.markMutationComplete({
            mutationId,
            optimisticResponse,
          });
          this.broadcastQueries();

          this.setQuery(mutationId, () => ({ document: null }));
          reject(
            new ApolloError({
              networkError: err,
            }),
          );
        },

        complete: () => completeMutation().then(resolve, reject),
      });
    });
  }

  public fetchQuery<T>(
    queryId: string,
    options: WatchQueryOptions,
    fetchType?: FetchType,
    // This allows us to track if this is a query spawned by a `fetchMore`
    // call for another query. We need this data to compute the `fetchMore`
    // network status for the query this is fetching for.
    fetchMoreForQueryId?: string,
  ): Promise<FetchResult<T>> {
    const {
      variables = {},
      metadata = null,
      fetchPolicy = 'cache-first', // cache-first is the default fetch policy.
    } = options;
    const cache = this.dataStore.getCache();

    const query = cache.transformDocument(options.query);

    let storeResult: any;
    let needToFetch: boolean =
      fetchPolicy === 'network-only' || fetchPolicy === 'no-cache';

    // If this is not a force fetch, we want to diff the query against the
    // store before we fetch it from the network interface.
    // TODO we hit the cache even if the policy is network-first. This could be unnecessary if the network is up.
    if (
      fetchType !== FetchType.refetch &&
      fetchPolicy !== 'network-only' &&
      fetchPolicy !== 'no-cache'
    ) {
      const { complete, result } = this.dataStore.getCache().diff({
        query,
        variables,
        returnPartialData: true,
        optimistic: false,
      });

      // If we're in here, only fetch if we have missing fields
      needToFetch = !complete || fetchPolicy === 'cache-and-network';
      storeResult = result;
    }

    let shouldFetch =
      needToFetch && fetchPolicy !== 'cache-only' && fetchPolicy !== 'standby';

    // we need to check to see if this is an operation that uses the @live directive
    if (hasDirectives(['live'], query)) shouldFetch = true;

    const requestId = this.generateRequestId();

    // set up a watcher to listen to cache updates
    const cancel = this.updateQueryWatch(queryId, query, options);

    // Initialize query in store with unique requestId
    this.setQuery(queryId, () => ({
      document: query,
      lastRequestId: requestId,
      invalidated: true,
      cancel,
    }));

    this.invalidate(true, fetchMoreForQueryId);

    this.queryStore.initQuery({
      queryId,
      document: query,
      storePreviousVariables: shouldFetch,
      variables,
      isPoll: fetchType === FetchType.poll,
      isRefetch: fetchType === FetchType.refetch,
      metadata,
      fetchMoreForQueryId,
    });

    this.broadcastQueries();

    // If there is no part of the query we need to fetch from the server (or,
    // fetchPolicy is cache-only), we just write the store result as the final result.
    const shouldDispatchClientResult =
      !shouldFetch || fetchPolicy === 'cache-and-network';

    if (shouldDispatchClientResult) {
      const query = this.queryStore.get(queryId);

      // Initialize loadingState with the cached results if it is a deferred query
      let loadingState;
      if (query.isDeferred) {
        loadingState = this.initFieldLevelLoadingStates(query.document, {
          data: storeResult,
        });
      }

      this.queryStore.markQueryResultClient(
        queryId,
        !shouldFetch,
        loadingState,
      );

      this.invalidate(true, queryId, fetchMoreForQueryId);

      this.broadcastQueries();
    }

    if (shouldFetch) {
      const networkResult = this.fetchRequest<T>({
        requestId,
        queryId,
        document: query,
        options,
        fetchMoreForQueryId,
      }).catch(error => {
        // This is for the benefit of `refetch` promises, which currently don't get their errors
        // through the store like watchQuery observers do
        if (isApolloError(error)) {
          throw error;
        } else {
          const { lastRequestId } = this.getQuery(queryId);
          if (requestId >= (lastRequestId || 1)) {
            this.queryStore.markQueryError(queryId, error, fetchMoreForQueryId);

            this.invalidate(true, queryId, fetchMoreForQueryId);

            this.broadcastQueries();
          }

          throw new ApolloError({ networkError: error });
        }
      });

      // we don't return the promise for cache-and-network since it is already
      // returned below from the cache
      if (fetchPolicy !== 'cache-and-network') {
        return networkResult;
      } else {
        // however we need to catch the error so it isn't unhandled in case of
        // network error
        networkResult.catch(() => {});
      }
    }

    // If we have no query to send to the server, we should return the result
    // found within the store.
    return Promise.resolve({ data: storeResult });
  }

  // Returns a query listener that will update the given observer based on the
  // results (or lack thereof) for a particular query.
  public queryListenerForObserver<T>(
    queryId: string,
    options: WatchQueryOptions,
    observer: Observer<ApolloQueryResult<T>>,
  ): QueryListener {
    let previouslyHadError: boolean = false;
    return (
      queryStoreValue: QueryStoreValue,
      newData?: Cache.DiffResult<T>,
    ) => {
      // we're going to take a look at the data, so the query is no longer invalidated
      this.invalidate(false, queryId);

      // The query store value can be undefined in the event of a store
      // reset.
      if (!queryStoreValue) return;

      const { observableQuery } = this.getQuery(queryId);

      const fetchPolicy = observableQuery
        ? observableQuery.options.fetchPolicy
        : options.fetchPolicy;

      // don't watch the store for queries on standby
      if (fetchPolicy === 'standby') return;

      const errorPolicy = observableQuery
        ? observableQuery.options.errorPolicy
        : options.errorPolicy;

      const lastResult = observableQuery
        ? observableQuery.getLastResult()
        : null;

      const lastError = observableQuery ? observableQuery.getLastError() : null;

      let shouldNotifyIfLoading =
        (!newData && queryStoreValue.previousVariables != null) ||
        fetchPolicy === 'cache-only' ||
        fetchPolicy === 'cache-and-network';

      // if this caused by a cache broadcast but the query is still in flight
      // don't notify the observer
      // if (
      //   isCacheBroadcast &&
      //   isNetworkRequestInFlight(queryStoreValue.networkStatus)
      // ) {
      //   shouldNotifyIfLoading = false;
      // }

      const networkStatusChanged = Boolean(
        lastResult &&
          queryStoreValue.networkStatus !== lastResult.networkStatus,
      );

      const errorStatusChanged =
        errorPolicy &&
        (lastError && lastError.graphQLErrors) !==
          queryStoreValue.graphQLErrors &&
        errorPolicy !== 'none';

      if (
        !isNetworkRequestInFlight(queryStoreValue.networkStatus) ||
        (networkStatusChanged && options.notifyOnNetworkStatusChange) ||
        shouldNotifyIfLoading
      ) {
        // If we have either a GraphQL error or a network error, we create
        // an error and tell the observer about it.
        if (
          ((!errorPolicy || errorPolicy === 'none') &&
            queryStoreValue.graphQLErrors &&
            queryStoreValue.graphQLErrors.length > 0) ||
          queryStoreValue.networkError
        ) {
          const apolloError = new ApolloError({
            graphQLErrors: queryStoreValue.graphQLErrors,
            networkError: queryStoreValue.networkError,
          });
          previouslyHadError = true;
          if (observer.error) {
            try {
              observer.error(apolloError);
            } catch (e) {
              // Throw error outside this control flow to avoid breaking Apollo's state
              setTimeout(() => {
                throw e;
              }, 0);
            }
          } else {
            // Throw error outside this control flow to avoid breaking Apollo's state
            setTimeout(() => {
              throw apolloError;
            }, 0);
            if (!isProduction()) {
              /* tslint:disable-next-line */
              console.info(
                'An unhandled error was thrown because no error handler is registered ' +
                  'for the query ' +
                  JSON.stringify(queryStoreValue.document),
              );
            }
          }
          return;
        }

        try {
          let data: any;
          let isMissing: boolean;

          if (newData) {
            // As long as we're using the cache, clear out the latest
            // `newData`, since it will now become the current data. We need
            // to keep the `newData` stored with the query when using
            // `no-cache` since `getCurrentQueryResult` attemps to pull from
            // `newData` first, following by trying the cache (which won't
            // find a hit for `no-cache`).
            if (fetchPolicy !== 'no-cache' && fetchPolicy !== 'network-only') {
              this.setQuery(queryId, () => ({ newData: null }));
            }

            data = newData.result;
            isMissing = !newData.complete || false;
          } else {
            if (lastResult && lastResult.data && !errorStatusChanged) {
              data = lastResult.data;
              isMissing = false;
            } else {
              const { document } = this.getQuery(queryId);
              const readResult = this.dataStore.getCache().diff({
                query: document as DocumentNode,
                variables:
                  queryStoreValue.previousVariables ||
                  queryStoreValue.variables,
                optimistic: true,
              });

              data = readResult.result;
              isMissing = !readResult.complete;
            }
          }

          let resultFromStore: ApolloQueryResult<T>;

          // If there is some data missing and the user has told us that they
          // do not tolerate partial data then we want to return the previous
          // result and mark it as stale.
          if (isMissing && fetchPolicy !== 'cache-only') {
            resultFromStore = {
              data: lastResult && lastResult.data,
              loading: isNetworkRequestInFlight(queryStoreValue.networkStatus),
              networkStatus: queryStoreValue.networkStatus,
              stale: true,
              loadingState: queryStoreValue.loadingState,
            };
          } else {
            resultFromStore = {
              data,
              loading: isNetworkRequestInFlight(queryStoreValue.networkStatus),
              networkStatus: queryStoreValue.networkStatus,
              stale: false,
              loadingState: queryStoreValue.loadingState,
            };
          }

          // if the query wants updates on errors we need to add it to the result
          if (
            errorPolicy === 'all' &&
            queryStoreValue.graphQLErrors &&
            queryStoreValue.graphQLErrors.length > 0
          ) {
            resultFromStore.errors = queryStoreValue.graphQLErrors;
          }

          if (observer.next) {
<<<<<<< HEAD
            const isDifferentResult = !(
              lastResult &&
              resultFromStore &&
              lastResult.networkStatus === resultFromStore.networkStatus &&
              lastResult.stale === resultFromStore.stale &&
              // We can do a strict equality check here because we include a `previousResult`
              // with `readQueryFromStore`. So if the results are the same they will be
              // referentially equal.
              lastResult.data === resultFromStore.data
            );

            if (
              isDifferentResult ||
              previouslyHadError ||
              resultFromStore.loadingState
            ) {
              // If loadingState is present, this is a patch from a deferred
              // query, and we should always treat it as a different result
              // even though the actual data might be the same (i.e. the patch's
              // data could be null).
=======
            if (
              previouslyHadError ||
              !observableQuery ||
              observableQuery.isDifferentFromLastResult(resultFromStore)
            ) {
>>>>>>> dea8b34f
              try {
                observer.next(resultFromStore);
              } catch (e) {
                // Throw error outside this control flow to avoid breaking Apollo's state
                setTimeout(() => {
                  throw e;
                }, 0);
              }
            }
          }
          previouslyHadError = false;
        } catch (error) {
          previouslyHadError = true;
          if (observer.error)
            observer.error(new ApolloError({ networkError: error }));
          return;
        }
      }
    };
  }

  // The shouldSubscribe option is a temporary fix that tells us whether watchQuery was called
  // directly (i.e. through ApolloClient) or through the query method within QueryManager.
  // Currently, the query method uses watchQuery in order to handle non-network errors correctly
  // but we don't want to keep track observables issued for the query method since those aren't
  // supposed to be refetched in the event of a store reset. Once we unify error handling for
  // network errors and non-network errors, the shouldSubscribe option will go away.

  public watchQuery<T, TVariables = OperationVariables>(
    options: WatchQueryOptions,
    shouldSubscribe = true,
  ): ObservableQuery<T, TVariables> {
    if (options.fetchPolicy === 'standby') {
      throw new Error(
        'client.watchQuery cannot be called with fetchPolicy set to "standby"',
      );
    }

    // get errors synchronously
    const queryDefinition = getQueryDefinition(options.query);

    // assign variable default values if supplied
    if (
      queryDefinition.variableDefinitions &&
      queryDefinition.variableDefinitions.length
    ) {
      const defaultValues = getDefaultValues(queryDefinition);

      options.variables = assign({}, defaultValues, options.variables);
    }

    if (typeof options.notifyOnNetworkStatusChange === 'undefined') {
      options.notifyOnNetworkStatusChange = false;
    }

    let transformedOptions = { ...options } as WatchQueryOptions<TVariables>;

    return new ObservableQuery<T, TVariables>({
      scheduler: this.scheduler,
      options: transformedOptions,
      shouldSubscribe: shouldSubscribe,
    });
  }

  public query<T>(options: QueryOptions): Promise<ApolloQueryResult<T>> {
    if (!options.query) {
      throw new Error(
        'query option is required. You must specify your GraphQL document ' +
          'in the query option.',
      );
    }

    if (options.query.kind !== 'Document') {
      throw new Error('You must wrap the query string in a "gql" tag.');
    }

    if ((options as any).returnPartialData) {
      throw new Error('returnPartialData option only supported on watchQuery.');
    }

    if ((options as any).pollInterval) {
      throw new Error('pollInterval option only supported on watchQuery.');
    }

    return new Promise<ApolloQueryResult<T>>((resolve, reject) => {
      const watchedQuery = this.watchQuery<T>(options, false);
      this.fetchQueryRejectFns.set(`query:${watchedQuery.queryId}`, reject);
      watchedQuery
        .result()
        .then(resolve, reject)
        // Since neither resolve nor reject throw or return a value, this .then
        // handler is guaranteed to execute. Note that it doesn't really matter
        // when we remove the reject function from this.fetchQueryRejectFns,
        // since resolve and reject are mutually idempotent. In fact, it would
        // not be incorrect to let reject functions accumulate over time; it's
        // just a waste of memory.
        .then(() =>
          this.fetchQueryRejectFns.delete(`query:${watchedQuery.queryId}`),
        );
    });
  }

  public generateQueryId() {
    const queryId = this.idCounter.toString();
    this.idCounter++;
    return queryId;
  }

  public stopQueryInStore(queryId: string) {
    this.queryStore.stopQuery(queryId);
    this.invalidate(true, queryId);
    this.broadcastQueries();
  }

  public addQueryListener(queryId: string, listener: QueryListener) {
    this.setQuery(queryId, ({ listeners = [] }) => ({
      listeners: listeners.concat([listener]),
      invalidated: false,
    }));
  }

  public updateQueryWatch(
    queryId: string,
    document: DocumentNode,
    options: WatchQueryOptions,
  ) {
    const { cancel } = this.getQuery(queryId);
    if (cancel) cancel();
    const previousResult = () => {
      let previousResult = null;
      const { observableQuery } = this.getQuery(queryId);
      if (observableQuery) {
        const lastResult = observableQuery.getLastResult();
        if (lastResult) {
          previousResult = lastResult.data;
        }
      }

      return previousResult;
    };
    return this.dataStore.getCache().watch({
      query: document as DocumentNode,
      variables: options.variables,
      optimistic: true,
      previousResult,
      callback: newData => {
        this.setQuery(queryId, () => ({ invalidated: true, newData }));
      },
    });
  }

  // Adds an ObservableQuery to this.observableQueries and to this.observableQueriesByName.
  public addObservableQuery<T>(
    queryId: string,
    observableQuery: ObservableQuery<T>,
  ) {
    this.setQuery(queryId, () => ({ observableQuery }));

    // Insert the ObservableQuery into this.observableQueriesByName if the query has a name
    const queryDef = getQueryDefinition(observableQuery.options.query);
    if (queryDef.name && queryDef.name.value) {
      const queryName = queryDef.name.value;

      // XXX we may we want to warn the user about query name conflicts in the future
      this.queryIdsByName[queryName] = this.queryIdsByName[queryName] || [];
      this.queryIdsByName[queryName].push(observableQuery.queryId);
    }
  }

  public removeObservableQuery(queryId: string) {
    const { observableQuery, cancel } = this.getQuery(queryId);
    if (cancel) cancel();
    if (!observableQuery) return;

    const definition = getQueryDefinition(observableQuery.options.query);
    const queryName = definition.name ? definition.name.value : null;
    this.setQuery(queryId, () => ({ observableQuery: null }));
    if (queryName) {
      this.queryIdsByName[queryName] = this.queryIdsByName[queryName].filter(
        val => {
          return !(observableQuery.queryId === val);
        },
      );
    }
  }

  public clearStore(): Promise<void> {
    // Before we have sent the reset action to the store,
    // we can no longer rely on the results returned by in-flight
    // requests since these may depend on values that previously existed
    // in the data portion of the store. So, we cancel the promises and observers
    // that we have issued so far and not yet resolved (in the case of
    // queries).
    this.fetchQueryRejectFns.forEach(reject => {
      reject(
        new Error(
          'Store reset while query was in flight(not completed in link chain)',
        ),
      );
    });

    const resetIds: string[] = [];
    this.queries.forEach(({ observableQuery }, queryId) => {
      if (observableQuery) resetIds.push(queryId);
    });

    this.queryStore.reset(resetIds);
    this.mutationStore.reset();

    // begin removing data from the store
    const reset = this.dataStore.reset();
    return reset;
  }

  public resetStore(): Promise<ApolloQueryResult<any>[]> {
    // Similarly, we have to have to refetch each of the queries currently being
    // observed. We refetch instead of error'ing on these since the assumption is that
    // resetting the store doesn't eliminate the need for the queries currently being
    // watched. If there is an existing query in flight when the store is reset,
    // the promise for it will be rejected and its results will not be written to the
    // store.
    return this.clearStore().then(() => {
      return this.reFetchObservableQueries();
    });
  }

  public reFetchObservableQueries(
    includeStandby?: boolean,
  ): Promise<ApolloQueryResult<any>[]> {
    const observableQueryPromises: Promise<
      ApolloQueryResult<any>
    >[] = this.getObservableQueryPromises(includeStandby);

    this.broadcastQueries();

    return Promise.all(observableQueryPromises);
  }

  public startQuery<T>(
    queryId: string,
    options: WatchQueryOptions,
    listener: QueryListener,
  ) {
    this.addQueryListener(queryId, listener);

    this.fetchQuery<T>(queryId, options)
      // `fetchQuery` returns a Promise. In case of a failure it should be caucht or else the
      // console will show an `Uncaught (in promise)` message. Ignore the error for now.
      .catch(() => undefined);

    return queryId;
  }

  public startGraphQLSubscription(
    options: SubscriptionOptions,
  ): Observable<any> {
    const { query } = options;
    const isCacheEnabled = !(
      options.fetchPolicy && options.fetchPolicy === 'no-cache'
    );
    const cache = this.dataStore.getCache();
    let transformedDoc = cache.transformDocument(query);

    const variables = assign(
      {},
      getDefaultValues(getOperationDefinition(query)),
      options.variables,
    );

    let sub: Subscription;
    let observers: Observer<any>[] = [];

    return new Observable(observer => {
      observers.push(observer);

      // If this is the first observer, actually initiate the network
      // subscription.
      if (observers.length === 1) {
        const handler = {
          next: (result: FetchResult) => {
            if (isCacheEnabled) {
              this.dataStore.markSubscriptionResult(
                result,
                transformedDoc,
                variables,
              );
              this.broadcastQueries();
            }

            observers.forEach(obs => {
              // If an error exists and a `error` handler has been defined on
              // the observer, call that `error` handler and make sure the
              // `next` handler is skipped. If no `error` handler exists, we're
              // still passing any errors that might occur into the `next`
              // handler, to give that handler a chance to deal with the
              // error (we're doing this for backwards compatibilty).
              if (graphQLResultHasError(result) && obs.error) {
                obs.error(
                  new ApolloError({
                    graphQLErrors: result.errors,
                  }),
                );
              } else if (obs.next) {
                obs.next(result);
              }
            });
          },
          error: (error: Error) => {
            observers.forEach(obs => {
              if (obs.error) {
                obs.error(error);
              }
            });
          },
          complete: () => {
            observers.forEach(obs => {
              if (obs.complete) {
                obs.complete();
              }
            });
          },
        };

        // TODO: Should subscriptions also accept a `context` option to pass
        // through to links?
        const operation = this.buildOperationForLink(transformedDoc, variables);
        sub = execute(this.link, operation).subscribe(handler);
      }

      return () => {
        observers = observers.filter(obs => obs !== observer);

        // If we removed the last observer, tear down the network subscription
        if (observers.length === 0 && sub) {
          sub.unsubscribe();
        }
      };
    });
  }

  public stopQuery(queryId: string) {
    this.stopQueryInStore(queryId);
    this.removeQuery(queryId);
  }

  public removeQuery(queryId: string) {
    const { subscriptions } = this.getQuery(queryId);
    // teardown all links
    // Both `QueryManager.fetchRequest` and `QueryManager.query` create separate promises
    // that each add their reject functions to fetchQueryRejectFns.
    // A query created with `QueryManager.query()` could trigger a `QueryManager.fetchRequest`.
    // The same queryId could have two rejection fns for two promises
    this.fetchQueryRejectFns.delete(`query:${queryId}`);
    this.fetchQueryRejectFns.delete(`fetchRequest:${queryId}`);
    subscriptions.forEach(x => x.unsubscribe());
    this.queries.delete(queryId);
  }

  public getCurrentQueryResult<T>(
    observableQuery: ObservableQuery<T>,
    optimistic: boolean = true,
  ): {
    data: T | undefined;
    partial: boolean;
  } {
    const { variables, query, fetchPolicy } = observableQuery.options;
    const lastResult = observableQuery.getLastResult();
    const { newData, document } = this.getQuery(observableQuery.queryId);
    const isDeferred =
      document !== null ? hasDirectives(['defer'], document) : false;
    // XXX test this
    if (newData && newData.complete) {
      return { data: newData.result, partial: false };
    } else if (fetchPolicy === 'no-cache' || fetchPolicy === 'network-only') {
      return { data: undefined, partial: false };
    } else {
<<<<<<< HEAD
      if (isDeferred) {
        // For deferred queries, we actually want to use partial data
        // since certain fields might still be streaming in.
        // Setting returnPartialData to true so that
        // an error does not get thrown if fields are missing.
        const diffResult = this.dataStore.getCache().diff({
          query,
          variables,
          previousResult: lastResult ? lastResult.data : undefined,
          optimistic,
          returnPartialData: true,
        });

        return maybeDeepFreeze({
          data: diffResult.result,
          partial: !diffResult.complete,
        });
      } else {
        try {
          // the query is brand new, so we read from the store to see if anything is there
          const data = this.dataStore.getCache().read({
=======
      try {
        // the query is brand new, so we read from the store to see if anything is there
        const data =
          this.dataStore.getCache().read<T>({
>>>>>>> dea8b34f
            query,
            variables,
            previousResult: lastResult ? lastResult.data : undefined,
            optimistic,
<<<<<<< HEAD
          });
          return maybeDeepFreeze({ data, partial: false });
        } catch (e) {
          return maybeDeepFreeze({ data: {}, partial: true });
        }
=======
          }) || undefined;

        return { data, partial: false };
      } catch (e) {
        return { data: undefined, partial: true };
>>>>>>> dea8b34f
      }
    }
  }

  public getQueryWithPreviousResult<T>(
    queryIdOrObservable: string | ObservableQuery<T>,
  ): {
    previousResult: any;
    variables: OperationVariables | undefined;
    document: DocumentNode;
  } {
    let observableQuery: ObservableQuery<T>;
    if (typeof queryIdOrObservable === 'string') {
      const { observableQuery: foundObserveableQuery } = this.getQuery(
        queryIdOrObservable,
      );
      if (!foundObserveableQuery) {
        throw new Error(
          `ObservableQuery with this id doesn't exist: ${queryIdOrObservable}`,
        );
      }
      observableQuery = foundObserveableQuery;
    } else {
      observableQuery = queryIdOrObservable;
    }

    const { variables, query } = observableQuery.options;

    const { data } = this.getCurrentQueryResult(observableQuery, false);

    return {
      previousResult: data,
      variables,
      document: query,
    };
  }

  public broadcastQueries() {
    this.onBroadcast();
    this.queries.forEach((info, id) => {
      if (!info.invalidated || !info.listeners) return;
      info.listeners
        // it's possible for the listener to be undefined if the query is being stopped
        // See here for more detail: https://github.com/apollostack/apollo-client/issues/231
        .filter((x: QueryListener) => !!x)
        .forEach((listener: QueryListener) => {
          if (info.newData) {
            // Make sure that loadingState is updated for deferred queries
            const queryStoreValue = this.queryStore.get(id);
            if (queryStoreValue && queryStoreValue.isDeferred) {
              this.queryStore.updateLoadingState(
                id,
                this.initFieldLevelLoadingStates(queryStoreValue.document, {
                  data: info.newData.result,
                }),
              );
            }
          }
          listener(this.queryStore.get(id), info.newData);
        });
    });
  }

  private getObservableQueryPromises(
    includeStandby?: boolean,
  ): Promise<ApolloQueryResult<any>>[] {
    const observableQueryPromises: Promise<ApolloQueryResult<any>>[] = [];
    this.queries.forEach(({ observableQuery }, queryId) => {
      if (!observableQuery) return;
      const fetchPolicy = observableQuery.options.fetchPolicy;

      observableQuery.resetLastResults();
      if (
        fetchPolicy !== 'cache-only' &&
        (includeStandby || fetchPolicy !== 'standby')
      ) {
        observableQueryPromises.push(observableQuery.refetch());
      }

      this.setQuery(queryId, () => ({ newData: null }));
      this.invalidate(true, queryId);
    });

    return observableQueryPromises;
  }

  /**
   * Given a loadingState tree, update it with the patch by traversing its path
   */
  private updateLoadingState(
    curLoadingState: Record<string, any>,
    result: ExecutionPatchResult,
  ) {
    const path = result.path;
    let index = 0;
    const copy = cloneDeep(curLoadingState);
    let curPointer = copy;
    while (index < path.length) {
      const key = path[index++];
      if (curPointer && curPointer[key]) {
        curPointer = curPointer[key];
        if (index === path.length) {
          // Reached the leaf node
          if (Array.isArray(result.data)) {
            // At the time of instantiating the loadingState from the query AST,
            // we have no way of telling if a field is an array type. Therefore,
            // once we receive a patch that has array data, we need to update the
            // loadingState with an array with the appropriate number of elements.

            const children = cloneDeep(curPointer!._children);
            const childrenArray = [];
            for (let i = 0; i < result.data.length; i++) {
              childrenArray.push(children);
            }
            curPointer!._children = childrenArray;
          }
          curPointer!._loading = false;
          break;
        }
        if (curPointer && curPointer!._children) {
          curPointer = curPointer!._children;
        }
      }
    }
    return copy;
  }

  // Takes a request id, query id, a query document and information associated with the query
  // and send it to the network interface. Returns
  // a promise for the result associated with that request.
  private fetchRequest<T>({
    requestId,
    queryId,
    document,
    options,
    fetchMoreForQueryId,
  }: {
    requestId: number;
    queryId: string;
    document: DocumentNode;
    options: WatchQueryOptions;
    fetchMoreForQueryId?: string;
  }): Promise<FetchResult<T>> {
    const { variables, context, errorPolicy = 'none', fetchPolicy } = options;
    const isDeferred = hasDirectives(['defer'], document);
    const operation = this.buildOperationForLink(document, variables, {
      ...context,
      // TODO: Should this be included for all entry points via
      // buildOperationForLink?
      forceFetch: !this.queryDeduplication,
      isDeferred,
    });

    let resultFromStore: any;
    let errorsFromStore: any;
    let curLoadingState: Record<string, any>;

    return new Promise<ApolloQueryResult<T>>((resolve, reject) => {
      this.fetchQueryRejectFns.set(`fetchRequest:${queryId}`, reject);

      const subscription = execute(this.deduplicator, operation).subscribe({
        next: (result: ExecutionResult | ExecutionPatchResult) => {
          // default the lastRequestId to 1
          const { lastRequestId } = this.getQuery(queryId);
          if (requestId >= (lastRequestId || 1)) {
            if (fetchPolicy !== 'no-cache') {
              try {
                this.dataStore.markQueryResult(
                  result,
                  document,
                  variables,
                  fetchMoreForQueryId,
                  errorPolicy === 'ignore' || errorPolicy === 'all',
                );
              } catch (e) {
                reject(e);
                return;
              }
            } else {
              this.setQuery(queryId, () => ({
                newData: { result: result.data, complete: true },
              }));
            }

            // Initialize a tree of individual loading states for each deferred
            // field, when the initial response arrives.
            if (isDeferred && !isPatch(result)) {
              curLoadingState = this.initFieldLevelLoadingStates(
                document,
                result,
              );
            }

            if (isDeferred && isPatch(result)) {
              // Update loadingState for every patch received, by traversing its path
              curLoadingState = this.updateLoadingState(
                curLoadingState,
                result,
              );
            }

            this.queryStore.markQueryResult(
              queryId,
              result,
              fetchMoreForQueryId,
              isDeferred,
              curLoadingState,
            );

            this.invalidate(true, queryId, fetchMoreForQueryId);

            this.broadcastQueries();
          }

          if (result.errors && errorPolicy === 'none') {
            reject(
              new ApolloError({
                graphQLErrors: result.errors,
              }),
            );
            return;
          } else if (errorPolicy === 'all') {
            errorsFromStore = result.errors;
          }

          if (fetchMoreForQueryId || fetchPolicy === 'no-cache') {
            // We don't write fetchMore results to the store because this would overwrite
            // the original result in case an @connection directive is used.
            resultFromStore = result.data;
          } else {
            try {
              // ensure result is combined with data already in store
              resultFromStore = this.dataStore.getCache().read({
                variables,
                query: document,
                optimistic: false,
                returnPartialData: isDeferred,
              });
              // this will throw an error if there are missing fields in
              // the results which can happen with errors from the server.
              // tslint:disable-next-line
            } catch (e) {}
          }
        },
        error: (error: ApolloError) => {
          this.fetchQueryRejectFns.delete(`fetchRequest:${queryId}`);

          this.setQuery(queryId, ({ subscriptions }) => ({
            subscriptions: subscriptions.filter(x => x !== subscription),
          }));

          reject(error);
        },
        complete: () => {
<<<<<<< HEAD
          if (isDeferred) {
            this.queryStore.markQueryComplete(queryId);
            this.invalidate(true, queryId, fetchMoreForQueryId);
            this.broadcastQueries();
          }

          this.removeFetchQueryPromise(requestId);
=======
          this.fetchQueryRejectFns.delete(`fetchRequest:${queryId}`);

>>>>>>> dea8b34f
          this.setQuery(queryId, ({ subscriptions }) => ({
            subscriptions: subscriptions.filter(x => x !== subscription),
          }));

          resolve({
            data: resultFromStore,
            errors: errorsFromStore,
            loading: false,
            networkStatus: NetworkStatus.ready,
            stale: false,
            loadingState: curLoadingState,
          });
        },
      });

      this.setQuery(queryId, ({ subscriptions }) => ({
        subscriptions: subscriptions.concat([subscription]),
      }));
    }).catch(error => {
      this.fetchQueryRejectFns.delete(`fetchRequest:${queryId}`);
      throw error;
    });
  }

  // Refetches a query given that query's name. Refetches
  // all ObservableQuery instances associated with the query name.
  private refetchQueryByName(queryName: string) {
    const refetchedQueries = this.queryIdsByName[queryName];
    // early return if the query named does not exist (not yet fetched)
    // this used to warn but it may be inteneded behavoir to try and refetch
    // un called queries because they could be on different routes
    if (refetchedQueries === undefined) return;
    return Promise.all(
      refetchedQueries
        .map(id => this.getQuery(id).observableQuery)
        .filter(x => !!x)
        .map((x: ObservableQuery<any>) => x.refetch()),
    );
  }

  private generateRequestId() {
    const requestId = this.idCounter;
    this.idCounter++;
    return requestId;
  }

  private getQuery(queryId: string) {
    return (
      this.queries.get(queryId) || {
        listeners: [],
        invalidated: false,
        document: null,
        newData: null,
        lastRequestId: null,
        observableQuery: null,
        subscriptions: [],
      }
    );
  }

  private setQuery<T extends keyof QueryInfo>(
    queryId: string,
    updater: (prev: QueryInfo) => Pick<QueryInfo, T>,
  ) {
    const prev = this.getQuery(queryId);
    const newInfo = { ...prev, ...updater(prev) };
    this.queries.set(queryId, newInfo);
  }

  private invalidate(
    invalidated: boolean,
    queryId?: string,
    fetchMoreForQueryId?: string,
  ) {
    if (queryId) this.setQuery(queryId, () => ({ invalidated }));

    if (fetchMoreForQueryId) {
      this.setQuery(fetchMoreForQueryId, () => ({ invalidated }));
    }
  }

  private buildOperationForLink(
    document: DocumentNode,
    variables: any,
    extraContext?: any,
  ) {
    const cache = this.dataStore.getCache();

    return {
      query: cache.transformForLink
        ? cache.transformForLink(document)
        : document,
      variables,
      operationName: getOperationName(document) || undefined,
      context: {
        ...extraContext,
        cache,
        // getting an entry's cache key is useful for cacheResolvers & state-link
        getCacheKey: (obj: { __typename: string; id: string | number }) => {
          if ((cache as any).config) {
            // on the link, we just want the id string, not the full id value from toIdValue
            return (cache as any).config.dataIdFromObject(obj);
          } else {
            throw new Error(
              'To use context.getCacheKey, you need to use a cache that has a configurable dataIdFromObject, like apollo-cache-inmemory.',
            );
          }
        },
        clientAwareness: this.clientAwareness,
      },
    };
  }

  /**
   * Given a DocumentNode, traverse the tree and initialize loading states for
   * all fields. Deferred fields are initialized with `_loading` set to true.
   */
  private initFieldLevelLoadingStates(
    doc: DocumentNode,
    result: ExecutionResult,
  ) {
    // Collect all the fragment definitions
    const fragmentMap: Record<string, SelectionNode[]> = {};
    doc.definitions
      .filter(definition => definition.kind === Kind.FRAGMENT_DEFINITION)
      .forEach(definition => {
        const fragmentName = (definition as FragmentDefinitionNode).name.value;
        fragmentMap[
          fragmentName
        ] = (definition as FragmentDefinitionNode).selectionSet.selections;
      });

    const operationDefinition = doc.definitions.filter(
      definition => definition.kind === Kind.OPERATION_DEFINITION,
    )[0]; // Take the first element since we do not support multiple operations

    return (this.createLoadingStateTree(
      operationDefinition as any,
      fragmentMap,
      result.data,
    ) as Record<string, any>)._children;
  }

  /**
   * Recursive function that extracts a tree that mirrors the shape of the query,
   * adding _loading property to fields which are deferred. Expands
   * FragmentSpread according to the fragment map that is passed in.
   * The actual data from the initial response is passed in so that we can
   * reference the query schema against the data, and handle arrays that we find.
   * In the case where a partial result is passed in (might be retrieved from
   * cache), it would set the `_loading` states depending on which fields are
   * available.
   */
  private createLoadingStateTree(
    selection: SelectionNode,
    fragmentMap: Record<string, any>,
    data: Record<string, any> | undefined,
  ): Record<string, any> | boolean {
    const hasDeferDirective: boolean = (selection.directives &&
      selection.directives.length > 0 &&
      selection.directives.findIndex(directive => {
        return directive.name.value === 'defer';
      }) !== -1) as boolean;
    const isLeaf: boolean =
      selection.kind !== Kind.INLINE_FRAGMENT &&
      (!(selection as FieldNode).selectionSet ||
        (selection as FieldNode).selectionSet!.selections.length === 0);

    const isLoaded = data !== undefined && data !== null;
    if (isLeaf) {
      return hasDeferDirective ? { _loading: !isLoaded } : false;
    }

    const map: { _loading?: boolean; _children?: Record<string, any> } = {
      _loading: hasDeferDirective ? !isLoaded : false,
      _children: undefined,
    };

    // Extract child selections, replacing FragmentSpreads with its actual selectionSet
    const selections: SelectionNode[] = [];
    const expandedFragments: SelectionNode[] = [];
    (selection as FieldNode).selectionSet!.selections.forEach(
      childSelection => {
        if (childSelection.kind === Kind.FRAGMENT_SPREAD) {
          const fragmentName = childSelection.name.value;
          fragmentMap[fragmentName].forEach((selection: SelectionNode) => {
            expandedFragments.push(selection);
          });
        } else {
          selections.push(childSelection);
        }
      },
    );

    // Add expanded FragmentSpreads to the current selection set
    expandedFragments.forEach(fragSelection => {
      const fragFieldName = (fragSelection as FieldNode).name.value;
      const existingSelection = selections.find(
        selection =>
          selection.kind !== Kind.INLINE_FRAGMENT &&
          (selection as FieldNode).name.value === fragFieldName,
      );
      if (existingSelection) {
        const fragSelectionHasDefer =
          fragSelection.directives &&
          fragSelection.directives.findIndex(
            directive => directive.name.value === 'defer',
          ) >= 0;
        if (!fragSelectionHasDefer) {
          // Make sure that the existingSelection is not deferred, since all
          // selections of the field must specify defer in order for the field
          // to be deferred. This should match the behavior on apollo-server.
          if (existingSelection.directives) {
            existingSelection.directives = existingSelection.directives.filter(
              directive => directive.name.value !== 'defer',
            );
          }
        }
      } else {
        // Add it to the selectionSet
        selections.push(fragSelection);
      }
    });

    // Initialize loadingState recursively for childSelections
    for (const childSelection of selections) {
      if (childSelection.kind === Kind.INLINE_FRAGMENT) {
        const subtree = this.createLoadingStateTree(
          childSelection,
          fragmentMap,
          data,
        );
        // Inline fragment node cannot be a leaf node, must have children
        map._children = Object.assign(
          map._children || {},
          (subtree as Record<string, any>)._children,
        );
      } else {
        const childName = (childSelection as FieldNode).name.value;
        let childData;
        let isArray = false;
        if (data) {
          childData = data[childName];
          isArray = Array.isArray(childData);
        }

        if (!map._children) map._children = {};
        if (isArray) {
          // Make sure that the shape of loadingState matches the shape of the
          // data. If an array is returned for a field, the loadingState should
          // be initialized with the correct number of elements.
          const subtreeArr = childData.map((d: any) => {
            const subtree = this.createLoadingStateTree(
              childSelection,
              fragmentMap,
              d,
            );
            return typeof subtree === 'boolean' ? subtree : subtree._children;
          });
          map._children[childName] = { _children: subtreeArr };
        } else {
          map._children[childName] = this.createLoadingStateTree(
            childSelection,
            fragmentMap,
            childData,
          );
        }
      }
    }
    return map;
  }
}<|MERGE_RESOLUTION|>--- conflicted
+++ resolved
@@ -1,5 +1,4 @@
 import { execute, ApolloLink, FetchResult } from 'apollo-link';
-<<<<<<< HEAD
 import {
   ExecutionResult,
   DocumentNode,
@@ -8,10 +7,6 @@
   Kind,
   FragmentDefinitionNode,
 } from 'graphql';
-import { print } from 'graphql/language/printer';
-=======
-import { ExecutionResult, DocumentNode } from 'graphql';
->>>>>>> dea8b34f
 import { DedupLink as Deduplicator } from 'apollo-link-dedup';
 import { Cache } from 'apollo-cache';
 import {
@@ -643,34 +638,16 @@
           }
 
           if (observer.next) {
-<<<<<<< HEAD
-            const isDifferentResult = !(
-              lastResult &&
-              resultFromStore &&
-              lastResult.networkStatus === resultFromStore.networkStatus &&
-              lastResult.stale === resultFromStore.stale &&
-              // We can do a strict equality check here because we include a `previousResult`
-              // with `readQueryFromStore`. So if the results are the same they will be
-              // referentially equal.
-              lastResult.data === resultFromStore.data
-            );
-
             if (
-              isDifferentResult ||
               previouslyHadError ||
+              !observableQuery ||
+              observableQuery.isDifferentFromLastResult(resultFromStore) ||
               resultFromStore.loadingState
             ) {
               // If loadingState is present, this is a patch from a deferred
               // query, and we should always treat it as a different result
               // even though the actual data might be the same (i.e. the patch's
               // data could be null).
-=======
-            if (
-              previouslyHadError ||
-              !observableQuery ||
-              observableQuery.isDifferentFromLastResult(resultFromStore)
-            ) {
->>>>>>> dea8b34f
               try {
                 observer.next(resultFromStore);
               } catch (e) {
@@ -1047,13 +1024,12 @@
     } else if (fetchPolicy === 'no-cache' || fetchPolicy === 'network-only') {
       return { data: undefined, partial: false };
     } else {
-<<<<<<< HEAD
       if (isDeferred) {
         // For deferred queries, we actually want to use partial data
         // since certain fields might still be streaming in.
         // Setting returnPartialData to true so that
         // an error does not get thrown if fields are missing.
-        const diffResult = this.dataStore.getCache().diff({
+        const diffResult = this.dataStore.getCache().diff<T>({
           query,
           variables,
           previousResult: lastResult ? lastResult.data : undefined,
@@ -1061,37 +1037,24 @@
           returnPartialData: true,
         });
 
-        return maybeDeepFreeze({
+        return {
           data: diffResult.result,
           partial: !diffResult.complete,
-        });
+        };
       } else {
         try {
           // the query is brand new, so we read from the store to see if anything is there
-          const data = this.dataStore.getCache().read({
-=======
-      try {
-        // the query is brand new, so we read from the store to see if anything is there
-        const data =
-          this.dataStore.getCache().read<T>({
->>>>>>> dea8b34f
-            query,
-            variables,
-            previousResult: lastResult ? lastResult.data : undefined,
-            optimistic,
-<<<<<<< HEAD
-          });
-          return maybeDeepFreeze({ data, partial: false });
+          const data =
+            this.dataStore.getCache().read<T>({
+              query,
+              variables,
+              previousResult: lastResult ? lastResult.data : undefined,
+              optimistic,
+            }) || undefined;
+          return { data, partial: false };
         } catch (e) {
-          return maybeDeepFreeze({ data: {}, partial: true });
+          return { data: undefined, partial: true };
         }
-=======
-          }) || undefined;
-
-        return { data, partial: false };
-      } catch (e) {
-        return { data: undefined, partial: true };
->>>>>>> dea8b34f
       }
     }
   }
@@ -1346,18 +1309,14 @@
           reject(error);
         },
         complete: () => {
-<<<<<<< HEAD
           if (isDeferred) {
             this.queryStore.markQueryComplete(queryId);
             this.invalidate(true, queryId, fetchMoreForQueryId);
             this.broadcastQueries();
           }
 
-          this.removeFetchQueryPromise(requestId);
-=======
           this.fetchQueryRejectFns.delete(`fetchRequest:${queryId}`);
 
->>>>>>> dea8b34f
           this.setQuery(queryId, ({ subscriptions }) => ({
             subscriptions: subscriptions.filter(x => x !== subscription),
           }));
