{
<<<<<<< HEAD
  "dist/apollo-client.min.cjs": 39141,
  "import { ApolloClient, InMemoryCache, HttpLink } from \"dist/index.js\" (production)": 32647
=======
  "dist/apollo-client.min.cjs": 37930,
  "import { ApolloClient, InMemoryCache, HttpLink } from \"dist/index.js\" (production)": 31972
>>>>>>> 046296ac
}<|MERGE_RESOLUTION|>--- conflicted
+++ resolved
@@ -1,9 +1,4 @@
 {
-<<<<<<< HEAD
-  "dist/apollo-client.min.cjs": 39141,
-  "import { ApolloClient, InMemoryCache, HttpLink } from \"dist/index.js\" (production)": 32647
-=======
-  "dist/apollo-client.min.cjs": 37930,
-  "import { ApolloClient, InMemoryCache, HttpLink } from \"dist/index.js\" (production)": 31972
->>>>>>> 046296ac
+  "dist/apollo-client.min.cjs": 39154,
+  "import { ApolloClient, InMemoryCache, HttpLink } from \"dist/index.js\" (production)": 32652
 }