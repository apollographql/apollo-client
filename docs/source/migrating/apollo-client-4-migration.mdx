--- conflicted
+++ resolved
@@ -13,7 +13,6 @@
 
 ## What’s new in 4.0
 
-<<<<<<< HEAD
 1. Framework & Bundle Improvements
 
 - Framework-agnostic core with React exports moved to `@apollo/client/react`
@@ -26,30 +25,6 @@
 - TypeScript: Stricter variable requirements, more precise return types, namespaced types, and customizable core types
 - Error Handling: Unified error property, granular error classes, and consistent errorPolicy behavior for all error types
 
-=======
-- Bundling changes
-  - Apollo Client 4.0 now includes an `exports` field in its `package.json` for better ESM support
-  - `@apollo/client` is now framework-agnostic. React-related exports have been removed and are now only available in `@apollo/client/react`
-    - As a result `@apollo/client/core` and `@apollo/client` are now identical
-- Enhanced Error Handling
-  - Network errors and GraphQL errors have been unified into a single `error` property of a query result
-  - Network errors now adhere to the `errorPolicy` in the same way as GraphQL errors
-  - `ApolloError` has been removed in favor of more granular error classes
-  - Network errors are now passed through as-is without wrapping them in a separate error class, making them easier to debug
-- TypeScript improvements
-  - The `variables` option used throughout various client APIs (e.g. `client.query` or `useQuery`) now requires that the `variables` option is provided if any variable is non-optional.
-  - Return types are more precise, taking options into account - if you pass in the `returnPartialData` option, `data` on the return object will be `DeepPartial<TData>`
-  - A new `dataState` property has been added that contains information about the state of the `data` property which can be used to accurately narrow down the type of `data`.
-  - Types are now generally colocated in a namespace with the API that owns them, making them more discoverable with clear ownership boundaries
-  - Selective core types, such as those used for data masking, can now be overridden to provide your own type implementations
-- Local State changes
-  - Local state management (e.g. the `@client` directive) is now an opt-in feature to reduce the bundle size of client when local state is not used
-  - Errors thrown in local resolvers are now captured and returned in the response as part of the `errors` array
-  - A GraphQL Codegen plugin is now provided to generate types for local resolvers
-  - Many improvements to validation to ensure proper usage
-- The `Observable` implementation now uses `rxjs` instead of `zen-observable`.
-- The incremental delivery implementation is now pluggable. This makes it possible to support multiple versions of the incremental delivery protocol thoughout.
->>>>>>> a63ec38b
 
 For a full list of changes, see the [changelog]
 (https://github.com/apollographql/apollo-client/blob/main/CHANGELOG.md).
