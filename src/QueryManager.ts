import {
  NetworkInterface,
  Request,
} from './networkInterface';

import forOwn = require('lodash.forown');
import assign = require('lodash.assign');
import isEqual = require('lodash.isequal');

import {
  ApolloStore,
  Store,
  getDataWithOptimisticResults,
} from './store';

import {
  SelectionSetWithRoot,
  QueryStoreValue,
} from './queries/store';

import {
  getMutationDefinition,
  getQueryDefinition,
  getFragmentDefinitions,
  createFragmentMap,
  getOperationName,
  addFragmentsToDocument,
} from './queries/getFromAST';

import {
  QueryTransformer,
  applyTransformers,
} from './queries/queryTransform';

import {
  NormalizedCache,
} from './data/store';

import {
  GraphQLResult,
  Document,
  FragmentDefinition,
  OperationDefinition,
} from 'graphql';

import { print } from 'graphql-tag/printer';

import {
  readSelectionSetFromStore,
} from './data/readFromStore';

import {
  diffSelectionSetAgainstStore,
} from './data/diffAgainstStore';

import {
  MutationBehavior,
  MutationQueryReducersMap,
} from './data/mutationResults';

import {
  queryDocument,
} from './queryPrinting';

import {
  QueryFetchRequest,
  QueryBatcher,
} from './batching';

import {
  QueryScheduler,
} from './scheduler';

import {
  ApolloQueryResult,
} from './index';

import { Observable, Observer, Subscription } from './util/Observable';

import {
  ApolloError,
} from './errors';

export interface WatchQueryOptions {
  query: Document;
  variables?: { [key: string]: any };
  forceFetch?: boolean;
  returnPartialData?: boolean;
  noFetch?: boolean;
  pollInterval?: number;
  fragments?: FragmentDefinition[];
}

export class ObservableQuery extends Observable<ApolloQueryResult> {
  public refetch: (variables?: any) => Promise<ApolloQueryResult>;
  public stopPolling: () => void;
  public startPolling: (p: number) => void;
  public options: WatchQueryOptions;
  public queryManager: QueryManager;
  public queryId: string;

  constructor({
    queryManager,
    options,
    shouldSubscribe = true,
  }: {
    queryManager: QueryManager,
    options: WatchQueryOptions,
    shouldSubscribe?: boolean,
  }) {

    const queryId = queryManager.generateQueryId();
    const subscriberFunction = (observer: Observer<ApolloQueryResult>) => {
      const retQuerySubscription = {
        unsubscribe: () => {
          queryManager.stopQuery(queryId);
        },
      };

      if (shouldSubscribe) {
        queryManager.addObservableQuery(queryId, this);
        queryManager.addQuerySubscription(queryId, retQuerySubscription);
      }

      queryManager.startQuery(
        queryId,
        options,
        queryManager.queryListenerForObserver(queryId, options, observer)
      );
      return retQuerySubscription;
    };
    super(subscriberFunction);
    this.options = options;
    this.queryManager = queryManager;
    this.queryId = queryId;

    this.refetch = (variables?: any) => {
      // If no new variables passed, use existing variables
      variables = variables || this.options.variables;
      if (this.options.noFetch) {
        throw new Error('noFetch option should not use query refetch.');
      }
      // Use the same options as before, but with new variables and forceFetch true
      return this.queryManager.fetchQuery(this.queryId, assign(this.options, {
        forceFetch: true,
        variables,
      }) as WatchQueryOptions);
    };

    this.stopPolling = () => {
      if (this.queryManager.pollingTimers[this.queryId]) {
        clearInterval(this.queryManager.pollingTimers[this.queryId]);
      }
    };

    this.startPolling = (pollInterval) => {
      if (this.options.noFetch) {
        throw new Error('noFetch option should not use query polling.');
      }
      this.queryManager.pollingTimers[this.queryId] = setInterval(() => {
        const pollingOptions = assign({}, this.options) as WatchQueryOptions;
        // subsequent fetches from polling always reqeust new data
        pollingOptions.forceFetch = true;
        this.queryManager.fetchQuery(this.queryId, pollingOptions);
      }, pollInterval);
    };
  }

  public result(): Promise<ApolloQueryResult> {
    return new Promise((resolve, reject) => {
      const subscription = this.subscribe({
        next(result) {
          resolve(result);
          setTimeout(() => {
            subscription.unsubscribe();
          }, 0);
        },
        error(error) {
          reject(error);
        },
      });
    });
  }

}

export type QueryListener = (queryStoreValue: QueryStoreValue) => void;

export class QueryManager {
  public pollingTimers: {[queryId: string]: NodeJS.Timer | any}; //oddity in Typescript
  private networkInterface: NetworkInterface;
  private store: ApolloStore;
  private reduxRootKey: string;
  private queryTransformer: QueryTransformer;
  private queryListeners: { [queryId: string]: QueryListener };

  // A map going from queryId to the last result/state that the queryListener was told about.
  private queryResults: { [queryId: string]: ApolloQueryResult };

  private idCounter = 0;

  private scheduler: QueryScheduler;
  private batcher: QueryBatcher;
  private batchInterval: number;

  // A map going from a requestId to a promise that has not yet been resolved. We use this to keep
  // track of queries that are inflight and reject them in case some
  // destabalizing action occurs (e.g. reset of the Apollo store).
  private fetchQueryPromises: { [requestId: string]: {
    promise: Promise<ApolloQueryResult>;
    resolve: (result: ApolloQueryResult) => void;
    reject: (error: Error) => void;
  } };

  // A map going from queryId to an observer for a query issued by watchQuery. We use
  // these to keep track of queries that are inflight and error on the observers associated
  // with them in case of some destabalizing action (e.g. reset of the Apollo store).
  private observableQueries: { [queryId: string]:  {
    observableQuery: ObservableQuery;
    subscriptions: Subscription[];
  } };

  constructor({
    networkInterface,
    store,
    reduxRootKey,
    queryTransformer,
    shouldBatch = false,
    batchInterval = 10,
  }: {
    networkInterface: NetworkInterface,
    store: ApolloStore,
    reduxRootKey: string,
    queryTransformer?: QueryTransformer,
    shouldBatch?: Boolean,
    batchInterval?: number,
  }) {
    // XXX this might be the place to do introspection for inserting the `id` into the query? or
    // is that the network interface?
    this.networkInterface = networkInterface;
    this.store = store;
    this.reduxRootKey = reduxRootKey;
    this.queryTransformer = queryTransformer;
    this.pollingTimers = {};
    this.batchInterval = batchInterval;
    this.queryListeners = {};
    this.queryResults = {};

    this.scheduler = new QueryScheduler({
      queryManager: this,
    });

    this.batcher = new QueryBatcher({
      shouldBatch,
      networkInterface: this.networkInterface,
    });

    this.batcher.start(this.batchInterval);
    this.fetchQueryPromises = {};
    this.observableQueries = {};

    // this.store is usually the fake store we get from the Redux middleware API
    // XXX for tests, we sometimes pass in a real Redux store into the QueryManager
    if (this.store['subscribe']) {
      let currentStoreData;
      this.store['subscribe'](() => {
        let previousStoreData = currentStoreData || {};
        const previousStoreHasData = Object.keys(previousStoreData).length;
        currentStoreData = this.getApolloState();
        if (isEqual(previousStoreData, currentStoreData) && previousStoreHasData) {
          return;
        }
        this.broadcastQueries();
      });
    }
  }

  // Called from middleware
  public broadcastNewStore(store: any) {
    this.broadcastQueries();
  }

  public mutate({
    mutation,
    variables,
    resultBehaviors = [],
    fragments = [],
    optimisticResponse,
    updateQueries,
  }: {
    mutation: Document,
    variables?: Object,
    resultBehaviors?: MutationBehavior[],
    fragments?: FragmentDefinition[],
    optimisticResponse?: Object,
    updateQueries?: MutationQueryReducersMap,
  }): Promise<ApolloQueryResult> {
    const mutationId = this.generateQueryId();

    // Add the fragments that were passed in to the mutation document and then
    // construct the fragment map.
    mutation = addFragmentsToDocument(mutation, fragments);

    if (this.queryTransformer) {
      mutation = applyTransformers(mutation, [this.queryTransformer]);
    }

    let mutationDef = getMutationDefinition(mutation);
    const mutationString = print(mutation);
    const queryFragmentMap = createFragmentMap(getFragmentDefinitions(mutation));
    const request = {
      query: mutation,
      variables,
      operationName: getOperationName(mutation),
    } as Request;

    // Right now the way `updateQueries` feature is implemented relies on using
    // `resultBehaviors`, another feature that accomplishes the same goal but
    // provides more verbose syntax.
    // In the future we want to re-factor this part of code to avoid using
    // `resultBehaviors` so we can remove `resultBehaviors` entirely.
    const updateQueriesResultBehaviors = !optimisticResponse ? [] :
      this.collectResultBehaviorsFromUpdateQueries(updateQueries, { data: optimisticResponse }, true);

    this.store.dispatch({
      type: 'APOLLO_MUTATION_INIT',
      mutationString,
      mutation: {
        id: 'ROOT_MUTATION',
        typeName: 'Mutation',
        selectionSet: mutationDef.selectionSet,
      },
      variables,
      mutationId,
      fragmentMap: queryFragmentMap,
      optimisticResponse,
      resultBehaviors: [...resultBehaviors, ...updateQueriesResultBehaviors],
    });


    return this.networkInterface.query(request)
      .then((result) => {
        this.store.dispatch({
          type: 'APOLLO_MUTATION_RESULT',
          result,
          mutationId,
<<<<<<< HEAD
          resultBehaviors,
          mutationStoreValue: this.getApolloState().mutations[mutationId],
=======
          resultBehaviors: [
            ...resultBehaviors,
            ...this.collectResultBehaviorsFromUpdateQueries(updateQueries, result),
          ],
>>>>>>> 0c444d45
        });

        return result;
      })
      .catch((err) => {
        this.store.dispatch({
          type: 'APOLLO_MUTATION_ERROR',
          error: err,
          mutationId,
        });

        return Promise.reject(err);
      });
  }

  // Returns a query listener that will update the given observer based on the
  // results (or lack thereof) for a particular query.
  public queryListenerForObserver(
    queryId: string,
    options: WatchQueryOptions,
    observer: Observer<ApolloQueryResult>
  ): QueryListener {
    return (queryStoreValue: QueryStoreValue) => {
      // The query store value can be undefined in the event of a store
      // reset.
      if (!queryStoreValue) {
        return;
      }

      if (!queryStoreValue.loading || queryStoreValue.returnPartialData) {
        // XXX Currently, returning errors and data is exclusive because we
        // don't handle partial results

        // If we have either a GraphQL error or a network error, we create
        // an error and tell the observer about it.
        if (queryStoreValue.graphQLErrors || queryStoreValue.networkError) {
          const apolloError = new ApolloError({
            graphQLErrors: queryStoreValue.graphQLErrors,
            networkError: queryStoreValue.networkError,
          });
          if (observer.error) {
            observer.error(apolloError);
          } else {
            console.error('Unhandled error', apolloError, apolloError.stack);
          }
        } else {
          const resultFromStore = {
            data: readSelectionSetFromStore({
              store: this.getDataWithOptimisticResults(),
              rootId: queryStoreValue.query.id,
              selectionSet: queryStoreValue.query.selectionSet,
              variables: queryStoreValue.variables,
              returnPartialData: options.returnPartialData || options.noFetch,
              fragmentMap: queryStoreValue.fragmentMap,
            }),
          };

          if (observer.next) {
            if (this.isDifferentResult(queryId, resultFromStore )) {
              this.queryResults[queryId] = resultFromStore;
              observer.next(resultFromStore);
            }
          }
        }
      }
    };
  }

  // The shouldSubscribe option is a temporary fix that tells us whether watchQuery was called
  // directly (i.e. through ApolloClient) or through the query method within QueryManager.
  // Currently, the query method uses watchQuery in order to handle non-network errors correctly
  // but we don't want to keep track observables issued for the query method since those aren't
  // supposed to be refetched in the event of a store reset. Once we unify error handling for
  // network errors and non-network errors, the shouldSubscribe option will go away.

  // The fragments option within WatchQueryOptions specifies a list of fragments that can be
  // referenced by the query.
  // These fragments are used to compose queries out of a bunch of fragments for UI components.
  public watchQuery(options: WatchQueryOptions, shouldSubscribe = true): ObservableQuery {
    // Call just to get errors synchronously
    getQueryDefinition(options.query);

    let observableQuery = new ObservableQuery({
      queryManager: this,
      options: options,
      shouldSubscribe: shouldSubscribe,
    });

    return observableQuery;
  }

  public query(options: WatchQueryOptions): Promise<ApolloQueryResult> {
    if (options.returnPartialData) {
      throw new Error('returnPartialData option only supported on watchQuery.');
    }

    if (options.query.kind !== 'Document') {
      throw new Error('You must wrap the query string in a "gql" tag.');
    }

    const requestId = this.idCounter;
    const resPromise = new Promise((resolve, reject) => {
      this.addFetchQueryPromise(requestId, resPromise, resolve, reject);

      return this.watchQuery(options, false).result().then((result) => {
        this.removeFetchQueryPromise(requestId);
        resolve(result);
      }).catch((error) => {
        this.removeFetchQueryPromise(requestId);
        reject(error);
      });
    });

    return resPromise;
  }

  public fetchQuery(queryId: string, options: WatchQueryOptions): Promise<ApolloQueryResult> {
    return this.fetchQueryOverInterface(queryId, options, this.networkInterface);
  }

  public generateQueryId() {
    const queryId = this.idCounter.toString();
    this.idCounter++;
    return queryId;
  }

  public stopQueryInStore(queryId: string) {
    this.store.dispatch({
      type: 'APOLLO_QUERY_STOP',
      queryId,
    });
  };

  public getApolloState(): Store {
    return this.store.getState()[this.reduxRootKey];
  }

  public getDataWithOptimisticResults(): NormalizedCache {
    return getDataWithOptimisticResults(this.getApolloState());
  }

  public addQueryListener(queryId: string, listener: QueryListener) {
    this.queryListeners[queryId] = listener;
  };

  public removeQueryListener(queryId: string) {
    delete this.queryListeners[queryId];
  }

  // Adds a promise to this.fetchQueryPromises for a given request ID.
  public addFetchQueryPromise(requestId: number, promise: Promise<ApolloQueryResult>,
    resolve: (result: ApolloQueryResult) => void,
    reject: (error: Error) => void) {
    this.fetchQueryPromises[requestId.toString()] = { promise, resolve, reject };
  }


  // Removes the promise in this.fetchQueryPromises for a particular request ID.
  public removeFetchQueryPromise(requestId: number) {
    delete this.fetchQueryPromises[requestId.toString()];
  }

  // Adds an ObservableQuery to this.observableQueries
  public addObservableQuery(queryId: string, observableQuery: ObservableQuery) {
    this.observableQueries[queryId] = { observableQuery, subscriptions: [] };
  }

  // Associates a query subscription with an ObservableQuery in this.observableQueries
  public addQuerySubscription(queryId: string, querySubscription: Subscription) {
    if (this.observableQueries.hasOwnProperty(queryId)) {
      this.observableQueries[queryId].subscriptions.push(querySubscription);
    } else {
      this.observableQueries[queryId] = {
        observableQuery: null,
        subscriptions: [querySubscription],
      };
    }
  }

  public removeObservableQuery(queryId: string) {
    delete this.observableQueries[queryId];
  }

  public resetStore(): void {
    // Before we have sent the reset action to the store,
    // we can no longer rely on the results returned by in-flight
    // requests since these may depend on values that previously existed
    // in the data portion of the store. So, we cancel the promises and observers
    // that we have issued so far and not yet resolved (in the case of
    // queries).
    Object.keys(this.fetchQueryPromises).forEach((key) => {
      const { reject } = this.fetchQueryPromises[key];
      reject(new Error('Store reset while query was in flight.'));
    });

    this.store.dispatch({
      type: 'APOLLO_STORE_RESET',
      observableQueryIds: Object.keys(this.observableQueries),
    });

    // Similarly, we have to have to refetch each of the queries currently being
    // observed. We refetch instead of error'ing on these since the assumption is that
    // resetting the store doesn't eliminate the need for the queries currently being
    // watched. If there is an existing query in flight when the store is reset,
    // the promise for it will be rejected and its results will not be written to the
    // store.
    Object.keys(this.observableQueries).forEach((queryId) => {
      if (! this.observableQueries[queryId].observableQuery.options.noFetch) {
        this.observableQueries[queryId].observableQuery.refetch();
      }
    });
  }

  public startQuery(queryId: string, options: WatchQueryOptions, listener: QueryListener) {
    this.queryListeners[queryId] = listener;
    this.fetchQuery(queryId, options);

    if (options.pollInterval) {
      if (options.noFetch) {
        throw new Error('noFetch option should not use query polling.');
      }
      this.pollingTimers[queryId] = setInterval(() => {
        const pollingOptions = assign({}, options) as WatchQueryOptions;
        // subsequent fetches from polling always reqeust new data
        pollingOptions.forceFetch = true;
        this.fetchQuery(queryId, pollingOptions);
      }, options.pollInterval);
    }

    return queryId;
  }

  public stopQuery(queryId: string) {
    // XXX in the future if we should cancel the request
    // so that it never tries to return data
    delete this.queryListeners[queryId];

    // if we have a polling interval running, stop it
    if (this.pollingTimers[queryId]) {
      clearInterval(this.pollingTimers[queryId]);
    }

    this.store.dispatch({
      type: 'APOLLO_QUERY_STOP',
      queryId,
    });
  }

  private collectResultBehaviorsFromUpdateQueries(
    updateQueries: MutationQueryReducersMap,
    mutationResult: Object,
    isOptimistic = false
  ): MutationBehavior[] {
    if (!updateQueries) {
      return [];
    }
    const resultBehaviors = [];

    const observableQueriesByName: { [name: string]: ObservableQuery[] } = {};
    Object.keys(this.observableQueries).forEach((key) => {
      const observableQuery = this.observableQueries[key].observableQuery;
      const queryName = getQueryDefinition(observableQuery.options.query).name.value;

      observableQueriesByName[queryName] =
        observableQueriesByName[queryName] || [];
      observableQueriesByName[queryName].push(observableQuery);
    });

    Object.keys(updateQueries).forEach((queryName) => {
      const reducer = updateQueries[queryName];
      const queries = observableQueriesByName[queryName];
      if (!queries) {
        // XXX should throw an error?
        return;
      }

      queries.forEach((observableQuery) => {
        const queryOptions = observableQuery.options;
        const queryDefinition: OperationDefinition = getQueryDefinition(queryOptions.query);
        const previousResult = readSelectionSetFromStore({
          // In case of an optimistic change, apply reducer on top of the
          // results including previous optimistic updates. Otherwise, apply it
          // on top of the real data only.
          store: isOptimistic ? this.getDataWithOptimisticResults() : this.getApolloState().data,
          rootId: 'ROOT_QUERY',
          selectionSet: queryDefinition.selectionSet,
          variables: queryOptions.variables,
          returnPartialData: queryOptions.returnPartialData || queryOptions.noFetch,
          fragmentMap: createFragmentMap(queryOptions.fragments || []),
        });

        resultBehaviors.push({
          type: 'QUERY_RESULT',
          newResult: reducer(previousResult, {
            mutationResult,
            queryName,
            queryVariables: queryOptions.variables,
          }),
          queryOptions,
        });
      });
    });

    return resultBehaviors;
  }

  private fetchQueryOverInterface(
    queryId: string,
    options: WatchQueryOptions,
    network: NetworkInterface
  ): Promise<ApolloQueryResult> {
    const {
      query,
      variables,
      forceFetch = false,
      returnPartialData = false,
      noFetch = false,
      fragments = [],
    } = options;

    let queryDoc = addFragmentsToDocument(query, fragments);
    // Apply the query transformer if one has been provided.
    if (this.queryTransformer) {
      queryDoc = applyTransformers(queryDoc, [this.queryTransformer]);
    }

    // Add the fragments passed in into the query and then create the fragment map
    const queryFragmentMap = createFragmentMap(getFragmentDefinitions(queryDoc));
    const queryDef = getQueryDefinition(queryDoc);
    const queryString = print(queryDoc);

    // Parse the query passed in -- this could also be done by a build plugin or tagged
    // template string
    const querySS = {
      id: 'ROOT_QUERY',
      typeName: 'Query',
      selectionSet: queryDef.selectionSet,
    } as SelectionSetWithRoot;

    // If we don't use diffing, then these will be the same as the original query, other than
    // the queryTransformer that could have been applied.
    let minimizedQueryString = queryString;
    let minimizedQuery = querySS;
    let minimizedQueryDoc = queryDoc;
    let initialResult;

    if (!forceFetch) {
      // If the developer has specified they want to use the existing data in the store for this
      // query, use the query diff algorithm to get as much of a result as we can, and identify
      // what data is missing from the store
      const { missingSelectionSets, result } = diffSelectionSetAgainstStore({
        selectionSet: querySS.selectionSet,
        store: this.store.getState()[this.reduxRootKey].data,
        throwOnMissingField: false,
        rootId: querySS.id,
        variables,
        fragmentMap: queryFragmentMap,
      });

      initialResult = result;

      if (missingSelectionSets && missingSelectionSets.length && !noFetch) {
        const diffedQuery = queryDocument({
          missingSelectionSets,
          variableDefinitions: queryDef.variableDefinitions,
          name: queryDef.name,
          fragmentMap: queryFragmentMap,
        });
        const diffedQueryDef = getQueryDefinition(diffedQuery);

        minimizedQuery = {
          id: 'ROOT_QUERY',
          typeName: 'Query',
          selectionSet: diffedQueryDef.selectionSet,
        };

        minimizedQueryString = print(diffedQuery);
        minimizedQueryDoc = diffedQuery;
      } else {
        minimizedQuery = null;
        minimizedQueryString = null;
        minimizedQueryDoc = null;
      }
    }

    const requestId = this.generateRequestId();

    // Initialize query in store with unique requestId
    this.store.dispatch({
      type: 'APOLLO_QUERY_INIT',
      queryString,
      query: querySS,
      minimizedQueryString,
      minimizedQuery,
      variables,
      forceFetch,
      returnPartialData: returnPartialData || noFetch,
      queryId,
      requestId,
      fragmentMap: queryFragmentMap,
    });

    if (! minimizedQuery || returnPartialData || noFetch) {
      this.store.dispatch({
        type: 'APOLLO_QUERY_RESULT_CLIENT',
        result: {
          data: initialResult,
        },
        variables,
        query: querySS,
        complete: !! minimizedQuery,
        queryId,
      });
    }

    if (minimizedQuery) {
      const request: Request = {
        query: minimizedQueryDoc,
        variables,
        operationName: getOperationName(minimizedQueryDoc),
      };

      const fetchRequest: QueryFetchRequest = {
        options: { query: minimizedQueryDoc, variables },
        queryId: queryId,
        operationName: request.operationName,
      };

      const retPromise = new Promise<ApolloQueryResult>((resolve, reject) => {
        this.addFetchQueryPromise(requestId, retPromise, resolve, reject);

        return this.batcher.enqueueRequest(fetchRequest)
          .then((result: GraphQLResult) => {
            // XXX handle multiple ApolloQueryResults
            this.store.dispatch({
              type: 'APOLLO_QUERY_RESULT',
              result,
              queryId,
              requestId,
              queryStoreValue: this.getApolloState().queries[queryId],
            });

            this.removeFetchQueryPromise(requestId);
            if (result.errors) {
              reject(new ApolloError({
                graphQLErrors: result.errors,
              }));
            }
            return result;
          }).then(() => {

            let resultFromStore;
            try {
              // ensure result is combined with data already in store
              // this will throw an error if there are missing fields in
              // the results if returnPartialData is false.
              resultFromStore = readSelectionSetFromStore({
                store: this.getApolloState().data,
                rootId: querySS.id,
                selectionSet: querySS.selectionSet,
                variables,
                returnPartialData: returnPartialData || noFetch,
                fragmentMap: queryFragmentMap,
              });
              // ensure multiple errors don't get thrown
              /* tslint:disable */
            } catch (e) {}
            /* tslint:enable */

            // return a chainable promise
            this.removeFetchQueryPromise(requestId);
            resolve({ data: resultFromStore });
          }).catch((error: Error) => {
            this.store.dispatch({
              type: 'APOLLO_QUERY_ERROR',
              error,
              queryId,
              requestId,
            });

            this.removeFetchQueryPromise(requestId);

            reject(new ApolloError({
              networkError: error,
            }));
          });
      });
      return retPromise;
    }

    // return a chainable promise
    return new Promise((resolve) => {
      resolve({ data: initialResult });
    });
  }

  // Given a query id and a new result, this checks if the old result is
  // the same as the last result for that particular query id.
  private isDifferentResult(queryId: string, result: ApolloQueryResult): boolean {
    return !isEqual(this.queryResults[queryId], result);
  }

  private broadcastQueries() {
    const queries = this.getApolloState().queries;
    forOwn(this.queryListeners, (listener: QueryListener, queryId: string) => {
      // it's possible for the listener to be undefined if the query is being stopped
      // See here for more detail: https://github.com/apollostack/apollo-client/issues/231
      if (listener) {
        const queryStoreValue = queries[queryId];
        listener(queryStoreValue);
      }
    });
  }

  private generateRequestId() {
    const requestId = this.idCounter;
    this.idCounter++;
    return requestId;
  }
}<|MERGE_RESOLUTION|>--- conflicted
+++ resolved
@@ -344,15 +344,12 @@
           type: 'APOLLO_MUTATION_RESULT',
           result,
           mutationId,
-<<<<<<< HEAD
-          resultBehaviors,
           mutationStoreValue: this.getApolloState().mutations[mutationId],
-=======
           resultBehaviors: [
             ...resultBehaviors,
             ...this.collectResultBehaviorsFromUpdateQueries(updateQueries, result),
           ],
->>>>>>> 0c444d45
+
         });
 
         return result;
