{
  "name": "@apollo/client",
  "version": "3.3.19",
  "description": "A fully-featured caching GraphQL client.",
  "private": true,
  "keywords": [
    "apollo",
    "graphql",
    "react",
    "hooks",
    "client",
    "cache"
  ],
  "author": "opensource@apollographql.com",
  "license": "MIT",
  "main": "./dist/main.cjs.js",
  "module": "./dist/index.js",
  "types": "./dist/index.d.ts",
  "sideEffects": false,
  "react-native": {
    "./dist/cache/inmemory/fixPolyfills.js": "./dist/cache/inmemory/fixPolyfills.native.js"
  },
  "repository": {
    "type": "git",
    "url": "git+https://github.com/apollographql/apollo-client.git"
  },
  "bugs": {
    "url": "https://github.com/apollographql/apollo-client/issues"
  },
  "homepage": "https://www.apollographql.com/docs/react/",
  "scripts": {
    "prebuild": "npm run clean",
    "build": "tsc",
    "postbuild": "npm run update-version && npm run invariants && npm run sourcemaps && npm run rollup && npm run prepdist && npm run resolve && npm run verify-version",
    "update-version": "node config/version.js update",
    "verify-version": "node config/version.js verify",
    "invariants": "ts-node-script config/processInvariants.ts",
    "sourcemaps": "ts-node-script config/rewriteSourceMaps.ts",
    "rollup": "rollup -c ./config/rollup.config.js",
    "prepdist": "node ./config/prepareDist.js",
    "resolve": "ts-node-script config/resolveModuleIds.ts",
    "clean": "rimraf -r dist coverage lib",
    "test": "jest --config ./config/jest.config.js",
    "test:debug": "BABEL_ENV=server node --inspect-brk node_modules/.bin/jest --config ./config/jest.config.js --runInBand",
    "test:ci": "npm run test:coverage && npm run test:memory",
    "test:watch": "jest --config ./config/jest.config.js --watch",
    "test:memory": "cd scripts/memory && npm i && npm test",
    "test:coverage": "npm run coverage -- --ci --maxWorkers=2 --reporters=default --reporters=jest-junit",
    "coverage": "jest --config ./config/jest.config.js --verbose --coverage",
    "bundlesize": "npm run build && bundlesize",
    "predeploy": "npm run build",
    "deploy": "cd dist && npm publish"
  },
  "bundlesize": [
    {
      "name": "apollo-client",
      "path": "./dist/apollo-client.cjs.min.js",
      "maxSize": "25.6 kB"
    }
  ],
  "peerDependencies": {
    "graphql": "^14.0.0 || ^15.0.0",
    "react": "^16.8.0 || ^17.0.0",
    "subscriptions-transport-ws": "^0.9.0"
  },
  "peerDependenciesMeta": {
    "react": {
      "optional": true
    },
    "subscriptions-transport-ws": {
      "optional": true
    }
  },
  "dependencies": {
    "@graphql-typed-document-node/core": "^3.0.0",
    "@types/zen-observable": "^0.8.0",
    "@wry/context": "^0.6.0",
    "@wry/equality": "^0.4.0",
    "fast-json-stable-stringify": "^2.0.0",
    "graphql-tag": "^2.12.0",
    "hoist-non-react-statics": "^3.3.2",
    "optimism": "^0.16.0",
    "prop-types": "^15.7.2",
    "symbol-observable": "^4.0.0",
    "ts-invariant": "^0.7.0",
    "tslib": "^1.10.0",
    "zen-observable": "^0.8.14"
  },
  "devDependencies": {
    "@babel/parser": "7.14.4",
    "@graphql-tools/schema": "7.1.5",
    "@rollup/plugin-node-resolve": "11.2.1",
    "@testing-library/react": "9.4.1",
    "@types/fast-json-stable-stringify": "2.0.0",
    "@types/fetch-mock": "7.3.3",
    "@types/glob": "7.1.3",
    "@types/hoist-non-react-statics": "3.3.1",
    "@types/jest": "26.0.23",
<<<<<<< HEAD
    "@types/lodash": "4.14.168",
    "@types/node": "15.6.0",
    "@types/react": "17.0.8",
=======
    "@types/lodash": "4.14.170",
    "@types/node": "15.6.1",
    "@types/react": "17.0.3",
>>>>>>> 432e35a2
    "@types/react-dom": "17.0.2",
    "@types/recompose": "0.30.7",
    "bundlesize": "0.18.1",
    "cross-fetch": "3.1.4",
    "crypto-hash": "1.3.0",
    "fetch-mock": "7.7.3",
    "glob": "7.1.7",
    "graphql": "15.5.0",
    "jest": "26.6.3",
    "jest-fetch-mock": "3.0.3",
    "jest-junit": "12.1.0",
    "lodash": "4.17.21",
    "react": "17.0.2",
    "react-dom": "17.0.1",
    "recast": "0.20.4",
    "recompose": "0.30.0",
    "resolve": "1.20.0",
    "rimraf": "3.0.2",
    "rollup": "1.31.1",
    "rollup-plugin-terser": "7.0.2",
    "rxjs": "6.6.7",
    "subscriptions-transport-ws": "0.9.18",
    "terser": "5.7.0",
    "ts-jest": "26.5.6",
    "ts-node": "10.0.0",
    "typescript": "3.9.9",
    "wait-for-observables": "1.0.3"
  },
  "publishConfig": {
    "access": "public"
  }
}<|MERGE_RESOLUTION|>--- conflicted
+++ resolved
@@ -96,15 +96,9 @@
     "@types/glob": "7.1.3",
     "@types/hoist-non-react-statics": "3.3.1",
     "@types/jest": "26.0.23",
-<<<<<<< HEAD
-    "@types/lodash": "4.14.168",
-    "@types/node": "15.6.0",
-    "@types/react": "17.0.8",
-=======
     "@types/lodash": "4.14.170",
     "@types/node": "15.6.1",
-    "@types/react": "17.0.3",
->>>>>>> 432e35a2
+    "@types/react": "17.0.8",
     "@types/react-dom": "17.0.2",
     "@types/recompose": "0.30.7",
     "bundlesize": "0.18.1",
