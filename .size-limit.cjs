const checks = [
  {
    path: "dist/apollo-client.min.cjs",
<<<<<<< HEAD
    limit: "37981",
=======
    limit: "38074",
>>>>>>> 776631de
  },
  {
    path: "dist/main.cjs",
    import: "{ ApolloClient, InMemoryCache, HttpLink }",
  },
  {
    path: "dist/index.js",
    import: "{ ApolloClient, InMemoryCache, HttpLink }",
    limit: "32132",
  },
  ...[
    "ApolloProvider",
    "useQuery",
    "useLazyQuery",
    "useMutation",
    "useSubscription",
    "useSuspenseQuery",
    "useBackgroundQuery",
    "useReadQuery",
    "useFragment",
  ].map((name) => ({ path: "dist/react/index.js", import: `{ ${name} }` })),
]
  .map((config) => ({
    ...config,
    name:
      config.name || config.import
        ? `import ${config.import} from "${config.path}"`
        : config.path,
    ignore: [
      ...(config.ignore || []),
      "react",
      "react-dom",
      "@graphql-typed-document-node/core",
      "@wry/context",
      "@wry/equality",
      "@wry/trie",
      "graphql-tag",
      "hoist-non-react-statics",
      "optimism",
      "prop-types",
      "response-iterator",
      "symbol-observable",
      "ts-invariant",
      "tslib",
      "zen-observable-ts",
    ],
  }))
  .flatMap((value) =>
    value.path == "dist/apollo-client.min.cjs"
      ? value
      : [
          { ...value, limit: undefined },
          {
            ...value,
            name: `${value.name} (production)`,
            modifyEsbuildConfig(config) {
              config.define = {
                "globalThis.__DEV__": `false`,
              };
              return config;
            },
          },
        ]
  );

module.exports = checks;<|MERGE_RESOLUTION|>--- conflicted
+++ resolved
@@ -1,11 +1,7 @@
 const checks = [
   {
     path: "dist/apollo-client.min.cjs",
-<<<<<<< HEAD
-    limit: "37981",
-=======
-    limit: "38074",
->>>>>>> 776631de
+    limit: "38101",
   },
   {
     path: "dist/main.cjs",
