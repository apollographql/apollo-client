--- conflicted
+++ resolved
@@ -77,14 +77,7 @@
 
 type FlavorableWriteContext = Pick<
   WriteContext,
-<<<<<<< HEAD
-  | "clientOnly"
-  | "deferred"
-  | "streamed"
-  | "flavors"
-=======
-  "clientOnly" | "deferred" | "flavors"
->>>>>>> d502a696
+  "clientOnly" | "deferred" | "streamed" | "flavors"
 >;
 
 // Since there are only four possible combinations of context.clientOnly and
@@ -95,40 +88,28 @@
 function getContextFlavor<TContext extends FlavorableWriteContext>(
   context: TContext,
   clientOnly: TContext["clientOnly"],
-<<<<<<< HEAD
   deferred: TContext["deferred"],
-  streamed: TContext["streamed"],
-=======
-  deferred: TContext["deferred"]
->>>>>>> d502a696
+  streamed: TContext["streamed"]
 ): TContext {
   const key = `${clientOnly}${deferred}${streamed}`;
   let flavored = context.flavors.get(key);
   if (!flavored) {
-<<<<<<< HEAD
-    context.flavors.set(key, flavored = (
-      context.clientOnly === clientOnly &&
-      context.deferred === deferred &&
-      context.streamed === streamed
-    ) ? context : {
-      ...context,
-      clientOnly,
-      deferred,
-      streamed,
-    });
-=======
     context.flavors.set(
       key,
       (flavored =
-        context.clientOnly === clientOnly && context.deferred === deferred ?
+        (
+          context.clientOnly === clientOnly &&
+          context.deferred === deferred &&
+          context.streamed === streamed
+        ) ?
           context
         : {
             ...context,
             clientOnly,
             deferred,
+            streamed,
           })
     );
->>>>>>> d502a696
   }
   return flavored as TContext;
 }
@@ -173,12 +154,8 @@
       incomingById: new Map(),
       clientOnly: false,
       deferred: false,
-<<<<<<< HEAD
       streamed: false,
-      flavors: new Map,
-=======
       flavors: new Map(),
->>>>>>> d502a696
     };
 
     const ref = this.processSelectionSet({
@@ -361,17 +338,10 @@
           field,
           // Reset context.clientOnly and context.deferred to their default
           // values before processing nested selection sets.
-<<<<<<< HEAD
-          field.selectionSet
-            ? getContextFlavor(context, false, false, false)
-            : context,
-          childTree,
-=======
           field.selectionSet ?
-            getContextFlavor(context, false, false)
+            getContextFlavor(context, false, false, false)
           : context,
           childTree
->>>>>>> d502a696
         );
 
         // To determine if this field holds a child object with a merge function
@@ -535,30 +505,18 @@
 
   // Implements https://spec.graphql.org/draft/#sec-Field-Collection, but with
   // some additions for tracking @client and @defer directives.
-<<<<<<< HEAD
-  private flattenFields<TContext extends Pick<
-    WriteContext,
-    | "clientOnly"
-    | "deferred"
-    | "streamed"
-    | "flavors"
-    | "fragmentMap"
-    | "lookupFragment"
-    | "variables"
-  >>(
-=======
   private flattenFields<
     TContext extends Pick<
       WriteContext,
       | "clientOnly"
       | "deferred"
+      | "streamed"
       | "flavors"
       | "fragmentMap"
       | "lookupFragment"
       | "variables"
     >,
   >(
->>>>>>> d502a696
     selectionSet: SelectionSetNode,
     result: Record<string, any>,
     context: TContext,
@@ -591,12 +549,8 @@
         // the same selection set to be flattened more than once, if it appears
         // in the query with different @client and/or @directive configurations.
         inheritedContext.clientOnly,
-<<<<<<< HEAD
         inheritedContext.deferred,
-        inheritedContext.streamed,
-=======
-        inheritedContext.deferred
->>>>>>> d502a696
+        inheritedContext.streamed
       );
       if (visitedNode.visited) return;
       visitedNode.visited = true;
@@ -644,11 +598,7 @@
 
           fieldMap.set(
             selection,
-<<<<<<< HEAD
-            getContextFlavor(context, clientOnly, deferred, streamed),
-=======
-            getContextFlavor(context, clientOnly, deferred)
->>>>>>> d502a696
+            getContextFlavor(context, clientOnly, deferred, streamed)
           );
         } else {
           const fragment = getFragmentFromSelection(
@@ -674,11 +624,7 @@
           ) {
             flatten(
               fragment.selectionSet,
-<<<<<<< HEAD
-              getContextFlavor(context, clientOnly, deferred, streamed),
-=======
-              getContextFlavor(context, clientOnly, deferred)
->>>>>>> d502a696
+              getContextFlavor(context, clientOnly, deferred, streamed)
             );
           }
         }
