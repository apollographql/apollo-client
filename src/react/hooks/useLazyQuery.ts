import { DocumentNode } from 'graphql';
import { TypedDocumentNode } from '@graphql-typed-document-node/core';
import { useCallback, useMemo, useRef } from 'react';

import { OperationVariables } from '../../core';
import { mergeOptions } from '../../utilities';
import {
  LazyQueryHookExecOptions,
  LazyQueryHookOptions,
  LazyQueryResultTuple,
  NoInfer,
  QueryResult,
} from '../types/types';
import { useInternalState } from './useQuery';
import { useApolloClient } from './useApolloClient';

// The following methods, when called will execute the query, regardless of
// whether the useLazyQuery execute function was called before.
const EAGER_METHODS = [
  'refetch',
  'reobserve',
  'fetchMore',
  'updateQuery',
  'startPolling',
  'subscribeToMore',
] as const;

export function useLazyQuery<TData = any, TVariables extends OperationVariables = OperationVariables>(
  query: DocumentNode | TypedDocumentNode<TData, TVariables>,
  options?: LazyQueryHookOptions<NoInfer<TData>, NoInfer<TVariables>>
): LazyQueryResultTuple<TData, TVariables> {
<<<<<<< HEAD
  const abortControllersRef = useRef(new Set<AbortController>());

  const execOptionsRef = useRef<Partial<LazyQueryHookExecOptions<TData, TVariables>>>();
=======
  const execOptionsRef = useRef<Partial<LazyQueryHookOptions<TData, TVariables>>>();
  const optionsRef = useRef<LazyQueryHookOptions<TData, TVariables>>();
  const queryRef = useRef<DocumentNode | TypedDocumentNode<TData, TVariables>>();
>>>>>>> 16f44b2c
  const merged = execOptionsRef.current ? mergeOptions(options, execOptionsRef.current) : options;
  const document = merged?.query ?? query;

  // Use refs to track options and the used query to ensure the `execute` 
  // function remains referentially stable between renders.
  optionsRef.current = merged;
  queryRef.current = document;

  const internalState = useInternalState<TData, TVariables>(
    useApolloClient(options && options.client),
<<<<<<< HEAD
    execOptionsRef.current?.query ?? query
=======
    document
>>>>>>> 16f44b2c
  );

  const useQueryResult = internalState.useQuery({
    ...merged,
    skip: !execOptionsRef.current,
  });

  const initialFetchPolicy =
    useQueryResult.observable.options.initialFetchPolicy ||
    internalState.getDefaultFetchPolicy();

  const result: QueryResult<TData, TVariables> =
    Object.assign(useQueryResult, {
      called: !!execOptionsRef.current,
    });

  // We use useMemo here to make sure the eager methods have a stable identity.
  const eagerMethods = useMemo(() => {
    const eagerMethods: Record<string, any> = {};
    for (const key of EAGER_METHODS) {
      const method = result[key];
      eagerMethods[key] = function () {
        if (!execOptionsRef.current) {
          execOptionsRef.current = Object.create(null);
          // Only the first time populating execOptionsRef.current matters here.
          internalState.forceUpdate();
        }
        return method.apply(this, arguments);
      };
    }

    return eagerMethods;
  }, []);

  Object.assign(result, eagerMethods);

  const execute = useCallback<
    LazyQueryResultTuple<TData, TVariables>[0]
  >(executeOptions => {
    execOptionsRef.current = executeOptions ? {
      ...executeOptions,
      fetchPolicy: executeOptions.fetchPolicy || initialFetchPolicy,
    } : {
      fetchPolicy: initialFetchPolicy,
    };

    const options = mergeOptions(optionsRef.current, {
      query: queryRef.current,
      ...execOptionsRef.current,
    })

    const promise = internalState
      .executeQuery({ ...options, skip: false }) 
      .then((queryResult) => Object.assign(queryResult, eagerMethods));

    // Because the return value of `useLazyQuery` is usually floated, we need
    // to catch the promise to prevent unhandled rejections.
    promise.catch(() => {});

    return promise;
  }, []);

  return [execute, result];
}<|MERGE_RESOLUTION|>--- conflicted
+++ resolved
@@ -29,15 +29,9 @@
   query: DocumentNode | TypedDocumentNode<TData, TVariables>,
   options?: LazyQueryHookOptions<NoInfer<TData>, NoInfer<TVariables>>
 ): LazyQueryResultTuple<TData, TVariables> {
-<<<<<<< HEAD
-  const abortControllersRef = useRef(new Set<AbortController>());
-
-  const execOptionsRef = useRef<Partial<LazyQueryHookExecOptions<TData, TVariables>>>();
-=======
   const execOptionsRef = useRef<Partial<LazyQueryHookOptions<TData, TVariables>>>();
   const optionsRef = useRef<LazyQueryHookOptions<TData, TVariables>>();
   const queryRef = useRef<DocumentNode | TypedDocumentNode<TData, TVariables>>();
->>>>>>> 16f44b2c
   const merged = execOptionsRef.current ? mergeOptions(options, execOptionsRef.current) : options;
   const document = merged?.query ?? query;
 
@@ -48,11 +42,7 @@
 
   const internalState = useInternalState<TData, TVariables>(
     useApolloClient(options && options.client),
-<<<<<<< HEAD
-    execOptionsRef.current?.query ?? query
-=======
     document
->>>>>>> 16f44b2c
   );
 
   const useQueryResult = internalState.useQuery({
