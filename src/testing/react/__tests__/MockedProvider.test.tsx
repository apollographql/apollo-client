import React from "react";
import { DocumentNode } from "graphql";
import { act, render, waitFor } from "@testing-library/react";
import gql from "graphql-tag";

import { itAsync, MockedResponse, MockLink } from "../../core";
import { MockedProvider } from "../MockedProvider";
import { useQuery } from "../../../react/hooks";
import { InMemoryCache } from "../../../cache";
<<<<<<< HEAD
import { ApolloLink } from "../../../link/core";
import { QueryResult } from "../../../react/types/types";
=======
import { ApolloLink, FetchResult } from "../../../link/core";
import { Observable } from "zen-observable-ts";
>>>>>>> 4cdcb914

const variables = {
  username: "mock_username",
};

const userWithoutTypeName = {
  id: "user_id",
};

const user = {
  __typename: "User",
  ...userWithoutTypeName,
};

const query: DocumentNode = gql`
  query GetUser($username: String!) {
    user(username: $username) {
      id
    }
  }
`;

const queryWithTypename: DocumentNode = gql`
  query GetUser($username: String!) {
    user(username: $username) {
      id
      __typename
    }
  }
`;

const mocks: ReadonlyArray<MockedResponse> = [
  {
    request: {
      query,
      variables,
    },
    result: { data: { user } },
  },
];

interface Data {
  user: {
    id: string;
  };
}

interface Result {
  current: QueryResult<any, any> | null;
}

interface Variables {
  username: string;
}

let errorThrown = false;
const errorLink = new ApolloLink((operation, forward) => {
  let observer: Observable<FetchResult> | null = null;
  try {
    observer = forward(operation);
  } catch (error) {
    errorThrown = true;
  }
  return observer;
});

describe("General use", () => {
  beforeEach(() => {
    errorThrown = false;
  });

  itAsync("should mock the data", (resolve, reject) => {
    let finished = false;
    function Component({ username }: Variables) {
      const { loading, data } = useQuery<Data, Variables>(query, { variables });
      if (!loading) {
        expect(data!.user).toMatchSnapshot();
        finished = true;
      }
      return null;
    }

    render(
      <MockedProvider mocks={mocks}>
        <Component {...variables} />
      </MockedProvider>
    );

    waitFor(() => {
      expect(finished).toBe(true);
    }).then(resolve, reject);
  });

  itAsync(
    "should pass the variables to the result function",
    async (resolve, reject) => {
      function Component({ ...variables }: Variables) {
        useQuery<Data, Variables>(query, { variables });
        return null;
      }

      const mock2: MockedResponse<Data, Variables> = {
        request: {
          query,
          variables,
        },
        result: jest.fn().mockResolvedValue({ data: { user } }),
      };

      render(
        <MockedProvider mocks={[mock2]}>
          <Component {...variables} />
        </MockedProvider>
      );

      waitFor(() => {
        expect(mock2.result as jest.Mock).toHaveBeenCalledWith(variables);
      }).then(resolve, reject);
    }
  );

  itAsync(
    "should pass the variables to the variableMatcher",
    async (resolve, reject) => {
      function Component({ ...variables }: Variables) {
        useQuery<Data, Variables>(query, { variables });
        return null;
      }

      const mock2: MockedResponse<Data, Variables> = {
        request: {
          query,
        },
        variableMatcher: jest.fn().mockReturnValue(true),
        result: { data: { user } },
      };

      render(
        <MockedProvider mocks={[mock2]}>
          <Component {...variables} />
        </MockedProvider>
      );

      waitFor(() => {
        expect(mock2.variableMatcher as jest.Mock).toHaveBeenCalledWith(
          variables
        );
      }).then(resolve, reject);
    }
  );

  itAsync(
    "should use a mock if the variableMatcher returns true",
    async (resolve, reject) => {
      let finished = false;

      function Component({ username }: Variables) {
        const { loading, data } = useQuery<Data, Variables>(query, {
          variables,
        });
        if (!loading) {
          expect(data!.user).toMatchSnapshot();
          finished = true;
        }
        return null;
      }

      const mock2: MockedResponse<Data, Variables> = {
        request: {
          query,
        },
        variableMatcher: (v) => v.username === variables.username,
        result: { data: { user } },
      };

      render(
        <MockedProvider mocks={[mock2]}>
          <Component {...variables} />
        </MockedProvider>
      );

      waitFor(() => {
        expect(finished).toBe(true);
      }).then(resolve, reject);
    }
  );

  itAsync("should allow querying with the typename", (resolve, reject) => {
    let finished = false;
    function Component({ username }: Variables) {
      const { loading, data } = useQuery<Data, Variables>(query, { variables });
      if (!loading) {
        expect(data!.user).toMatchSnapshot();
        finished = true;
      }
      return null;
    }

    const mocksWithTypename = [
      {
        request: {
          query: queryWithTypename,
          variables,
        },
        result: { data: { user } },
      },
    ];

    render(
      <MockedProvider mocks={mocksWithTypename}>
        <Component {...variables} />
      </MockedProvider>
    );

    waitFor(() => {
      expect(finished).toBe(true);
    }).then(resolve, reject);
  });

  itAsync("should allow using a custom cache", (resolve, reject) => {
    let finished = false;
    const cache = new InMemoryCache();
    cache.writeQuery({
      query,
      variables,
      data: { user },
    });

    function Component({ username }: Variables) {
      const { loading, data } = useQuery<Data, Variables>(query, { variables });
      if (!loading) {
        expect(data).toMatchObject({ user });
        finished = true;
      }
      return null;
    }

    render(
      <MockedProvider mocks={[]} cache={cache}>
        <Component {...variables} />
      </MockedProvider>
    );

    waitFor(() => {
      expect(finished).toBe(true);
    }).then(resolve, reject);
  });

  itAsync(
    "should error if the variables in the mock and component do not match",
    (resolve, reject) => {
      let finished = false;
      function Component({ ...variables }: Variables) {
        const { loading, error } = useQuery<Data, Variables>(query, {
          variables,
        });
        if (!loading) {
          expect(error).toMatchSnapshot();
          finished = true;
        }
        return null;
      }

      const variables2 = {
        username: "other_user",
        age: undefined,
      };

      render(
        <MockedProvider showWarnings={false} mocks={mocks}>
          <Component {...variables2} />
        </MockedProvider>
      );

      waitFor(() => {
        expect(finished).toBe(true);
      }).then(resolve, reject);
    }
  );

  itAsync(
    "should error if the variableMatcher returns false",
    async (resolve, reject) => {
      let finished = false;
      function Component({ ...variables }: Variables) {
        const { loading, error } = useQuery<Data, Variables>(query, {
          variables,
        });
        if (!loading) {
          expect(error).toMatchSnapshot();
          finished = true;
        }
        return null;
      }

      const mock2: MockedResponse<Data, Variables> = {
        request: {
          query,
        },
        variableMatcher: () => false,
        result: { data: { user } },
      };

      render(
        <MockedProvider showWarnings={false} mocks={[mock2]}>
          <Component {...variables} />
        </MockedProvider>
      );

      waitFor(() => {
        expect(finished).toBe(true);
      }).then(resolve, reject);
    }
  );

  itAsync(
    "should error if the variables do not deep equal",
    (resolve, reject) => {
      let finished = false;
      function Component({ ...variables }: Variables) {
        const { loading, error } = useQuery<Data, Variables>(query, {
          variables,
        });
        if (!loading) {
          expect(error).toMatchSnapshot();
          finished = true;
        }
        return null;
      }

      const mocks2 = [
        {
          request: {
            query,
            variables: {
              age: 13,
              username: "some_user",
            },
          },
          result: { data: { user } },
        },
      ];

      const variables2 = {
        username: "some_user",
        age: 42,
      };

      render(
        <MockedProvider showWarnings={false} mocks={mocks2}>
          <Component {...variables2} />
        </MockedProvider>
      );

      waitFor(() => {
        expect(finished).toBe(true);
      }).then(resolve, reject);
    }
  );

  itAsync(
    "should not error if the variables match but have different order",
    (resolve, reject) => {
      let finished = false;
      function Component({ ...variables }: Variables) {
        const { loading, data } = useQuery<Data, Variables>(query, {
          variables,
        });
        if (!loading) {
          expect(data).toMatchSnapshot();
          finished = true;
        }
        return null;
      }

      const mocks2 = [
        {
          request: {
            query,
            variables: {
              age: 13,
              username: "some_user",
            },
          },
          result: { data: { user } },
        },
      ];

      const variables2 = {
        username: "some_user",
        age: 13,
      };

      render(
        <MockedProvider mocks={mocks2}>
          <Component {...variables2} />
        </MockedProvider>
      );

      waitFor(() => {
        expect(finished).toBe(true);
      }).then(resolve, reject);
    }
  );

  itAsync("should support mocking a network error", (resolve, reject) => {
    let finished = false;
    function Component({ ...variables }: Variables) {
      const { loading, error } = useQuery<Data, Variables>(query, {
        variables,
      });
      if (!loading) {
        expect(error).toEqual(new Error("something went wrong"));
        finished = true;
      }
      return null;
    }

    const mocksError = [
      {
        request: {
          query,
          variables,
        },
        error: new Error("something went wrong"),
      },
    ];

    render(
      <MockedProvider mocks={mocksError}>
        <Component {...variables} />
      </MockedProvider>
    );

    waitFor(() => {
      expect(finished).toBe(true);
    }).then(resolve, reject);
  });

  itAsync(
    "should error if the query in the mock and component do not match",
    (resolve, reject) => {
      let finished = false;
      function Component({ ...variables }: Variables) {
        const { loading, error } = useQuery<Data, Variables>(query, {
          variables,
        });
        if (!loading) {
          expect(error).toMatchSnapshot();
          finished = true;
        }
        return null;
      }

      const mocksDifferentQuery = [
        {
          request: {
            query: gql`
              query OtherQuery {
                otherQuery {
                  id
                }
              }
            `,
            variables,
          },
          result: { data: { user } },
        },
      ];

      render(
        <MockedProvider showWarnings={false} mocks={mocksDifferentQuery}>
          <Component {...variables} />
        </MockedProvider>
      );

      waitFor(() => {
        expect(finished).toBe(true);
      }).then(resolve, reject);
    }
  );

  it("should pass down props prop in mock as props for the component", () => {
    function Component({ ...variables }) {
      expect(variables.foo).toBe("bar");
      expect(variables.baz).toBe("qux");
      return null;
    }

    render(
      <MockedProvider mocks={mocks} childProps={{ foo: "bar", baz: "qux" }}>
        <Component {...variables} />
      </MockedProvider>
    );
  });

  it("should not crash on unmount if there is no query manager", () => {
    function Component() {
      return null;
    }

    const { unmount } = render(
      <MockedProvider>
        <Component />
      </MockedProvider>
    );

    unmount();
  });

  itAsync(
    "should support returning mocked results from a function",
    (resolve, reject) => {
      let finished = false;
      let resultReturned = false;

      const testUser = {
        __typename: "User",
        id: 12345,
      };

      function Component({ ...variables }: Variables) {
        const { loading, data } = useQuery<Data, Variables>(query, {
          variables,
        });
        if (!loading) {
          expect(data!.user).toEqual(testUser);
          expect(resultReturned).toBe(true);
          finished = true;
        }
        return null;
      }

      const testQuery: DocumentNode = gql`
        query GetUser($username: String!) {
          user(username: $username) {
            id
          }
        }
      `;

      const testVariables = {
        username: "jsmith",
      };
      const testMocks = [
        {
          request: {
            query: testQuery,
            variables: testVariables,
          },
          result() {
            resultReturned = true;
            return {
              data: {
                user: {
                  __typename: "User",
                  id: 12345,
                },
              },
            };
          },
        },
      ];

      render(
        <MockedProvider mocks={testMocks}>
          <Component {...testVariables} />
        </MockedProvider>
      );

      waitFor(() => {
        expect(finished).toBe(true);
      }).then(resolve, reject);
    }
  );

  it('should return "No more mocked responses" errors in response', async () => {
    let finished = false;
    function Component() {
      const { loading, error } = useQuery(query);
      if (!loading) {
        expect(error).toMatchSnapshot();
        finished = true;
      }
      return null;
    }

    const link = ApolloLink.from([
      errorLink,
      new MockLink([], true, { showWarnings: false }),
    ]);

    render(
      <MockedProvider link={link}>
        <Component />
      </MockedProvider>
    );

    await waitFor(() => {
      expect(finished).toBe(true);
    });
    // The "No more mocked responses" error should not be thrown as an
    // uncaught exception.
    expect(errorThrown).toBeFalsy();
  });

  it("Uses a mock a configured number of times when `maxUsageCount` is configured", async () => {
    const result: Result = { current: null };
    function Component({ username }: Variables) {
      result.current = useQuery<Data, Variables>(query, {
        variables: { username },
      });
      return null;
    }

    const waitForLoaded = async () => {
      await waitFor(() => {
        expect(result.current?.loading).toBe(false);
        expect(result.current?.error).toBeUndefined();
      });
    };

    const waitForError = async () => {
      await waitFor(() => {
        expect(result.current?.error?.message).toMatch(
          /No more mocked responses/
        );
      });
    };

    const refetch = () => {
      return act(async () => {
        try {
          await result.current?.refetch();
        } catch {}
      });
    };

    const mocks: ReadonlyArray<MockedResponse> = [
      {
        request: {
          query,
          variables: {
            username: "mock_username",
          },
        },
        maxUsageCount: 2,
        result: { data: { user } },
      },
    ];

    const mockLink = new MockLink(mocks, true, { showWarnings: false });
    const link = ApolloLink.from([errorLink, mockLink]);
    const Wrapper = ({ children }: { children: React.ReactNode }) => (
      <MockedProvider link={link}>{children}</MockedProvider>
    );

    render(<Component username="mock_username" />, { wrapper: Wrapper });
    await waitForLoaded();
    await refetch();
    await waitForLoaded();
    await refetch();
    await waitForError();
  });

  it("Uses a mock infinite number of times when `maxUsageCount` is configured with Number.POSITIVE_INFINITY", async () => {
    const result: Result = { current: null };
    function Component({ username }: Variables) {
      result.current = useQuery<Data, Variables>(query, {
        variables: { username },
      });
      return null;
    }

    const waitForLoaded = async () => {
      await waitFor(() => {
        expect(result.current?.loading).toBe(false);
        expect(result.current?.error).toBeUndefined();
      });
    };

    const refetch = () => {
      return act(async () => {
        try {
          await result.current?.refetch();
        } catch {}
      });
    };

    const mocks: ReadonlyArray<MockedResponse> = [
      {
        request: {
          query,
          variables: {
            username: "mock_username",
          },
        },
        maxUsageCount: Number.POSITIVE_INFINITY,
        result: { data: { user } },
      },
    ];

    const mockLink = new MockLink(mocks, true, { showWarnings: false });
    const link = ApolloLink.from([errorLink, mockLink]);
    const Wrapper = ({ children }: { children: React.ReactNode }) => (
      <MockedProvider link={link}>{children}</MockedProvider>
    );

    render(<Component username="mock_username" />, { wrapper: Wrapper });
    await waitForLoaded();
    await refetch();
    await waitForLoaded();
    await refetch();
    await waitForLoaded();
  });

  it("uses a mock once when `maxUsageCount` is not configured", async () => {
    const result: Result = { current: null };
    function Component({ username }: Variables) {
      result.current = useQuery<Data, Variables>(query, {
        variables: { username },
      });
      return null;
    }

    const waitForLoaded = async () => {
      await waitFor(() => {
        expect(result.current?.loading).toBe(false);
        expect(result.current?.error).toBeUndefined();
      });
    };

    const waitForError = async () => {
      await waitFor(() => {
        expect(result.current?.error?.message).toMatch(
          /No more mocked responses/
        );
      });
    };

    const refetch = () => {
      return act(async () => {
        try {
          await result.current?.refetch();
        } catch {}
      });
    };

    const mocks: ReadonlyArray<MockedResponse> = [
      {
        request: {
          query,
          variables: {
            username: "mock_username",
          },
        },
        result: { data: { user } },
      },
    ];

    const mockLink = new MockLink(mocks, true, { showWarnings: false });
    const link = ApolloLink.from([errorLink, mockLink]);
    const Wrapper = ({ children }: { children: React.ReactNode }) => (
      <MockedProvider link={link}>{children}</MockedProvider>
    );

    render(<Component username="mock_username" />, { wrapper: Wrapper });
    await waitForLoaded();
    await refetch();
    await waitForError();
  });

  it("can still use other mocks after a mock has been fully consumed", async () => {
    const result: Result = { current: null };
    function Component({ username }: Variables) {
      result.current = useQuery<Data, Variables>(query, {
        variables: { username },
      });
      return null;
    }

    const waitForLoaded = async () => {
      await waitFor(() => {
        expect(result.current?.loading).toBe(false);
        expect(result.current?.error).toBeUndefined();
      });
    };

    const refetch = () => {
      return act(async () => {
        try {
          await result.current?.refetch();
        } catch {}
      });
    };

    const mocks: ReadonlyArray<MockedResponse> = [
      {
        request: {
          query,
          variables: {
            username: "mock_username",
          },
        },
        maxUsageCount: 2,
        result: { data: { user } },
      },
      {
        request: {
          query,
          variables: {
            username: "mock_username",
          },
        },
        result: {
          data: {
            user: {
              __typename: "User",
              id: "new_id",
            },
          },
        },
      },
    ];

    const mockLink = new MockLink(mocks, true, { showWarnings: false });
    const link = ApolloLink.from([errorLink, mockLink]);
    const Wrapper = ({ children }: { children: React.ReactNode }) => (
      <MockedProvider link={link}>{children}</MockedProvider>
    );

    render(<Component username="mock_username" />, { wrapper: Wrapper });
    await waitForLoaded();
    await refetch();
    await waitForLoaded();
    await refetch();
    await waitForLoaded();
    expect(result.current?.data?.user).toEqual({
      __typename: "User",
      id: "new_id",
    });
  });

  it('should return "Mocked response should contain" errors in response', async () => {
    let finished = false;
    function Component({ ...variables }: Variables) {
      const { loading, error } = useQuery<Data, Variables>(query, {
        variables,
      });
      if (!loading) {
        expect(error).toMatchSnapshot();
        finished = true;
      }
      return null;
    }

    const link = ApolloLink.from([
      errorLink,
      new MockLink([
        {
          request: {
            query,
            variables,
          },
        },
      ]),
    ]);

    render(
      <MockedProvider link={link}>
        <Component {...variables} />
      </MockedProvider>
    );

    await waitFor(() => {
      expect(finished).toBe(true);
    });
    // The "Mocked response should contain" error should not be thrown as an
    // uncaught exception.
    expect(errorThrown).toBeFalsy();
  });

  it("shows a warning in the console when there is no matched mock", async () => {
    const consoleSpy = jest.spyOn(console, "warn").mockImplementation(() => {});
    let finished = false;
    function Component({ ...variables }: Variables) {
      const { loading } = useQuery<Data, Variables>(query, { variables });
      if (!loading) {
        finished = true;
      }
      return null;
    }

    const mocksDifferentQuery = [
      {
        request: {
          query: gql`
            query OtherQuery {
              otherQuery {
                id
              }
            }
          `,
          variables,
        },
        result: { data: { user } },
      },
    ];

    render(
      <MockedProvider mocks={mocksDifferentQuery}>
        <Component {...variables} />
      </MockedProvider>
    );

    await waitFor(() => {
      expect(finished).toBe(true);
    });

    expect(console.warn).toHaveBeenCalledTimes(1);
    expect(console.warn).toHaveBeenCalledWith(
      expect.stringContaining("No more mocked responses for the query")
    );

    consoleSpy.mockRestore();
  });

  it("silences console warning for unmatched mocks when `showWarnings` is `false`", async () => {
    const consoleSpy = jest.spyOn(console, "warn");
    let finished = false;
    function Component({ ...variables }: Variables) {
      const { loading } = useQuery<Data, Variables>(query, { variables });
      if (!loading) {
        finished = true;
      }
      return null;
    }

    const mocksDifferentQuery = [
      {
        request: {
          query: gql`
            query OtherQuery {
              otherQuery {
                id
              }
            }
          `,
          variables,
        },
        result: { data: { user } },
      },
    ];

    render(
      <MockedProvider mocks={mocksDifferentQuery} showWarnings={false}>
        <Component {...variables} />
      </MockedProvider>
    );

    await waitFor(() => {
      expect(finished).toBe(true);
    });

    expect(console.warn).not.toHaveBeenCalled();

    consoleSpy.mockRestore();
  });

  it("silences console warning for unmatched mocks when passing `showWarnings` to `MockLink` directly", async () => {
    const consoleSpy = jest.spyOn(console, "warn");
    let finished = false;
    function Component({ ...variables }: Variables) {
      const { loading } = useQuery<Data, Variables>(query, { variables });
      if (!loading) {
        finished = true;
      }
      return null;
    }

    const mocksDifferentQuery = [
      {
        request: {
          query: gql`
            query OtherQuery {
              otherQuery {
                id
              }
            }
          `,
          variables,
        },
        result: { data: { user } },
      },
    ];

    const link = new MockLink(mocksDifferentQuery, false, {
      showWarnings: false,
    });

    render(
      <MockedProvider link={link}>
        <Component {...variables} />
      </MockedProvider>
    );

    await waitFor(() => {
      expect(finished).toBe(true);
    });

    expect(console.warn).not.toHaveBeenCalled();

    consoleSpy.mockRestore();
  });

  itAsync(
    "should support custom error handling using setOnError",
    (resolve, reject) => {
      let finished = false;
      function Component({ ...variables }: Variables) {
        useQuery<Data, Variables>(query, { variables });
        return null;
      }

      const mockLink = new MockLink([], true, { showWarnings: false });
      mockLink.setOnError((error) => {
        expect(error).toMatchSnapshot();
        finished = true;
      });
      const link = ApolloLink.from([errorLink, mockLink]);

      render(
        <MockedProvider link={link}>
          <Component {...variables} />
        </MockedProvider>
      );

      waitFor(() => {
        expect(finished).toBe(true);
      }).then(resolve, reject);
    }
  );

  itAsync(
    "should pipe exceptions thrown in custom onError functions through the link chain",
    (resolve, reject) => {
      let finished = false;
      function Component({ ...variables }: Variables) {
        const { loading, error } = useQuery<Data, Variables>(query, {
          variables,
        });
        if (!loading) {
          expect(error).toMatchSnapshot();
          finished = true;
        }
        return null;
      }

      const mockLink = new MockLink([], true, { showWarnings: false });
      mockLink.setOnError(() => {
        throw new Error("oh no!");
      });
      const link = ApolloLink.from([errorLink, mockLink]);

      render(
        <MockedProvider link={link}>
          <Component {...variables} />
        </MockedProvider>
      );

      waitFor(() => {
        expect(finished).toBe(true);
      }).then(resolve, reject);
    }
  );
});

describe("@client testing", () => {
  itAsync(
    "should support @client fields with a custom cache",
    (resolve, reject) => {
      let finished = false;
      const cache = new InMemoryCache();

      cache.writeQuery({
        query: gql`
          {
            networkStatus {
              isOnline
            }
          }
        `,
        data: {
          networkStatus: {
            __typename: "NetworkStatus",
            isOnline: true,
          },
        },
      });

      function Component() {
        const { loading, data } = useQuery(gql`
          {
            networkStatus @client {
              isOnline
            }
          }
        `);
        if (!loading) {
          expect(data!.networkStatus.__typename).toEqual("NetworkStatus");
          expect(data!.networkStatus.isOnline).toEqual(true);
          finished = true;
        }
        return null;
      }

      render(
        <MockedProvider cache={cache}>
          <Component />
        </MockedProvider>
      );

      waitFor(() => {
        expect(finished).toBe(true);
      }).then(resolve, reject);
    }
  );

  itAsync(
    "should support @client fields with field policies",
    (resolve, reject) => {
      let finished = false;
      const cache = new InMemoryCache({
        typePolicies: {
          Query: {
            fields: {
              networkStatus() {
                return {
                  __typename: "NetworkStatus",
                  isOnline: true,
                };
              },
            },
          },
        },
      });

      function Component() {
        const { loading, data } = useQuery(gql`
          {
            networkStatus @client {
              isOnline
            }
          }
        `);
        if (!loading) {
          expect(data!.networkStatus.__typename).toEqual("NetworkStatus");
          expect(data!.networkStatus.isOnline).toEqual(true);
          finished = true;
        }
        return null;
      }

      render(
        <MockedProvider cache={cache}>
          <Component />
        </MockedProvider>
      );

      waitFor(() => {
        expect(finished).toBe(true);
      }).then(resolve, reject);
    }
  );
});<|MERGE_RESOLUTION|>--- conflicted
+++ resolved
@@ -7,13 +7,9 @@
 import { MockedProvider } from "../MockedProvider";
 import { useQuery } from "../../../react/hooks";
 import { InMemoryCache } from "../../../cache";
-<<<<<<< HEAD
-import { ApolloLink } from "../../../link/core";
 import { QueryResult } from "../../../react/types/types";
-=======
 import { ApolloLink, FetchResult } from "../../../link/core";
 import { Observable } from "zen-observable-ts";
->>>>>>> 4cdcb914
 
 const variables = {
   username: "mock_username",
