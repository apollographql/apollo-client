import * as path from "path";
import {
  Extractor,
  ExtractorConfig,
  ExtractorLogLevel,
  IConfigFile,
} from "@microsoft/api-extractor";
import { parseArgs } from "node:util";

// @ts-ignore
import { map } from "./entryPoints.js";

const parsed = parseArgs({
  options: {
    generate: {
      type: "string",
      multiple: true,
      default: ["apiReport"],
    },
    "main-only": {
      type: "boolean",
      default: false,
    },
  },
});

if (
  !parsed.values.generate!.every((v) => ["apiReport", "docModel"].includes(v))
) {
  throw new Error(
    "invalid value for --generate. Only allowed values are `apiReport` and `docModel`!"
  );
}

// Load and parse the api-extractor.json file
const configObjectFullPath = path.resolve(__dirname, "../api-extractor.json");
const baseConfig = ExtractorConfig.loadFile(configObjectFullPath);
const packageJsonFullPath = path.resolve(__dirname, "../package.json");

process.exitCode = 0;

map((entryPoint: { dirs: string[] }) => {
  if (entryPoint.dirs.length > 0 && parsed.values["main-only"]) return;

  const path = entryPoint.dirs.join("/");
  const mainEntryPointFilePath =
    `<projectFolder>/dist/${path}/index.d.ts`.replace("//", "/");
  console.log(
    "\n\nCreating API extractor report for " + mainEntryPointFilePath
  );

  const configObject: IConfigFile = {
    ...(JSON.parse(JSON.stringify(baseConfig)) as IConfigFile),
    mainEntryPointFilePath,
  };

  configObject.apiReport!.reportFileName = `api-report${
    path ? "-" + path.replace("/", "_") : ""
  }.md`;

  configObject.apiReport!.enabled =
    parsed.values.generate?.includes("apiReport") || false;

  configObject.docModel!.enabled =
    parsed.values.generate?.includes("docModel") || false;

  if (entryPoint.dirs.length !== 0) {
    configObject.docModel = { enabled: false };
    configObject.tsdocMetadata = { enabled: false };
    configObject.messages!.extractorMessageReporting![
      "ae-unresolved-link"
    ]!.logLevel = ExtractorLogLevel.None;
  }

  const extractorConfig = ExtractorConfig.prepare({
    configObject,
    packageJsonFullPath,
    configObjectFullPath,
  });

<<<<<<< HEAD
  const extractorResult = Extractor.invoke(extractorConfig, {
    localBuild: process.env.CI === undefined,
=======
  const extractorResult: ExtractorResult = Extractor.invoke(extractorConfig, {
    localBuild: process.env.CI === undefined || process.env.CI === "false",
>>>>>>> 9ee6f957
    showVerboseMessages: true,
  });

  if (extractorResult.succeeded) {
    console.log(`✅ API Extractor completed successfully`);
  } else {
    console.error(
      `❗ API Extractor completed with ${extractorResult.errorCount} errors` +
        ` and ${extractorResult.warningCount} warnings`
    );
    process.exitCode = 1;
  }
});<|MERGE_RESOLUTION|>--- conflicted
+++ resolved
@@ -78,13 +78,8 @@
     configObjectFullPath,
   });
 
-<<<<<<< HEAD
   const extractorResult = Extractor.invoke(extractorConfig, {
-    localBuild: process.env.CI === undefined,
-=======
-  const extractorResult: ExtractorResult = Extractor.invoke(extractorConfig, {
     localBuild: process.env.CI === undefined || process.env.CI === "false",
->>>>>>> 9ee6f957
     showVerboseMessages: true,
   });
 
