--- conflicted
+++ resolved
@@ -53,11 +53,7 @@
     {
       "name": "apollo-client",
       "path": "./dist/apollo-client.cjs.min.js",
-<<<<<<< HEAD
       "maxSize": "24.86 kB"
-=======
-      "maxSize": "24.75 kB"
->>>>>>> 3612648a
     }
   ],
   "peerDependencies": {
