const limits = require("./.size-limits.json");

const checks = [
  {
    path: "dist/apollo-client.min.cjs",
<<<<<<< HEAD
    limit: "38033",
=======
>>>>>>> e6090f3c
  },
  {
    path: "dist/main.cjs",
    import: "{ ApolloClient, InMemoryCache, HttpLink }",
  },
  {
    path: "dist/index.js",
    import: "{ ApolloClient, InMemoryCache, HttpLink }",
<<<<<<< HEAD
    limit: "32106",
=======
>>>>>>> e6090f3c
  },
  ...[
    "ApolloProvider",
    "useQuery",
    "useLazyQuery",
    "useMutation",
    "useSubscription",
    "useSuspenseQuery",
    "useBackgroundQuery",
    "useReadQuery",
    "useFragment",
  ].map((name) => ({ path: "dist/react/index.js", import: `{ ${name} }` })),
]
  .map((config) => ({
    ...config,
    name:
      config.name || config.import
        ? `import ${config.import} from "${config.path}"`
        : config.path,
    ignore: [
      ...(config.ignore || []),
      "react",
      "react-dom",
      "@graphql-typed-document-node/core",
      "@wry/context",
      "@wry/equality",
      "@wry/trie",
      "graphql-tag",
      "hoist-non-react-statics",
      "optimism",
      "prop-types",
      "response-iterator",
      "symbol-observable",
      "ts-invariant",
      "tslib",
      "zen-observable-ts",
    ],
  }))
  .flatMap((value) =>
    value.path == "dist/apollo-client.min.cjs"
      ? value
      : [
          value,
          {
            ...value,
            name: `${value.name} (production)`,
            modifyEsbuildConfig(config) {
              config.define = {
                "globalThis.__DEV__": `false`,
              };
              return config;
            },
          },
        ]
  )
  .map((value) => {
    value.limit = limits[value.name];
    return value;
  });

module.exports = checks;<|MERGE_RESOLUTION|>--- conflicted
+++ resolved
@@ -3,10 +3,7 @@
 const checks = [
   {
     path: "dist/apollo-client.min.cjs",
-<<<<<<< HEAD
     limit: "38033",
-=======
->>>>>>> e6090f3c
   },
   {
     path: "dist/main.cjs",
@@ -15,10 +12,7 @@
   {
     path: "dist/index.js",
     import: "{ ApolloClient, InMemoryCache, HttpLink }",
-<<<<<<< HEAD
     limit: "32106",
-=======
->>>>>>> e6090f3c
   },
   ...[
     "ApolloProvider",
