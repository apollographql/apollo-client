--- conflicted
+++ resolved
@@ -27,14 +27,6 @@
         "project": "./tsconfig.json"
       },
       "rules": {
-<<<<<<< HEAD
-        "@typescript-eslint/consistent-type-imports": ["error", {
-          "prefer": "type-imports",
-          "disallowTypeAnnotations": false,
-          "fixStyle": "separate-type-imports"
-        }],
-        "@typescript-eslint/consistent-type-exports": ["error"],
-=======
         "@typescript-eslint/consistent-type-imports": [
           "error",
           {
@@ -43,7 +35,7 @@
             "fixStyle": "separate-type-imports"
           }
         ],
->>>>>>> a8030618
+        "@typescript-eslint/consistent-type-exports": ["error"],
         "@typescript-eslint/no-import-type-side-effects": "error",
         "no-restricted-syntax": [
           "error",
