--- conflicted
+++ resolved
@@ -1,20 +1,4 @@
 // Make builtins like Map and Set safe to use with non-extensible objects.
-<<<<<<< HEAD
-import "./fixPolyfills";
-
-import { DocumentNode } from "graphql";
-import { wrap } from "optimism";
-import { KeyTrie } from "optimism";
-
-import { ApolloCache, Transaction } from "../core/cache";
-import { Cache } from "../core/types/Cache";
-import { addTypenameToDocument } from "../../utilities/graphql/transform";
-import { canUseWeakMap } from "../../utilities/common/canUse";
-import { ApolloReducerConfig, NormalizedCacheObject } from "./types";
-import { StoreReader } from "./readFromStore";
-import { StoreWriter } from "./writeToStore";
-import { EntityCache, supportsResultCaching } from "./entityCache";
-=======
 import './fixPolyfills';
 
 import { DocumentNode } from 'graphql';
@@ -32,13 +16,12 @@
 import { StoreReader } from './readFromStore';
 import { StoreWriter } from './writeToStore';
 import { EntityStore, supportsResultCaching } from './entityStore';
->>>>>>> 0aacba4f
 import {
   defaultDataIdFromObject,
   PossibleTypesMap,
   Policies,
-  TypePolicies
-} from "./policies";
+  TypePolicies,
+} from './policies';
 import { ObjectCache } from "./objectCache";
 
 export interface InMemoryCacheConfig extends ApolloReducerConfig {
@@ -52,7 +35,7 @@
   dataIdFromObject: defaultDataIdFromObject,
   addTypename: true,
   resultCaching: true,
-  typePolicies: {}
+  typePolicies: {},
 };
 
 export class InMemoryCache extends ApolloCache<NormalizedCacheObject> {
@@ -80,7 +63,7 @@
     this.policies = new Policies({
       dataIdFromObject: this.config.dataIdFromObject,
       possibleTypes: this.config.possibleTypes,
-      typePolicies: this.config.typePolicies
+      typePolicies: this.config.typePolicies,
     });
 
     // Passing { resultCaching: false } in the InMemoryCache constructor options
@@ -100,45 +83,16 @@
     this.optimisticData = this.data;
 
     this.storeWriter = new StoreWriter({
-      policies: this.policies
+      policies: this.policies,
     });
 
     this.storeReader = new StoreReader({
       addTypename: this.addTypename,
-<<<<<<< HEAD
-      cacheKeyRoot: this.cacheKeyRoot,
-      policies: this.policies
-=======
       policies: this.policies,
->>>>>>> 0aacba4f
     });
 
     const cache = this;
     const { maybeBroadcastWatch } = cache;
-<<<<<<< HEAD
-    this.maybeBroadcastWatch = wrap(
-      (c: Cache.WatchOptions) => {
-        return maybeBroadcastWatch.call(this, c);
-      },
-      {
-        makeCacheKey(c: Cache.WatchOptions) {
-          if (c.previousResult) {
-            // If a previousResult was provided, assume the caller would prefer
-            // to compare the previous data to the new data to determine whether
-            // to broadcast, so we should disable caching by returning here, to
-            // give maybeBroadcastWatch a chance to do that comparison.
-            return;
-          }
-
-          if (supportsResultCaching(cache.data)) {
-            // Return a cache key (thus enabling caching) only if we're currently
-            // using a data store that can track cache dependencies.
-            return cache.cacheKeyRoot.lookup(
-              c.query,
-              JSON.stringify(c.variables)
-            );
-          }
-=======
     this.maybeBroadcastWatch = wrap((c: Cache.WatchOptions) => {
       return maybeBroadcastWatch.call(this, c);
     }, {
@@ -159,10 +113,9 @@
             c.callback,
             JSON.stringify({ optimistic, rootId, variables }),
           );
->>>>>>> 0aacba4f
         }
       }
-    );
+    });
   }
 
   public restore(data: NormalizedCacheObject): this {
@@ -175,25 +128,6 @@
   }
 
   public read<T>(options: Cache.ReadOptions): T | null {
-<<<<<<< HEAD
-    if (
-      typeof options.rootId === "string" &&
-      typeof this.data.get(options.rootId) === "undefined"
-    ) {
-      return null;
-    }
-
-    return (
-      this.storeReader.readQueryFromStore({
-        store: options.optimistic ? this.optimisticData : this.data,
-        query: options.query,
-        variables: options.variables,
-        rootId: options.rootId,
-        previousResult: options.previousResult,
-        config: this.config
-      }) || null
-    );
-=======
     const store = options.optimistic ? this.optimisticData : this.data;
     if (typeof options.rootId === 'string' && !store.has(options.rootId)) {
       return null;
@@ -205,7 +139,6 @@
       rootId: options.rootId,
       config: this.config,
     }) || null;
->>>>>>> 0aacba4f
   }
 
   public write(options: Cache.WriteOptions): void {
@@ -214,7 +147,7 @@
       query: options.query,
       result: options.result,
       dataId: options.dataId,
-      variables: options.variables
+      variables: options.variables,
     });
 
     this.broadcastWatches();
@@ -240,12 +173,7 @@
       query: options.query,
       variables: options.variables,
       returnPartialData: options.returnPartialData,
-<<<<<<< HEAD
-      previousResult: options.previousResult,
-      config: this.config
-=======
       config: this.config,
->>>>>>> 0aacba4f
     });
   }
 
@@ -321,7 +249,7 @@
     // This parameter is not part of the performTransaction signature inherited
     // from the ApolloCache abstract class, but it's useful because it saves us
     // from duplicating this implementation in recordOptimisticTransaction.
-    optimisticId?: string
+    optimisticId?: string,
   ) {
     const perform = (layer?: EntityStore) => {
       const { data, optimisticData } = this;
@@ -338,7 +266,7 @@
       }
     };
 
-    if (typeof optimisticId === "string") {
+    if (typeof optimisticId === 'string') {
       // Note that there can be multiple layers with the same optimisticId.
       // When removeOptimistic(id) is called for that id, all matching layers
       // will be removed, and the remaining layers will be reapplied.
@@ -355,7 +283,7 @@
 
   public recordOptimisticTransaction(
     transaction: Transaction<NormalizedCacheObject>,
-    id: string
+    id: string,
   ) {
     return this.performTransaction(transaction, id);
   }
@@ -389,14 +317,8 @@
       this.diff({
         query: c.query,
         variables: c.variables,
-<<<<<<< HEAD
-        previousResult: c.previousResult && c.previousResult(),
-        optimistic: c.optimistic
-      })
-=======
         optimistic: c.optimistic,
       }),
->>>>>>> 0aacba4f
     );
   }
 
