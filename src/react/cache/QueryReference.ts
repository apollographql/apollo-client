--- conflicted
+++ resolved
@@ -37,7 +37,6 @@
   autoDisposeTimeoutMs?: number;
 }
 
-<<<<<<< HEAD
 export function wrapQueryRef<TData>(
   internalQueryRef: InternalQueryReference<TData>
 ): QueryReference<TData> {
@@ -51,28 +50,18 @@
 }
 
 const OBSERVED_CHANGED_OPTIONS = [
-  'canonizeResults',
-  'context',
-  'errorPolicy',
-  'fetchPolicy',
-  'refetchWritePolicy',
-  'returnPartialData',
-] as const;
-
-type ObservedOptions = Pick<
-  WatchQueryOptions,
-  typeof OBSERVED_CHANGED_OPTIONS[number]
->;
-=======
-const OBSERVED_CHANGED_OPTIONS: Array<keyof WatchQueryOptions> = [
   "canonizeResults",
   "context",
   "errorPolicy",
   "fetchPolicy",
   "refetchWritePolicy",
   "returnPartialData",
-];
->>>>>>> 78739e3e
+] as const;
+
+type ObservedOptions = Pick<
+  WatchQueryOptions,
+  typeof OBSERVED_CHANGED_OPTIONS[number]
+>;
 
 export class InternalQueryReference<TData = unknown> {
   public result: ApolloQueryResult<TData>;
@@ -236,14 +225,10 @@
         this.resolve?.(result);
         break;
       }
-<<<<<<< HEAD
-      case 'idle': {
+      case "idle": {
         // This occurs when switching to a result that is fully cached when this
         // class is instantiated. ObservableQuery will run reobserve when
         // subscribing, which delivers a result from the cache.
-=======
-      case "idle": {
->>>>>>> 78739e3e
         if (result.data === this.result.data) {
           return;
         }
