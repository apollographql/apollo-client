{
<<<<<<< HEAD
  "dist/apollo-client.min.cjs": 39620,
  "import { ApolloClient, InMemoryCache, HttpLink } from \"dist/index.js\" (production)": 32837
=======
  "dist/apollo-client.min.cjs": 40162,
  "import { ApolloClient, InMemoryCache, HttpLink } from \"dist/index.js\" (production)": 32999
>>>>>>> 4a6e86ae
}<|MERGE_RESOLUTION|>--- conflicted
+++ resolved
@@ -1,9 +1,4 @@
 {
-<<<<<<< HEAD
-  "dist/apollo-client.min.cjs": 39620,
-  "import { ApolloClient, InMemoryCache, HttpLink } from \"dist/index.js\" (production)": 32837
-=======
   "dist/apollo-client.min.cjs": 40162,
   "import { ApolloClient, InMemoryCache, HttpLink } from \"dist/index.js\" (production)": 32999
->>>>>>> 4a6e86ae
 }