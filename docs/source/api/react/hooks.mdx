---
title: Hooks
description: Apollo Client react hooks API reference
---

import QueryOptions3 from '../../../shared/query-options.mdx';
import QueryResult3 from '../../../shared/query-result.mdx';
import MutationOptions3 from '../../../shared/mutation-options.mdx';
import MutationResult3 from '../../../shared/mutation-result.mdx';
import SubscriptionOptions3 from '../../../shared/subscription-options.mdx';
import SubscriptionResult3 from '../../../shared/subscription-result.mdx';
import UseFragmentOptions from '../../../shared/useFragment-options.mdx';
import UseFragmentResult from '../../../shared/useFragment-result.mdx';
<<<<<<< HEAD
import UseSuspenseQueryOptions from '../../../shared/useSuspenseQuery-options.mdx';
import UseBackgroundQueryOptions from '../../../shared/useBackgroundQuery-options.mdx';
import UseSuspenseQueryResult from '../../../shared/useSuspenseQuery-result.mdx';
import UseBackgroundQueryResult from '../../../shared/useBackgroundQuery-result.mdx';
import UseReadQueryResult from '../../../shared/useReadQuery-result.mdx';
=======
>>>>>>> 1b06f091

## Installation

Apollo Client >= 3 includes React hooks functionality out of the box. You don't need to install any additional packages.

## The `ApolloProvider` component

The `ApolloProvider` component leverages [React's Context API](https://reactjs.org/docs/context.html) to make a configured Apollo Client instance available throughout a React component tree. This component can be imported directly from the `@apollo/client` package.

```js
import { ApolloProvider } from '@apollo/client';
```

### Props

| Option   | Type                       | Description                 |
| -------- | -------------------------- | --------------------------- |
| `client` | ApolloClient&lt;TCache&gt; | An `ApolloClient` instance. |

### Example

```jsx {7-9}
const client = new ApolloClient({
  cache: new InMemoryCache(),
  uri: "http://localhost:4000/graphql"
});

ReactDOM.render(
  <ApolloProvider client={client}>
    <MyRootComponent />
  </ApolloProvider>,
  document.getElementById('root'),
);
```

## The `ApolloConsumer` component

One way to access the configured Apollo Client instance directly is to create an `ApolloConsumer` component and provide a render prop function as its child. The render prop function will be called with your `ApolloClient` instance as its only argument. You can think of the `ApolloConsumer` component as similar to the `Consumer` component from the [React Context API](https://reactjs.org/docs/context.html).

### Example

```jsx
import { ApolloConsumer } from '@apollo/client';

function WithApolloClient() {
  return (
    <ApolloConsumer>
      {client => 'We have access to the client!' /* do stuff here */}
    </ApolloConsumer>
  );
}
```

## `useQuery`

### Example

```jsx
import { gql, useQuery } from '@apollo/client';

const GET_GREETING = gql`
  query GetGreeting($language: String!) {
    greeting(language: $language) {
      message
    }
  }
`;

function Hello() {
  const { loading, error, data } = useQuery(GET_GREETING, {
    variables: { language: 'english' },
  });
  if (loading) return <p>Loading ...</p>;
  return <h1>Hello {data.greeting.message}!</h1>;
}
```

> Refer to the [Queries](../../data/queries/) section for a more in-depth overview of `useQuery`.

### Signature

```ts
function useQuery<TData = any, TVariables = OperationVariables>(
  query: DocumentNode,
  options?: QueryHookOptions<TData, TVariables>,
): QueryResult<TData, TVariables> {}
```

### Params

#### `query`

| Param   | Type         | Description                                                   |
| ------- | ------------ | ------------------------------------------------------------- |
| `query` | DocumentNode | A GraphQL query document parsed into an AST by `gql`. |

#### `options`

<QueryOptions3 />

### Result

<QueryResult3 />

## `useLazyQuery`

### Example

```jsx
import { gql, useLazyQuery } from "@apollo/client";

const GET_GREETING = gql`
  query GetGreeting($language: String!) {
    greeting(language: $language) {
      message
    }
  }
`;

function Hello() {
  const [loadGreeting, { called, loading, data }] = useLazyQuery(
    GET_GREETING,
    { variables: { language: "english" } }
  );
  if (called && loading) return <p>Loading ...</p>
  if (!called) {
    return <button onClick={() => loadGreeting()}>Load greeting</button>
  }
  return <h1>Hello {data.greeting.message}!</h1>;
}
```

> Refer to the [Queries](../../data/queries/) section for a more in-depth overview of `useLazyQuery`.

### Signature

```ts
function useLazyQuery<TData = any, TVariables = OperationVariables>(
  query: DocumentNode,
  options?: LazyQueryHookOptions<TData, TVariables>,
): [
  (options?: LazyQueryHookOptions<TData, TVariables>) => Promise<LazyQueryResult<TData, TVariables>>,
  LazyQueryResult<TData, TVariables>
] {}
```

### Params

#### `query`

| Param   | Type         | Description                                                   |
| ------- | ------------ | ------------------------------------------------------------- |
| `query` | DocumentNode | A GraphQL query document parsed into an AST by `gql`. |

#### `options`

<QueryOptions3 />

### Result tuple

**Execute function (first tuple item)**

| Param            | Type                                                  | Description                                                                                                                     |
| ---------------- | ----------------------------------------------------- | ------------------------------------------------------------------------------------------------------------------------------- |
| Execute function | `(options?: LazyQueryHookOptions<TVariables>) => Promise<LazyQueryResult<TData, TVariables>>` | Function that can be triggered to execute the suspended query. After being called, `useLazyQuery` behaves just like `useQuery`. The `useLazyQuery` function returns a promise that fulfills with a query result when the query succeeds or fails. |

**`LazyQueryResult<TData, TVariables>` object (second tuple item)**

<QueryResult3 />

## `useMutation`

### Example

```jsx
import { gql, useMutation } from '@apollo/client';

const ADD_TODO = gql`
  mutation AddTodo($type: String!) {
    addTodo(type: $type) {
      id
      type
    }
  }
`;

function AddTodo() {
  let input;
  const [addTodo, { data }] = useMutation(ADD_TODO);

  return (
    <div>
      <form
        onSubmit={e => {
          e.preventDefault();
          addTodo({ variables: { type: input.value } });
          input.value = '';
        }}
      >
        <input
          ref={node => {
            input = node;
          }}
        />
        <button type="submit">Add Todo</button>
      </form>
    </div>
  );
}
```

> Refer to the [Mutations](../../data/mutations/) section for a more in-depth overview of `useMutation`.

### Signature

```ts
function useMutation<TData = any, TVariables = OperationVariables>(
  mutation: DocumentNode,
  options?: MutationHookOptions<TData, TVariables>,
): MutationTuple<TData, TVariables> {}
```

### Params

#### `mutation`

| Param      | Type         | Description                                                      |
| ---------- | ------------ | ---------------------------------------------------------------- |
| `mutation` | DocumentNode | A GraphQL mutation document parsed into an AST by `gql`. |

#### `options`

<MutationOptions3 />

### `MutationTuple<TData, TVariables>` result tuple

<MutationResult3 />

## `useSubscription`

### Example

```jsx
const COMMENTS_SUBSCRIPTION = gql`
  subscription OnCommentAdded($repoFullName: String!) {
    commentAdded(repoFullName: $repoFullName) {
      id
      content
    }
  }
`;

function DontReadTheComments({ repoFullName }) {
  const {
    data: { commentAdded },
    loading,
  } = useSubscription(COMMENTS_SUBSCRIPTION, { variables: { repoFullName } });
  return <h4>New comment: {!loading && commentAdded.content}</h4>;
}
```

> Refer to the [Subscriptions](../../data/subscriptions/) section for a more in-depth overview of `useSubscription`.

#### Subscriptions and React 18 Automatic Batching

With React 18's [automatic batching](https://react.dev/blog/2022/03/29/react-v18#new-feature-automatic-batching), multiple state updates may be grouped into a single re-render for better performance.

If your subscription API sends multiple messages at the same time or in very fast succession (within fractions of a millisecond), it is likely that only the last message received in that narrow time frame will result in a re-render.

Consider the following component:

```jsx
export function Subscriptions() {
  const { data, error, loading } = useSubscription(query);
  const [accumulatedData, setAccumulatedData] = useState([]);

  useEffect(() => {
    setAccumulatedData((prev) => [...prev, data]);
  }, [data]);

  return (
    <>
      {loading && <p>Loading...</p>}
      {JSON.stringify(accumulatedData, undefined, 2)}
    </>
  );
}
```

If your subscription back-end emits two messages with the same timestamp, only the last message received by Apollo Client will be rendered. This is because React 18 will batch these two state updates into a single re-render.

Since the component above is using `useEffect` to push `data` into a piece of local state on each `Subscriptions` re-render, the first message will never be added to the `accumulatedData` array since its render was skipped.

Instead of using `useEffect` here, we can re-write this component to use the `onData` callback function accepted in `useSubscription`'s `options` object:

```jsx
export function Subscriptions() {
  const [accumulatedData, setAccumulatedData] = useState([]);
  const { data, error, loading } = useSubscription(
    query,
    {
      onData({ data }) {
        setAccumulatedData((prev) => [...prev, data])
      }
    }
  );

  return (
    <>
      {loading && <p>Loading...</p>}
      {JSON.stringify(accumulatedData, undefined, 2)}
    </>
  );
}
```

> ⚠️ **Note:** The `useSubscription` option `onData` is available in Apollo Client >= 3.7. In previous versions, the equivalent option is named `onSubscriptionData`.

Now, the first message will be added to the `accumulatedData` array since `onData` is called _before_ the component re-renders. React 18 automatic batching is still in effect and results in a single re-render, but with `onData` we can guarantee each message received after the component mounts is added to `accumulatedData`.

### Signature

```ts
function useSubscription<TData = any, TVariables = OperationVariables>(
  subscription: DocumentNode,
  options?: SubscriptionHookOptions<TData, TVariables>,
): {
  variables: TVariables;
  loading: boolean;
  data?: TData;
  error?: ApolloError;
} {}
```

### Params

#### `subscription`

| Param          | Type         | Description                                                          |
| -------------- | ------------ | -------------------------------------------------------------------- |
| `subscription` | DocumentNode | A GraphQL subscription document parsed into an AST by `gql`. |

#### `options`

<SubscriptionOptions3 />

### Result

<SubscriptionResult3 />

## `useApolloClient`

### Example

```jsx
import { useApolloClient } from '@apollo/client';

function SomeComponent() {
  const client = useApolloClient();
  // `client` is now set to the `ApolloClient` instance being used by the
  // application (that was configured using something like `ApolloProvider`)
}
```

### Signature

```ts
function useApolloClient(): ApolloClient<object> {}
```

### Result

| Param                  | Type                       | Description                                                |
| ---------------------- | -------------------------- | ---------------------------------------------------------- |
| Apollo Client instance | ApolloClient&lt;object&gt; | The `ApolloClient` instance being used by the application. |


## `useReactiveVar`

Reads the value of a [reactive variable](../../local-state/reactive-variables/) and re-renders the containing component whenever that variable's value changes. This enables a reactive variable to trigger changes _without_ relying on the `useQuery` hook.

### Example

```tsx
import { makeVar, useReactiveVar } from "@apollo/client";
export const cartItemsVar = makeVar([]);

export function Cart() {
  const cartItems = useReactiveVar(cartItemsVar);
  // ...
```

### Signature

```tsx
function useReactiveVar<T>(rv: ReactiveVar<T>): T {}
```

<MinVersion version="3.8.0">

## `useFragment`

</MinVersion>

<<<<<<< HEAD
In version `3.7.0`, Apollo Client introduced preview support for the `useFragment_experimental` hook which represents a lightweight live binding into the Apollo Client Cache. This hook returns an always-up-to-date view of whatever data the cache currently contains for a given fragment. `useFragment` never triggers network requests of its own.

> **Note**: this hook is named `useFragment_experimental` in `3.7.x` and `3.8.0-alpha.x` releases. In `3.8.0-beta.0` and greater it no longer has an `_experimental` suffix in its named export.

`useFragment` enables Apollo Client to broadcast very specific fragment results to individual components. Note that the `useQuery` hook remains the primary hook responsible for querying and populating data in the cache ([see the API reference](./hooks#usequery)). As a result, the component reading the fragment data via `useFragment` is still subscribed to all changes in the query data, but receives updates only when that fragment's specific data change.

### Example

To view a `useFragment` example, see the [Fragments](../../data/fragments#useFragment) page.

### `options`

The `useFragment` hook accepts the following options:

<UseFragmentOptions />

### Result

<UseFragmentResult />

<MinVersion version="3.8.0">

## `useSuspenseQuery`

</MinVersion>

For a detailed explanation of `useSuspenseQuery`, see the [Suspense reference](../../data/suspense#usesuspensequery).

See the [API reference](#usesuspensequery-api) for supported options.

### Example

```jsx
import { Suspense } from 'react';
import { useSuspenseQuery } from '@apollo/client';

const listQuery = gql`
  query {
    list {
      id
    }
  }
`;

function App() {
  return (
    <Suspense fallback={<Spinner />}>
      <List />
    </Suspense>
  );
}

function List() {
  const { data } = useSuspenseQuery(listQuery);

  return (
    <ol>
      {data.list.map(item => <Item key={item.id} id={item.id}/>)}
    </ol>
  );
}

```

### Signature

```ts
function useSuspenseQuery<
  TData = any,
  TVariables extends OperationVariables = OperationVariables
>(
  query: DocumentNode,
  options?: SuspenseQueryHookOptions<TData, TVariables>,
): UseSuspenseQueryResult<TData, TVariables> {}
=======
`useFragment` represents a lightweight live binding into the Apollo Client Cache and enables Apollo Client to broadcast very specific fragment results to individual components. This hook returns an always-up-to-date view of whatever data the cache currently contains for a given fragment. `useFragment` never triggers network requests of its own.

Note that the `useQuery` hook remains the primary hook responsible for querying and populating data in the cache ([see the API reference](./hooks#usequery)). As a result, the component reading the fragment data via `useFragment` is still subscribed to all changes in the query data, but receives updates only when that fragment's specific data change.

> **Note**: this hook was introduced in `3.7.0` as experimental but stabilized in `3.8.0`. In `3.7.x` and `3.8.0-alpha.x` releases, this hook is exported as `useFragment_experimental`. Starting with `3.8.0-beta.0` and greater the `_experimental` suffix was removed in its named export.

### Example

To view a `useFragment` example, see the [Fragments](../../data/fragments#usefragment) page.

### Function Signature

```ts
function useFragment<
  TData = any,
  TVars = OperationVariables
>({
  from: string | StoreObject | Reference;
  fragment: DocumentNode | TypedDocumentNode<TData, TVars>;
  fragmentName?: string;
  optimistic?: boolean;
  variables?: TVars;
  returnPartialData?: boolean;
  canonizeResults?: boolean;
}): UseFragmentResult<TData> {}
>>>>>>> 1b06f091
```

### Params

<<<<<<< HEAD
#### `query`

| Param   | Type         | Description                                                   |
| ------- | ------------ | ------------------------------------------------------------- |
| `query` | DocumentNode | A GraphQL query document parsed into an AST by `gql`. |


#### `options`

<UseSuspenseQueryOptions />

### Result

<UseSuspenseQueryResult />

<MinVersion version="3.8.0">

## `useBackgroundQuery` and `useReadQuery`

</MinVersion>

For a detailed explanation of `useBackgroundQuery` and `useReadQuery`, see the [Suspense reference](../../data/suspense#usebackgroundquery-and-usereadquery).

See the API references for [`useBackgroundQuery`](#usebackgroundquery-api) and [`useReadQuery`](#usereadquery-api) for supported options.

### Example

```jsx
import { Suspense } from 'react';
import {
  ApolloClient,
  InMemoryCache,
  useBackgroundQuery,
  useReadQuery,
} from '@apollo/client';

const query = gql`
  foo {
    bar
  }
`;

const client = new ApolloClient({
  uri: "http://localhost:4000/graphql",
  cache: new InMemoryCache()
});

function SuspenseFallback() {
  return <div>Loading...</div>;
}

function Child({ queryRef }) {
  const { data } = useReadQuery(queryRef);

  return <div>{data.foo.bar}</div>;
}

function Parent() {
  const [queryRef] = useBackgroundQuery(query);

  return (
    <Suspense fallback={<SuspenseFallback />}>
      <Child queryRef={queryRef} />
    </Suspense>
  );
}

function App() {
  return (
    <ApolloProvider client={client}>
      <Parent />
    </ApolloProvider>
  );
}
```

### `useBackgroundQuery` API

### Signature

```ts
function useBackgroundQuery<
  TData = any,
  TVariables extends OperationVariables = OperationVariables
>(
  query: DocumentNode | TypedDocumentNode<TData, TVariables>,
  options: BackgroundQueryHookOptions<TData, TVariables>,
): UseBackgroundQueryResult<TData> {}
```

### Params

#### `query`

| Param   | Type         | Description                                                   |
| ------- | ------------ | ------------------------------------------------------------- |
| `query` | DocumentNode | A GraphQL query document parsed into an AST by `gql`. |


#### `options`

<UseBackgroundQueryOptions />

### Result

<UseBackgroundQueryResult />

### `useReadQuery` API

#### Signature

```ts
function useReadQuery<TData>(
  queryRef: QueryReference<TData>
): {
  data: TData;
  networkStatus: NetworkStatus;
  error: ApolloError | undefined;
} {}
```

### Params

#### `queryRef`

| Param   | Type         | Description                                                   |
| ------- | ------------ | ------------------------------------------------------------- |
| `queryRef` | QueryReference | The [`queryRef`](#queryref) that was generated via `useBackgroundQuery`. |

### Result

<UseReadQueryResult />
=======
#### `options`

<UseFragmentOptions />

### Result

<UseFragmentResult />
>>>>>>> 1b06f091
<|MERGE_RESOLUTION|>--- conflicted
+++ resolved
@@ -11,14 +11,11 @@
 import SubscriptionResult3 from '../../../shared/subscription-result.mdx';
 import UseFragmentOptions from '../../../shared/useFragment-options.mdx';
 import UseFragmentResult from '../../../shared/useFragment-result.mdx';
-<<<<<<< HEAD
 import UseSuspenseQueryOptions from '../../../shared/useSuspenseQuery-options.mdx';
 import UseBackgroundQueryOptions from '../../../shared/useBackgroundQuery-options.mdx';
 import UseSuspenseQueryResult from '../../../shared/useSuspenseQuery-result.mdx';
 import UseBackgroundQueryResult from '../../../shared/useBackgroundQuery-result.mdx';
 import UseReadQueryResult from '../../../shared/useReadQuery-result.mdx';
-=======
->>>>>>> 1b06f091
 
 ## Installation
 
@@ -418,87 +415,11 @@
 ```
 
 <MinVersion version="3.8.0">
-
+  
 ## `useFragment`
-
+  
 </MinVersion>
 
-<<<<<<< HEAD
-In version `3.7.0`, Apollo Client introduced preview support for the `useFragment_experimental` hook which represents a lightweight live binding into the Apollo Client Cache. This hook returns an always-up-to-date view of whatever data the cache currently contains for a given fragment. `useFragment` never triggers network requests of its own.
-
-> **Note**: this hook is named `useFragment_experimental` in `3.7.x` and `3.8.0-alpha.x` releases. In `3.8.0-beta.0` and greater it no longer has an `_experimental` suffix in its named export.
-
-`useFragment` enables Apollo Client to broadcast very specific fragment results to individual components. Note that the `useQuery` hook remains the primary hook responsible for querying and populating data in the cache ([see the API reference](./hooks#usequery)). As a result, the component reading the fragment data via `useFragment` is still subscribed to all changes in the query data, but receives updates only when that fragment's specific data change.
-
-### Example
-
-To view a `useFragment` example, see the [Fragments](../../data/fragments#useFragment) page.
-
-### `options`
-
-The `useFragment` hook accepts the following options:
-
-<UseFragmentOptions />
-
-### Result
-
-<UseFragmentResult />
-
-<MinVersion version="3.8.0">
-
-## `useSuspenseQuery`
-
-</MinVersion>
-
-For a detailed explanation of `useSuspenseQuery`, see the [Suspense reference](../../data/suspense#usesuspensequery).
-
-See the [API reference](#usesuspensequery-api) for supported options.
-
-### Example
-
-```jsx
-import { Suspense } from 'react';
-import { useSuspenseQuery } from '@apollo/client';
-
-const listQuery = gql`
-  query {
-    list {
-      id
-    }
-  }
-`;
-
-function App() {
-  return (
-    <Suspense fallback={<Spinner />}>
-      <List />
-    </Suspense>
-  );
-}
-
-function List() {
-  const { data } = useSuspenseQuery(listQuery);
-
-  return (
-    <ol>
-      {data.list.map(item => <Item key={item.id} id={item.id}/>)}
-    </ol>
-  );
-}
-
-```
-
-### Signature
-
-```ts
-function useSuspenseQuery<
-  TData = any,
-  TVariables extends OperationVariables = OperationVariables
->(
-  query: DocumentNode,
-  options?: SuspenseQueryHookOptions<TData, TVariables>,
-): UseSuspenseQueryResult<TData, TVariables> {}
-=======
 `useFragment` represents a lightweight live binding into the Apollo Client Cache and enables Apollo Client to broadcast very specific fragment results to individual components. This hook returns an always-up-to-date view of whatever data the cache currently contains for a given fragment. `useFragment` never triggers network requests of its own.
 
 Note that the `useQuery` hook remains the primary hook responsible for querying and populating data in the cache ([see the API reference](./hooks#usequery)). As a result, the component reading the fragment data via `useFragment` is still subscribed to all changes in the query data, but receives updates only when that fragment's specific data change.
@@ -524,12 +445,76 @@
   returnPartialData?: boolean;
   canonizeResults?: boolean;
 }): UseFragmentResult<TData> {}
->>>>>>> 1b06f091
-```
-
-### Params
-
-<<<<<<< HEAD
+```
+
+### Params
+
+#### `options`
+
+<UseFragmentOptions />
+
+### Result
+
+<UseFragmentResult />
+
+<MinVersion version="3.8.0">
+
+## `useSuspenseQuery`
+
+</MinVersion>
+
+For a detailed explanation of `useSuspenseQuery`, see the [Suspense reference](../../data/suspense#usesuspensequery).
+
+See the [API reference](#usesuspensequery-api) for supported options.
+
+### Example
+
+```jsx
+import { Suspense } from 'react';
+import { useSuspenseQuery } from '@apollo/client';
+
+const listQuery = gql`
+  query {
+    list {
+      id
+    }
+  }
+`;
+
+function App() {
+  return (
+    <Suspense fallback={<Spinner />}>
+      <List />
+    </Suspense>
+  );
+}
+
+function List() {
+  const { data } = useSuspenseQuery(listQuery);
+
+  return (
+    <ol>
+      {data.list.map(item => <Item key={item.id} id={item.id}/>)}
+    </ol>
+  );
+}
+
+```
+
+### Signature
+
+```ts
+function useSuspenseQuery<
+  TData = any,
+  TVariables extends OperationVariables = OperationVariables
+>(
+  query: DocumentNode,
+  options?: SuspenseQueryHookOptions<TData, TVariables>,
+): UseSuspenseQueryResult<TData, TVariables> {}
+```
+
+### Params
+
 #### `query`
 
 | Param   | Type         | Description                                                   |
@@ -661,13 +646,4 @@
 
 ### Result
 
-<UseReadQueryResult />
-=======
-#### `options`
-
-<UseFragmentOptions />
-
-### Result
-
-<UseFragmentResult />
->>>>>>> 1b06f091
+<UseReadQueryResult />