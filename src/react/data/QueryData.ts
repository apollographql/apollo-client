import { equal } from '@wry/equality';

import { ApolloError } from '../../errors';

import {
  NetworkStatus,
  FetchMoreQueryOptions,
  SubscribeToMoreOptions,
  ObservableQuery,
  FetchMoreOptions,
  UpdateQueryOptions
} from '../../core';

import {
  ObservableSubscription
} from '../../utilities';

import { DocumentType } from '../parser';
import {
  QueryResult,
  QueryPreviousData,
  QueryDataOptions,
  QueryTuple,
  QueryLazyOptions,
  ObservableQueryFields,
} from '../types/types';
import { OperationData } from './OperationData';

export class QueryData<TData, TVariables> extends OperationData {
  public onNewData: () => void;

  private previousData: QueryPreviousData<TData, TVariables> = {};
  private currentObservable?: ObservableQuery<TData, TVariables>;
  private currentSubscription?: ObservableSubscription;
  private runLazy: boolean = false;
  private lazyOptions?: QueryLazyOptions<TVariables>;

  constructor({
    options,
    context,
    onNewData
  }: {
    options: QueryDataOptions<TData, TVariables>;
    context: any;
    onNewData: () => void;
  }) {
    super(options, context);
    this.onNewData = onNewData;
  }

  public execute(): QueryResult<TData, TVariables> {
    this.refreshClient();

    const { skip, query } = this.getOptions();
    if (skip || query !== this.previousData.query) {
      this.removeQuerySubscription();
      this.previousData.query = query;
    }

    this.updateObservableQuery();

    if (this.isMounted) this.startQuerySubscription();

    return this.getExecuteSsrResult() || this.getExecuteResult();
  }

  public executeLazy(): QueryTuple<TData, TVariables> {
    return !this.runLazy
      ? [
          this.runLazyQuery,
          {
            loading: false,
            networkStatus: NetworkStatus.ready,
            called: false,
            data: undefined
          }
        ]
      : [this.runLazyQuery, this.execute()];
  }

  // For server-side rendering
  public fetchData(): Promise<void> | boolean {
    const options = this.getOptions();
    if (options.skip || options.ssr === false) return false;
    return new Promise(resolve => this.startQuerySubscription(resolve));
  }

  public afterExecute({ lazy = false }: { lazy?: boolean } = {}) {
    this.isMounted = true;

    if (!lazy || this.runLazy) {
      this.handleErrorOrCompleted();
    }

    this.previousOptions = this.getOptions();
    return this.unmount.bind(this);
  }

  public cleanup() {
    this.removeQuerySubscription();
    delete this.currentObservable;
    delete this.previousData.result;
  }

  public getOptions() {
    const options = super.getOptions();

    if (this.lazyOptions) {
      options.variables = {
        ...options.variables,
        ...this.lazyOptions.variables
      };
      options.context = {
        ...options.context,
        ...this.lazyOptions.context
      };
    }

    // skip is not supported when using lazy query execution.
    if (this.runLazy) {
      delete options.skip;
    }

    return options;
  }

  public ssrInitiated() {
    return this.context && this.context.renderPromises;
  }

  private runLazyQuery = (options?: QueryLazyOptions<TVariables>) => {
    this.cleanup();
    this.runLazy = true;
    this.lazyOptions = options;
    this.onNewData();
  };

  private getExecuteResult(): QueryResult<TData, TVariables> {
    const result = this.getQueryResult();
    this.startQuerySubscription();
    return result;
  };

  private getExecuteSsrResult() {
    const ssrDisabled = this.getOptions().ssr === false;
    const fetchDisabled = this.refreshClient().client.disableNetworkFetches;

    const ssrLoading = {
      loading: true,
      networkStatus: NetworkStatus.loading,
      called: true,
      data: undefined,
      stale: false,
      client: this.client,
      ...this.observableQueryFields(),
    } as QueryResult<TData, TVariables>;

    // If SSR has been explicitly disabled, and this function has been called
    // on the server side, return the default loading state.
    if (ssrDisabled && (this.ssrInitiated() || fetchDisabled)) {
      this.previousData.result = ssrLoading;
      return ssrLoading;
    }

    let result;
    if (this.ssrInitiated()) {
      result =
        this.context.renderPromises!.addQueryPromise(
          this,
          this.getQueryResult
        ) || ssrLoading;
    }

    return result;
  }

  private prepareObservableQueryOptions() {
    const options = this.getOptions();
    this.verifyDocumentType(options.query, DocumentType.Query);
    const displayName = options.displayName || 'Query';

    // Set the fetchPolicy to cache-first for network-only and cache-and-network
    // fetches for server side renders.
    if (
      this.ssrInitiated() &&
      (options.fetchPolicy === 'network-only' ||
        options.fetchPolicy === 'cache-and-network')
    ) {
      options.fetchPolicy = 'cache-first';
    }

    return {
      ...options,
      displayName,
      context: options.context,
    };
  }

  private initializeObservableQuery() {
    // See if there is an existing observable that was used to fetch the same
    // data and if so, use it instead since it will contain the proper queryId
    // to fetch the result set. This is used during SSR.
    if (this.ssrInitiated()) {
      this.currentObservable = this.context!.renderPromises!.getSSRObservable(
        this.getOptions()
      );
    }

    if (!this.currentObservable) {
      const observableQueryOptions = this.prepareObservableQueryOptions();

      this.previousData.observableQueryOptions = {
        ...observableQueryOptions,
        children: null
      };
      this.currentObservable = this.refreshClient().client.watchQuery({
        ...observableQueryOptions
      });

      if (this.ssrInitiated()) {
        this.context!.renderPromises!.registerSSRObservable(
          this.currentObservable,
          observableQueryOptions
        );
      }
    }
  }

  private updateObservableQuery() {
    // If we skipped initially, we may not have yet created the observable
    if (!this.currentObservable) {
      this.initializeObservableQuery();
      return;
    }

    const newObservableQueryOptions = {
      ...this.prepareObservableQueryOptions(),
      children: null
    };

    if (
      !equal(
        newObservableQueryOptions,
        this.previousData.observableQueryOptions
      )
    ) {
      this.previousData.observableQueryOptions = newObservableQueryOptions;
      this.currentObservable
        .setOptions(newObservableQueryOptions)
        // The error will be passed to the child container, so we don't
        // need to log it here. We could conceivably log something if
        // an option was set. OTOH we don't log errors w/ the original
        // query. See https://github.com/apollostack/react-apollo/issues/404
        .catch(() => {});
    }
  }

  // Setup a subscription to watch for Apollo Client `ObservableQuery` changes.
  // When new data is received, and it doesn't match the data that was used
  // during the last `QueryData.execute` call (and ultimately the last query
  // component render), trigger the `onNewData` callback. If not specified,
  // `onNewData` will fallback to the default `QueryData.onNewData` function
  // (which usually leads to a query component re-render).
  private startQuerySubscription(onNewData: () => void = this.onNewData) {
    if (this.currentSubscription || this.getOptions().skip) return;

    this.currentSubscription = this.currentObservable!.subscribe({
      next: ({ loading, networkStatus, data }) => {
        const previousResult = this.previousData.result;

        // Make sure we're not attempting to re-render similar results
        if (
          previousResult &&
          previousResult.loading === loading &&
          previousResult.networkStatus === networkStatus &&
          equal(previousResult.data, data)
        ) {
          return;
        }

        onNewData();
      },
      error: error => {
        this.resubscribeToQuery();
        if (!error.hasOwnProperty('graphQLErrors')) throw error;

        const previousResult = this.previousData.result;
        if (
          (previousResult && previousResult.loading) ||
          !equal(error, this.previousData.error)
        ) {
          this.previousData.error = error;
          onNewData();
        }
      }
    });
  }

  private resubscribeToQuery() {
    this.removeQuerySubscription();

    // Unfortunately, if `lastError` is set in the current
    // `observableQuery` when the subscription is re-created,
    // the subscription will immediately receive the error, which will
    // cause it to terminate again. To avoid this, we first clear
    // the last error/result from the `observableQuery` before re-starting
    // the subscription, and restore it afterwards (so the subscription
    // has a chance to stay open).
    const { currentObservable } = this;
    if (currentObservable) {
      const lastError = currentObservable.getLastError();
      const lastResult = currentObservable.getLastResult();
      currentObservable.resetLastResults();
      this.startQuerySubscription();
      Object.assign(currentObservable, {
        lastError,
        lastResult
      });
    }
  }

  private getQueryResult = (): QueryResult<TData, TVariables> => {
    let result: any = this.observableQueryFields();
    const options = this.getOptions();

    // When skipping a query (ie. we're not querying for data but still want
    // to render children), make sure the `data` is cleared out and
    // `loading` is set to `false` (since we aren't loading anything).
    if (options.skip) {
      result = {
        ...result,
        data: undefined,
        error: undefined,
        loading: false,
        called: true
      };
    } else if (this.currentObservable) {
      // Fetch the current result (if any) from the store.
      const currentResult = this.currentObservable.getCurrentResult();
      const { data, loading, partial, networkStatus, errors } = currentResult;
      let { error } = currentResult;

      // Until a set naming convention for networkError and graphQLErrors is
      // decided upon, we map errors (graphQLErrors) to the error options.
      if (errors && errors.length > 0) {
        error = new ApolloError({ graphQLErrors: errors });
      }

      result = {
        ...result,
        data,
        loading,
        networkStatus,
        error,
        called: true
      };

      if (loading) {
        // Fall through without modifying result...
      } else if (error) {
        Object.assign(result, {
          data: (this.currentObservable.getLastResult() || ({} as any))
            .data
        });
      } else {
        const { fetchPolicy } = this.currentObservable.options;
        const { partialRefetch } = options;
        if (
          partialRefetch &&
          partial &&
          (!data || Object.keys(data).length === 0) &&
          fetchPolicy !== 'cache-only'
        ) {
          // When a `Query` component is mounted, and a mutation is executed
          // that returns the same ID as the mounted `Query`, but has less
          // fields in its result, Apollo Client's `QueryManager` returns the
          // data as `undefined` since a hit can't be found in the cache.
          // This can lead to application errors when the UI elements rendered by
          // the original `Query` component are expecting certain data values to
          // exist, and they're all of a sudden stripped away. To help avoid
          // this we'll attempt to refetch the `Query` data.
          Object.assign(result, {
            loading: true,
            networkStatus: NetworkStatus.loading
          });
          result.refetch();
          return result;
        }
      }
    }

    result.client = this.client;
    // Store options as this.previousOptions.
    this.setOptions(options, true);
    this.previousData.loading =
      this.previousData.result && this.previousData.result.loading || false;
    this.previousData.result = result;

    // Any query errors that exist are now available in `result`, so we'll
    // remove the original errors from the `ObservableQuery` query store to
    // make sure they aren't re-displayed on subsequent (potentially error
    // free) requests/responses.
    this.currentObservable && this.currentObservable.resetQueryStoreErrors();

    return result;
  }

  private handleErrorOrCompleted() {
    if (!this.currentObservable || !this.previousData.result) return;

    const { data, loading, error } = this.previousData.result;

    if (!loading) {
      const {
        query,
        variables,
        onCompleted,
        onError,
        skip
      } = this.getOptions();

      // No changes, so we won't call onError/onCompleted.
      if (
        this.previousOptions &&
        !this.previousData.loading &&
        equal(this.previousOptions.query, query) &&
        equal(this.previousOptions.variables, variables)
      ) {
        return;
      }

      if (onCompleted && !error && !skip) {
        onCompleted(data);
      } else if (onError && error) {
        onError(error);
      }
    }
  }

  private removeQuerySubscription() {
    if (this.currentSubscription) {
      this.currentSubscription.unsubscribe();
      delete this.currentSubscription;
    }
  }

<<<<<<< HEAD
  private obsRefetch = (variables?: TVariables) =>
    this.currentObservable?.refetch(variables);
=======
  private obsRefetch = (variables?: Partial<TVariables>) =>
    this.currentObservable!.refetch(variables);
>>>>>>> 3e2a41fe

  private obsFetchMore = <K extends keyof TVariables>(
    fetchMoreOptions: FetchMoreQueryOptions<TVariables, K> &
      FetchMoreOptions<TData, TVariables>
  ) => this.currentObservable!.fetchMore(fetchMoreOptions);

  private obsUpdateQuery = <TVars = TVariables>(
    mapFn: (
      previousQueryResult: TData,
      options: UpdateQueryOptions<TVars>
    ) => TData
  ) => this.currentObservable!.updateQuery(mapFn);

  private obsStartPolling = (pollInterval: number) => {
    this.currentObservable?.startPolling(pollInterval);
  };

  private obsStopPolling = () => {
    this.currentObservable?.stopPolling();
  };

  private obsSubscribeToMore = <
    TSubscriptionData = TData,
    TSubscriptionVariables = TVariables
  >(
    options: SubscribeToMoreOptions<
      TData,
      TSubscriptionVariables,
      TSubscriptionData
    >
  ) => this.currentObservable!.subscribeToMore(options);

  private observableQueryFields() {
    return {
      variables: this.currentObservable?.variables,
      refetch: this.obsRefetch,
      fetchMore: this.obsFetchMore,
      updateQuery: this.obsUpdateQuery,
      startPolling: this.obsStartPolling,
      stopPolling: this.obsStopPolling,
      subscribeToMore: this.obsSubscribeToMore
    } as ObservableQueryFields<TData, TVariables>;
  }
}<|MERGE_RESOLUTION|>--- conflicted
+++ resolved
@@ -444,13 +444,8 @@
     }
   }
 
-<<<<<<< HEAD
-  private obsRefetch = (variables?: TVariables) =>
+  private obsRefetch = (variables?: Partial<TVariables>) =>
     this.currentObservable?.refetch(variables);
-=======
-  private obsRefetch = (variables?: Partial<TVariables>) =>
-    this.currentObservable!.refetch(variables);
->>>>>>> 3e2a41fe
 
   private obsFetchMore = <K extends keyof TVariables>(
     fetchMoreOptions: FetchMoreQueryOptions<TVariables, K> &
