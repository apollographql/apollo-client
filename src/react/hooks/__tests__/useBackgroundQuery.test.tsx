--- conflicted
+++ resolved
@@ -4208,16 +4208,9 @@
   const { SuspenseFallback, ReadQueryHook } =
     createDefaultTrackedComponents(renderStream);
 
-<<<<<<< HEAD
   function App() {
     useTrackRenders();
     const [queryRef] = useBackgroundQuery(query);
-=======
-    using _disabledAct = disableActEnvironment();
-    await renderStream.render(<App />, {
-      wrapper: createMockWrapper({ mocks }),
-    });
->>>>>>> a923b06d
 
     return (
       <Suspense fallback={<SuspenseFallback />}>
@@ -4250,14 +4243,10 @@
   }
 });
 
-<<<<<<< HEAD
 it("does not mask query when dataMasking is `false`", async () => {
   type UserFieldsFragment = {
     age: number;
   } & { " $fragmentName"?: "UserFieldsFragment" };
-=======
-    await user.click(screen.getByText("Refetch"));
->>>>>>> a923b06d
 
   interface Query {
     currentUser: {
@@ -4318,14 +4307,7 @@
     );
   }
 
-<<<<<<< HEAD
   renderStream.render(<App />, { wrapper: createClientWrapper(client) });
-=======
-    using _disabledAct = disableActEnvironment();
-    await renderStream.render(<App />, {
-      wrapper: createMockWrapper({ mocks }),
-    });
->>>>>>> a923b06d
 
   // loading
   await renderStream.takeRender();
@@ -4351,7 +4333,6 @@
     age: number;
   } & { " $fragmentName"?: "UserFieldsFragment" };
 
-<<<<<<< HEAD
   interface Query {
     currentUser: {
       __typename: "User";
@@ -4359,9 +4340,6 @@
       name: string;
     } & { " $fragmentRefs"?: { UserFieldsFragment: UserFieldsFragment } };
   }
-=======
-    await user.click(screen.getByText("Refetch"));
->>>>>>> a923b06d
 
   const query: TypedDocumentNode<Query, never> = gql`
     query MaskedQuery {
@@ -5118,7 +5096,10 @@
       );
     }
 
-    renderStream.render(<App />, { wrapper: createMockWrapper({ mocks }) });
+    using _disabledAct = disableActEnvironment();
+    await renderStream.render(<App />, {
+      wrapper: createMockWrapper({ mocks }),
+    });
 
     {
       const { renderedComponents } = await renderStream.takeRender();
@@ -5142,7 +5123,7 @@
       });
     }
 
-    await act(() => user.click(screen.getByText("Refetch")));
+    await user.click(screen.getByText("Refetch"));
 
     {
       // parent component re-suspends
@@ -5193,7 +5174,10 @@
       );
     }
 
-    renderStream.render(<App />, { wrapper: createMockWrapper({ mocks }) });
+    using _disabledAct = disableActEnvironment();
+    await renderStream.render(<App />, {
+      wrapper: createMockWrapper({ mocks }),
+    });
 
     {
       const { renderedComponents } = await renderStream.takeRender();
@@ -5217,7 +5201,7 @@
       });
     }
 
-    await act(() => user.click(screen.getByText("Refetch")));
+    await user.click(screen.getByText("Refetch"));
 
     {
       const { renderedComponents } = await renderStream.takeRender();
