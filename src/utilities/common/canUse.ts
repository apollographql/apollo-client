<<<<<<< HEAD
import { global, maybe } from "../globals";

export const canUseWeakMap =
  typeof WeakMap === 'function' && 
    !maybe(() => navigator.product == 'ReactNative' && !global.HermesInternal)
  ;
=======
import { maybe } from "../globals/index.js";

export const canUseWeakMap =
  typeof WeakMap === "function" &&
  maybe(() => navigator.product) !== "ReactNative";
>>>>>>> b1ff9c28

export const canUseWeakSet = typeof WeakSet === "function";

export const canUseSymbol =
  typeof Symbol === "function" && typeof Symbol.for === "function";

export const canUseAsyncIteratorSymbol = canUseSymbol && Symbol.asyncIterator;

export const canUseDOM =
  typeof maybe(() => window.document.createElement) === "function";

const usingJSDOM: boolean =
  // Following advice found in this comment from @domenic (maintainer of jsdom):
  // https://github.com/jsdom/jsdom/issues/1537#issuecomment-229405327
  //
  // Since we control the version of Jest and jsdom used when running Apollo
  // Client tests, and that version is recent enought to include " jsdom/x.y.z"
  // at the end of the user agent string, I believe this case is all we need to
  // check. Testing for "Node.js" was recommended for backwards compatibility
  // with older version of jsdom, but we don't have that problem.
  maybe(() => navigator.userAgent.indexOf("jsdom") >= 0) || false;

// Our tests should all continue to pass if we remove this !usingJSDOM
// condition, thereby allowing useLayoutEffect when using jsdom. Unfortunately,
// if we allow useLayoutEffect, then useSyncExternalStore generates many
// warnings about useLayoutEffect doing nothing on the server. While these
// warnings are harmless, this !usingJSDOM condition seems to be the best way to
// prevent them (i.e. skipping useLayoutEffect when using jsdom).
export const canUseLayoutEffect = canUseDOM && !usingJSDOM;<|MERGE_RESOLUTION|>--- conflicted
+++ resolved
@@ -1,17 +1,10 @@
-<<<<<<< HEAD
-import { global, maybe } from "../globals";
-
-export const canUseWeakMap =
-  typeof WeakMap === 'function' && 
-    !maybe(() => navigator.product == 'ReactNative' && !global.HermesInternal)
-  ;
-=======
 import { maybe } from "../globals/index.js";
 
 export const canUseWeakMap =
   typeof WeakMap === "function" &&
-  maybe(() => navigator.product) !== "ReactNative";
->>>>>>> b1ff9c28
+  !maybe(
+    () => navigator.product == "ReactNative" && !(global as any).HermesInternal
+  );
 
 export const canUseWeakSet = typeof WeakSet === "function";
 
