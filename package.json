--- conflicted
+++ resolved
@@ -91,14 +91,9 @@
     "pre-commit": "1.2.2",
     "prettier": "1.19.1",
     "prop-types": "15.7.2",
-<<<<<<< HEAD
-    "react": "16.10.2",
-    "react-dom": "16.10.2",
-    "rimraf": "2.6.3",
-=======
     "react": "16.12.0",
     "react-dom": "16.12.0",
->>>>>>> 21acf940
+    "rimraf": "2.6.3",
     "rollup": "1.17.0",
     "rollup-plugin-invariant": "0.5.6",
     "rollup-plugin-local-resolve": "1.0.7",
