---
"@apollo/client": minor
_tags:
  - subscriptions
<<<<<<< HEAD
=======
  - features
>>>>>>> f29fb625
---

Deduplicating subscription operations is now supported. Previously it was possible to deduplicate a subscription only if the new subscription was created before a previously subscribed subscription emitted any values. As soon as a value was emitted from a subscription, new subscriptions would create new connections. Deduplication is now active for as long as a subscription connection is open (i.e. the source observable hasn't emitted a `complete` or `error` notification yet.)

To disable deduplication and force a new connection, use the `queryDeduplication` option in `context` like you would a query operation.

As a result of this change, calling the `restart` function returned from `useSubscription` will now restart the connection on deduplicated subscriptions.<|MERGE_RESOLUTION|>--- conflicted
+++ resolved
@@ -2,10 +2,7 @@
 "@apollo/client": minor
 _tags:
   - subscriptions
-<<<<<<< HEAD
-=======
   - features
->>>>>>> f29fb625
 ---
 
 Deduplicating subscription operations is now supported. Previously it was possible to deduplicate a subscription only if the new subscription was created before a previously subscribed subscription emitted any values. As soon as a value was emitted from a subscription, new subscriptions would create new connections. Deduplication is now active for as long as a subscription connection is open (i.e. the source observable hasn't emitted a `complete` or `error` notification yet.)
