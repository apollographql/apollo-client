--- conflicted
+++ resolved
@@ -1,12 +1,9 @@
 # Change log
 
 ### vNEXT
-<<<<<<< HEAD
 - Remove mutation tracking from the Redux store. Mutation status tracking is now handled outside of Redux in the MutationStore class. [PR #1846](https://github.com/apollographql/apollo-client/pull/1846)
-=======
 
 ### 1.8.1
->>>>>>> b99ab0b9
 - Use generic types for store updating functions in mutations [PR #1882](https://github.com/apollographql/apollo-client/pull/1882)
 - Update to TypeScript 2.4.1 [PR #1892](https://github.com/apollographql/apollo-client/pull/1892)
 
