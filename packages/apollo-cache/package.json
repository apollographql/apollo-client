{
  "name": "apollo-cache",
<<<<<<< HEAD
  "version": "1.2.0-alpha.9",
=======
  "version": "1.1.25",
>>>>>>> 7ca81322
  "description": "Core abstract of Caching layer for Apollo Client",
  "author": "James Baxley <james@meteor.com>",
  "contributors": [
    "James Baxley <james@meteor.com>",
    "Jonas Helfer <jonas@helfer.email>",
    "Sashko Stubailo <sashko@stubailo.com>",
    "James Burgess <jamesmillerburgess@gmail.com>"
  ],
  "license": "MIT",
  "main": "./lib/bundle.umd.js",
  "module": "./lib/index.js",
  "jsnext:main": "./lib/index.js",
  "typings": "./lib/index.d.ts",
  "sideEffects": false,
  "repository": {
    "type": "git",
    "url": "git+https://github.com/apollographql/apollo-client.git"
  },
  "bugs": {
    "url": "https://github.com/apollographql/apollo-client/issues"
  },
  "homepage": "https://github.com/apollographql/apollo-client#readme",
  "scripts": {
    "prepare": "npm run lint && npm run build",
    "coverage": "jest --coverage",
    "test": "jest",
    "lint": "tslint -c \"../../config/tslint.json\" -p tsconfig.json src/*.ts && tslint -c \"../../config/tslint.json\" -p tsconfig.json tests/*.ts",
    "prebuild": "npm run clean",
    "build": "tsc -p .",
    "postbuild": "npm run bundle",
    "bundle": "../../node_modules/rollup/bin/rollup -c rollup.config.js",
    "watch": "tsc -w -p .",
    "clean": "rm -rf coverage/* && rm -rf lib/*",
    "prepublishOnly": "npm run clean && npm run build",
    "minify": "../../node_modules/uglify-js/bin/uglifyjs -c -m -o ./lib/bundle.min.js -- ./lib/bundle.umd.js",
    "filesize": "npm run minify"
  },
  "dependencies": {
    "apollo-utilities": "file:../apollo-utilities",
    "tslib": "^1.9.3"
  },
  "jest": {
    "transform": {
      ".(ts|tsx)": "ts-jest"
    },
    "testRegex": "(/__tests__/.*|\\.(test|spec))\\.(ts|tsx|js)$",
    "moduleFileExtensions": [
      "ts",
      "tsx",
      "js",
      "json"
    ],
    "testURL": "http://localhost"
  }
}<|MERGE_RESOLUTION|>--- conflicted
+++ resolved
@@ -1,10 +1,6 @@
 {
   "name": "apollo-cache",
-<<<<<<< HEAD
   "version": "1.2.0-alpha.9",
-=======
-  "version": "1.1.25",
->>>>>>> 7ca81322
   "description": "Core abstract of Caching layer for Apollo Client",
   "author": "James Baxley <james@meteor.com>",
   "contributors": [
