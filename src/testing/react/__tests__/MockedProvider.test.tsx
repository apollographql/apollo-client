--- conflicted
+++ resolved
@@ -97,92 +97,101 @@
     }).then(resolve, reject);
   });
 
-<<<<<<< HEAD
-  itAsync('should pass the variables to the result function', async (resolve, reject) => {
-    function Component({ ...variables }: Variables) {
-      useQuery<Data, Variables>(query, { variables });
-      return null;
-    }
-
-    const mock2: MockedResponse<Data, Variables> = {
-      request: {
-        query,
-        variables
-      },
-      result: jest.fn().mockResolvedValue({ data: { user } })
-    };
-
-    render(
-      <MockedProvider mocks={[mock2]}>
-        <Component {...variables} />
-      </MockedProvider>
-    );
-
-    waitFor(() => {
-      expect(mock2.result as jest.Mock).toHaveBeenCalledWith(variables);
-    }).then(resolve, reject);
-  });
-
-  itAsync('should pass the variables to the variableMatcher', async (resolve, reject) => {
-    function Component({ ...variables }: Variables) {
-      useQuery<Data, Variables>(query, { variables });
-      return null;
-    }
-
-    const mock2: MockedResponse<Data, Variables> = {
-      request: {
-        query
-      },
-      variableMatcher: jest.fn().mockReturnValue(true),
-      result: { data: { user } }
-    };
-
-    render(
-      <MockedProvider mocks={[mock2]}>
-        <Component {...variables} />
-      </MockedProvider>
-    );
-
-    waitFor(() => {
-      expect(mock2.variableMatcher as jest.Mock).toHaveBeenCalledWith(variables);
-    }).then(resolve, reject);
-  });
-
-  itAsync('should use a mock if the variableMatcher returns true', async (resolve, reject) => {
-    let finished = false;
-
-    function Component({ username }: Variables) {
-      const { loading, data } = useQuery<Data, Variables>(query, { variables });
-      if (!loading) {
-        expect(data!.user).toMatchSnapshot();
-        finished = true;
-      }
-      return null;
-    }
-
-    const mock2: MockedResponse<Data, Variables> = {
-      request: {
-        query
-      },
-      variableMatcher: (v: Variables) => v.username === variables.username,
-      result: { data: { user } }
-    };
-
-    render(
-      <MockedProvider mocks={[mock2]}>
-        <Component {...variables} />
-      </MockedProvider>
-    );
-
-    waitFor(() => {
-      expect(finished).toBe(true);
-    }).then(resolve, reject);
-  });
-
-  itAsync('should allow querying with the typename', (resolve, reject) => {
-=======
+  itAsync(
+    "should pass the variables to the result function",
+    async (resolve, reject) => {
+      function Component({ ...variables }: Variables) {
+        useQuery<Data, Variables>(query, { variables });
+        return null;
+      }
+
+      const mock2: MockedResponse<Data, Variables> = {
+        request: {
+          query,
+          variables,
+        },
+        result: jest.fn().mockResolvedValue({ data: { user } }),
+      };
+
+      render(
+        <MockedProvider mocks={[mock2]}>
+          <Component {...variables} />
+        </MockedProvider>
+      );
+
+      waitFor(() => {
+        expect(mock2.result as jest.Mock).toHaveBeenCalledWith(variables);
+      }).then(resolve, reject);
+    }
+  );
+
+  itAsync(
+    "should pass the variables to the variableMatcher",
+    async (resolve, reject) => {
+      function Component({ ...variables }: Variables) {
+        useQuery<Data, Variables>(query, { variables });
+        return null;
+      }
+
+      const mock2: MockedResponse<Data, Variables> = {
+        request: {
+          query,
+        },
+        variableMatcher: jest.fn().mockReturnValue(true),
+        result: { data: { user } },
+      };
+
+      render(
+        <MockedProvider mocks={[mock2]}>
+          <Component {...variables} />
+        </MockedProvider>
+      );
+
+      waitFor(() => {
+        expect(mock2.variableMatcher as jest.Mock).toHaveBeenCalledWith(
+          variables
+        );
+      }).then(resolve, reject);
+    }
+  );
+
+  itAsync(
+    "should use a mock if the variableMatcher returns true",
+    async (resolve, reject) => {
+      let finished = false;
+
+      function Component({ username }: Variables) {
+        const { loading, data } = useQuery<Data, Variables>(query, {
+          variables,
+        });
+        if (!loading) {
+          expect(data!.user).toMatchSnapshot();
+          finished = true;
+        }
+        return null;
+      }
+
+      const mock2: MockedResponse<Data, Variables> = {
+        request: {
+          query,
+        },
+        variableMatcher: (v: Variables) => v.username === variables.username,
+        result: { data: { user } },
+      };
+
+      render(
+        <MockedProvider mocks={[mock2]}>
+          <Component {...variables} />
+        </MockedProvider>
+      );
+
+      waitFor(() => {
+        expect(finished).toBe(true);
+      }).then(resolve, reject);
+    }
+  );
+
   itAsync("should allow querying with the typename", (resolve, reject) => {
->>>>>>> 8b6e10bf
     let finished = false;
     function Component({ username }: Variables) {
       const { loading, data } = useQuery<Data, Variables>(query, { variables });
@@ -269,56 +278,44 @@
         </MockedProvider>
       );
 
-<<<<<<< HEAD
-    waitFor(() => {
-      expect(finished).toBe(true);
-    }).then(resolve, reject);
-  });
-
-  itAsync('should error if the variableMatcher returns false', async (resolve, reject) => {
-    let finished = false;
-    function Component({ ...variables }: Variables) {
-      const { loading, error } = useQuery<Data, Variables>(query, { variables });
-      if (!loading) {
-        expect(error).toMatchSnapshot();
-        finished = true;
-      }
-      return null;
-    }
-
-    const mock2: MockedResponse<Data, Variables> = {
-      request: {
-        query
-      },
-      variableMatcher: () => false,
-      result: { data: { user } }
-    };
-
-    render(
-      <MockedProvider showWarnings={false} mocks={[mock2]}>
-        <Component {...variables} />
-      </MockedProvider>
-    );
-
-    waitFor(() => {
-      expect(finished).toBe(true);
-    }, ).then(resolve, reject);
-  });
-
-  itAsync('should error if the variables do not deep equal', (resolve, reject) => {
-    let finished = false
-    function Component({ ...variables }: Variables) {
-      const { loading, error } = useQuery<Data, Variables>(query, { variables });
-      if (!loading) {
-        expect(error).toMatchSnapshot();
-        finished = true;
-      }
-      return null;
-=======
-      waitFor(() => {
-        expect(finished).toBe(true);
-      }).then(resolve, reject);
->>>>>>> 8b6e10bf
+      waitFor(() => {
+        expect(finished).toBe(true);
+      }).then(resolve, reject);
+    }
+  );
+
+  itAsync(
+    "should error if the variableMatcher returns false",
+    async (resolve, reject) => {
+      let finished = false;
+      function Component({ ...variables }: Variables) {
+        const { loading, error } = useQuery<Data, Variables>(query, {
+          variables,
+        });
+        if (!loading) {
+          expect(error).toMatchSnapshot();
+          finished = true;
+        }
+        return null;
+      }
+
+      const mock2: MockedResponse<Data, Variables> = {
+        request: {
+          query,
+        },
+        variableMatcher: () => false,
+        result: { data: { user } },
+      };
+
+      render(
+        <MockedProvider showWarnings={false} mocks={[mock2]}>
+          <Component {...variables} />
+        </MockedProvider>
+      );
+
+      waitFor(() => {
+        expect(finished).toBe(true);
+      }).then(resolve, reject);
     }
   );
 
