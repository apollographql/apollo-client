{
<<<<<<< HEAD
  "import { ApolloClient, InMemoryCache, HttpLink } from \"@apollo/client\" (CJS)": 43178,
  "import { ApolloClient, InMemoryCache, HttpLink } from \"@apollo/client\" (production) (CJS)": 38243,
  "import { ApolloClient, InMemoryCache, HttpLink } from \"@apollo/client\"": 33206,
  "import { ApolloClient, InMemoryCache, HttpLink } from \"@apollo/client\" (production)": 27632
=======
  "import { ApolloClient, InMemoryCache, HttpLink } from \"@apollo/client\" (CJS)": 42985,
  "import { ApolloClient, InMemoryCache, HttpLink } from \"@apollo/client\" (production) (CJS)": 38224,
  "import { ApolloClient, InMemoryCache, HttpLink } from \"@apollo/client\"": 33068,
  "import { ApolloClient, InMemoryCache, HttpLink } from \"@apollo/client\" (production)": 27491
>>>>>>> 7e8cf7ae
}<|MERGE_RESOLUTION|>--- conflicted
+++ resolved
@@ -1,13 +1,6 @@
 {
-<<<<<<< HEAD
-  "import { ApolloClient, InMemoryCache, HttpLink } from \"@apollo/client\" (CJS)": 43178,
-  "import { ApolloClient, InMemoryCache, HttpLink } from \"@apollo/client\" (production) (CJS)": 38243,
-  "import { ApolloClient, InMemoryCache, HttpLink } from \"@apollo/client\"": 33206,
-  "import { ApolloClient, InMemoryCache, HttpLink } from \"@apollo/client\" (production)": 27632
-=======
-  "import { ApolloClient, InMemoryCache, HttpLink } from \"@apollo/client\" (CJS)": 42985,
-  "import { ApolloClient, InMemoryCache, HttpLink } from \"@apollo/client\" (production) (CJS)": 38224,
-  "import { ApolloClient, InMemoryCache, HttpLink } from \"@apollo/client\"": 33068,
-  "import { ApolloClient, InMemoryCache, HttpLink } from \"@apollo/client\" (production)": 27491
->>>>>>> 7e8cf7ae
+  "import { ApolloClient, InMemoryCache, HttpLink } from \"@apollo/client\" (CJS)": 43270,
+  "import { ApolloClient, InMemoryCache, HttpLink } from \"@apollo/client\" (production) (CJS)": 38365,
+  "import { ApolloClient, InMemoryCache, HttpLink } from \"@apollo/client\"": 33270,
+  "import { ApolloClient, InMemoryCache, HttpLink } from \"@apollo/client\" (production)": 27648
 }