--- conflicted
+++ resolved
@@ -143,13 +143,8 @@
         );
       }
     } else {
-<<<<<<< HEAD
-      if (response.maxUsageCount! > 1) {
-        response.maxUsageCount!--;
-=======
       if (response.maxUsageCount && response.maxUsageCount > 1) {
         response.maxUsageCount--;
->>>>>>> 9f5f8013
       } else {
         mockedResponses.splice(responseIndex, 1);
       }
@@ -178,20 +173,6 @@
             if (this.onError(configError, observer) !== false) {
               throw configError;
             }
-<<<<<<< HEAD
-          } else if (response) {
-            if (response.error) {
-              observer.error(response.error);
-            } else {
-              if (response.result) {
-                observer.next(
-                  typeof response.result === "function" ?
-                    response.result(operation.variables)
-                  : response.result
-                );
-              }
-              observer.complete();
-=======
           } catch (error) {
             observer.error(error);
           }
@@ -205,7 +186,6 @@
                   response.result(operation.variables)
                 : response.result
               );
->>>>>>> 9f5f8013
             }
             observer.complete();
           }
