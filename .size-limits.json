--- conflicted
+++ resolved
@@ -1,13 +1,6 @@
 {
-<<<<<<< HEAD
-  "import { ApolloClient, InMemoryCache, HttpLink } from \"@apollo/client\" (CJS)": 43878,
-  "import { ApolloClient, InMemoryCache, HttpLink } from \"@apollo/client\" (production) (CJS)": 38665,
-  "import { ApolloClient, InMemoryCache, HttpLink } from \"@apollo/client\"": 33423,
-  "import { ApolloClient, InMemoryCache, HttpLink } from \"@apollo/client\" (production)": 27476
-=======
   "import { ApolloClient, InMemoryCache, HttpLink } from \"@apollo/client\" (CJS)": 43807,
   "import { ApolloClient, InMemoryCache, HttpLink } from \"@apollo/client\" (production) (CJS)": 38705,
   "import { ApolloClient, InMemoryCache, HttpLink } from \"@apollo/client\"": 33582,
   "import { ApolloClient, InMemoryCache, HttpLink } from \"@apollo/client\" (production)": 27649
->>>>>>> 70e706a4
 }