--- conflicted
+++ resolved
@@ -1,11 +1,6 @@
 {
-<<<<<<< HEAD
-  "import { ApolloClient, InMemoryCache, HttpLink } from \"@apollo/client\" (CJS)": 42873,
-  "import { ApolloClient, InMemoryCache, HttpLink } from \"@apollo/client\" (production) (CJS)": 38514,
-  "import { ApolloClient, InMemoryCache, HttpLink } from \"@apollo/client\"": 32799,
-  "import { ApolloClient, InMemoryCache, HttpLink } from \"@apollo/client\" (production)": 27827
-=======
-  "dist/apollo-client.min.cjs": 42331,
-  "import { ApolloClient, InMemoryCache, HttpLink } from \"@apollo/client\" (production)": 34542
->>>>>>> 00989322
+  "import { ApolloClient, InMemoryCache, HttpLink } from \"@apollo/client\" (CJS)": 42808,
+  "import { ApolloClient, InMemoryCache, HttpLink } from \"@apollo/client\" (production) (CJS)": 38412,
+  "import { ApolloClient, InMemoryCache, HttpLink } from \"@apollo/client\"": 32748,
+  "import { ApolloClient, InMemoryCache, HttpLink } from \"@apollo/client\" (production)": 27798
 }