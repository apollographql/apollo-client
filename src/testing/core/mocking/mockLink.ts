import { equal } from "@wry/equality";

import type {
  FetchResult,
  GraphQLRequest,
  Operation,
} from "@apollo/client/link/core";
import { ApolloLink } from "@apollo/client/link/core";
import type { Unmasked } from "@apollo/client/masking";
import {
  addTypenameToDocument,
  checkDocument,
  cloneDeep,
<<<<<<< HEAD
=======
  print,
  getOperationDefinition,
>>>>>>> f3b5d299
  getDefaultValues,
  getOperationDefinition,
  Observable,
  print,
  removeClientSetsFromDocument,
  removeDirectivesFromDocument,
<<<<<<< HEAD
  stringifyForDisplay,
} from "@apollo/client/utilities";
import { invariant } from "@apollo/client/utilities/invariant";
=======
  checkDocument,
  makeUniqueId,
} from "../../../utilities/index.js";
import type { Unmasked } from "../../../masking/index.js";
>>>>>>> f3b5d299

/** @internal */
type CovariantUnaryFunction<out Arg, out Ret> = { fn(arg: Arg): Ret }["fn"];

export type ResultFunction<T, V = Record<string, any>> = CovariantUnaryFunction<
  V,
  T
>;

type VariableMatcher<V = Record<string, any>> = CovariantUnaryFunction<
  V,
  boolean
>;

export interface MockedResponse<
  // @ts-ignore
  out TData = Record<string, any>,
  out TVariables = Record<string, any>,
> {
  request: GraphQLRequest<TVariables>;
  maxUsageCount?: number;
  result?:
    | FetchResult<Unmasked<TData>>
    | ResultFunction<FetchResult<Unmasked<TData>>, TVariables>;
  error?: Error;
  delay?: number;
  variableMatcher?: VariableMatcher<TVariables>;
  newData?: ResultFunction<FetchResult<Unmasked<TData>>, TVariables>;
}

export interface MockLinkOptions {
  showWarnings?: boolean;
}

function requestToKey(request: GraphQLRequest): string {
  const queryString =
    request.query && print(addTypenameToDocument(request.query));
  const requestKey = { query: queryString };
  return JSON.stringify(requestKey);
}

export class MockLink extends ApolloLink {
  public operation!: Operation;
  public showWarnings: boolean = true;
  private mockedResponsesByKey: { [key: string]: MockedResponse[] } = {};

  constructor(
    mockedResponses: ReadonlyArray<MockedResponse<any, any>>,
    options: MockLinkOptions = {}
  ) {
    super();
    this.showWarnings = options.showWarnings ?? true;

    if (mockedResponses) {
      mockedResponses.forEach((mockedResponse) => {
        this.addMockedResponse(mockedResponse);
      });
    }
  }

  public addMockedResponse(mockedResponse: MockedResponse) {
    const normalizedMockedResponse =
      this.normalizeMockedResponse(mockedResponse);
    const key = requestToKey(normalizedMockedResponse.request);
    let mockedResponses = this.mockedResponsesByKey[key];
    if (!mockedResponses) {
      mockedResponses = [];
      this.mockedResponsesByKey[key] = mockedResponses;
    }
    mockedResponses.push(normalizedMockedResponse);
  }

  public request(operation: Operation): Observable<FetchResult> | null {
    this.operation = operation;
    const key = requestToKey(operation);
    const unmatchedVars: Array<Record<string, any>> = [];
    const requestVariables = operation.variables || {};
    const mockedResponses = this.mockedResponsesByKey[key];
    const responseIndex =
      mockedResponses ?
        mockedResponses.findIndex((res, index) => {
          const mockedResponseVars = res.request.variables || {};
          if (equal(requestVariables, mockedResponseVars)) {
            return true;
          }
          if (res.variableMatcher && res.variableMatcher(operation.variables)) {
            return true;
          }
          unmatchedVars.push(mockedResponseVars);
          return false;
        })
      : -1;

    const response =
      responseIndex >= 0 ? mockedResponses[responseIndex] : void 0;

    // There have been platform- and engine-dependent differences with
    // setInterval(fn, Infinity), so we pass 0 instead (but detect
    // Infinity where we call observer.error or observer.next to pend
    // indefinitely in those cases.)
    const delay = response?.delay === Infinity ? 0 : response?.delay ?? 0;

    let configError: Error;

    if (!response) {
      configError = new Error(
        `No more mocked responses for the query: ${print(operation.query)}
Expected variables: ${stringifyForDebugging(operation.variables)}
${
  unmatchedVars.length > 0 ?
    `
Failed to match ${unmatchedVars.length} mock${
      unmatchedVars.length === 1 ? "" : "s"
    } for this query. The mocked response had the following variables:
${unmatchedVars.map((d) => `  ${stringifyForDebugging(d)}`).join("\n")}
`
  : ""
}`
      );

      if (this.showWarnings) {
        console.warn(
          configError.message +
            "\nThis typically indicates a configuration error in your mocks " +
            "setup, usually due to a typo or mismatched variable."
        );
      }
    } else {
      if (response.maxUsageCount && response.maxUsageCount > 1) {
        response.maxUsageCount--;
      } else {
        mockedResponses.splice(responseIndex, 1);
      }
      const { newData } = response;
      if (newData) {
        response.result = newData(operation.variables);
        mockedResponses.push(response);
      }

      if (!response.result && !response.error && response.delay !== Infinity) {
        configError = new Error(
          `Mocked response should contain either \`result\`, \`error\` or a \`delay\` of \`Infinity\`: ${key}`
        );
      }
    }

    return new Observable((observer) => {
      const timer = setTimeout(() => {
        if (configError) {
          try {
            // The onError function can return false to indicate that
            // configError need not be passed to observer.error. For
            // example, the default implementation of onError calls
            // observer.error(configError) and then returns false to
            // prevent this extra (harmless) observer.error call.
            if (this.onError(configError, observer) !== false) {
              throw configError;
            }
          } catch (error) {
            observer.error(error);
          }
        } else if (response && response.delay !== Infinity) {
          if (response.error) {
            observer.error(response.error);
          } else {
            if (response.result) {
              observer.next(
                typeof response.result === "function" ?
                  response.result(operation.variables)
                : response.result
              );
            }
            observer.complete();
          }
        }
      }, delay);

      return () => {
        clearTimeout(timer);
      };
    });
  }

  private normalizeMockedResponse(
    mockedResponse: MockedResponse
  ): MockedResponse {
    const newMockedResponse = cloneDeep(mockedResponse);
    const queryWithoutClientOnlyDirectives = removeDirectivesFromDocument(
      [{ name: "connection" }, { name: "nonreactive" }, { name: "unmask" }],
      checkDocument(newMockedResponse.request.query)
    );
    invariant(queryWithoutClientOnlyDirectives, "query is required");
    newMockedResponse.request.query = queryWithoutClientOnlyDirectives!;
    const query = removeClientSetsFromDocument(newMockedResponse.request.query);
    if (query) {
      newMockedResponse.request.query = query;
    }

    mockedResponse.maxUsageCount = mockedResponse.maxUsageCount ?? 1;
    invariant(
      mockedResponse.maxUsageCount > 0,
      `Mock response maxUsageCount must be greater than 0, %s given`,
      mockedResponse.maxUsageCount
    );

    this.normalizeVariableMatching(newMockedResponse);
    return newMockedResponse;
  }

  private normalizeVariableMatching(mockedResponse: MockedResponse) {
    const request = mockedResponse.request;
    if (mockedResponse.variableMatcher && request.variables) {
      throw new Error(
        "Mocked response should contain either variableMatcher or request.variables"
      );
    }

    if (!mockedResponse.variableMatcher) {
      request.variables = {
        ...getDefaultValues(getOperationDefinition(request.query)),
        ...request.variables,
      };
      mockedResponse.variableMatcher = (vars) => {
        const requestVariables = vars || {};
        const mockedResponseVariables = request.variables || {};
        return equal(requestVariables, mockedResponseVariables);
      };
    }
  }
}

export interface MockApolloLink extends ApolloLink {
  operation?: Operation;
}

// Pass in multiple mocked responses, so that you can test flows that end up
// making multiple queries to the server.
<<<<<<< HEAD
export function mockSingleLink(
  ...mockedResponses: Array<MockedResponse<any, any>>
): MockApolloLink {
  return new MockLink(mockedResponses);
=======
// NOTE: The last arg can optionally be an `addTypename` arg.
export function mockSingleLink(...mockedResponses: Array<any>): MockApolloLink {
  // To pull off the potential typename. If this isn't a boolean, we'll just
  // set it true later.
  let maybeTypename = mockedResponses[mockedResponses.length - 1];
  let mocks = mockedResponses.slice(0, mockedResponses.length - 1);

  if (typeof maybeTypename !== "boolean") {
    mocks = mockedResponses;
    maybeTypename = true;
  }

  return new MockLink(mocks, maybeTypename);
}

// This is similiar to the stringifyForDisplay utility we ship, but includes
// support for NaN in addition to undefined. More values may be handled in the
// future. This is not added to the primary stringifyForDisplay helper since it
// is used for the cache and other purposes. We need this for debuggging only.
export function stringifyForDebugging(value: any, space = 0): string {
  const undefId = makeUniqueId("undefined");
  const nanId = makeUniqueId("NaN");

  return JSON.stringify(
    value,
    (_, value) => {
      if (value === void 0) {
        return undefId;
      }

      if (Number.isNaN(value)) {
        return nanId;
      }

      return value;
    },
    space
  )
    .replace(new RegExp(JSON.stringify(undefId), "g"), "<undefined>")
    .replace(new RegExp(JSON.stringify(nanId), "g"), "NaN");
>>>>>>> f3b5d299
}<|MERGE_RESOLUTION|>--- conflicted
+++ resolved
@@ -11,27 +11,15 @@
   addTypenameToDocument,
   checkDocument,
   cloneDeep,
-<<<<<<< HEAD
-=======
-  print,
-  getOperationDefinition,
->>>>>>> f3b5d299
   getDefaultValues,
   getOperationDefinition,
   Observable,
   print,
   removeClientSetsFromDocument,
   removeDirectivesFromDocument,
-<<<<<<< HEAD
-  stringifyForDisplay,
+  makeUniqueId,
 } from "@apollo/client/utilities";
 import { invariant } from "@apollo/client/utilities/invariant";
-=======
-  checkDocument,
-  makeUniqueId,
-} from "../../../utilities/index.js";
-import type { Unmasked } from "../../../masking/index.js";
->>>>>>> f3b5d299
 
 /** @internal */
 type CovariantUnaryFunction<out Arg, out Ret> = { fn(arg: Arg): Ret }["fn"];
@@ -269,25 +257,10 @@
 
 // Pass in multiple mocked responses, so that you can test flows that end up
 // making multiple queries to the server.
-<<<<<<< HEAD
 export function mockSingleLink(
   ...mockedResponses: Array<MockedResponse<any, any>>
 ): MockApolloLink {
   return new MockLink(mockedResponses);
-=======
-// NOTE: The last arg can optionally be an `addTypename` arg.
-export function mockSingleLink(...mockedResponses: Array<any>): MockApolloLink {
-  // To pull off the potential typename. If this isn't a boolean, we'll just
-  // set it true later.
-  let maybeTypename = mockedResponses[mockedResponses.length - 1];
-  let mocks = mockedResponses.slice(0, mockedResponses.length - 1);
-
-  if (typeof maybeTypename !== "boolean") {
-    mocks = mockedResponses;
-    maybeTypename = true;
-  }
-
-  return new MockLink(mocks, maybeTypename);
 }
 
 // This is similiar to the stringifyForDisplay utility we ship, but includes
@@ -315,5 +288,4 @@
   )
     .replace(new RegExp(JSON.stringify(undefId), "g"), "<undefined>")
     .replace(new RegExp(JSON.stringify(nanId), "g"), "NaN");
->>>>>>> f3b5d299
 }