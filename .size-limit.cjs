--- conflicted
+++ resolved
@@ -1,11 +1,7 @@
 const checks = [
   {
     path: "dist/apollo-client.min.cjs",
-<<<<<<< HEAD
-    limit: "37789"
-=======
-    limit: "37976"
->>>>>>> 2ebbd3ab
+    limit: "37860"
   },
   {
     path: "dist/main.cjs",
@@ -14,11 +10,7 @@
   {
     path: "dist/index.js",
     import: "{ ApolloClient, InMemoryCache, HttpLink }",
-<<<<<<< HEAD
-    limit: "33371"
-=======
-    limit: "33437"
->>>>>>> 2ebbd3ab
+    limit: "32181"
   },
   ...[
     "ApolloProvider",
