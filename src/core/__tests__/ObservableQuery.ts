import type { TypedDocumentNode } from "@graphql-typed-document-node/core";
import { waitFor } from "@testing-library/react";
import { expectTypeOf } from "expect-type";
import { GraphQLError } from "graphql";
import { gql } from "graphql-tag";
import type { ObservedValueOf, Observer } from "rxjs";
import { delay, from, lastValueFrom, Observable, of, Subject } from "rxjs";

import type {
  ApolloQueryResult,
  ObservableQuery,
  OperationVariables,
  WatchQueryFetchPolicy,
} from "@apollo/client";
import { ApolloClient, NetworkStatus } from "@apollo/client";
import { InMemoryCache } from "@apollo/client/cache";
import { CombinedGraphQLErrors } from "@apollo/client/errors";
import type { FetchResult } from "@apollo/client/link";
import { ApolloLink } from "@apollo/client/link";
import { LocalState } from "@apollo/client/local-state";
import { MockLink, MockSubscriptionLink } from "@apollo/client/testing";
import {
  ObservableStream,
  spyOnConsole,
  wait,
} from "@apollo/client/testing/internal";
import type { DeepPartial } from "@apollo/client/utilities";
import { DocumentTransform } from "@apollo/client/utilities";
import { removeDirectivesFromDocument } from "@apollo/client/utilities/internal";

describe("ObservableQuery", () => {
  // Standard data for all these tests
  const query: TypedDocumentNode<{
    people_one: {
      name: string;
    };
  }> = gql`
    query query($id: ID!) {
      people_one(id: $id) {
        name
      }
    }
  `;
  const variables = { id: 1 };
  const differentVariables = { id: 2 };
  const dataOne = {
    people_one: {
      name: "Luke Skywalker",
    },
  };
  const dataTwo = {
    people_one: {
      name: "Leia Skywalker",
    },
  };

  const error = new GraphQLError("is offline.", undefined, null, null, [
    "people_one",
  ]);
  const wrappedError = new CombinedGraphQLErrors({
    data: dataOne,
    errors: [error],
  });

  describe("reobserve", () => {
    describe("to change pollInterval", () => {
      it("starts polling if goes from 0 -> something", async () => {
        const query = gql`
          query {
            count
          }
        `;
        let count = 0;
        const client = new ApolloClient({
          cache: new InMemoryCache(),
          link: new MockLink([
            {
              request: { query },
              result: () => ({ data: { count: ++count } }),
              maxUsageCount: Number.POSITIVE_INFINITY,
              delay: 20,
            },
          ]),
        });

        const observable = client.watchQuery({ query });

        const stream = new ObservableStream(observable);

        await expect(stream).toEmitTypedValue({
          data: undefined,
          dataState: "empty",
          loading: true,
          networkStatus: NetworkStatus.loading,
          partial: true,
        });

        await expect(stream).toEmitTypedValue({
          data: { count: 1 },
          dataState: "complete",
          loading: false,
          networkStatus: NetworkStatus.ready,
          partial: false,
        });

        await expect(stream).not.toEmitAnything();

        // The value is returned from the cache
        await expect(
          observable.reobserve({ pollInterval: 10 })
        ).resolves.toStrictEqualTyped({ data: { count: 1 } });

        // We don't expect to see a loading state from reobserve since it just
        // read the value from the cache and did not fetch from the network. The
        // poll state is the first loading state we will see

        await expect(stream).toEmitTypedValue({
          data: { count: 1 },
          dataState: "complete",
          loading: true,
          networkStatus: NetworkStatus.poll,
          partial: false,
        });

        await expect(stream).toEmitTypedValue({
          data: { count: 2 },
          dataState: "complete",
          loading: false,
          networkStatus: NetworkStatus.ready,
          partial: false,
        });

        await expect(stream).toEmitTypedValue({
          data: { count: 2 },
          dataState: "complete",
          loading: true,
          networkStatus: NetworkStatus.poll,
          partial: false,
        });

        await expect(stream).toEmitTypedValue({
          data: { count: 3 },
          dataState: "complete",
          loading: false,
          networkStatus: NetworkStatus.ready,
          partial: false,
        });

        observable.stopPolling();

        await expect(stream).not.toEmitAnything();
      });

      it("stops polling if goes from something -> 0", async () => {
        const client = new ApolloClient({
          cache: new InMemoryCache(),
          link: new MockLink([
            {
              request: { query, variables },
              result: { data: dataOne },
              delay: 20,
            },
            {
              request: { query, variables },
              result: { data: dataTwo },
              delay: 20,
            },
          ]),
        });

        const observable = client.watchQuery({
          query,
          variables,
          pollInterval: 10,
        });

        const stream = new ObservableStream(observable);

        await expect(stream).toEmitTypedValue({
          data: undefined,
          dataState: "empty",
          loading: true,
          networkStatus: NetworkStatus.loading,
          partial: true,
        });

        await expect(stream).toEmitTypedValue({
          data: dataOne,
          dataState: "complete",
          loading: false,
          networkStatus: NetworkStatus.ready,
          partial: false,
        });

        await expect(stream).toEmitTypedValue({
          data: dataOne,
          dataState: "complete",
          loading: true,
          networkStatus: NetworkStatus.poll,
          partial: false,
        });

        await expect(stream).toEmitTypedValue({
          data: dataTwo,
          dataState: "complete",
          loading: false,
          networkStatus: NetworkStatus.ready,
          partial: false,
        });

        await observable.reobserve({ pollInterval: 0 });

        await expect(stream).not.toEmitAnything();
      });

      it("stops polling if goes from something -> fetchPolicy: standby", async () => {
        const client = new ApolloClient({
          cache: new InMemoryCache(),
          link: new MockLink([
            {
              request: { query, variables },
              result: { data: dataOne },
              delay: 20,
            },
            {
              request: { query, variables },
              result: { data: dataTwo },
              delay: 20,
            },
          ]),
        });

        const observable = client.watchQuery({
          query,
          variables,
          pollInterval: 10,
        });

        const stream = new ObservableStream(observable);

        await expect(stream).toEmitTypedValue({
          data: undefined,
          dataState: "empty",
          loading: true,
          networkStatus: NetworkStatus.loading,
          partial: true,
        });

        await expect(stream).toEmitTypedValue({
          data: dataOne,
          dataState: "complete",
          loading: false,
          networkStatus: NetworkStatus.ready,
          partial: false,
        });

        await expect(stream).toEmitTypedValue({
          data: dataOne,
          dataState: "complete",
          loading: true,
          networkStatus: NetworkStatus.poll,
          partial: false,
        });

        await expect(stream).toEmitTypedValue({
          data: dataTwo,
          dataState: "complete",
          loading: false,
          networkStatus: NetworkStatus.ready,
          partial: false,
        });

        await observable.reobserve({ fetchPolicy: "standby" });

        await expect(stream).not.toEmitAnything();
      });

      it("resumes polling if goes from fetchPolicy: standby to non-standby", async () => {
        const query = gql`
          query {
            greeting
          }
        `;
        let count = 0;
        const client = new ApolloClient({
          cache: new InMemoryCache(),
          link: new MockLink([
            {
              request: { query },
              result: () => ({ data: { greeting: `hello ${++count}` } }),
              delay: 20,
              maxUsageCount: Number.POSITIVE_INFINITY,
            },
          ]),
        });

        const observable = client.watchQuery({ query, pollInterval: 10 });
        const stream = new ObservableStream(observable);

        await expect(stream).toEmitTypedValue({
          data: undefined,
          dataState: "empty",
          loading: true,
          networkStatus: NetworkStatus.loading,
          partial: true,
        });

        await expect(stream).toEmitTypedValue({
          data: { greeting: "hello 1" },
          dataState: "complete",
          loading: false,
          networkStatus: NetworkStatus.ready,
          partial: false,
        });

        await expect(stream).toEmitTypedValue({
          data: { greeting: "hello 1" },
          dataState: "complete",
          loading: true,
          networkStatus: NetworkStatus.poll,
          partial: false,
        });

        await expect(stream).toEmitTypedValue({
          data: { greeting: "hello 2" },
          dataState: "complete",
          loading: false,
          networkStatus: NetworkStatus.ready,
          partial: false,
        });

        await expect(
          observable.reobserve({ fetchPolicy: "standby" })
        ).resolves.toStrictEqualTyped({ data: undefined });

        await expect(stream).not.toEmitAnything();

        await expect(
          observable.reobserve({ fetchPolicy: "cache-first" })
        ).resolves.toStrictEqualTyped({ data: { greeting: "hello 2" } });

        await expect(stream).toEmitTypedValue({
          data: { greeting: "hello 2" },
          dataState: "complete",
          loading: true,
          networkStatus: NetworkStatus.poll,
          partial: false,
        });

        await expect(stream).toEmitTypedValue({
          data: { greeting: "hello 3" },
          dataState: "complete",
          loading: false,
          networkStatus: NetworkStatus.ready,
          partial: false,
        });

        observable.stopPolling();

        await expect(stream).not.toEmitAnything();
      });

      it("can change pollInterval from one value to another", async () => {
        const query = gql`
          query {
            count
          }
        `;
        let count = 0;
        const client = new ApolloClient({
          cache: new InMemoryCache(),
          link: new MockLink([
            {
              request: { query },
              result: () => ({ data: { count: ++count } }),
              maxUsageCount: Number.POSITIVE_INFINITY,
              delay: 20,
            },
          ]),
        });

        const observable = client.watchQuery({ query, pollInterval: 100 });

        const stream = new ObservableStream(observable);

        await expect(stream).toEmitTypedValue({
          data: undefined,
          dataState: "empty",
          loading: true,
          networkStatus: NetworkStatus.loading,
          partial: true,
        });

        await expect(stream).toEmitTypedValue({
          data: { count: 1 },
          dataState: "complete",
          loading: false,
          networkStatus: NetworkStatus.ready,
          partial: false,
        });

        await expect(stream).toEmitTypedValue(
          {
            data: { count: 1 },
            dataState: "complete",
            loading: true,
            networkStatus: NetworkStatus.poll,
            partial: false,
          },
          { timeout: 110 }
        );

        await expect(stream).toEmitTypedValue({
          data: { count: 2 },
          dataState: "complete",
          loading: false,
          networkStatus: NetworkStatus.ready,
          partial: false,
        });

        // Value is read from the cache
        await expect(
          observable.reobserve({ pollInterval: 10 })
        ).resolves.toStrictEqualTyped({ data: { count: 2 } });

        // We don't see a loading state from reobserve since it reread the value
        // from the cache

        await expect(stream).toEmitTypedValue(
          {
            data: { count: 2 },
            dataState: "complete",
            loading: true,
            networkStatus: NetworkStatus.poll,
            partial: false,
          },
          { timeout: 20 }
        );

        await expect(stream).toEmitTypedValue({
          data: { count: 3 },
          dataState: "complete",
          loading: false,
          networkStatus: NetworkStatus.ready,
          partial: false,
        });

        observable.stopPolling();

        await expect(stream).not.toEmitAnything();
      });
    });

    it("does not break refetch", async () => {
      const query = gql`
        query people($first: Int) {
          allPeople(first: $first) {
            people {
              name
            }
          }
        }
      `;

      const data = { allPeople: { people: [{ name: "Luke Skywalker" }] } };
      const variables1 = { first: 0 };

      const data2 = { allPeople: { people: [{ name: "Leia Skywalker" }] } };
      const variables2 = { first: 1 };

      const client = new ApolloClient({
        cache: new InMemoryCache(),
        link: new MockLink([
          {
            request: { query: query, variables: variables1 },
            result: { data },
            delay: 20,
          },
          {
            request: { query: query, variables: variables2 },
            result: { data: data2 },
            delay: 20,
          },
        ]),
      });

      const observable = client.watchQuery({
        query: query,
        variables: variables1,
      });

      const stream = new ObservableStream(observable);

      await expect(stream).toEmitTypedValue({
        data: undefined,
        dataState: "empty",
        loading: true,
        networkStatus: NetworkStatus.loading,
        partial: true,
      });

      await expect(stream).toEmitTypedValue({
        data,
        dataState: "complete",
        loading: false,
        networkStatus: NetworkStatus.ready,
        partial: false,
      });

      await observable.refetch(variables2);

      await expect(stream).toEmitTypedValue({
        data: undefined,
        dataState: "empty",
        loading: true,
        networkStatus: NetworkStatus.refetch,
        partial: true,
      });

      await expect(stream).toEmitTypedValue({
        data: data2,
        dataState: "complete",
        loading: false,
        networkStatus: NetworkStatus.ready,
        partial: false,
      });

      await expect(stream).not.toEmitAnything();
    });

    it("rerenders when refetch is called", async () => {
      const query = gql`
        query people($first: Int) {
          allPeople(first: $first) {
            people {
              name
            }
          }
        }
      `;

      const data = { allPeople: { people: [{ name: "Luke Skywalker" }] } };
      const variables = { first: 0 };

      const data2 = { allPeople: { people: [{ name: "Leia Skywalker" }] } };

      const client = new ApolloClient({
        cache: new InMemoryCache(),
        link: new MockLink([
          {
            request: { query, variables },
            result: { data },
            delay: 20,
          },
          {
            request: { query, variables },
            result: { data: data2 },
            delay: 20,
          },
        ]),
      });

      const observable = client.watchQuery({ query, variables });

      const stream = new ObservableStream(observable);

      await expect(stream).toEmitTypedValue({
        data: undefined,
        dataState: "empty",
        loading: true,
        networkStatus: NetworkStatus.loading,
        partial: true,
      });

      await expect(stream).toEmitTypedValue({
        data,
        dataState: "complete",
        loading: false,
        networkStatus: NetworkStatus.ready,
        partial: false,
      });

      await observable.refetch();

      await expect(stream).toEmitTypedValue({
        data,
        dataState: "complete",
        loading: true,
        networkStatus: NetworkStatus.refetch,
        partial: false,
      });

      await expect(stream).toEmitTypedValue({
        data: data2,
        dataState: "complete",
        loading: false,
        networkStatus: NetworkStatus.ready,
        partial: false,
      });

      await expect(stream).not.toEmitAnything();
    });

    it("rerenders with new variables then shows correct data for previous variables", async () => {
      const query = gql`
        query people($first: Int) {
          allPeople(first: $first) {
            people {
              name
            }
          }
        }
      `;

      const data = { allPeople: { people: [{ name: "Luke Skywalker" }] } };
      const variables = { first: 0 };

      const data2 = { allPeople: { people: [{ name: "Leia Skywalker" }] } };
      const variables2 = { first: 1 };

      const client = new ApolloClient({
        cache: new InMemoryCache(),
        link: new MockLink([
          {
            request: { query, variables },
            result: { data },
          },
          {
            request: { query, variables: variables2 },
            result: { data: data2 },
          },
        ]),
      });
      const observable = client.watchQuery({ query, variables });
      const stream = new ObservableStream(observable);

      await expect(stream).toEmitTypedValue({
        data: undefined,
        dataState: "empty",
        loading: true,
        networkStatus: NetworkStatus.loading,
        partial: true,
      });

      await expect(stream).toEmitTypedValue({
        data,
        dataState: "complete",
        loading: false,
        networkStatus: NetworkStatus.ready,
        partial: false,
      });

      await observable.reobserve({ variables: variables2 });

      await expect(stream).toEmitTypedValue({
        data: undefined,
        dataState: "empty",
        loading: true,
        networkStatus: NetworkStatus.setVariables,
        partial: true,
      });

      await expect(stream).toEmitTypedValue({
        data: data2,
        dataState: "complete",
        loading: false,
        networkStatus: NetworkStatus.ready,
        partial: false,
      });

      // go back to first set of variables
      const current = await observable.reobserve({ variables });
      expect(current).toStrictEqualTyped({ data });

      await expect(stream).toEmitTypedValue({
        data,
        dataState: "complete",
        loading: false,
        networkStatus: NetworkStatus.ready,
        partial: false,
      });

      await expect(stream).not.toEmitAnything();
    });

    it("if query is refetched, and an error is returned, can refetch again with successful result", async () => {
      const client = new ApolloClient({
        cache: new InMemoryCache(),
        link: new MockLink([
          {
            request: { query, variables },
            result: { data: dataOne },
          },
          {
            request: { query, variables },
            result: { data: dataOne, errors: [error] },
          },
          {
            request: { query, variables },
            result: { data: dataOne },
          },
        ]),
      });
      const observable = client.watchQuery({ query, variables });
      const stream = new ObservableStream(observable);

      await expect(stream).toEmitTypedValue({
        data: undefined,
        dataState: "empty",
        loading: true,
        networkStatus: NetworkStatus.loading,
        partial: true,
      });

      await expect(stream).toEmitTypedValue({
        data: dataOne,
        dataState: "complete",
        loading: false,
        networkStatus: NetworkStatus.ready,
        partial: false,
      });

      await expect(observable.refetch()).rejects.toThrow(
        new CombinedGraphQLErrors({ data: dataOne, errors: [error] })
      );

      await expect(stream).toEmitTypedValue({
        data: dataOne,
        dataState: "complete",
        loading: true,
        networkStatus: NetworkStatus.refetch,
        partial: false,
      });

      await expect(stream).toEmitTypedValue({
        data: dataOne,
        dataState: "complete",
        error: new CombinedGraphQLErrors({ data: dataOne, errors: [error] }),
        loading: false,
        networkStatus: NetworkStatus.error,
        partial: false,
      });

      await expect(observable.refetch()).resolves.toStrictEqualTyped({
        data: dataOne,
      });

      await expect(stream).toEmitTypedValue({
        data: dataOne,
        dataState: "complete",
        loading: true,
        networkStatus: NetworkStatus.refetch,
        partial: false,
      });

      await expect(stream).toEmitTypedValue({
        data: dataOne,
        dataState: "complete",
        loading: false,
        networkStatus: NetworkStatus.ready,
        partial: false,
      });

      await expect(stream).not.toEmitAnything();
    });

    it("does a network request if fetchPolicy becomes networkOnly", async () => {
      const client = new ApolloClient({
        cache: new InMemoryCache(),
        link: new MockLink([
          {
            request: { query, variables },
            result: { data: dataOne },
          },
          {
            request: { query, variables },
            result: { data: dataTwo },
          },
        ]),
      });

      const observable = client.watchQuery({ query, variables });
      const stream = new ObservableStream(observable);

      await expect(stream).toEmitTypedValue({
        data: undefined,
        dataState: "empty",
        loading: true,
        networkStatus: NetworkStatus.loading,
        partial: true,
      });

      await expect(stream).toEmitTypedValue({
        data: dataOne,
        dataState: "complete",
        loading: false,
        networkStatus: NetworkStatus.ready,
        partial: false,
      });

      await observable.reobserve({ fetchPolicy: "network-only" });

      await expect(stream).toEmitTypedValue({
        data: dataOne,
        dataState: "complete",
        loading: true,
        networkStatus: NetworkStatus.loading,
        partial: false,
      });

      await expect(stream).toEmitTypedValue({
        data: dataTwo,
        dataState: "complete",
        loading: false,
        networkStatus: NetworkStatus.ready,
        partial: false,
      });

      await expect(stream).not.toEmitAnything();
    });

    // TODO: This test does not match the description since it never becomes
    // "not cache-only" after it is set to cache-only.
    it("does a network request if fetchPolicy is cache-only then store is reset then fetchPolicy becomes not cache-only", async () => {
      const testQuery = gql`
        query {
          author {
            firstName
            lastName
          }
        }
      `;
      const data = {
        author: {
          firstName: "John",
          lastName: "Smith",
        },
      };

      let timesFired = 0;
      const link: ApolloLink = ApolloLink.from([
        () =>
          new Observable((observer) => {
            timesFired += 1;
            observer.next({ data });
            observer.complete();
          }),
      ]);

      const client = new ApolloClient({
        cache: new InMemoryCache(),
        link,
      });
      // fetch first data from server
      const observable = client.watchQuery({
        query: testQuery,
      });

      const stream = new ObservableStream(observable);

      await expect(stream).toEmitTypedValue({
        data,
        dataState: "complete",
        loading: false,
        networkStatus: NetworkStatus.ready,
        partial: false,
      });

      expect(timesFired).toBe(1);

      await expect(
        observable.reobserve({ fetchPolicy: "cache-only" })
      ).resolves.toStrictEqualTyped({ data });
      await client.resetStore();

      await expect(stream).toEmitTypedValue({
        data: undefined,
        dataState: "empty",
        loading: false,
        networkStatus: NetworkStatus.ready,
        partial: true,
      });

      expect(timesFired).toBe(1);

      await expect(stream).not.toEmitAnything();
    });

    it("does a network request if fetchPolicy changes from cache-only", async () => {
      const testQuery = gql`
        query {
          author {
            firstName
            lastName
          }
        }
      `;
      const data = {
        author: {
          firstName: "John",
          lastName: "Smith",
        },
      };

      let timesFired = 0;
      const link: ApolloLink = ApolloLink.from([
        () => {
          return new Observable((observer) => {
            setTimeout(() => {
              timesFired += 1;
              observer.next({ data });
              observer.complete();
            });
          });
        },
      ]);

      const client = new ApolloClient({
        cache: new InMemoryCache(),
        link,
      });

      const observable = client.watchQuery({
        query: testQuery,
        fetchPolicy: "cache-only",
      });

      const stream = new ObservableStream(observable);

      await expect(stream).toEmitTypedValue({
        data: undefined,
        dataState: "empty",
        loading: false,
        networkStatus: NetworkStatus.ready,
        partial: true,
      });
      expect(timesFired).toBe(0);

      await observable.reobserve({ fetchPolicy: "cache-first" });

      await expect(stream).toEmitTypedValue({
        data: undefined,
        dataState: "empty",
        loading: true,
        networkStatus: NetworkStatus.loading,
        partial: true,
      });

      await expect(stream).toEmitTypedValue({
        data,
        dataState: "complete",
        loading: false,
        networkStatus: NetworkStatus.ready,
        partial: false,
      });

      expect(timesFired).toBe(1);
      await expect(stream).not.toEmitAnything();
    });

    it("can set queries to standby and will not fetch when doing so", async () => {
      const testQuery = gql`
        query {
          author {
            firstName
            lastName
          }
        }
      `;
      const data = {
        author: {
          firstName: "John",
          lastName: "Smith",
        },
      };

      let timesFired = 0;
      const link: ApolloLink = ApolloLink.from([
        () => {
          return new Observable((observer) => {
            timesFired += 1;
            setTimeout(() => {
              observer.next({ data });
              observer.complete();
            }, 20);
          });
        },
      ]);
      const client = new ApolloClient({
        cache: new InMemoryCache(),
        link,
      });
      const observable = client.watchQuery({
        query: testQuery,
        fetchPolicy: "cache-first",
      });

      const stream = new ObservableStream(observable);

      await expect(stream).toEmitTypedValue({
        data: undefined,
        dataState: "empty",
        loading: true,
        networkStatus: NetworkStatus.loading,
        partial: true,
      });

      await expect(stream).toEmitTypedValue({
        data,
        dataState: "complete",
        loading: false,
        networkStatus: NetworkStatus.ready,
        partial: false,
      });
      expect(timesFired).toBe(1);

      await expect(
        observable.reobserve({ query, fetchPolicy: "standby" })
      ).resolves.toStrictEqualTyped({ data: undefined });

      // make sure the query didn't get fired again.
      await expect(stream).not.toEmitAnything();
      expect(timesFired).toBe(1);
    });

    it("will not fetch when setting a cache-only query to standby", async () => {
      const testQuery = gql`
        query {
          author {
            firstName
            lastName
          }
        }
      `;
      const data = {
        author: {
          firstName: "John",
          lastName: "Smith",
        },
      };

      let timesFired = 0;
      const link: ApolloLink = ApolloLink.from([
        () => {
          return new Observable((observer) => {
            timesFired += 1;
            setTimeout(() => {
              observer.next({ data });
              observer.complete();
            }, 20);
          });
        },
      ]);
      const client = new ApolloClient({
        cache: new InMemoryCache(),
        link,
      });

      client.writeQuery({ query: testQuery, data });

      const observable = client.watchQuery({
        query: testQuery,
        fetchPolicy: "cache-only",
      });

      const stream = new ObservableStream(observable);

      await expect(stream).toEmitTypedValue({
        data,
        dataState: "complete",
        loading: false,
        networkStatus: NetworkStatus.ready,
        partial: false,
      });

      expect(timesFired).toBe(0);

      await expect(
        observable.reobserve({ query, fetchPolicy: "standby" })
      ).resolves.toStrictEqualTyped({ data: undefined });

      // make sure the query didn't get fired again.
      await expect(stream).not.toEmitAnything();
      expect(timesFired).toBe(0);
    });

    it("returns a promise which eventually returns data", async () => {
      const client = new ApolloClient({
        cache: new InMemoryCache(),
        link: new MockLink([
          {
            request: { query, variables },
            result: { data: dataOne },
            delay: 20,
          },
          {
            request: { query, variables },
            result: { data: dataTwo },
            delay: 20,
          },
        ]),
      });
      const observable = client.watchQuery({ query, variables });
      const stream = new ObservableStream(observable);

      await expect(stream).toEmitTypedValue({
        data: undefined,
        dataState: "empty",
        loading: true,
        networkStatus: NetworkStatus.loading,
        partial: true,
      });

      await expect(stream).toEmitTypedValue({
        data: dataOne,
        dataState: "complete",
        loading: false,
        networkStatus: NetworkStatus.ready,
        partial: false,
      });

      const res = await observable.reobserve({
        fetchPolicy: "cache-and-network",
      });

      expect(res).toStrictEqualTyped({ data: dataTwo });

      await expect(stream).toEmitTypedValue({
        data: dataOne,
        dataState: "complete",
        loading: true,
        networkStatus: NetworkStatus.loading,
        partial: false,
      });

      await expect(stream).toEmitTypedValue({
        data: dataTwo,
        dataState: "complete",
        loading: false,
        networkStatus: NetworkStatus.ready,
        partial: false,
      });

      await expect(stream).not.toEmitAnything();
    });
  });

  describe("setVariables", () => {
    it("reruns query if the variables change", async () => {
      const client = new ApolloClient({
        cache: new InMemoryCache(),
        link: new MockLink([
          {
            request: { query, variables },
            result: { data: dataOne },
            delay: 20,
          },
          {
            request: { query, variables: differentVariables },
            result: { data: dataTwo },
            delay: 20,
          },
        ]),
      });

      const observable = client.watchQuery({ query, variables });

      const stream = new ObservableStream(observable);

      await expect(stream).toEmitTypedValue({
        data: undefined,
        dataState: "empty",
        loading: true,
        networkStatus: NetworkStatus.loading,
        partial: true,
      });

      await expect(stream).toEmitTypedValue({
        data: dataOne,
        dataState: "complete",
        loading: false,
        networkStatus: NetworkStatus.ready,
        partial: false,
      });

      await expect(
        observable.setVariables(differentVariables)
      ).resolves.toStrictEqualTyped({ data: dataTwo });

      await expect(stream).toEmitTypedValue({
        data: undefined,
        dataState: "empty",
        loading: true,
        networkStatus: NetworkStatus.setVariables,
        partial: true,
      });

      await expect(stream).toEmitTypedValue({
        data: dataTwo,
        dataState: "complete",
        loading: false,
        networkStatus: NetworkStatus.ready,
        partial: false,
      });

      await expect(stream).not.toEmitAnything();
    });

    it("does invalidate the currentResult data if the variables change", async () => {
      const client = new ApolloClient({
        cache: new InMemoryCache(),
        link: new MockLink([
          {
            request: { query, variables },
            result: { data: dataOne },
            delay: 20,
          },
          {
            request: { query, variables: differentVariables },
            result: { data: dataTwo },
            delay: 20,
          },
        ]),
      });
      const observable = client.watchQuery({ query, variables });
      const stream = new ObservableStream(observable);

      await expect(stream).toEmitTypedValue({
        data: undefined,
        dataState: "empty",
        loading: true,
        networkStatus: NetworkStatus.loading,
        partial: true,
      });

      await expect(stream).toEmitTypedValue({
        data: dataOne,
        dataState: "complete",
        loading: false,
        networkStatus: NetworkStatus.ready,
        partial: false,
      });
      expect(observable.getCurrentResult()).toStrictEqualTyped({
        data: dataOne,
        dataState: "complete",
        loading: false,
        networkStatus: NetworkStatus.ready,
        partial: false,
      });

      await expect(
        observable.setVariables(differentVariables)
      ).resolves.toStrictEqualTyped({ data: dataTwo });

      await expect(stream).toEmitTypedValue({
        data: undefined,
        dataState: "empty",
        loading: true,
        networkStatus: NetworkStatus.setVariables,
        partial: true,
      });
      await expect(stream).toEmitTypedValue({
        data: dataTwo,
        dataState: "complete",
        loading: false,
        networkStatus: NetworkStatus.ready,
        partial: false,
      });
      expect(observable.getCurrentResult()).toStrictEqualTyped({
        data: dataTwo,
        dataState: "complete",
        loading: false,
        networkStatus: NetworkStatus.ready,
        partial: false,
      });

      await expect(stream).not.toEmitAnything();
    });

    it("does not invalidate the currentResult errors if the variables change", async () => {
      const client = new ApolloClient({
        cache: new InMemoryCache(),
        link: new MockLink([
          {
            request: { query, variables },
            result: { errors: [error] },
            delay: 20,
          },
          {
            request: { query, variables: differentVariables },
            result: { data: dataTwo },
            delay: 20,
          },
        ]),
      });

      const observable = client.watchQuery({
        query,
        variables,
        errorPolicy: "all",
      });

      const stream = new ObservableStream(observable);

      await expect(stream).toEmitTypedValue({
        data: undefined,
        dataState: "empty",
        loading: true,
        networkStatus: NetworkStatus.loading,
        partial: true,
      });

      await expect(stream).toEmitTypedValue({
        data: undefined,
        dataState: "empty",
        error: new CombinedGraphQLErrors({ errors: [error] }),
        loading: false,
        networkStatus: NetworkStatus.error,
        partial: true,
      });
      expect(observable.getCurrentResult()).toStrictEqualTyped({
        data: undefined,
        dataState: "empty",
        error: new CombinedGraphQLErrors({ errors: [error] }),
        loading: false,
        networkStatus: NetworkStatus.error,
        partial: true,
      });

      await expect(
        observable.setVariables(differentVariables)
      ).resolves.toStrictEqualTyped({ data: dataTwo });

      await expect(stream).toEmitTypedValue({
        data: undefined,
        dataState: "empty",
        loading: true,
        networkStatus: NetworkStatus.setVariables,
        partial: true,
      });
      await expect(stream).toEmitTypedValue({
        data: dataTwo,
        dataState: "complete",
        loading: false,
        networkStatus: NetworkStatus.ready,
        partial: false,
      });
      expect(observable.getCurrentResult()).toStrictEqualTyped({
        data: dataTwo,
        dataState: "complete",
        loading: false,
        networkStatus: NetworkStatus.ready,
        partial: false,
      });

      await expect(stream).not.toEmitAnything();
    });

    it("sets networkStatus to `setVariables` when fetching", async () => {
      const mockedResponses = [
        {
          request: { query, variables },
          result: { data: dataOne },
          delay: 20,
        },
        {
          request: { query, variables: differentVariables },
          result: { data: dataTwo },
          delay: 20,
        },
      ];

      const client = new ApolloClient({
        cache: new InMemoryCache(),
        link: new MockLink(mockedResponses),
      });
      const observable = client.watchQuery({ query, variables });
      const stream = new ObservableStream(observable);

      await expect(stream).toEmitTypedValue({
        data: undefined,
        dataState: "empty",
        loading: true,
        networkStatus: NetworkStatus.loading,
        partial: true,
      });

      await expect(stream).toEmitTypedValue({
        data: dataOne,
        dataState: "complete",
        loading: false,
        networkStatus: NetworkStatus.ready,
        partial: false,
      });

      await expect(
        observable.setVariables(differentVariables)
      ).resolves.toStrictEqualTyped({ data: dataTwo });

      await expect(stream).toEmitTypedValue({
        data: undefined,
        dataState: "empty",
        loading: true,
        networkStatus: NetworkStatus.setVariables,
        partial: true,
      });

      await expect(stream).toEmitTypedValue({
        data: dataTwo,
        dataState: "complete",
        loading: false,
        networkStatus: NetworkStatus.ready,
        partial: false,
      });

      await expect(stream).not.toEmitAnything();
    });

    it("sets networkStatus to `refetch` when calling refetch with new variables", async () => {
      const mockedResponses = [
        {
          request: { query, variables },
          result: { data: dataOne },
          delay: 20,
        },
        {
          request: { query, variables: differentVariables },
          result: { data: dataTwo },
          delay: 20,
        },
      ];

      const client = new ApolloClient({
        cache: new InMemoryCache(),
        link: new MockLink(mockedResponses),
      });
      const observable = client.watchQuery({ query, variables });
      const stream = new ObservableStream(observable);

      await expect(stream).toEmitTypedValue({
        data: undefined,
        dataState: "empty",
        loading: true,
        networkStatus: NetworkStatus.loading,
        partial: true,
      });

      await expect(stream).toEmitTypedValue({
        data: dataOne,
        dataState: "complete",
        loading: false,
        networkStatus: NetworkStatus.ready,
        partial: false,
      });

      await expect(
        observable.refetch(differentVariables)
      ).resolves.toStrictEqualTyped({ data: dataTwo });

      await expect(stream).toEmitTypedValue({
        data: undefined,
        dataState: "empty",
        loading: true,
        networkStatus: NetworkStatus.refetch,
        partial: true,
      });

      await expect(stream).toEmitTypedValue({
        data: dataTwo,
        dataState: "complete",
        loading: false,
        networkStatus: NetworkStatus.ready,
        partial: false,
      });

      await expect(stream).not.toEmitAnything();
    });

    it("does not rerun query if variables do not change", async () => {
      const client = new ApolloClient({
        cache: new InMemoryCache(),
        link: new MockLink([
          {
            request: { query, variables },
            result: { data: dataOne },
            delay: 20,
          },
          {
            request: { query, variables },
            result: { data: dataTwo },
            delay: 20,
          },
        ]),
      });
      const observable = client.watchQuery({ query, variables });
      const stream = new ObservableStream(observable);

      await expect(stream).toEmitTypedValue({
        data: undefined,
        dataState: "empty",
        loading: true,
        networkStatus: NetworkStatus.loading,
        partial: true,
      });

      await expect(stream).toEmitTypedValue({
        data: dataOne,
        dataState: "complete",
        loading: false,
        networkStatus: NetworkStatus.ready,
        partial: false,
      });

      await expect(
        observable.setVariables(variables)
      ).resolves.toStrictEqualTyped({ data: dataOne });

      await expect(stream).not.toEmitAnything();
    });

    it("treats setVariables({}) as unchanged if previous variables are undefined", async () => {
      const query = gql`
        query ($offset: Int) {
          users(offset: $offset) {
            id
          }
        }
      `;

      const client = new ApolloClient({
        cache: new InMemoryCache(),
        link: new MockLink([
          {
            request: { query },
            result: { data: { users: [{ __typename: "User", id: 1 }] } },
          },
        ]),
      });
      const observable = client.watchQuery({
        query,
        // Ensure we don't get another network request
        fetchPolicy: "network-only",
      });
      const stream = new ObservableStream(observable);

      await expect(stream).toEmitTypedValue({
        data: undefined,
        dataState: "empty",
        loading: true,
        networkStatus: NetworkStatus.loading,
        partial: true,
      });

      await expect(stream).toEmitTypedValue({
        data: { users: [{ __typename: "User", id: 1 }] },
        dataState: "complete",
        loading: false,
        networkStatus: NetworkStatus.ready,
        partial: false,
      });

      await expect(observable.setVariables({})).resolves.toStrictEqualTyped({
        data: { users: [{ __typename: "User", id: 1 }] },
      });

      await expect(stream).not.toEmitAnything();
    });

    it("treats setVariables as unchanged if passing variables with default in query", async () => {
      const query = gql`
        query ($limit: Int = 5, $offset: Int) {
          users(offset: $offset) {
            id
          }
        }
      `;

      const client = new ApolloClient({
        cache: new InMemoryCache(),
        link: new MockLink([
          {
            request: { query, variables: { limit: 5, offset: 0 } },
            result: { data: { users: [{ __typename: "User", id: 1 }] } },
          },
        ]),
      });
      const observable = client.watchQuery({
        query,
        variables: { limit: 5, offset: 0 },
        // Ensure we don't get another network request
        fetchPolicy: "network-only",
      });
      const stream = new ObservableStream(observable);

      await expect(stream).toEmitTypedValue({
        data: undefined,
        dataState: "empty",
        loading: true,
        networkStatus: NetworkStatus.loading,
        partial: true,
      });

      await expect(stream).toEmitTypedValue({
        data: { users: [{ __typename: "User", id: 1 }] },
        dataState: "complete",
        loading: false,
        networkStatus: NetworkStatus.ready,
        partial: false,
      });

      await expect(
        observable.setVariables({ offset: 0 })
      ).resolves.toStrictEqualTyped({
        data: { users: [{ __typename: "User", id: 1 }] },
      });

      await expect(stream).not.toEmitAnything();
    });

    it("handles variables changing while a query is in-flight", async () => {
      const client = new ApolloClient({
        cache: new InMemoryCache(),
        link: new MockLink([
          {
            request: { query, variables },
            result: { data: dataOne },
            delay: 20,
          },
          {
            request: { query, variables: differentVariables },
            result: { data: dataTwo },
            delay: 20,
          },
        ]),
      });
      // The expected behavior is that the original variables are forgotten
      // and the query stays in loading state until the result for the new variables
      // has returned.
      const observable = client.watchQuery({ query, variables });
      const stream = new ObservableStream(observable);

      await expect(
        observable.setVariables(differentVariables)
      ).resolves.toStrictEqualTyped({ data: dataTwo });

      // Initial fetch
      await expect(stream).toEmitTypedValue({
        data: undefined,
        dataState: "empty",
        loading: true,
        networkStatus: NetworkStatus.loading,
        partial: true,
      });

      // setVariables
      await expect(stream).toEmitTypedValue({
        data: undefined,
        dataState: "empty",
        loading: true,
        networkStatus: NetworkStatus.setVariables,
        partial: true,
      });

      await expect(stream).toEmitTypedValue({
        data: dataTwo,
        dataState: "complete",
        loading: false,
        networkStatus: NetworkStatus.ready,
        partial: false,
      });

      await expect(stream).not.toEmitAnything();
    });
  });

  describe("refetch", () => {
    // TODO: If updating this to include a cache result for the changed
    // variables, a cache value is emitted for the refetch, but I believe this
    // should be undefined.
    it("calls fetchRequest with fetchPolicy `network-only` when using a non-networked fetch policy", async () => {
      const client = new ApolloClient({
        cache: new InMemoryCache(),
        link: new MockLink([
          {
            request: { query, variables },
            result: { data: dataOne },
          },
          {
            request: { query, variables: differentVariables },
            result: { data: dataTwo },
          },
        ]),
      });
      const observable = client.watchQuery({
        query,
        variables,
        fetchPolicy: "cache-first",
      });

      const stream = new ObservableStream(observable);

      await expect(stream).toEmitTypedValue({
        data: undefined,
        dataState: "empty",
        loading: true,
        networkStatus: NetworkStatus.loading,
        partial: true,
      });

      await expect(stream).toEmitTypedValue({
        data: dataOne,
        dataState: "complete",
        loading: false,
        networkStatus: NetworkStatus.ready,
        partial: false,
      });

      await observable.refetch(differentVariables);

      await expect(stream).toEmitTypedValue({
        data: undefined,
        dataState: "empty",
        loading: true,
        networkStatus: NetworkStatus.refetch,
        partial: true,
      });

      await expect(stream).toEmitTypedValue({
        data: dataTwo,
        dataState: "complete",
        loading: false,
        networkStatus: NetworkStatus.ready,
        partial: false,
      });

      expect(observable.options.fetchPolicy).toBe("cache-first");

      await expect(stream).not.toEmitAnything();
    });

    it("calling refetch with different variables before the query itself resolved will only yield the result for the new variables", async () => {
      const observers: Observer<FetchResult<typeof dataOne>>[] = [];
      const client = new ApolloClient({
        cache: new InMemoryCache(),
        link: new ApolloLink((operation, forward) => {
          return new Observable((observer) => {
            observers.push(observer);
          });
        }),
      });
      const observableQuery = client.watchQuery({
        query,
        variables: { id: 1 },
      });
      const stream = new ObservableStream(observableQuery);

      void observableQuery.refetch({ id: 2 });

      observers[0].next({ data: dataOne });
      observers[0].complete();

      observers[1].next({ data: dataTwo });
      observers[1].complete();

      await expect(stream).toEmitTypedValue({
        data: undefined,
        dataState: "empty",
        loading: true,
        networkStatus: NetworkStatus.loading,
        partial: true,
      });

      await expect(stream).toEmitTypedValue({
        data: undefined,
        dataState: "empty",
        loading: true,
        networkStatus: NetworkStatus.refetch,
        partial: true,
      });

      await expect(stream).toEmitTypedValue({
        data: dataTwo,
        dataState: "complete",
        loading: false,
        networkStatus: NetworkStatus.ready,
        partial: false,
      });

      await expect(stream).not.toEmitAnything();
    });

    it("calling refetch multiple times with different variables will return only results for the most recent variables", async () => {
      const observers: Observer<FetchResult<typeof dataOne>>[] = [];
      const client = new ApolloClient({
        cache: new InMemoryCache(),
        link: new ApolloLink((operation, forward) => {
          return new Observable((observer) => {
            observers.push(observer);
          });
        }),
      });
      const observableQuery = client.watchQuery({
        query,
        variables: { id: 1 },
      });
      const stream = new ObservableStream(observableQuery);

      observers[0].next({ data: dataOne });
      observers[0].complete();

      await expect(stream).toEmitTypedValue({
        data: undefined,
        dataState: "empty",
        loading: true,
        networkStatus: NetworkStatus.loading,
        partial: true,
      });

      await expect(stream).toEmitTypedValue({
        data: dataOne,
        dataState: "complete",
        loading: false,
        networkStatus: NetworkStatus.ready,
        partial: false,
      });

      void observableQuery.refetch({ id: 2 });
      void observableQuery.refetch({ id: 3 });

      observers[1].next({ data: dataTwo });
      observers[1].complete();

      observers[2].next({
        data: {
          people_one: {
            name: "SomeOneElse",
          },
        },
      });
      observers[2].complete();

      await expect(stream).toEmitTypedValue({
        data: undefined,
        dataState: "empty",
        loading: true,
        networkStatus: NetworkStatus.refetch,
        partial: true,
      });

      await expect(stream).toEmitTypedValue({
        data: {
          people_one: {
            name: "SomeOneElse",
          },
        },
        dataState: "complete",
        loading: false,
        networkStatus: NetworkStatus.ready,
        partial: false,
      });

      await expect(stream).not.toEmitAnything();
    });

    it("handles `no-cache` fetchPolicy with refetch", async () => {
      const mockedResponses = [
        {
          request: { query, variables },
          result: { data: dataOne },
        },
        {
          request: { query, variables: differentVariables },
          result: { data: dataTwo },
        },
      ];

      const client = new ApolloClient({
        cache: new InMemoryCache(),
        link: new MockLink(mockedResponses),
      });
      const observable = client.watchQuery({
        query,
        variables,
        fetchPolicy: "no-cache",
      });

      const stream = new ObservableStream(observable);

      await expect(stream).toEmitTypedValue({
        data: undefined,
        dataState: "empty",
        loading: true,
        networkStatus: NetworkStatus.loading,
        partial: true,
      });

      await expect(stream).toEmitTypedValue({
        data: dataOne,
        dataState: "complete",
        loading: false,
        networkStatus: NetworkStatus.ready,
        partial: false,
      });

      expect(client.extract()).toEqual({});

      await expect(
        observable.refetch(differentVariables)
      ).resolves.toStrictEqualTyped({ data: dataTwo });

      await expect(stream).toEmitTypedValue({
        data: undefined,
        dataState: "empty",
        loading: true,
        networkStatus: NetworkStatus.refetch,
        partial: true,
      });

      await expect(stream).toEmitTypedValue({
        data: dataTwo,
        dataState: "complete",
        loading: false,
        networkStatus: NetworkStatus.ready,
        partial: false,
      });

      expect(client.extract()).toEqual({});

      // Unlike network-only or cache-and-network, the no-cache
      // FetchPolicy does not switch to cache-first after the first
      // network request.
      expect(observable.options.fetchPolicy).toBe("no-cache");
    });

    it("returns cached results after refetch when changing variables using a cache-and-network fetch policy", async () => {
      const query = gql`
        query people($first: Int) {
          allPeople(first: $first) {
            people {
              name
            }
          }
        }
      `;

      const data = { allPeople: { people: [{ name: "Luke Skywalker" }] } };
      const variables1 = { first: 0 };

      const data2 = { allPeople: { people: [{ name: "Leia Skywalker" }] } };
      const variables2 = { first: 1 };

      const client = new ApolloClient({
        cache: new InMemoryCache(),
        link: new MockLink([
          {
            request: { query, variables: variables1 },
            result: { data },
            delay: 20,
          },
          {
            request: { query, variables: variables2 },
            result: { data: data2 },
            delay: 20,
          },
          {
            request: { query, variables: variables1 },
            result: { data },
            delay: 20,
          },
        ]),
      });

      const observable = client.watchQuery({
        query,
        variables: variables1,
        fetchPolicy: "cache-and-network",
      });

      const stream = new ObservableStream(observable);

      await expect(stream).toEmitTypedValue({
        data: undefined,
        dataState: "empty",
        loading: true,
        networkStatus: NetworkStatus.loading,
        partial: true,
      });

      await expect(stream).toEmitTypedValue({
        data,
        dataState: "complete",
        loading: false,
        networkStatus: NetworkStatus.ready,
        partial: false,
      });

      await observable.refetch(variables2);

      await expect(stream).toEmitTypedValue({
        data: undefined,
        dataState: "empty",
        loading: true,
        networkStatus: NetworkStatus.refetch,
        partial: true,
      });

      await expect(stream).toEmitTypedValue({
        data: data2,
        dataState: "complete",
        loading: false,
        networkStatus: NetworkStatus.ready,
        partial: false,
      });

      await observable.refetch(variables1);

      await expect(stream).toEmitTypedValue({
        data,
        dataState: "complete",
        loading: true,
        networkStatus: NetworkStatus.refetch,
        partial: false,
      });

      await expect(stream).toEmitTypedValue({
        data,
        dataState: "complete",
        loading: false,
        networkStatus: NetworkStatus.ready,
        partial: false,
      });

      await expect(stream).not.toEmitAnything();
    });

    it("resets fetchPolicy when variables change when using nextFetchPolicy", async () => {
      // This query and variables are copied from react-apollo
      const queryWithVars = gql`
        query people($first: Int) {
          allPeople(first: $first) {
            people {
              name
            }
          }
        }
      `;

      const data = { allPeople: { people: [{ name: "Luke Skywalker" }] } };
      const variables1 = { first: 0 };

      const data2 = { allPeople: { people: [{ name: "Leia Skywalker" }] } };
      const variables2 = { first: 1 };

      const client = new ApolloClient({
        cache: new InMemoryCache(),
        link: new MockLink([
          {
            request: {
              query: queryWithVars,
              variables: variables1,
            },
            result: { data },
            delay: 20,
          },
          {
            request: {
              query: queryWithVars,
              variables: variables2,
            },
            result: { data: data2 },
            delay: 20,
          },
          {
            request: {
              query: queryWithVars,
              variables: variables1,
            },
            result: { data },
            delay: 20,
          },
          {
            request: {
              query: queryWithVars,
              variables: variables2,
            },
            result: { data: data2 },
            delay: 20,
          },
        ]),
      });

      const usedFetchPolicies: WatchQueryFetchPolicy[] = [];
      const observable = client.watchQuery({
        query: queryWithVars,
        variables: variables1,
        fetchPolicy: "cache-and-network",
        nextFetchPolicy(currentFetchPolicy, info) {
          if (info.reason === "variables-changed") {
            return info.initialFetchPolicy;
          }
          usedFetchPolicies.push(currentFetchPolicy);
          if (info.reason === "after-fetch") {
            return "cache-first";
          }
          return currentFetchPolicy;
        },
      });

      expect(observable.options.fetchPolicy).toBe("cache-and-network");
      expect(observable.options.initialFetchPolicy).toBe("cache-and-network");

      const stream = new ObservableStream(observable);

      await expect(stream).toEmitTypedValue({
        data: undefined,
        dataState: "empty",
        loading: true,
        networkStatus: NetworkStatus.loading,
        partial: true,
      });

      await expect(stream).toEmitTypedValue({
        data,
        dataState: "complete",
        loading: false,
        networkStatus: NetworkStatus.ready,
        partial: false,
      });
      expect(observable.options.fetchPolicy).toBe("cache-first");

      await observable.refetch(variables2);

      await expect(stream).toEmitTypedValue({
        data: undefined,
        dataState: "empty",
        loading: true,
        networkStatus: NetworkStatus.refetch,
        partial: true,
      });
      expect(observable.options.fetchPolicy).toBe("cache-first");

      await expect(stream).toEmitTypedValue({
        data: data2,
        dataState: "complete",
        loading: false,
        networkStatus: NetworkStatus.ready,
        partial: false,
      });
      expect(observable.options.fetchPolicy).toBe("cache-first");

      {
        const result = await observable.reobserve({ variables: variables1 });

        expect(result).toStrictEqualTyped({ data });
        expect(observable.options.fetchPolicy).toBe("cache-first");
      }

      await expect(stream).toEmitTypedValue({
        data,
        dataState: "complete",
        loading: true,
        networkStatus: NetworkStatus.setVariables,
        partial: false,
      });
      expect(observable.options.fetchPolicy).toBe("cache-first");

      await expect(stream).toEmitTypedValue({
        data,
        dataState: "complete",
        loading: false,
        networkStatus: NetworkStatus.ready,
        partial: false,
      });
      expect(observable.options.fetchPolicy).toBe("cache-first");

      {
        const result = await observable.reobserve({ variables: variables2 });

        expect(result).toStrictEqualTyped({ data: data2 });
        expect(observable.options.fetchPolicy).toBe("cache-first");
      }

      await expect(stream).toEmitTypedValue({
        data: data2,
        dataState: "complete",
        loading: true,
        networkStatus: NetworkStatus.setVariables,
        partial: false,
      });
      expect(observable.options.fetchPolicy).toBe("cache-first");

      await expect(stream).toEmitTypedValue({
        data: data2,
        dataState: "complete",
        loading: false,
        networkStatus: NetworkStatus.ready,
        partial: false,
      });
      expect(observable.options.fetchPolicy).toBe("cache-first");

      expect(usedFetchPolicies).toEqual([
        "cache-and-network",
        "network-only",
        "cache-and-network",
        "cache-and-network",
      ]);

      await expect(stream).not.toEmitAnything();
    });

    // TODO: Revisit what this will look like when we move local resolvers to
    // the link chain. This is not something that will work if its combined with
    // other cached data.
    it.failing(
      "cache-and-network refetch should run @client(always: true) resolvers when network request fails",
      async () => {
        const query = gql`
          query MixedQuery {
            counter @client(always: true)
            name
          }
        `;

        let count = 0;

        let linkObservable = of({
          data: {
            name: "Ben",
          },
        }).pipe(delay(20));

        const intentionalNetworkFailure = new Error(
          "intentional network failure"
        );

        const errorObservable: typeof linkObservable = new Observable(
          (observer) => {
            observer.error(intentionalNetworkFailure);
          }
        );

        const client = new ApolloClient({
          link: new ApolloLink(() => linkObservable),
          cache: new InMemoryCache(),
          localState: new LocalState({
            resolvers: {
              Query: {
                counter() {
                  return ++count;
                },
              },
            },
          }),
        });

        const observable = client.watchQuery({
          query,
          fetchPolicy: "cache-and-network",
          returnPartialData: true,
        });

        const stream = new ObservableStream(observable);

        await expect(stream).toEmitTypedValue({
          data: { counter: 1 },
          dataState: "partial",
          loading: true,
          networkStatus: NetworkStatus.loading,
          partial: true,
        });

        await expect(stream).toEmitTypedValue({
          data: { counter: 2, name: "Ben" },
          dataState: "complete",
          loading: false,
          networkStatus: NetworkStatus.ready,
          partial: false,
        });

        const oldLinkObs = linkObservable;
        // Make the next network request fail.
        linkObservable = errorObservable;

        await expect(() => observable.refetch()).rejects.toThrow(
          intentionalNetworkFailure
        );

        await expect(stream).toEmitTypedValue({
          data: { counter: 3, name: "Ben" },
          dataState: "complete",
          loading: true,
          networkStatus: NetworkStatus.refetch,
          partial: false,
        });

        await expect(stream).toEmitTypedValue({
          data: { counter: 3, name: "Ben" },
          dataState: "complete",
          error: intentionalNetworkFailure,
          loading: false,
          networkStatus: NetworkStatus.error,
          partial: false,
        });

        // Switch back from errorObservable.
        linkObservable = oldLinkObs;

        const result = await observable.refetch();

        expect(result).toStrictEqualTyped({
          data: {
            counter: 5,
            name: "Ben",
          },
        });

        await expect(stream).toEmitTypedValue({
          data: { counter: 4, name: "Ben" },
          dataState: "complete",
          loading: true,
          networkStatus: NetworkStatus.refetch,
          partial: false,
        });

        await expect(stream).toEmitTypedValue({
          data: { counter: 5, name: "Ben" },
          dataState: "complete",
          loading: false,
          networkStatus: NetworkStatus.ready,
          partial: false,
        });

        await expect(stream).not.toEmitAnything();
      }
    );

    describe("warnings about refetch({ variables })", () => {
      it("should warn if passed { variables } and query does not declare any variables", async () => {
        using _ = spyOnConsole("warn");

        const queryWithoutVariables = gql`
          query QueryWithoutVariables {
            getVars {
              __typename
              name
            }
          }
        `;

        function makeMock(...vars: string[]) {
          const requestWithoutVariables = {
            query: queryWithoutVariables,
            variables: {
              variables: vars,
            },
          };

          const resultWithVariables = {
            data: {
              getVars: vars.map((name) => ({
                __typename: "Var",
                name,
              })),
            },
          };

          return {
            request: requestWithoutVariables,
            result: resultWithVariables,
            delay: 20,
          };
        }

        const client = new ApolloClient({
          cache: new InMemoryCache(),
          link: new MockLink([makeMock("a", "b", "c"), makeMock("d", "e")]),
        });
        const observableWithoutVariables = client.watchQuery({
          query: queryWithoutVariables,
          variables: { variables: ["a", "b", "c"] },
        });

        const stream = new ObservableStream(observableWithoutVariables);

        await expect(stream).toEmitTypedValue({
          data: undefined,
          dataState: "empty",
          loading: true,
          networkStatus: NetworkStatus.loading,
          partial: true,
        });

        await expect(stream).toEmitTypedValue({
          data: {
            getVars: [
              { __typename: "Var", name: "a" },
              { __typename: "Var", name: "b" },
              { __typename: "Var", name: "c" },
            ],
          },
          dataState: "complete",
          loading: false,
          networkStatus: NetworkStatus.ready,
          partial: false,
        });

        await observableWithoutVariables.refetch({
          variables: ["d", "e"],
        });

        await expect(stream).toEmitTypedValue({
          data: {
            getVars: [
              { __typename: "Var", name: "a" },
              { __typename: "Var", name: "b" },
              { __typename: "Var", name: "c" },
            ],
          },
          dataState: "complete",
          loading: true,
          networkStatus: NetworkStatus.refetch,
          partial: false,
        });

        await expect(stream).toEmitTypedValue({
          data: {
            getVars: [
              { __typename: "Var", name: "d" },
              { __typename: "Var", name: "e" },
            ],
          },
          dataState: "complete",
          loading: false,
          networkStatus: NetworkStatus.ready,
          partial: false,
        });

        expect(console.warn).toHaveBeenCalledTimes(1);
        expect(console.warn).toHaveBeenCalledWith(
          [
            "Called refetch(%o) for query %o, which does not declare a $variables variable.",
            "Did you mean to call refetch(variables) instead of refetch({ variables })?",
          ].join("\n"),
          { variables: ["d", "e"] },
          "QueryWithoutVariables"
        );

        await expect(stream).not.toEmitAnything();
      });

      it("should warn if passed { variables } and query does not declare $variables", async () => {
        using _ = spyOnConsole("warn");

        const queryWithVarsVar: TypedDocumentNode<
          { getVars: Array<{ __typename: "Var"; name: string }> },
          { vars: string[] }
        > = gql`
          query QueryWithVarsVar($vars: [String!]) {
            getVars(variables: $vars) {
              __typename
              name
            }
          }
        `;

        function makeMock(...vars: string[]) {
          const requestWithVarsVar = {
            query: queryWithVarsVar,
            variables: { vars },
          };

          const resultWithVarsVar = {
            data: {
              getVars: vars.map((name) => ({
                __typename: "Var",
                name,
              })),
            },
          };

          return {
            request: requestWithVarsVar,
            result: resultWithVarsVar,
          };
        }

        const mocks = [makeMock("a", "b", "c"), makeMock("d", "e")];
        const firstRequest = mocks[0].request;
        const client = new ApolloClient({
          cache: new InMemoryCache(),
          link: new MockLink(mocks, { showWarnings: false }),
        });

        const observableWithVarsVar = client.watchQuery({
          query: firstRequest.query,
          variables: firstRequest.variables,
        });

        const stream = new ObservableStream(observableWithVarsVar);

        await expect(stream).toEmitTypedValue({
          data: undefined,
          dataState: "empty",
          loading: true,
          networkStatus: NetworkStatus.loading,
          partial: true,
        });

        await expect(stream).toEmitTypedValue({
          data: {
            getVars: [
              { __typename: "Var", name: "a" },
              { __typename: "Var", name: "b" },
              { __typename: "Var", name: "c" },
            ],
          },
          dataState: "complete",
          loading: false,
          networkStatus: NetworkStatus.ready,
          partial: false,
        });

        // It's a common mistake to call refetch({ variables }) when you meant
        // to call refetch(variables).
        const promise = observableWithVarsVar.refetch({
          // @ts-expect-error
          variables: { vars: ["d", "e"] },
        });

        await expect(stream).toEmitTypedValue({
          data: {
            getVars: [
              { __typename: "Var", name: "a" },
              { __typename: "Var", name: "b" },
              { __typename: "Var", name: "c" },
            ],
          },
          dataState: "complete",
          loading: true,
          networkStatus: NetworkStatus.refetch,
          partial: false,
        });

        await expect(stream).toEmitTypedValue({
          data: {
            getVars: [
              { __typename: "Var", name: "a" },
              { __typename: "Var", name: "b" },
              { __typename: "Var", name: "c" },
            ],
          },
          dataState: "complete",
          error: expect.objectContaining({
            message: expect.stringMatching(
              /No more mocked responses for the query:\s+query QueryWithVarsVar\(\$vars: \[String!\]\)/
            ),
          }),
          loading: false,
          networkStatus: NetworkStatus.error,
          partial: false,
        });

        await expect(promise).rejects.toEqual(
          expect.objectContaining({
            message: expect.stringMatching(
              /No more mocked responses for the query:\s+query QueryWithVarsVar\(\$vars: \[String!\]\)/
            ),
          })
        );
        expect(console.warn).toHaveBeenCalledTimes(1);
        expect(console.warn).toHaveBeenCalledWith(
          [
            "Called refetch(%o) for query %o, which does not declare a $variables variable.",
            "Did you mean to call refetch(variables) instead of refetch({ variables })?",
          ].join("\n"),
          { variables: { vars: ["d", "e"] } },
          "QueryWithVarsVar"
        );

        await expect(stream).not.toEmitAnything();
      });

      it("should not warn if passed { variables } and query declares $variables", async () => {
        using _ = spyOnConsole("warn");

        const queryWithVariablesVar: TypedDocumentNode<
          { getVars: Array<{ __typename: "Var"; name: string }> },
          { variables: string[] }
        > = gql`
          query QueryWithVariablesVar($variables: [String!]) {
            getVars(variables: $variables) {
              __typename
              name
            }
          }
        `;

        function makeMock(...variables: string[]) {
          const requestWithVariablesVar = {
            query: queryWithVariablesVar,
            variables: {
              variables,
            },
          };

          const resultWithVariablesVar = {
            data: {
              getVars: variables.map((name) => ({
                __typename: "Var",
                name,
              })),
            },
          };

          return {
            request: requestWithVariablesVar,
            result: resultWithVariablesVar,
          };
        }

        const client = new ApolloClient({
          cache: new InMemoryCache(),
          link: new MockLink([makeMock("a", "b", "c"), makeMock("d", "e")]),
        });

        const observableWithVariablesVar = client.watchQuery({
          query: queryWithVariablesVar,
          variables: { variables: ["a", "b", "c"] },
        });

        const stream = new ObservableStream(observableWithVariablesVar);

        await expect(stream).toEmitTypedValue({
          data: undefined,
          dataState: "empty",
          loading: true,
          networkStatus: NetworkStatus.loading,
          partial: true,
        });

        await expect(stream).toEmitTypedValue({
          data: {
            getVars: [
              { __typename: "Var", name: "a" },
              { __typename: "Var", name: "b" },
              { __typename: "Var", name: "c" },
            ],
          },
          dataState: "complete",
          loading: false,
          networkStatus: NetworkStatus.ready,
          partial: false,
        });

        await observableWithVariablesVar.refetch({ variables: ["d", "e"] });

        await expect(stream).toEmitTypedValue({
          data: undefined,
          dataState: "empty",
          loading: true,
          networkStatus: NetworkStatus.refetch,
          partial: true,
        });

        await expect(stream).toEmitTypedValue({
          data: {
            getVars: [
              { __typename: "Var", name: "d" },
              { __typename: "Var", name: "e" },
            ],
          },
          dataState: "complete",
          loading: false,
          networkStatus: NetworkStatus.ready,
          partial: false,
        });

        expect(console.warn).not.toHaveBeenCalled();

        await expect(stream).not.toEmitAnything();
      });
    });
  });

  describe("currentResult", () => {
    it("returns the same value as observableQuery.next got", async () => {
      const queryWithFragment = gql`
        fragment CatInfo on Cat {
          isTabby
          __typename
        }

        fragment DogInfo on Dog {
          hasBrindleCoat
          __typename
        }

        fragment PetInfo on Pet {
          id
          name
          age
          ... on Cat {
            ...CatInfo
            __typename
          }
          ... on Dog {
            ...DogInfo
            __typename
          }
          __typename
        }

        {
          pets {
            ...PetInfo
            __typename
          }
        }
      `;

      const petData = [
        {
          id: 1,
          name: "Phoenix",
          age: 6,
          isTabby: true,
          __typename: "Cat",
        },
        {
          id: 2,
          name: "Tempe",
          age: 3,
          isTabby: false,
          __typename: "Cat",
        },
        {
          id: 3,
          name: "Robin",
          age: 10,
          hasBrindleCoat: true,
          __typename: "Dog",
        },
      ];

      const dataOneWithTypename = {
        pets: petData.slice(0, 2),
      };

      const dataTwoWithTypename = {
        pets: petData.slice(0, 3),
      };

      const client = new ApolloClient({
        link: new MockLink([
          {
            request: { query: queryWithFragment, variables },
            result: { data: dataOneWithTypename },
          },
          {
            request: { query: queryWithFragment, variables },
            result: { data: dataTwoWithTypename },
          },
        ]),
        cache: new InMemoryCache({
          possibleTypes: {
            Creature: ["Pet"],
            Pet: ["Dog", "Cat"],
          },
        }),
      });

      const observable = client.watchQuery({
        query: queryWithFragment,
        variables,
      });

      expect(observable.getCurrentResult()).toStrictEqualTyped({
        data: undefined,
        dataState: "empty",
        loading: true,
        networkStatus: NetworkStatus.loading,
        partial: true,
      });

      const stream = new ObservableStream(observable);

      expect(observable.getCurrentResult()).toStrictEqualTyped({
        data: undefined,
        dataState: "empty",
        loading: true,
        networkStatus: NetworkStatus.loading,
        partial: true,
      });

      await expect(stream).toEmitTypedValue({
        data: undefined,
        dataState: "empty",
        loading: true,
        networkStatus: NetworkStatus.loading,
        partial: true,
      });
      expect(observable.getCurrentResult()).toStrictEqualTyped({
        data: undefined,
        dataState: "empty",
        loading: true,
        networkStatus: NetworkStatus.loading,
        partial: true,
      });

      await expect(stream).toEmitTypedValue({
        data: dataOneWithTypename,
        dataState: "complete",
        loading: false,
        networkStatus: NetworkStatus.ready,
        partial: false,
      });

      expect(observable.getCurrentResult()).toStrictEqualTyped({
        data: dataOneWithTypename,
        dataState: "complete",
        loading: false,
        networkStatus: NetworkStatus.ready,
        partial: false,
      });

      void observable.refetch();

      await expect(stream).toEmitTypedValue({
        data: dataOneWithTypename,
        dataState: "complete",
        loading: true,
        networkStatus: NetworkStatus.refetch,
        partial: false,
      });
      expect(observable.getCurrentResult()).toStrictEqualTyped({
        data: dataOneWithTypename,
        dataState: "complete",
        loading: true,
        networkStatus: NetworkStatus.refetch,
        partial: false,
      });

      await expect(stream).toEmitTypedValue({
        data: dataTwoWithTypename,
        dataState: "complete",
        loading: false,
        networkStatus: NetworkStatus.ready,
        partial: false,
      });
      expect(observable.getCurrentResult()).toStrictEqualTyped({
        dataState: "complete",
        data: dataTwoWithTypename,
        loading: false,
        networkStatus: NetworkStatus.ready,
        partial: false,
      });

      await expect(stream).not.toEmitAnything();
    });

    it("returns results from the store immediately", async () => {
      const client = new ApolloClient({
        cache: new InMemoryCache(),
        link: new MockLink([
          {
            request: { query, variables },
            result: { data: dataOne },
            delay: 20,
          },
        ]),
      });

      client.writeQuery({ query, variables, data: dataOne });

      const observable = client.watchQuery({ query, variables });

      // TODO: Should this be the initial loading state until we've attempted to
      // execute the query?
      expect(observable.getCurrentResult()).toStrictEqualTyped({
        data: dataOne,
        dataState: "complete",
        loading: false,
        networkStatus: NetworkStatus.ready,
        partial: false,
      });

      const stream = new ObservableStream(observable);

      expect(observable.getCurrentResult()).toStrictEqualTyped({
        data: dataOne,
        dataState: "complete",
        loading: false,
        networkStatus: NetworkStatus.ready,
        partial: false,
      });

      await expect(stream).toEmitTypedValue({
        data: dataOne,
        dataState: "complete",
        loading: false,
        networkStatus: NetworkStatus.ready,
        partial: false,
      });

      expect(observable.getCurrentResult()).toStrictEqualTyped({
        data: dataOne,
        dataState: "complete",
        loading: false,
        networkStatus: NetworkStatus.ready,
        partial: false,
      });

      await expect(stream).not.toEmitAnything();
    });

    it("returns errors from the store immediately", async () => {
      const client = new ApolloClient({
        cache: new InMemoryCache(),
        link: new MockLink([
          {
            request: { query, variables },
            result: { errors: [error] },
            delay: 20,
          },
        ]),
      });

      const observable = client.watchQuery({ query, variables });

      expect(observable.getCurrentResult()).toStrictEqualTyped({
        data: undefined,
        dataState: "empty",
        loading: true,
        networkStatus: NetworkStatus.loading,
        partial: true,
      });

      const stream = new ObservableStream(observable);

      expect(observable.getCurrentResult()).toStrictEqualTyped({
        data: undefined,
        dataState: "empty",
        loading: true,
        networkStatus: NetworkStatus.loading,
        partial: true,
      });

      await expect(stream).toEmitTypedValue({
        data: undefined,
        dataState: "empty",
        loading: true,
        networkStatus: NetworkStatus.loading,
        partial: true,
      });

      expect(observable.getCurrentResult()).toStrictEqualTyped({
        data: undefined,
        dataState: "empty",
        loading: true,
        networkStatus: NetworkStatus.loading,
        partial: true,
      });

      await expect(stream).toEmitTypedValue({
        data: undefined,
        dataState: "empty",
        error: new CombinedGraphQLErrors({ errors: [error] }),
        loading: false,
        networkStatus: NetworkStatus.error,
        partial: true,
      });

      expect(observable.getCurrentResult()).toStrictEqualTyped({
        data: undefined,
        dataState: "empty",
        error: new CombinedGraphQLErrors({ errors: [error] }),
        loading: false,
        networkStatus: NetworkStatus.error,
        partial: true,
      });
    });

    it("returns referentially equal errors", async () => {
      const client = new ApolloClient({
        cache: new InMemoryCache(),
        link: new MockLink([
          {
            request: { query, variables },
            result: { errors: [error] },
            delay: 20,
          },
        ]),
      });

      const observable = client.watchQuery({ query, variables });
      const stream = new ObservableStream(observable);

      await expect(stream).toEmitTypedValue({
        data: undefined,
        dataState: "empty",
        loading: true,
        networkStatus: NetworkStatus.loading,
        partial: true,
      });

      await expect(stream).toEmitTypedValue({
        data: undefined,
        dataState: "empty",
        error: new CombinedGraphQLErrors({ errors: [error] }),
        loading: false,
        networkStatus: NetworkStatus.error,
        partial: true,
      });

      const currentResult = observable.getCurrentResult();
      const currentResult2 = observable.getCurrentResult();

      expect(currentResult).toStrictEqualTyped({
        data: undefined,
        dataState: "empty",
        error: new CombinedGraphQLErrors({ errors: [error] }),
        loading: false,
        networkStatus: NetworkStatus.error,
        partial: true,
      });

      expect(currentResult.error === currentResult2.error).toBe(true);
    });

    it("returns errors with data if errorPolicy is all", async () => {
      const client = new ApolloClient({
        cache: new InMemoryCache(),
        link: new MockLink([
          {
            request: { query, variables },
            result: { data: dataOne, errors: [error] },
            delay: 20,
          },
        ]),
      });

      const observable = client.watchQuery({
        query,
        variables,
        errorPolicy: "all",
      });
      const stream = new ObservableStream(observable);

      await expect(stream).toEmitTypedValue({
        data: undefined,
        dataState: "empty",
        loading: true,
        networkStatus: NetworkStatus.loading,
        partial: true,
      });

      await expect(stream).toEmitTypedValue({
        data: dataOne,
        dataState: "complete",
        error: new CombinedGraphQLErrors({ data: dataOne, errors: [error] }),
        loading: false,
        networkStatus: NetworkStatus.error,
        partial: false,
      });
      expect(observable.getCurrentResult()).toStrictEqualTyped({
        data: dataOne,
        dataState: "complete",
        error: new CombinedGraphQLErrors({ data: dataOne, errors: [error] }),
        loading: false,
        networkStatus: NetworkStatus.error,
        partial: false,
      });
    });

    it("errors out if errorPolicy is none", async () => {
      const client = new ApolloClient({
        cache: new InMemoryCache(),
        link: new MockLink([
          {
            request: { query, variables },
            result: { data: dataOne, errors: [error] },
            delay: 20,
          },
        ]),
      });

      const observable = client.watchQuery({
        query,
        variables,
        errorPolicy: "none",
      });

      const stream = new ObservableStream(observable);

      await expect(stream).toEmitTypedValue({
        data: undefined,
        dataState: "empty",
        loading: true,
        networkStatus: NetworkStatus.loading,
        partial: true,
      });

      await expect(stream).toEmitTypedValue({
        data: undefined,
        dataState: "empty",
        error: wrappedError,
        loading: false,
        networkStatus: NetworkStatus.error,
        partial: true,
      });

      expect(observable.getCurrentResult().error).toEqual(wrappedError);
    });

    it("errors out if errorPolicy is none and the observable has completed", async () => {
      const client = new ApolloClient({
        cache: new InMemoryCache(),
        link: new MockLink([
          {
            request: { query, variables },
            result: { data: dataOne, errors: [error] },
            delay: 20,
          },
        ]),
      });

      const observable = client.watchQuery({
        query,
        variables,
        errorPolicy: "none",
      });
      const stream = new ObservableStream(observable);

      await expect(stream).toEmitTypedValue({
        data: undefined,
        dataState: "empty",
        loading: true,
        networkStatus: NetworkStatus.loading,
        partial: true,
      });

      await expect(stream).toEmitTypedValue({
        data: undefined,
        dataState: "empty",
        error: new CombinedGraphQLErrors({ data: dataOne, errors: [error] }),
        loading: false,
        networkStatus: NetworkStatus.error,
        partial: true,
      });

      expect(observable.getCurrentResult()).toStrictEqualTyped({
        data: undefined,
        dataState: "empty",
        error: wrappedError,
        loading: false,
        networkStatus: NetworkStatus.error,
        partial: true,
      });
      expect(observable.getCurrentResult()).toMatchObject({
        data: undefined,
        error: wrappedError,
        loading: false,
        networkStatus: NetworkStatus.error,
        partial: true,
      });
    });

    it("ignores errors with data if errorPolicy is ignore", async () => {
      const client = new ApolloClient({
        cache: new InMemoryCache(),
        link: new MockLink([
          {
            request: { query, variables },
            result: { errors: [error], data: dataOne },
            delay: 20,
          },
        ]),
      });

      const observable = client.watchQuery({
        query,
        variables,
        errorPolicy: "ignore",
      });

      const stream = new ObservableStream(observable);

      await expect(stream).toEmitTypedValue({
        data: undefined,
        dataState: "empty",
        loading: true,
        networkStatus: NetworkStatus.loading,
        partial: true,
      });

      await expect(stream).toEmitTypedValue({
        data: dataOne,
        dataState: "complete",
        loading: false,
        networkStatus: NetworkStatus.ready,
        partial: false,
      });
      expect(observable.getCurrentResult()).toStrictEqualTyped({
        data: dataOne,
        dataState: "complete",
        loading: false,
        networkStatus: NetworkStatus.ready,
        partial: false,
      });
    });

    it("returns partial data from the store immediately", async () => {
      const superQuery = gql`
        query superQuery($id: ID!) {
          people_one(id: $id) {
            name
            age
          }
        }
      `;

      const superDataOne = {
        people_one: {
          name: "Luke Skywalker",
          age: 21,
        },
      };

      const client = new ApolloClient({
        cache: new InMemoryCache(),
        link: new MockLink([
          {
            request: { query: superQuery, variables },
            result: { data: superDataOne },
            delay: 20,
          },
        ]),
      });

      client.writeQuery({ query, variables, data: dataOne });

      const observable = client.watchQuery({
        query: superQuery,
        variables,
        returnPartialData: true,
      });

      expect(observable.getCurrentResult()).toStrictEqualTyped({
        data: dataOne,
        dataState: "partial",
        loading: true,
        networkStatus: NetworkStatus.loading,
        partial: true,
      });

      const stream = new ObservableStream(observable);

      await expect(stream).toEmitTypedValue({
        data: dataOne,
        dataState: "partial",
        loading: true,
        networkStatus: NetworkStatus.loading,
        partial: true,
      });
      expect(observable.getCurrentResult()).toStrictEqualTyped({
        data: dataOne,
        dataState: "partial",
        loading: true,
        networkStatus: NetworkStatus.loading,
        partial: true,
      });

      await expect(stream).toEmitTypedValue({
        data: superDataOne,
        dataState: "complete",
        loading: false,
        networkStatus: NetworkStatus.ready,
        partial: false,
      });
      expect(observable.getCurrentResult()).toStrictEqualTyped({
        data: superDataOne,
        dataState: "complete",
        loading: false,
        networkStatus: NetworkStatus.ready,
        partial: false,
      });

      await expect(stream).not.toEmitAnything();
    });

    it("returns loading even if full data is available when using network-only fetchPolicy", async () => {
      const client = new ApolloClient({
        cache: new InMemoryCache(),
        link: new MockLink([
          {
            request: { query, variables },
            result: { data: dataTwo },
            delay: 20,
          },
        ]),
      });

      client.writeQuery({ query, variables, data: dataOne });

      const observable = client.watchQuery({
        query,
        variables,
        fetchPolicy: "network-only",
      });

      expect(observable.getCurrentResult()).toStrictEqualTyped({
        data: undefined,
        dataState: "empty",
        loading: true,
        networkStatus: NetworkStatus.loading,
        partial: true,
      });

      const stream = new ObservableStream(observable);

      await expect(stream).toEmitTypedValue({
        data: undefined,
        dataState: "empty",
        loading: true,
        networkStatus: NetworkStatus.loading,
        partial: true,
      });

      await expect(stream).toEmitTypedValue({
        data: dataTwo,
        dataState: "complete",
        loading: false,
        networkStatus: NetworkStatus.ready,
        partial: false,
      });
      expect(observable.getCurrentResult()).toStrictEqualTyped({
        data: dataTwo,
        dataState: "complete",
        loading: false,
        networkStatus: NetworkStatus.ready,
        partial: false,
      });

      await expect(stream).not.toEmitAnything();
    });

    it("returns loading on no-cache fetchPolicy queries when calling getCurrentResult", async () => {
      const client = new ApolloClient({
        cache: new InMemoryCache(),
        link: new MockLink([
          {
            request: { query, variables },
            result: { data: dataTwo },
            delay: 20,
          },
        ]),
      });

      client.writeQuery({ query, variables, data: dataOne });

      const observable = client.watchQuery({
        query,
        variables,
        fetchPolicy: "no-cache",
      });

      expect(observable.getCurrentResult()).toStrictEqualTyped({
        data: undefined,
        dataState: "empty",
        loading: true,
        networkStatus: NetworkStatus.loading,
        partial: true,
      });

      const stream = new ObservableStream(observable);

      await expect(stream).toEmitTypedValue({
        data: undefined,
        dataState: "empty",
        loading: true,
        networkStatus: NetworkStatus.loading,
        partial: true,
      });
      expect(observable.getCurrentResult()).toStrictEqualTyped({
        data: undefined,
        dataState: "empty",
        loading: true,
        networkStatus: NetworkStatus.loading,
        partial: true,
      });

      await expect(stream).toEmitTypedValue({
        data: dataTwo,
        dataState: "complete",
        loading: false,
        networkStatus: NetworkStatus.ready,
        partial: false,
      });
      expect(observable.getCurrentResult()).toStrictEqualTyped({
        data: dataTwo,
        dataState: "complete",
        loading: false,
        networkStatus: NetworkStatus.ready,
        partial: false,
      });

      expect(client.readQuery({ query, variables })).toStrictEqualTyped(
        dataOne
      );

      await expect(stream).not.toEmitAnything();
    });

    it("handles multiple calls to getCurrentResult without losing data", async () => {
      const query = gql`
        {
          greeting {
            message
            ... on Greeting @defer {
              recipient {
                name
              }
            }
          }
        }
      `;

      const link = new MockSubscriptionLink();

      const client = new ApolloClient({
        link,
        cache: new InMemoryCache(),
      });

      const obs = client.watchQuery({ query });
      const stream = new ObservableStream(obs);

      await expect(stream).toEmitTypedValue({
        data: undefined,
        dataState: "empty",
        loading: true,
        networkStatus: NetworkStatus.loading,
        partial: true,
      });

<<<<<<< HEAD
      expect(obs.getCurrentResult()).toStrictEqualTyped({
        data: undefined,
        dataState: "empty",
        loading: true,
        networkStatus: NetworkStatus.loading,
        partial: true,
      });
=======
      expect(obs.getCurrentResult()).toBe(stream.getCurrent());
      expect(obs.getCurrentResult()).toBe(stream.getCurrent());
>>>>>>> 9bb99474

      link.simulateResult({
        result: {
          data: {
            greeting: {
              message: "Hello world",
              __typename: "Greeting",
            },
          },
          hasNext: true,
        },
      });

      await expect(stream).toEmitTypedValue({
        data: {
          greeting: {
            message: "Hello world",
            __typename: "Greeting",
          },
        },
        dataState: "streaming",
        loading: false,
        networkStatus: NetworkStatus.ready,
        partial: true,
      });

<<<<<<< HEAD
      expect(obs.getCurrentResult()).toStrictEqualTyped({
        data: {
          greeting: {
            message: "Hello world",
            __typename: "Greeting",
          },
        },
        dataState: "streaming",
        loading: false,
        networkStatus: NetworkStatus.ready,
        partial: true,
      });
=======
      expect(obs.getCurrentResult()).toBe(stream.getCurrent());
      expect(obs.getCurrentResult()).toBe(stream.getCurrent());
>>>>>>> 9bb99474

      link.simulateResult(
        {
          result: {
            incremental: [
              {
                data: {
                  recipient: {
                    name: "Alice",
                    __typename: "Person",
                  },
                  __typename: "Greeting",
                },
                path: ["greeting"],
              },
            ],
            hasNext: false,
          },
        },
        true
      );

      await expect(stream).toEmitTypedValue({
        data: {
          greeting: {
            message: "Hello world",
            recipient: {
              name: "Alice",
              __typename: "Person",
            },
            __typename: "Greeting",
          },
        },
        dataState: "complete",
        loading: false,
        networkStatus: NetworkStatus.ready,
        partial: false,
      });

<<<<<<< HEAD
      expect(obs.getCurrentResult()).toStrictEqualTyped({
        data: {
          greeting: {
            message: "Hello world",
            recipient: {
              name: "Alice",
              __typename: "Person",
            },
            __typename: "Greeting",
          },
        },
        dataState: "complete",
        loading: false,
        networkStatus: NetworkStatus.ready,
        partial: false,
      });

      // This 2nd identical check is intentional to ensure calling this function
      // more than once returns the right value.
      expect(obs.getCurrentResult()).toStrictEqualTyped({
        data: {
          greeting: {
            message: "Hello world",
            recipient: {
              name: "Alice",
              __typename: "Person",
            },
            __typename: "Greeting",
          },
        },
        dataState: "complete",
        loading: false,
        networkStatus: NetworkStatus.ready,
        partial: false,
      });
=======
      expect(obs.getCurrentResult()).toBe(stream.getCurrent());
      // This 2nd identical check is intentional to ensure calling this function
      // more than once returns the right value.
      expect(obs.getCurrentResult()).toBe(stream.getCurrent());
>>>>>>> 9bb99474

      await expect(stream).not.toEmitAnything();
    });

    {
      type Result =
        // wait for the emit of a new value
        | { emit: ApolloQueryResult<{ hello: string }> }
        // don't expect an emit, but `currentResult` should change
        | { currentResult: ApolloQueryResult<{ hello: string }> }
        // `currentResult` should stay the same
        | undefined;

      const cacheValues = {
        initial: { hello: "world (initial)" },
        link: { hello: "world (from link)" },
        refetch: { hello: "world (from link again)" },
        update1: { hello: "world (from cache again, 1)" },
        update2: { hello: "world (from cache again, 2)" },
        update3: { hello: "world (from cache again, 3)" },
        update4: { hello: "world (from cache again, 4)" },
      } as const;

      const loadingStates = {
        loading: {
          loading: true,
          networkStatus: NetworkStatus.loading,
        },
        done: {
          loading: false,
          networkStatus: NetworkStatus.ready,
        },
        refetching: {
          loading: true,
          networkStatus: NetworkStatus.refetch,
        },
      } as const;

      type TestDetails = {
        // writeCache: cacheValues.initial
        resultBeforeSubscribe: Exclude<Result, { emit: any }>;
        // observableQuery.subscribe
        resultAfterSubscribe: Result;
        // writeCache:  cacheValues.update1
        resultAfterCacheUpdate1: Result;
        // incoming result: cacheValues.link
        resultAfterLinkNext: Result;
        // writeCache:  cacheValues.update2
        resultAfterCacheUpdate2: Result;
        // observableQuery.refetch
        resultAfterRefetchCall: Result;
        // writeCache:  cacheValues.update3
        resultAfterCacheUpdate3: Result;
        // incoming result:  cacheValues.refetch
        resultAfterRefetchNext: Result;
        // writeCache:  cacheValues.update4
        resultAfterCacheUpdate4: Result;
      };

      it.each<
        [
          initialFetchPolicy: WatchQueryFetchPolicy,
          nextFetchPolicy: WatchQueryFetchPolicy,
          notifyOnNetworkStatusChange: boolean,
          testDetails: TestDetails,
        ]
      >([
        [
          "cache-and-network",
          "cache-and-network",
          true,
          {
            resultBeforeSubscribe: {
              currentResult: {
                ...loadingStates.loading,
                data: cacheValues.initial,
                dataState: "complete",
                partial: false,
              },
            },
            resultAfterSubscribe: {
              emit: {
                ...loadingStates.loading,
                data: cacheValues.initial,
                dataState: "complete",
                partial: false,
              },
            },
            resultAfterCacheUpdate1: {
              emit: {
                ...loadingStates.loading,
                data: cacheValues.update1,
                dataState: "complete",
                partial: false,
              },
            },
            resultAfterLinkNext: {
              emit: {
                ...loadingStates.done,
                data: cacheValues.link,
                dataState: "complete",
                partial: false,
              },
            },
            resultAfterCacheUpdate2: {
              emit: {
                ...loadingStates.done,
                data: cacheValues.update2,
                dataState: "complete",
                partial: false,
              },
            },
            resultAfterRefetchCall: {
              emit: {
                ...loadingStates.refetching,
                data: cacheValues.update2,
                dataState: "complete",
                partial: false,
              },
            },
            resultAfterCacheUpdate3: {
              emit: {
                ...loadingStates.refetching,
                data: cacheValues.update3,
                dataState: "complete",
                partial: false,
              },
            },
            resultAfterRefetchNext: {
              emit: {
                ...loadingStates.done,
                data: cacheValues.refetch,
                dataState: "complete",
                partial: false,
              },
            },
            resultAfterCacheUpdate4: {
              emit: {
                ...loadingStates.done,
                data: cacheValues.update4,
                dataState: "complete",
                partial: false,
              },
            },
          },
        ],
        [
          "cache-and-network",
          "cache-and-network",
          false,
          {
            resultBeforeSubscribe: {
              currentResult: {
                ...loadingStates.loading,
                data: cacheValues.initial,
                dataState: "complete",
                partial: false,
              },
            },
            resultAfterSubscribe: {
              emit: {
                ...loadingStates.loading,
                data: cacheValues.initial,
                dataState: "complete",
                partial: false,
              },
            },
            resultAfterCacheUpdate1: {
              emit: {
                ...loadingStates.loading,
                data: cacheValues.update1,
                dataState: "complete",
                partial: false,
              },
            },
            resultAfterLinkNext: {
              emit: {
                ...loadingStates.done,
                data: cacheValues.link,
                dataState: "complete",
                partial: false,
              },
            },
            resultAfterCacheUpdate2: {
              emit: {
                ...loadingStates.done,
                data: cacheValues.update2,
                dataState: "complete",
                partial: false,
              },
            },
            resultAfterRefetchCall: {
              currentResult: {
                ...loadingStates.refetching,
                data: cacheValues.update2,
                dataState: "complete",
                partial: false,
              },
            },
            resultAfterCacheUpdate3: {
              emit: {
                ...loadingStates.refetching,
                data: cacheValues.update3,
                dataState: "complete",
                partial: false,
              },
            },
            resultAfterRefetchNext: {
              emit: {
                ...loadingStates.done,
                data: cacheValues.refetch,
                dataState: "complete",
                partial: false,
              },
            },
            resultAfterCacheUpdate4: {
              emit: {
                ...loadingStates.done,
                data: cacheValues.update4,
                dataState: "complete",
                partial: false,
              },
            },
          },
        ],
        [
          "cache-first",
          "cache-first",
          true,
          {
            resultBeforeSubscribe: {
              currentResult: {
                ...loadingStates.done,
                data: cacheValues.initial,
                dataState: "complete",
                partial: false,
              },
            },
            resultAfterSubscribe: {
              emit: {
                ...loadingStates.done,
                data: cacheValues.initial,
                dataState: "complete",
                partial: false,
              },
            },
            resultAfterCacheUpdate1: {
              emit: {
                ...loadingStates.done,
                data: cacheValues.update1,
                dataState: "complete",
                partial: false,
              },
            },
            resultAfterLinkNext: undefined,
            resultAfterCacheUpdate2: {
              emit: {
                ...loadingStates.done,
                data: cacheValues.update2,
                dataState: "complete",
                partial: false,
              },
            },
            resultAfterRefetchCall: {
              emit: {
                ...loadingStates.refetching,
                data: cacheValues.update2,
                dataState: "complete",
                partial: false,
              },
            },
            resultAfterCacheUpdate3: undefined,
            resultAfterRefetchNext: {
              emit: {
                ...loadingStates.done,
                data: cacheValues.refetch,
                dataState: "complete",
                partial: false,
              },
            },
            resultAfterCacheUpdate4: {
              emit: {
                ...loadingStates.done,
                data: cacheValues.update4,
                dataState: "complete",
                partial: false,
              },
            },
          },
        ],
        [
          "cache-first",
          "cache-first",
          false,
          {
            resultBeforeSubscribe: {
              currentResult: {
                ...loadingStates.done,
                data: cacheValues.initial,
                dataState: "complete",
                partial: false,
              },
            },
            resultAfterSubscribe: {
              emit: {
                ...loadingStates.done,
                data: cacheValues.initial,
                dataState: "complete",
                partial: false,
              },
            },
            resultAfterCacheUpdate1: {
              emit: {
                ...loadingStates.done,
                data: cacheValues.update1,
                dataState: "complete",
                partial: false,
              },
            },
            resultAfterLinkNext: undefined,
            resultAfterCacheUpdate2: {
              emit: {
                ...loadingStates.done,
                data: cacheValues.update2,
                dataState: "complete",
                partial: false,
              },
            },
            resultAfterRefetchCall: {
              currentResult: {
                ...loadingStates.refetching,
                data: cacheValues.update2,
                dataState: "complete",
                partial: false,
              },
            },
            resultAfterCacheUpdate3: undefined,
            resultAfterRefetchNext: {
              emit: {
                ...loadingStates.done,
                data: cacheValues.refetch,
                dataState: "complete",
                partial: false,
              },
            },
            resultAfterCacheUpdate4: {
              emit: {
                ...loadingStates.done,
                data: cacheValues.update4,
                dataState: "complete",
                partial: false,
              },
            },
          },
        ],
        [
          "cache-first",
          "cache-and-network",
          true,
          {
            resultBeforeSubscribe: {
              currentResult: {
                ...loadingStates.done,
                data: cacheValues.initial,
                dataState: "complete",
                partial: false,
              },
            },
            resultAfterSubscribe: {
              emit: {
                ...loadingStates.done,
                data: cacheValues.initial,
                dataState: "complete",
                partial: false,
              },
            },
            resultAfterCacheUpdate1: {
              emit: {
                ...loadingStates.done,
                data: cacheValues.update1,
                dataState: "complete",
                partial: false,
              },
            },
            resultAfterLinkNext: undefined,
            resultAfterCacheUpdate2: {
              emit: {
                ...loadingStates.done,
                data: cacheValues.update2,
                dataState: "complete",
                partial: false,
              },
            },
            resultAfterRefetchCall: {
              emit: {
                ...loadingStates.refetching,
                data: cacheValues.update2,
                dataState: "complete",
                partial: false,
              },
            },
            resultAfterCacheUpdate3: {
              emit: {
                ...loadingStates.refetching,
                data: cacheValues.update3,
                dataState: "complete",
                partial: false,
              },
            },
            resultAfterRefetchNext: {
              emit: {
                ...loadingStates.done,
                data: cacheValues.refetch,
                dataState: "complete",
                partial: false,
              },
            },
            resultAfterCacheUpdate4: {
              emit: {
                ...loadingStates.done,
                data: cacheValues.update4,
                dataState: "complete",
                partial: false,
              },
            },
          },
        ],
        [
          "cache-first",
          "cache-and-network",
          false,
          {
            resultBeforeSubscribe: {
              currentResult: {
                ...loadingStates.done,
                data: cacheValues.initial,
                dataState: "complete",
                partial: false,
              },
            },
            resultAfterSubscribe: {
              emit: {
                ...loadingStates.done,
                data: cacheValues.initial,
                dataState: "complete",
                partial: false,
              },
            },
            resultAfterCacheUpdate1: {
              emit: {
                ...loadingStates.done,
                data: cacheValues.update1,
                dataState: "complete",
                partial: false,
              },
            },
            resultAfterLinkNext: undefined,
            resultAfterCacheUpdate2: {
              emit: {
                ...loadingStates.done,
                data: cacheValues.update2,
                dataState: "complete",
                partial: false,
              },
            },
            resultAfterRefetchCall: {
              currentResult: {
                ...loadingStates.refetching,
                data: cacheValues.update2,
                dataState: "complete",
                partial: false,
              },
            },
            resultAfterCacheUpdate3: {
              emit: {
                ...loadingStates.refetching,
                data: cacheValues.update3,
                dataState: "complete",
                partial: false,
              },
            },
            resultAfterRefetchNext: {
              emit: {
                ...loadingStates.done,
                data: cacheValues.refetch,
                dataState: "complete",
                partial: false,
              },
            },
            resultAfterCacheUpdate4: {
              emit: {
                ...loadingStates.done,
                data: cacheValues.update4,
                dataState: "complete",
                partial: false,
              },
            },
          },
        ],
        [
          "no-cache",
          "no-cache",
          true,
          {
            resultBeforeSubscribe: {
              currentResult: {
                ...loadingStates.loading,
                data: undefined,
                dataState: "empty",
                partial: true,
              },
            },
            resultAfterSubscribe: {
              emit: {
                ...loadingStates.loading,
                data: undefined,
                dataState: "empty",
                partial: true,
              },
            },
            resultAfterCacheUpdate1: undefined,
            resultAfterLinkNext: {
              emit: {
                ...loadingStates.done,
                data: cacheValues.link,
                dataState: "complete",
                partial: false,
              },
            },
            resultAfterCacheUpdate2: undefined,
            resultAfterRefetchCall: {
              emit: {
                ...loadingStates.refetching,
                data: cacheValues.link,
                dataState: "complete",
                partial: false,
              },
            },
            resultAfterCacheUpdate3: undefined,
            resultAfterRefetchNext: {
              emit: {
                ...loadingStates.done,
                data: cacheValues.refetch,
                dataState: "complete",
                partial: false,
              },
            },
            resultAfterCacheUpdate4: undefined,
          },
        ],
        [
          "no-cache",
          "no-cache",
          false,
          {
            resultBeforeSubscribe: {
              currentResult: {
                ...loadingStates.loading,
                data: undefined,
                dataState: "empty",
                partial: true,
              },
            },
            resultAfterSubscribe: {
              currentResult: {
                ...loadingStates.loading,
                data: undefined,
                dataState: "empty",
                partial: true,
              },
            },
            resultAfterCacheUpdate1: undefined,
            resultAfterLinkNext: {
              emit: {
                ...loadingStates.done,
                data: cacheValues.link,
                dataState: "complete",
                partial: false,
              },
            },
            resultAfterCacheUpdate2: undefined,
            resultAfterRefetchCall: {
              currentResult: {
                ...loadingStates.refetching,
                data: cacheValues.link,
                dataState: "complete",
                partial: false,
              },
            },
            resultAfterCacheUpdate3: undefined,
            resultAfterRefetchNext: {
              emit: {
                ...loadingStates.done,
                data: cacheValues.refetch,
                dataState: "complete",
                partial: false,
              },
            },
            resultAfterCacheUpdate4: undefined,
          },
        ],
        [
          "no-cache",
          "cache-and-network",
          true,
          {
            resultBeforeSubscribe: {
              currentResult: {
                ...loadingStates.loading,
                data: undefined,
                dataState: "empty",
                partial: true,
              },
            },
            resultAfterSubscribe: {
              emit: {
                ...loadingStates.loading,
                data: undefined,
                dataState: "empty",
                partial: true,
              },
            },
            resultAfterCacheUpdate1: undefined,
            resultAfterLinkNext: {
              emit: {
                ...loadingStates.done,
                data: cacheValues.link,
                dataState: "complete",
                partial: false,
              },
            },
            resultAfterCacheUpdate2: undefined,
            resultAfterRefetchCall: {
              emit: {
                ...loadingStates.refetching,
                data: cacheValues.link,
                dataState: "complete",
                partial: false,
              },
            },
            resultAfterCacheUpdate3: {
              emit: {
                ...loadingStates.refetching,
                data: cacheValues.update3,
                dataState: "complete",
                partial: false,
              },
            },
            resultAfterRefetchNext: {
              emit: {
                ...loadingStates.done,
                data: cacheValues.refetch,
                dataState: "complete",
                partial: false,
              },
            },
            resultAfterCacheUpdate4: {
              emit: {
                ...loadingStates.done,
                data: cacheValues.update4,
                dataState: "complete",
                partial: false,
              },
            },
          },
        ],
        [
          "no-cache",
          "cache-and-network",
          false,
          {
            resultBeforeSubscribe: {
              currentResult: {
                ...loadingStates.loading,
                data: undefined,
                dataState: "empty",
                partial: true,
              },
            },
            resultAfterSubscribe: {
              currentResult: {
                ...loadingStates.loading,
                data: undefined,
                dataState: "empty",
                partial: true,
              },
            },
            resultAfterCacheUpdate1: undefined,
            resultAfterLinkNext: {
              emit: {
                ...loadingStates.done,
                data: cacheValues.link,
                dataState: "complete",
                partial: false,
              },
            },
            resultAfterCacheUpdate2: undefined,
            resultAfterRefetchCall: {
              currentResult: {
                ...loadingStates.refetching,
                data: cacheValues.link,
                dataState: "complete",
                partial: false,
              },
            },
            resultAfterCacheUpdate3: {
              emit: {
                ...loadingStates.refetching,
                data: cacheValues.update3,
                dataState: "complete",
                partial: false,
              },
            },
            resultAfterRefetchNext: {
              emit: {
                ...loadingStates.done,
                data: cacheValues.refetch,
                dataState: "complete",
                partial: false,
              },
            },
            resultAfterCacheUpdate4: {
              emit: {
                ...loadingStates.done,
                data: cacheValues.update4,
                dataState: "complete",
                partial: false,
              },
            },
          },
        ],
        [
          "standby",
          "standby",
          true,
          {
            resultBeforeSubscribe: {
              currentResult: {
                ...loadingStates.done,
                data: undefined,
                dataState: "empty",
                partial: true,
              },
            },
            resultAfterSubscribe: {
              currentResult: {
                ...loadingStates.done,
                data: undefined,
                dataState: "empty",
                partial: true,
              },
            },
            resultAfterCacheUpdate1: undefined,
            resultAfterLinkNext: undefined,
            resultAfterCacheUpdate2: undefined,
            resultAfterRefetchCall: {
              // TODO: this seems to be wrong behavior
              currentResult: {
                ...loadingStates.refetching,
                data: undefined,
                dataState: "empty",
                partial: true,
              },
            },
            resultAfterCacheUpdate3: undefined,
            resultAfterRefetchNext: {
              currentResult: {
                ...loadingStates.done,
                data: cacheValues.refetch,
                dataState: "complete",
                partial: false,
              },
            },
            resultAfterCacheUpdate4: undefined,
          },
        ],
        [
          "standby",
          "standby",
          false,
          {
            resultBeforeSubscribe: {
              currentResult: {
                ...loadingStates.done,
                data: undefined,
                dataState: "empty",
                partial: true,
              },
            },
            resultAfterSubscribe: {
              currentResult: {
                ...loadingStates.done,
                data: undefined,
                dataState: "empty",
                partial: true,
              },
            },
            resultAfterCacheUpdate1: undefined,
            resultAfterLinkNext: undefined,
            resultAfterCacheUpdate2: undefined,
            resultAfterRefetchCall: {
              // TODO: this seems to be wrong behavior
              currentResult: {
                ...loadingStates.refetching,
                data: undefined,
                dataState: "empty",
                partial: true,
              },
            },
            resultAfterCacheUpdate3: undefined,
            resultAfterRefetchNext: {
              currentResult: {
                ...loadingStates.done,
                data: cacheValues.refetch,
                dataState: "complete",
                partial: false,
              },
            },
            resultAfterCacheUpdate4: undefined,
          },
        ],
        [
          "standby",
          "cache-and-network",
          true,
          {
            resultBeforeSubscribe: {
              currentResult: {
                ...loadingStates.done,
                data: undefined,
                dataState: "empty",
                partial: true,
              },
            },
            resultAfterSubscribe: {
              currentResult: {
                ...loadingStates.done,
                data: undefined,
                dataState: "empty",
                partial: true,
              },
            },
            resultAfterCacheUpdate1: undefined,
            resultAfterLinkNext: undefined,
            resultAfterCacheUpdate2: undefined,
            resultAfterRefetchCall: {
              // TODO: this seems to be wrong behavior
              currentResult: {
                ...loadingStates.refetching,
                data: undefined,
                dataState: "empty",
                partial: true,
              },
            },
            resultAfterCacheUpdate3: undefined,
            resultAfterRefetchNext: {
              currentResult: {
                ...loadingStates.done,
                data: cacheValues.refetch,
                dataState: "complete",
                partial: false,
              },
            },
            resultAfterCacheUpdate4: undefined,
          },
        ],
        [
          "standby",
          "cache-and-network",
          false,
          {
            resultBeforeSubscribe: {
              currentResult: {
                ...loadingStates.done,
                data: undefined,
                dataState: "empty",
                partial: true,
              },
            },
            resultAfterSubscribe: {
              currentResult: {
                ...loadingStates.done,
                data: undefined,
                dataState: "empty",
                partial: true,
              },
            },
            resultAfterCacheUpdate1: undefined,
            resultAfterLinkNext: undefined,
            resultAfterCacheUpdate2: undefined,
            resultAfterRefetchCall: {
              // TODO: this seems to be wrong behavior
              currentResult: {
                ...loadingStates.refetching,
                data: undefined,
                dataState: "empty",
                partial: true,
              },
            },
            resultAfterCacheUpdate3: undefined,
            resultAfterRefetchNext: {
              currentResult: {
                ...loadingStates.done,
                data: cacheValues.refetch,
                dataState: "complete",
                partial: false,
              },
            },
            resultAfterCacheUpdate4: undefined,
          },
        ],
        [
          "cache-only",
          "cache-only",
          true,
          {
            resultBeforeSubscribe: {
              currentResult: {
                ...loadingStates.done,
                data: cacheValues.initial,
                dataState: "complete",
                partial: false,
              },
            },
            resultAfterSubscribe: {
              emit: {
                ...loadingStates.done,
                data: cacheValues.initial,
                dataState: "complete",
                partial: false,
              },
            },
            resultAfterCacheUpdate1: {
              emit: {
                ...loadingStates.done,
                data: cacheValues.update1,
                dataState: "complete",
                partial: false,
              },
            },
            resultAfterLinkNext: undefined,
            resultAfterCacheUpdate2: {
              emit: {
                ...loadingStates.done,
                data: cacheValues.update2,
                dataState: "complete",
                partial: false,
              },
            },
            resultAfterRefetchCall: {
              emit: {
                ...loadingStates.refetching,
                data: cacheValues.update2,
                dataState: "complete",
                partial: false,
              },
            },
            resultAfterCacheUpdate3: {
              emit: {
                ...loadingStates.refetching,
                data: cacheValues.update3,
                dataState: "complete",
                partial: false,
              },
            },
            resultAfterRefetchNext: {
              emit: {
                ...loadingStates.done,
                data: cacheValues.refetch,
                dataState: "complete",
                partial: false,
              },
            },
            resultAfterCacheUpdate4: {
              emit: {
                ...loadingStates.done,
                data: cacheValues.update4,
                dataState: "complete",
                partial: false,
              },
            },
          },
        ],
        [
          "cache-only",
          "cache-only",
          false,
          {
            resultBeforeSubscribe: {
              currentResult: {
                ...loadingStates.done,
                data: cacheValues.initial,
                dataState: "complete",
                partial: false,
              },
            },
            resultAfterSubscribe: {
              emit: {
                ...loadingStates.done,
                data: cacheValues.initial,
                dataState: "complete",
                partial: false,
              },
            },
            resultAfterCacheUpdate1: {
              emit: {
                ...loadingStates.done,
                data: cacheValues.update1,
                dataState: "complete",
                partial: false,
              },
            },
            resultAfterLinkNext: undefined,
            resultAfterCacheUpdate2: {
              emit: {
                ...loadingStates.done,
                data: cacheValues.update2,
                dataState: "complete",
                partial: false,
              },
            },
            resultAfterRefetchCall: {
              currentResult: {
                ...loadingStates.refetching,
                data: cacheValues.update2,
                dataState: "complete",
                partial: false,
              },
            },
            resultAfterCacheUpdate3: {
              emit: {
                ...loadingStates.refetching,
                data: cacheValues.update3,
                dataState: "complete",
                partial: false,
              },
            },
            resultAfterRefetchNext: {
              emit: {
                ...loadingStates.done,
                data: cacheValues.refetch,
                dataState: "complete",
                partial: false,
              },
            },
            resultAfterCacheUpdate4: {
              emit: {
                ...loadingStates.done,
                data: cacheValues.update4,
                dataState: "complete",
                partial: false,
              },
            },
          },
        ],
        [
          "cache-only",
          "cache-and-network",
          true,
          {
            resultBeforeSubscribe: {
              currentResult: {
                ...loadingStates.done,
                data: cacheValues.initial,
                dataState: "complete",
                partial: false,
              },
            },
            resultAfterSubscribe: {
              emit: {
                ...loadingStates.done,
                data: cacheValues.initial,
                dataState: "complete",
                partial: false,
              },
            },
            resultAfterCacheUpdate1: {
              emit: {
                ...loadingStates.done,
                data: cacheValues.update1,
                dataState: "complete",
                partial: false,
              },
            },
            resultAfterLinkNext: undefined,
            resultAfterCacheUpdate2: {
              emit: {
                ...loadingStates.done,
                data: cacheValues.update2,
                dataState: "complete",
                partial: false,
              },
            },
            resultAfterRefetchCall: {
              emit: {
                ...loadingStates.refetching,
                data: cacheValues.update2,
                dataState: "complete",
                partial: false,
              },
            },
            resultAfterCacheUpdate3: {
              emit: {
                ...loadingStates.refetching,
                data: cacheValues.update3,
                dataState: "complete",
                partial: false,
              },
            },
            resultAfterRefetchNext: {
              emit: {
                ...loadingStates.done,
                data: cacheValues.refetch,
                dataState: "complete",
                partial: false,
              },
            },
            resultAfterCacheUpdate4: {
              emit: {
                ...loadingStates.done,
                data: cacheValues.update4,
                dataState: "complete",
                partial: false,
              },
            },
          },
        ],
        [
          "cache-only",
          "cache-and-network",
          false,
          {
            resultBeforeSubscribe: {
              currentResult: {
                ...loadingStates.done,
                data: cacheValues.initial,
                dataState: "complete",
                partial: false,
              },
            },
            resultAfterSubscribe: {
              emit: {
                ...loadingStates.done,
                data: cacheValues.initial,
                dataState: "complete",
                partial: false,
              },
            },
            resultAfterCacheUpdate1: {
              emit: {
                ...loadingStates.done,
                data: cacheValues.update1,
                dataState: "complete",
                partial: false,
              },
            },
            resultAfterLinkNext: undefined,
            resultAfterCacheUpdate2: {
              emit: {
                ...loadingStates.done,
                data: cacheValues.update2,
                dataState: "complete",
                partial: false,
              },
            },
            resultAfterRefetchCall: {
              currentResult: {
                ...loadingStates.refetching,
                data: cacheValues.update2,
                dataState: "complete",
                partial: false,
              },
            },
            resultAfterCacheUpdate3: {
              emit: {
                ...loadingStates.refetching,
                data: cacheValues.update3,
                dataState: "complete",
                partial: false,
              },
            },
            resultAfterRefetchNext: {
              emit: {
                ...loadingStates.done,
                data: cacheValues.refetch,
                dataState: "complete",
                partial: false,
              },
            },
            resultAfterCacheUpdate4: {
              emit: {
                ...loadingStates.done,
                data: cacheValues.update4,
                dataState: "complete",
                partial: false,
              },
            },
          },
        ],
      ])(
        "fetchPolicy %s -> %s (notifyOnNetworkStatusChange %s)",
        async (
          fetchPolicy,
          nextFetchPolicy,
          notifyOnNetworkStatusChange,
          {
            resultBeforeSubscribe,
            resultAfterSubscribe,
            resultAfterCacheUpdate1,
            resultAfterLinkNext,
            resultAfterCacheUpdate2,
            resultAfterRefetchCall,
            resultAfterCacheUpdate3,
            resultAfterRefetchNext,
            resultAfterCacheUpdate4,
          }
        ) => {
          const query = gql`
            {
              hello
            }
          `;
          let subject = new Subject<FetchResult>();
          const link = new ApolloLink(() => subject);
          const cache = new InMemoryCache({});
          cache.writeQuery({ query, data: cacheValues.initial });

          const client = new ApolloClient({ link, cache });
          const observableQuery = client.watchQuery({
            query,
            fetchPolicy,
            nextFetchPolicy,
            notifyOnNetworkStatusChange,
          });

          let lastCurrentResult = observableQuery.getCurrentResult();
          async function check(result: Result, expectedName: string) {
            if (!result) {
              expect(observableQuery.getCurrentResult()).toStrictEqualTyped(
                lastCurrentResult,
                {
                  received: "observableQuery.getCurrentResult()",
                  expected: expectedName,
                  hintOptions: {
                    comment: "should not change from previous comparison",
                  },
                }
              );
            } else if ("emit" in result) {
              await expect(stream).toEmitTypedValue(result.emit, {
                expected: expectedName,
              });
              expect(observableQuery.getCurrentResult()).toStrictEqualTyped(
                result.emit,
                {
                  expected: expectedName,
                  received: "observableQuery.getCurrentResult()",
                  hintOptions: {
                    comment:
                      "observableQuery.getCurrentResult() should equal emitted value immediately after emit",
                  },
                }
              );
            } else {
              await waitFor(() => {
                expect(observableQuery.getCurrentResult()).toStrictEqualTyped(
                  result.currentResult,
                  {
                    expected: expectedName,
                    received: "observableQuery.getCurrentResult()",
                    hintOptions: {
                      comment:
                        "waiting for `getCurrentResult` to change to expected value",
                    },
                  }
                );
              });
            }
            lastCurrentResult = observableQuery.getCurrentResult();
          }

          await check(resultBeforeSubscribe, "resultBeforeSubscribe");

          const stream = new ObservableStream(observableQuery);
          await check(resultAfterSubscribe, "resultAfterSubscribe");

          cache.writeQuery({ query, data: cacheValues.update1 });

          await check(resultAfterCacheUpdate1, "resultAfterCacheUpdate1");

          setTimeout(() => {
            subject.next({ data: cacheValues.link });
            subject.complete();
          });
          await check(resultAfterLinkNext, "resultAfterLinkNext");

          cache.writeQuery({ query, data: cacheValues.update2 });
          await check(resultAfterCacheUpdate2, "resultAfterCacheUpdate2");

          await lastValueFrom(subject, { defaultValue: undefined });
          subject = new Subject();
          void observableQuery.refetch();
          await check(resultAfterRefetchCall, "resultAfterRefetchCall");

          cache.writeQuery({ query, data: cacheValues.update3 });

          await check(resultAfterCacheUpdate3, "resultAfterCacheUpdate3");

          setTimeout(() => {
            subject.next({ data: cacheValues.refetch });
            subject.complete();
          });
          await check(resultAfterRefetchNext, "resultAfterRefetchNext");

          cache.writeQuery({ query, data: cacheValues.update4 });
          await check(resultAfterCacheUpdate4, "resultAfterCacheUpdate4");

          expect(stream).not.toEmitAnything();
        }
      );
    }

    describe("mutations", () => {
      const mutation = gql`
        mutation setName {
          name
        }
      `;

      const mutationData = {
        name: "Leia Skywalker",
      };

      const optimisticResponse = {
        name: "Leia Skywalker (optimistic)",
      };

      const updateQueries = {
        query: (_: any, { mutationResult }: any) => {
          return {
            people_one: { name: mutationResult.data.name },
          };
        },
      };

      it("returns optimistic mutation results from the store", async () => {
        const client = new ApolloClient({
          cache: new InMemoryCache(),
          link: new MockLink([
            {
              request: { query, variables },
              result: { data: dataOne },
            },
            {
              request: { query: mutation },
              result: { data: mutationData },
            },
          ]),
        });

        const observable = client.watchQuery({
          query,
          variables,
        });

        const stream = new ObservableStream(observable);

        await expect(stream).toEmitTypedValue({
          data: undefined,
          dataState: "empty",
          loading: true,
          networkStatus: NetworkStatus.loading,
          partial: true,
        });

        await expect(stream).toEmitTypedValue({
          data: dataOne,
          dataState: "complete",
          loading: false,
          networkStatus: NetworkStatus.ready,
          partial: false,
        });
        expect(observable.getCurrentResult()).toStrictEqualTyped({
          data: dataOne,
          dataState: "complete",
          loading: false,
          networkStatus: NetworkStatus.ready,
          partial: false,
        });

        void client.mutate({
          mutation,
          optimisticResponse,
          updateQueries,
        });

        await expect(stream).toEmitTypedValue({
          data: {
            people_one: optimisticResponse,
          },
          dataState: "complete",
          loading: false,
          networkStatus: NetworkStatus.ready,
          partial: false,
        });
        expect(observable.getCurrentResult()).toStrictEqualTyped({
          data: {
            people_one: optimisticResponse,
          },
          dataState: "complete",
          loading: false,
          networkStatus: NetworkStatus.ready,
          partial: false,
        });

        await expect(stream).toEmitTypedValue({
          data: {
            people_one: mutationData,
          },
          dataState: "complete",
          loading: false,
          networkStatus: NetworkStatus.ready,
          partial: false,
        });
        expect(observable.getCurrentResult()).toStrictEqualTyped({
          data: {
            people_one: mutationData,
          },
          dataState: "complete",
          loading: false,
          networkStatus: NetworkStatus.ready,
          partial: false,
        });

        await expect(stream).not.toEmitAnything();
      });
    });
  });

  describe("assumeImmutableResults", () => {
    // Need to handle loading state or notifyOnNetworkStatusChange: false
    // properly
    it.skip("should prevent costly (but safe) cloneDeep calls", async () => {
      const queryOptions = {
        query: gql`
          query {
            value
          }
        `,
        pollInterval: 20,
      };

      function check({
        assumeImmutableResults = true,
        assertFrozenResults = false,
      }) {
        const cache = new InMemoryCache();
        const client = new ApolloClient({
          link: new MockLink([
            { request: queryOptions, result: { data: { value: 1 } } },
            { request: queryOptions, result: { data: { value: 2 } } },
            { request: queryOptions, result: { data: { value: 3 } } },
          ]),
          assumeImmutableResults,
          cache,
        });

        const observable = client.watchQuery<any>(queryOptions);
        const values: any[] = [];

        return new Promise<any[]>((resolve, reject) => {
          observable.subscribe({
            next({ data }) {
              values.push(data.value);
              if (assertFrozenResults) {
                try {
                  data.value = "oyez";
                } catch (error) {
                  observable.stopPolling();
                  reject(error);
                }
              } else {
                data = {
                  ...data,
                  value: "oyez",
                };
              }
              client.writeQuery({
                query: queryOptions.query,
                data,
              });
            },
            error(err) {
              expect(err.message).toMatch(/No more mocked responses/);
              resolve(values);
            },
          });
        });
      }

      async function checkThrows(assumeImmutableResults: boolean) {
        try {
          await check({
            assumeImmutableResults,
            // No matter what value we provide for assumeImmutableResults, if we
            // tell the InMemoryCache to deep-freeze its results, destructive
            // modifications of the result objects will become fatal. Once you
            // start enforcing immutability in this way, you might as well pass
            // assumeImmutableResults: true, to prevent calling cloneDeep.
            assertFrozenResults: true,
          });
          throw new Error("not reached");
        } catch (error) {
          expect(error).toBeInstanceOf(TypeError);
          expect((error as Error).message).toMatch(
            /Cannot assign to read only property 'value'/
          );
        }
      }
      await checkThrows(true);
      await checkThrows(false);
    });
  });

  describe(".query computed property", () => {
    it("is equal to transformed query when instantiating via `watchQuery`", () => {
      const query = gql`
        query {
          currentUser {
            id
          }
        }
      `;

      const client = new ApolloClient({
        link: ApolloLink.empty(),
        cache: new InMemoryCache(),
      });

      const observable = client.watchQuery({ query });

      expect(observable.query).toMatchDocument(gql`
        query {
          currentUser {
            id
            __typename
          }
        }
      `);
    });

    it("is referentially stable", () => {
      const query = gql`
        query {
          currentUser {
            id
          }
        }
      `;

      const client = new ApolloClient({
        link: ApolloLink.empty(),
        cache: new InMemoryCache(),
      });

      const observable = client.watchQuery({ query });
      const result = observable.query;

      expect(observable.query).toBe(result);
    });

    it("is updated with transformed query when `reobserve` changes the query", async () => {
      const query = gql`
        query {
          currentUser {
            id
          }
        }
      `;

      const updatedQuery = gql`
        query {
          product {
            id
          }
        }
      `;

      const client = new ApolloClient({
        link: new ApolloLink(() => of({ data: {} })),
        cache: new InMemoryCache(),
      });

      // Don't write results to the cache to prevent cache write warnings on
      // missing data
      const observable = client.watchQuery({ query, fetchPolicy: "no-cache" });

      expect(observable.query).toMatchDocument(gql`
        query {
          currentUser {
            id
            __typename
          }
        }
      `);

      await observable.reobserve({ query: updatedQuery });

      expect(observable.query).toMatchDocument(gql`
        query {
          product {
            id
            __typename
          }
        }
      `);
    });

    it("reflects query run through custom transforms", () => {
      const query = gql`
        query {
          currentUser {
            id
            name @client
          }
        }
      `;

      const documentTransform = new DocumentTransform((document) => {
        return removeDirectivesFromDocument([{ name: "client" }], document)!;
      });

      const client = new ApolloClient({
        link: ApolloLink.empty(),
        cache: new InMemoryCache(),
        documentTransform,
      });

      const observable = client.watchQuery({ query });

      expect(observable.query).toMatchDocument(gql`
        query {
          currentUser {
            id
            name
            __typename
          }
        }
      `);
    });
  });

  describe("updateQuery", () => {
    it("should be able to determine if the previous result is complete", async () => {
      const client = new ApolloClient({
        cache: new InMemoryCache(),
        link: new MockLink([
          {
            request: { query, variables },
            result: { data: dataOne },
          },
        ]),
      });

      const observable = client.watchQuery({
        query,
        variables,
      });

      let updateQuerySpy = jest.fn();
      observable.updateQuery((previous, { complete, previousData }) => {
        updateQuerySpy();
        expect(previous).toEqual(null);
        expect(complete).toBe(false);
        expect(previousData).toStrictEqual(previous);

        if (complete) {
          expectTypeOf(previousData).toEqualTypeOf<typeof dataOne>();
        } else {
          expectTypeOf(previousData).toEqualTypeOf<
            DeepPartial<typeof previous> | undefined
          >();
        }
      });

      observable.subscribe(jest.fn());

      await waitFor(() => {
        expect(observable.getCurrentResult()).toStrictEqualTyped({
          data: dataOne,
          dataState: "complete",
          loading: false,
          networkStatus: NetworkStatus.ready,
          partial: false,
        });
      });

      observable.updateQuery((previous, { complete, previousData }) => {
        updateQuerySpy();
        expect(previous).toEqual(dataOne);
        expect(complete).toBe(true);
        expect(previousData).toStrictEqual(previous);

        if (complete) {
          expectTypeOf(previousData).toEqualTypeOf<typeof dataOne>();
        } else {
          expectTypeOf(previousData).toEqualTypeOf<
            DeepPartial<typeof previous> | undefined
          >();
        }
      });

      expect(updateQuerySpy).toHaveBeenCalledTimes(2);
    });
  });

  it("QueryInfo does not notify for !== but deep-equal results", async () => {
    const client = new ApolloClient({
      cache: new InMemoryCache(),
      link: new MockLink([
        {
          request: { query, variables },
          result: { data: dataOne },
        },
      ]),
    });

    const observable = client.watchQuery({ query, variables });

    const queryInfo = observable["queryInfo"];
    const cache = queryInfo["cache"];
    const stream = new ObservableStream(observable);

    await expect(stream).toEmitTypedValue({
      data: undefined,
      dataState: "empty",
      loading: true,
      networkStatus: NetworkStatus.loading,
      partial: true,
    });

    await expect(stream).toEmitTypedValue({
      data: dataOne,
      dataState: "complete",
      loading: false,
      networkStatus: NetworkStatus.ready,
      partial: false,
    });

    let invalidateCount = 0;
    let onWatchUpdatedCount = 0;

    cache.batch({
      optimistic: true,
      update(cache) {
        cache.modify({
          fields: {
            people_one(value, { INVALIDATE }) {
              expect(value).toEqual(dataOne.people_one);
              ++invalidateCount;
              return INVALIDATE;
            },
          },
        });
      },
      // Verify that the cache.modify operation did trigger a cache broadcast.
      onWatchUpdated(watch, diff) {
        expect(watch.watcher).toBe(observable);
        expect(diff).toEqual({
          complete: true,
          result: {
            people_one: {
              name: "Luke Skywalker",
            },
          },
        });
        ++onWatchUpdatedCount;
      },
    });

    await wait(100);

    expect(invalidateCount).toBe(1);
    expect(onWatchUpdatedCount).toBe(1);
    client.stop();

    await expect(stream).not.toEmitAnything();
  });
});

test("regression test for #10587", async () => {
  let observers: Record<string, Observer<FetchResult>> = {};
  const link = new ApolloLink((operation) => {
    return new Observable((observer) => {
      observers[operation.operationName] = observer;
    });
  });

  const client = new ApolloClient({
    cache: new InMemoryCache({
      typePolicies: {
        SchemaType: {
          merge: true,
        },
      },
    }).restore({
      ROOT_QUERY: {
        __typename: "Query",
        schemaType: { __typename: "SchemaType", a: "", b: "" },
      },
    }),
    defaultOptions: {
      watchQuery: {
        fetchPolicy: "cache-and-network",
        nextFetchPolicy: "cache-and-network",
      },
    },
    link,
  });

  const query1 = client.watchQuery({
    query: gql`
      query query1 {
        schemaType {
          a
        }
      }
    `,
  });
  const query2 = client.watchQuery({
    query: gql`
      query query2 {
        schemaType {
          a
          b
        }
      }
    `,
  });
  const query1Spy = jest.fn();
  const query2Spy = jest.fn();

  query1.subscribe(query1Spy);
  query2.subscribe(query2Spy);

  const finalExpectedCalls = {
    query1: [
      [
        {
          data: {
            schemaType: {
              __typename: "SchemaType",
              a: "",
            },
          },
          dataState: "complete",
          loading: true,
          networkStatus: 1,
          partial: false,
        },
      ],
      [
        {
          data: {
            schemaType: {
              __typename: "SchemaType",
              a: "a",
            },
          },
          dataState: "complete",
          loading: false,
          networkStatus: 7,
          partial: false,
        },
      ],
    ],
    query2: [
      [
        {
          data: {
            schemaType: {
              __typename: "SchemaType",
              a: "",
              b: "",
            },
          },
          dataState: "complete",
          loading: true,
          networkStatus: 1,
          partial: false,
        },
      ],
      [
        {
          data: {
            schemaType: {
              __typename: "SchemaType",
              a: "a",
              b: "",
            },
          },
          dataState: "complete",
          loading: true,
          networkStatus: 1,
          partial: false,
        },
      ],
      [
        {
          data: {
            schemaType: {
              __typename: "SchemaType",
              a: "a",
              b: "b",
            },
          },
          dataState: "complete",
          loading: false,
          networkStatus: 7,
          partial: false,
        },
      ],
    ],
  } as const;

  await waitFor(() =>
    expect(query1Spy.mock.calls).toEqual(finalExpectedCalls.query1.slice(0, 1))
  );
  expect(query2Spy.mock.calls).toEqual(finalExpectedCalls.query2.slice(0, 1));

  observers.query1.next({
    data: { schemaType: { __typename: "SchemaType", a: "a" } },
  });
  observers.query1.complete();

  await waitFor(() => {
    expect(query1Spy.mock.calls).toEqual(finalExpectedCalls.query1);
  });
  expect(query2Spy.mock.calls).toEqual(finalExpectedCalls.query2.slice(0, 2));

  observers.query2.next({
    data: { schemaType: { __typename: "SchemaType", a: "a", b: "b" } },
  });
  observers.query2.complete();

  await waitFor(() =>
    expect(query2Spy.mock.calls).toEqual(finalExpectedCalls.query2)
  );
  expect(query1Spy.mock.calls).toEqual(finalExpectedCalls.query1);
});

// https://github.com/apollographql/apollo-client/issues/11184
test("handles changing variables in rapid succession before other request is completed", async () => {
  interface UserCountQuery {
    userCount: number;
  }
  interface UserCountVariables {
    department: "HR" | null;
  }

  const query: TypedDocumentNode<UserCountQuery, UserCountVariables> = gql`
    query UserCountQuery($department: Department) {
      userCount(department: $department)
    }
  `;
  const mocks = [
    {
      request: { query, variables: { department: null } },
      result: { data: { userCount: 10 } },
    },
    {
      request: { query, variables: { department: "HR" } },
      result: { data: { userCount: 5 } },
      delay: 50,
    },
  ];

  const client = new ApolloClient({
    link: new MockLink(mocks),
    cache: new InMemoryCache(),
  });

  const observable = client.watchQuery<UserCountQuery, UserCountVariables>({
    query,
    variables: { department: null },
  });

  observable.subscribe(jest.fn());

  await waitFor(() => {
    expect(observable.getCurrentResult()).toStrictEqualTyped({
      data: { userCount: 10 },
      dataState: "complete",
      loading: false,
      networkStatus: NetworkStatus.ready,
      partial: false,
    });
  });

  void observable.reobserve({ variables: { department: "HR" } });
  await wait(10);
  void observable.reobserve({ variables: { department: null } });

  // Wait for request to finish
  await wait(50);

  expect(observable.options.variables).toEqual({ department: null });
  expect(observable.getCurrentResult()).toStrictEqualTyped({
    data: { userCount: 10 },
    dataState: "complete",
    loading: false,
    networkStatus: NetworkStatus.ready,
    partial: false,
  });
});

test("works with `from`", async () => {
  const query = gql`
    query {
      hello
    }
  `;
  const data = {
    hello: "world",
  };
  const link = new MockLink([
    {
      request: { query },
      result: { data },
    },
  ]);
  const client = new ApolloClient({
    link,
    cache: new InMemoryCache(),
  });
  const observableQuery = client.watchQuery({
    query,
  });

  const observable = from(observableQuery);
  const stream = new ObservableStream(observable);

  await expect(stream).toEmitTypedValue({
    data: undefined,
    dataState: "empty",
    loading: true,
    networkStatus: NetworkStatus.loading,
    partial: true,
  });

  await expect(stream).toEmitTypedValue({
    data,
    dataState: "complete",
    loading: false,
    networkStatus: NetworkStatus.ready,
    partial: false,
  });
});

test("does not emit initial loading state with notifyOnNetworkStatusChange: false", async () => {
  const query = gql`
    query {
      hello
    }
  `;
  const data = { hello: "world" };

  const client = new ApolloClient({
    link: new MockLink([{ request: { query }, result: { data } }]),
    cache: new InMemoryCache(),
  });

  const observable = client.watchQuery({
    query,
    notifyOnNetworkStatusChange: false,
  });
  const stream = new ObservableStream(observable);

  await expect(stream).toEmitTypedValue({
    data,
    dataState: "complete",
    loading: false,
    networkStatus: NetworkStatus.ready,
    partial: false,
  });

  await expect(stream).not.toEmitAnything();
});

test("does not emit initial loading state using network-only fetch policy with notifyOnNetworkStatusChange: false", async () => {
  const query = gql`
    query {
      hello
    }
  `;
  const data = { hello: "world" };

  const client = new ApolloClient({
    link: new MockLink([{ request: { query }, result: { data } }]),
    cache: new InMemoryCache(),
  });

  const observable = client.watchQuery({
    query,
    notifyOnNetworkStatusChange: false,
    fetchPolicy: "network-only",
  });
  const stream = new ObservableStream(observable);

  await expect(stream).toEmitTypedValue({
    data,
    dataState: "complete",
    loading: false,
    networkStatus: NetworkStatus.ready,
    partial: false,
  });

  await expect(stream).not.toEmitAnything();
});

test("does not emit initial loading state using cache-and-network fetch policy with notifyOnNetworkStatusChange: false", async () => {
  const query = gql`
    query {
      hello
    }
  `;
  const data = { hello: "world" };

  const client = new ApolloClient({
    link: new MockLink([{ request: { query }, result: { data } }]),
    cache: new InMemoryCache(),
  });

  const observable = client.watchQuery({
    query,
    notifyOnNetworkStatusChange: false,
    fetchPolicy: "cache-and-network",
  });
  const stream = new ObservableStream(observable);

  await expect(stream).toEmitTypedValue({
    data,
    dataState: "complete",
    loading: false,
    networkStatus: NetworkStatus.ready,
    partial: false,
  });

  await expect(stream).not.toEmitAnything();
});

test("emits initial loading state using cache-and-network fetch policy with initial cached data with notifyOnNetworkStatusChange: false", async () => {
  const query = gql`
    query {
      hello
    }
  `;

  const client = new ApolloClient({
    link: new MockLink([
      { request: { query }, result: { data: { hello: "world" } }, delay: 20 },
    ]),
    cache: new InMemoryCache(),
  });

  client.writeQuery({ query, data: { hello: "world (cached)" } });

  const observable = client.watchQuery({
    query,
    notifyOnNetworkStatusChange: false,
    fetchPolicy: "cache-and-network",
  });
  const stream = new ObservableStream(observable);

  await expect(stream).toEmitTypedValue({
    data: { hello: "world (cached)" },
    dataState: "complete",
    loading: true,
    networkStatus: NetworkStatus.loading,
    partial: false,
  });

  await expect(stream).toEmitTypedValue({
    data: { hello: "world" },
    dataState: "complete",
    loading: false,
    networkStatus: NetworkStatus.ready,
    partial: false,
  });

  await expect(stream).not.toEmitAnything();
});

test("does not emit initial loading state using no-cache fetch policy with notifyOnNetworkStatusChange: false", async () => {
  const query = gql`
    query {
      hello
    }
  `;
  const data = { hello: "world" };

  const client = new ApolloClient({
    link: new MockLink([{ request: { query }, result: { data } }]),
    cache: new InMemoryCache(),
  });

  const observable = client.watchQuery({
    query,
    notifyOnNetworkStatusChange: false,
    fetchPolicy: "no-cache",
  });
  const stream = new ObservableStream(observable);

  await expect(stream).toEmitTypedValue({
    data,
    dataState: "complete",
    loading: false,
    networkStatus: NetworkStatus.ready,
    partial: false,
  });

  await expect(stream).not.toEmitAnything();
});

test("does not emit loading state on refetch with notifyOnNetworkStatusChange: false", async () => {
  const query = gql`
    query {
      hello
    }
  `;

  const client = new ApolloClient({
    link: new MockLink([
      { request: { query }, result: { data: { hello: "world" } }, delay: 20 },
      { request: { query }, result: { data: { hello: "world 2" } }, delay: 20 },
    ]),
    cache: new InMemoryCache(),
  });

  const observable = client.watchQuery({
    query,
    notifyOnNetworkStatusChange: false,
  });
  const stream = new ObservableStream(observable);

  await expect(stream).toEmitTypedValue({
    data: { hello: "world" },
    dataState: "complete",
    loading: false,
    networkStatus: NetworkStatus.ready,
    partial: false,
  });

  await expect(observable.refetch()).resolves.toStrictEqualTyped({
    data: { hello: "world 2" },
  });

  await expect(stream).toEmitTypedValue({
    data: { hello: "world 2" },
    dataState: "complete",
    loading: false,
    networkStatus: NetworkStatus.ready,
    partial: false,
  });

  await expect(stream).not.toEmitAnything();
});

test("does not emit loading state on refetch with new variables with notifyOnNetworkStatusChange: false", async () => {
  const query = gql`
    query ($recipient: String!) {
      greeting(recipient: $recipient)
    }
  `;

  const client = new ApolloClient({
    link: new ApolloLink((operation) => {
      return new Observable((observer) => {
        setTimeout(() => {
          observer.next({
            data: { greeting: `Hello, ${operation.variables.recipient}` },
          });
          observer.complete();
        }, 20);
      });
    }),
    cache: new InMemoryCache(),
  });

  const observable = client.watchQuery({
    query,
    variables: { recipient: "Test" },
    notifyOnNetworkStatusChange: false,
  });
  const stream = new ObservableStream(observable);

  await expect(stream).toEmitTypedValue({
    data: { greeting: "Hello, Test" },
    dataState: "complete",
    loading: false,
    networkStatus: NetworkStatus.ready,
    partial: false,
  });

  await expect(
    observable.refetch({ recipient: "Test 2" })
  ).resolves.toStrictEqualTyped({ data: { greeting: "Hello, Test 2" } });

  await expect(stream).toEmitTypedValue({
    data: { greeting: "Hello, Test 2" },
    dataState: "complete",
    loading: false,
    networkStatus: NetworkStatus.ready,
    partial: false,
  });

  await expect(stream).not.toEmitAnything();
});

test("does not emit loading state on setVariables with notifyOnNetworkStatusChange: false", async () => {
  const query: TypedDocumentNode<{ greeting: string }, { recipient: string }> =
    gql`
      query ($recipient: String!) {
        greeting(recipient: $recipient)
      }
    `;

  const client = new ApolloClient({
    link: new ApolloLink((operation) => {
      return new Observable((observer) => {
        setTimeout(() => {
          observer.next({
            data: { greeting: `Hello, ${operation.variables.recipient}` },
          });
          observer.complete();
        }, 20);
      });
    }),
    cache: new InMemoryCache(),
  });

  const observable = client.watchQuery({
    query,
    variables: { recipient: "Test" },
    notifyOnNetworkStatusChange: false,
  });
  const stream = new ObservableStream(observable);

  await expect(stream).toEmitTypedValue({
    data: { greeting: "Hello, Test" },
    dataState: "complete",
    loading: false,
    networkStatus: NetworkStatus.ready,
    partial: false,
  });

  await expect(
    observable.setVariables({ recipient: "Test 2" })
  ).resolves.toStrictEqualTyped({ data: { greeting: "Hello, Test 2" } });

  await expect(stream).toEmitTypedValue({
    data: { greeting: "Hello, Test 2" },
    dataState: "complete",
    loading: false,
    networkStatus: NetworkStatus.ready,
    partial: false,
  });

  await expect(stream).not.toEmitAnything();
});

test("does not emit loading state on reobserve with notifyOnNetworkStatusChange: false", async () => {
  const query: TypedDocumentNode<{ greeting: string }, { recipient: string }> =
    gql`
      query ($recipient: String!) {
        greeting(recipient: $recipient)
      }
    `;

  const client = new ApolloClient({
    link: new ApolloLink((operation) => {
      return new Observable((observer) => {
        setTimeout(() => {
          observer.next({
            data: { greeting: `Hello, ${operation.variables.recipient}` },
          });
          observer.complete();
        }, 20);
      });
    }),
    cache: new InMemoryCache(),
  });

  const observable = client.watchQuery({
    query,
    variables: { recipient: "Test" },
    notifyOnNetworkStatusChange: false,
  });
  const stream = new ObservableStream(observable);

  await expect(stream).toEmitTypedValue({
    data: { greeting: "Hello, Test" },
    dataState: "complete",
    loading: false,
    networkStatus: NetworkStatus.ready,
    partial: false,
  });

  await expect(
    observable.reobserve({ variables: { recipient: "Test 2" } })
  ).resolves.toStrictEqualTyped({ data: { greeting: "Hello, Test 2" } });

  await expect(stream).toEmitTypedValue({
    data: { greeting: "Hello, Test 2" },
    dataState: "complete",
    loading: false,
    networkStatus: NetworkStatus.ready,
    partial: false,
  });

  await expect(stream).not.toEmitAnything();
});

test("does not emit loading state on fetchMore with notifyOnNetworkStatusChange: false", async () => {
  const query: TypedDocumentNode<
    { comments: Array<{ __typename: "Comment"; id: number }> },
    { limit: number; offset: number }
  > = gql`
    query ($limit: Int!, $offset: Int!) {
      comments(limit: $limit, offset: $offset) {
        id
      }
    }
  `;

  const client = new ApolloClient({
    link: new MockLink([
      {
        request: { query, variables: { offset: 0, limit: 2 } },
        result: {
          data: {
            comments: [
              { __typename: "Comment", id: 1 },
              { __typename: "Comment", id: 2 },
            ],
          },
        },
      },
      {
        request: { query, variables: { offset: 2, limit: 2 } },
        result: {
          data: {
            comments: [
              { __typename: "Comment", id: 3 },
              { __typename: "Comment", id: 4 },
            ],
          },
        },
      },
    ]),
    cache: new InMemoryCache(),
  });

  const observable = client.watchQuery({
    query,
    variables: { offset: 0, limit: 2 },
    notifyOnNetworkStatusChange: false,
  });
  const stream = new ObservableStream(observable);

  await expect(stream).toEmitTypedValue({
    data: {
      comments: [
        { __typename: "Comment", id: 1 },
        { __typename: "Comment", id: 2 },
      ],
    },
    dataState: "complete",
    loading: false,
    networkStatus: NetworkStatus.ready,
    partial: false,
  });

  await expect(
    observable.fetchMore({
      variables: { offset: 2, limit: 2 },
      updateQuery: (_, { fetchMoreResult }) => fetchMoreResult,
    })
  ).resolves.toStrictEqualTyped({
    data: {
      comments: [
        { __typename: "Comment", id: 3 },
        { __typename: "Comment", id: 4 },
      ],
    },
  });

  await expect(stream).toEmitTypedValue({
    data: {
      comments: [
        { __typename: "Comment", id: 3 },
        { __typename: "Comment", id: 4 },
      ],
    },
    dataState: "complete",
    loading: false,
    networkStatus: NetworkStatus.ready,
    partial: false,
  });

  await expect(stream).not.toEmitAnything();
});

test("does not emit loading state on client.resetStore with notifyOnNetworkStatusChange: false", async () => {
  const query: TypedDocumentNode<
    { count: number },
    Record<string, never>
  > = gql`
    query {
      count
    }
  `;

  let count = 0;
  const client = new ApolloClient({
    link: new ApolloLink(() => {
      return new Observable((observer) => {
        setTimeout(() => {
          observer.next({
            data: { count: ++count },
          });
          observer.complete();
        }, 20);
      });
    }),
    cache: new InMemoryCache(),
  });

  const observable = client.watchQuery({
    query,
    notifyOnNetworkStatusChange: false,
  });
  const stream = new ObservableStream(observable);

  await expect(stream).toEmitTypedValue({
    data: { count: 1 },
    dataState: "complete",
    loading: false,
    networkStatus: NetworkStatus.ready,
    partial: false,
  });

  await client.resetStore();

  await expect(stream).toEmitTypedValue({
    data: { count: 2 },
    dataState: "complete",
    loading: false,
    networkStatus: NetworkStatus.ready,
    partial: false,
  });

  await expect(stream).not.toEmitAnything();
});

test("does not emit loading state on when evicting fields with notifyOnNetworkStatusChange: false", async () => {
  const query = gql`
    query {
      user {
        id
        username
      }
    }
  `;

  const cache = new InMemoryCache();
  const client = new ApolloClient({
    cache,
    link: new MockLink([
      {
        request: { query },
        result: {
          data: { user: { __typename: "User", id: 1, username: "test1" } },
        },
      },
      {
        request: { query },
        result: {
          data: { user: { __typename: "User", id: 1, username: "test2" } },
        },
      },
    ]),
  });

  const observable = client.watchQuery({
    query,
    notifyOnNetworkStatusChange: false,
  });
  const stream = new ObservableStream(observable);

  await expect(stream).toEmitTypedValue({
    data: { user: { __typename: "User", id: 1, username: "test1" } },
    dataState: "complete",
    loading: false,
    networkStatus: NetworkStatus.ready,
    partial: false,
  });

  client.cache.modify({
    id: cache.identify({ __typename: "User", id: 1 }),
    fields: {
      username: (_, { DELETE }) => DELETE,
    },
  });

  await expect(stream).toEmitTypedValue({
    data: { user: { __typename: "User", id: 1, username: "test2" } },
    dataState: "complete",
    loading: false,
    networkStatus: NetworkStatus.ready,
    partial: false,
  });

  await expect(stream).not.toEmitAnything();
});

test("emits proper cache result if cache changes between watchQuery initialization and subscription", async () => {
  const query = gql`
    query {
      value
    }
  `;

  const client = new ApolloClient({
    cache: new InMemoryCache(),
    link: ApolloLink.empty(),
  });

  client.writeQuery({ query, data: { value: "initial" } });
  const observable = client.watchQuery({ query });
  client.writeQuery({ query, data: { value: "updated" } });

  const stream = new ObservableStream(observable);

  await expect(stream).toEmitTypedValue({
    data: { value: "updated" },
    dataState: "complete",
    loading: false,
    networkStatus: NetworkStatus.ready,
    partial: false,
  });

  await expect(stream).not.toEmitAnything();
});

test("emits proper cache result if cache changes when subscribing after previously unsubscribing", async () => {
  const query = gql`
    query {
      value
    }
  `;

  const client = new ApolloClient({
    cache: new InMemoryCache(),
    link: ApolloLink.empty(),
  });

  client.writeQuery({ query, data: { value: "initial" } });
  const observable = client.watchQuery({ query });

  {
    const stream = new ObservableStream(observable);

    await expect(stream).toEmitTypedValue({
      data: { value: "initial" },
      dataState: "complete",
      loading: false,
      networkStatus: NetworkStatus.ready,
      partial: false,
    });

    await expect(stream).not.toEmitAnything();

    stream.unsubscribe();
  }

  client.writeQuery({ query, data: { value: "updated" } });

  {
    const stream = new ObservableStream(observable);

    await expect(stream).toEmitTypedValue({
      data: { value: "updated" },
      dataState: "complete",
      loading: false,
      networkStatus: NetworkStatus.ready,
      partial: false,
    });

    await expect(stream).not.toEmitAnything();
  }
});

test("emits loading state when switching from standby to non-standby fetch policy", async () => {
  const query = gql`
    query {
      greeting
    }
  `;

  const client = new ApolloClient({
    cache: new InMemoryCache(),
    link: new MockLink([
      {
        request: { query },
        result: { data: { greeting: "hello" } },
        delay: 20,
      },
    ]),
  });

  const observable = client.watchQuery({ query, fetchPolicy: "standby" });
  const stream = new ObservableStream(observable);

  await expect(stream).not.toEmitAnything();

  await expect(
    observable.reobserve({ fetchPolicy: "cache-first" })
  ).resolves.toStrictEqualTyped({ data: { greeting: "hello" } });

  await expect(stream).toEmitTypedValue({
    data: undefined,
    dataState: "empty",
    loading: true,
    networkStatus: NetworkStatus.loading,
    partial: true,
  });

  await expect(stream).toEmitTypedValue({
    data: { greeting: "hello" },
    dataState: "complete",
    loading: false,
    networkStatus: NetworkStatus.ready,
    partial: false,
  });

  await expect(stream).not.toEmitAnything();
});

test("does not emit loading state when changing variables with standby fetch policy", async () => {
  const query = gql`
    query ($id: ID!) {
      user(id: $id) {
        id
        name
      }
    }
  `;

  const client = new ApolloClient({
    cache: new InMemoryCache(),
    link: ApolloLink.empty(),
  });

  const observable = client.watchQuery({
    query,
    variables: { id: 1 },
    fetchPolicy: "standby",
  });
  const stream = new ObservableStream(observable);

  await expect(stream).not.toEmitAnything();

  await expect(
    observable.reobserve({ variables: { id: 2 } })
  ).resolves.toStrictEqualTyped({ data: undefined });

  await expect(stream).not.toEmitAnything();

  expect(observable.options.variables).toStrictEqualTyped({ id: 2 });
});

test("emits loading state when calling reobserve with new fetch policy after changing variables with standby fetch policy", async () => {
  const query = gql`
    query ($id: ID!) {
      user(id: $id) {
        id
        name
      }
    }
  `;

  const client = new ApolloClient({
    cache: new InMemoryCache(),
    link: new MockLink([
      {
        request: { query, variables: { id: 2 } },
        result: {
          data: { user: { __typename: "User", id: 2, name: "Test 2" } },
        },
        delay: 20,
      },
    ]),
  });

  const observable = client.watchQuery({
    query,
    variables: { id: 1 },
    fetchPolicy: "standby",
  });
  const stream = new ObservableStream(observable);

  await expect(stream).not.toEmitAnything();

  await expect(
    observable.reobserve({ variables: { id: 2 } })
  ).resolves.toStrictEqualTyped({ data: undefined });

  await expect(stream).not.toEmitAnything();

  await expect(
    observable.reobserve({ fetchPolicy: "cache-first" })
  ).resolves.toStrictEqualTyped({
    data: { user: { __typename: "User", id: 2, name: "Test 2" } },
  });

  await expect(stream).toEmitTypedValue({
    data: undefined,
    dataState: "empty",
    loading: true,
    networkStatus: NetworkStatus.loading,
    partial: true,
  });

  await expect(stream).toEmitTypedValue({
    data: { user: { __typename: "User", id: 2, name: "Test 2" } },
    dataState: "complete",
    loading: false,
    networkStatus: NetworkStatus.ready,
    partial: false,
  });

  await expect(stream).not.toEmitAnything();
});

describe(".variables", () => {
  test("returns empty object when no variables are passed", () => {
    const query: TypedDocumentNode<
      { greeting: string },
      Record<string, never>
    > = gql`
      query {
        greeting
      }
    `;
    const client = new ApolloClient({
      cache: new InMemoryCache(),
      link: ApolloLink.empty(),
    });
    const observable = client.watchQuery({ query });

    expect(observable.variables).toStrictEqualTyped({});
  });

  test("returns configured variables", () => {
    const query: TypedDocumentNode<{ user: { name: string } }, { id: number }> =
      gql`
        query ($id: ID!) {
          user(id: $id) {
            name
          }
        }
      `;
    const client = new ApolloClient({
      cache: new InMemoryCache(),
      link: ApolloLink.empty(),
    });
    const observable = client.watchQuery({ query, variables: { id: 1 } });

    expect(observable.variables).toStrictEqualTyped({ id: 1 });
  });

  test("contains default variables from query", () => {
    const query: TypedDocumentNode<
      { user: { name: string } },
      { id?: number }
    > = gql`
      query ($id: ID! = 1) {
        user(id: $id) {
          name
        }
      }
    `;
    const client = new ApolloClient({
      cache: new InMemoryCache(),
      link: ApolloLink.empty(),
    });
    const observable = client.watchQuery({ query });

    expect(observable.variables).toStrictEqualTyped({ id: 1 });
  });

  test("contains combined default variables from query and configured variables", () => {
    const query: TypedDocumentNode<
      { users: Array<{ name: string }> },
      { limit?: number; offset: number }
    > = gql`
      query ($limit: Int = 10, $offset: Int!) {
        users(limit: $limit, offset: $offset) {
          name
        }
      }
    `;
    const client = new ApolloClient({
      cache: new InMemoryCache(),
      link: ApolloLink.empty(),
    });
    const observable = client.watchQuery({ query, variables: { offset: 0 } });

    expect(observable.variables).toStrictEqualTyped({ limit: 10, offset: 0 });
  });

  test("handles default variables in query overwritten by configured variables", () => {
    const query: TypedDocumentNode<
      { users: Array<{ name: string }> },
      { limit?: number; offset: number }
    > = gql`
      query ($limit: Int = 10, $offset: Int!) {
        users(limit: $limit, offset: $offset) {
          name
        }
      }
    `;
    const client = new ApolloClient({
      cache: new InMemoryCache(),
      link: ApolloLink.empty(),
    });
    const observable = client.watchQuery({
      query,
      variables: { limit: 5, offset: 0 },
    });

    expect(observable.variables).toStrictEqualTyped({ limit: 5, offset: 0 });
  });

  test("returns updated variables set from setVariables", () => {
    const query: TypedDocumentNode<{ user: { name: string } }, { id: number }> =
      gql`
        query ($id: ID!) {
          user(id: $id) {
            name
          }
        }
      `;
    const client = new ApolloClient({
      cache: new InMemoryCache(),
      link: ApolloLink.empty(),
    });
    const observable = client.watchQuery({
      query,
      variables: { id: 1 },
    });

    expect(observable.variables).toStrictEqualTyped({ id: 1 });

    void observable.setVariables({ id: 2 });

    expect(observable.variables).toStrictEqualTyped({ id: 2 });
  });

  test("returns updated variables set from refetch", () => {
    const query: TypedDocumentNode<{ user: { name: string } }, { id: number }> =
      gql`
        query ($id: ID!) {
          user(id: $id) {
            name
          }
        }
      `;
    const client = new ApolloClient({
      cache: new InMemoryCache(),
      link: ApolloLink.empty(),
    });
    const observable = client.watchQuery({
      query,
      variables: { id: 1 },
    });

    expect(observable.variables).toStrictEqualTyped({ id: 1 });

    void observable.refetch({ id: 2 });

    expect(observable.variables).toStrictEqualTyped({ id: 2 });
  });

  test("returns updated variables set from reobserve", () => {
    const query: TypedDocumentNode<{ user: { name: string } }, { id: number }> =
      gql`
        query ($id: ID!) {
          user(id: $id) {
            name
          }
        }
      `;
    const client = new ApolloClient({
      cache: new InMemoryCache(),
      link: ApolloLink.empty(),
    });
    const observable = client.watchQuery({
      query,
      variables: { id: 1 },
    });

    expect(observable.variables).toStrictEqualTyped({ id: 1 });

    void observable.reobserve({ variables: { id: 2 } }).catch(() => {});

    expect(observable.variables).toStrictEqualTyped({ id: 2 });
  });

  test("does not return variables given to fetchMore", () => {
    const query: TypedDocumentNode<
      { users: Array<{ name: string }> },
      { limit: number; offset: number }
    > = gql`
      query ($limit: Int!, $offset: Int!) {
        users(limit: $limit, offset: $offset) {
          name
        }
      }
    `;
    const client = new ApolloClient({
      cache: new InMemoryCache(),
      link: ApolloLink.empty(),
    });
    const observable = client.watchQuery({
      query,
      variables: { limit: 10, offset: 0 },
    });

    expect(observable.variables).toStrictEqualTyped({ limit: 10, offset: 0 });

    void observable.fetchMore({ variables: { offset: 5 } }).catch(() => {});

    expect(observable.variables).toStrictEqualTyped({ limit: 10, offset: 0 });
  });

  test("handles undefined values", () => {
    const query: TypedDocumentNode<
      { users: Array<{ name: string }> },
      { limit?: number; offset: number }
    > = gql`
      query ($limit: Int, $offset: Int!) {
        users(limit: $limit, offset: $offset) {
          name
        }
      }
    `;

    const client = new ApolloClient({
      cache: new InMemoryCache(),
      link: ApolloLink.empty(),
    });
    const observable = client.watchQuery({
      query,
      variables: { limit: undefined, offset: 0 },
    });

    expect(observable.variables).toStrictEqualTyped({
      limit: undefined,
      offset: 0,
    });

    void observable.setVariables({ limit: 10, offset: 0 }).catch(() => {});
    expect(observable.variables).toStrictEqualTyped({ limit: 10, offset: 0 });

    void observable
      .setVariables({ limit: undefined, offset: 0 })
      .catch(() => {});
    expect(observable.variables).toStrictEqualTyped({
      limit: undefined,
      offset: 0,
    });

    void observable.refetch({ limit: 10, offset: 0 }).catch(() => {});
    expect(observable.variables).toStrictEqualTyped({ limit: 10, offset: 0 });

    void observable.refetch({ limit: undefined, offset: 0 }).catch(() => {});
    expect(observable.variables).toStrictEqualTyped({
      limit: undefined,
      offset: 0,
    });

    void observable
      .reobserve({ variables: { limit: 10, offset: 0 } })
      .catch(() => {});
    expect(observable.variables).toStrictEqualTyped({ limit: 10, offset: 0 });

    void observable
      .reobserve({ variables: { limit: undefined, offset: 0 } })
      .catch(() => {});
    expect(observable.variables).toStrictEqualTyped({
      limit: undefined,
      offset: 0,
    });
  });

  test("handles undefined values with default variables in the query", () => {
    const query: TypedDocumentNode<
      { users: Array<{ name: string }> },
      { limit?: number; offset: number }
    > = gql`
      query ($limit: Int = 5, $offset: Int!) {
        users(limit: $limit, offset: $offset) {
          name
        }
      }
    `;

    const client = new ApolloClient({
      cache: new InMemoryCache(),
      link: ApolloLink.empty(),
    });
    const observable = client.watchQuery({
      query,
      variables: { limit: undefined, offset: 0 },
    });

    expect(observable.variables).toStrictEqualTyped({ limit: 5, offset: 0 });

    void observable.setVariables({ limit: 10, offset: 0 }).catch(() => {});
    expect(observable.variables).toStrictEqualTyped({ limit: 10, offset: 0 });

    void observable
      .setVariables({ limit: undefined, offset: 0 })
      .catch(() => {});
    expect(observable.variables).toStrictEqualTyped({ limit: 5, offset: 0 });

    void observable.refetch({ limit: 10, offset: 0 }).catch(() => {});
    expect(observable.variables).toStrictEqualTyped({ limit: 10, offset: 0 });

    void observable.refetch({ limit: undefined, offset: 0 }).catch(() => {});
    expect(observable.variables).toStrictEqualTyped({ limit: 5, offset: 0 });

    void observable
      .reobserve({ variables: { limit: 10, offset: 0 } })
      .catch(() => {});
    expect(observable.variables).toStrictEqualTyped({ limit: 10, offset: 0 });

    void observable
      .reobserve({ variables: { limit: undefined, offset: 0 } })
      .catch(() => {});
    expect(observable.variables).toStrictEqualTyped({ limit: 5, offset: 0 });
  });

  test("handles null values with default variables in the query", () => {
    const query: TypedDocumentNode<
      { users: Array<{ name: string }> },
      { limit?: number | null; offset: number }
    > = gql`
      query ($limit: Int = 5, $offset: Int!) {
        users(limit: $limit, offset: $offset) {
          name
        }
      }
    `;

    const client = new ApolloClient({
      cache: new InMemoryCache(),
      link: ApolloLink.empty(),
    });
    const observable = client.watchQuery({
      query,
      variables: { limit: null, offset: 0 },
    });

    expect(observable.variables).toStrictEqualTyped({ limit: null, offset: 0 });

    void observable.setVariables({ limit: 10, offset: 0 }).catch(() => {});
    expect(observable.variables).toStrictEqualTyped({ limit: 10, offset: 0 });

    void observable.setVariables({ limit: null, offset: 0 }).catch(() => {});
    expect(observable.variables).toStrictEqualTyped({ limit: null, offset: 0 });

    void observable.refetch({ limit: 10, offset: 0 }).catch(() => {});
    expect(observable.variables).toStrictEqualTyped({ limit: 10, offset: 0 });

    void observable.refetch({ limit: null, offset: 0 }).catch(() => {});
    expect(observable.variables).toStrictEqualTyped({ limit: null, offset: 0 });

    void observable
      .reobserve({ variables: { limit: 10, offset: 0 } })
      .catch(() => {});
    expect(observable.variables).toStrictEqualTyped({ limit: 10, offset: 0 });

    void observable
      .reobserve({ variables: { limit: null, offset: 0 } })
      .catch(() => {});
    expect(observable.variables).toStrictEqualTyped({ limit: null, offset: 0 });
  });

  test("handles omitted keys with default variables in the query", () => {
    const query: TypedDocumentNode<
      { users: Array<{ name: string }> },
      { limit?: number; offset: number }
    > = gql`
      query ($limit: Int = 5, $offset: Int!) {
        users(limit: $limit, offset: $offset) {
          name
        }
      }
    `;

    const client = new ApolloClient({
      cache: new InMemoryCache(),
      link: ApolloLink.empty(),
    });
    const observable = client.watchQuery({
      query,
      variables: { offset: 0 },
    });

    expect(observable.variables).toStrictEqualTyped({ limit: 5, offset: 0 });

    void observable.setVariables({ limit: 10, offset: 0 }).catch(() => {});
    expect(observable.variables).toStrictEqualTyped({ limit: 10, offset: 0 });

    void observable.setVariables({ offset: 0 }).catch(() => {});
    expect(observable.variables).toStrictEqualTyped({ limit: 5, offset: 0 });

    void observable.refetch({ limit: 8, offset: 0 }).catch(() => {});
    expect(observable.variables).toStrictEqualTyped({ limit: 8, offset: 0 });

    // Refetch does a merge of variables so we don't expect `limit` to change.
    void observable.refetch({ offset: 0 }).catch(() => {});
    expect(observable.variables).toStrictEqualTyped({ limit: 8, offset: 0 });

    void observable
      .reobserve({ variables: { limit: 10, offset: 0 } })
      .catch(() => {});
    expect(observable.variables).toStrictEqualTyped({ limit: 10, offset: 0 });

    void observable.reobserve({ variables: { offset: 0 } }).catch(() => {});
    expect(observable.variables).toStrictEqualTyped({ limit: 5, offset: 0 });
  });

  test("resets variables to {} when passing variables as undefined", () => {
    const query: TypedDocumentNode<
      { users: Array<{ name: string }> },
      { limit?: number; offset?: number }
    > = gql`
      query ($limit: Int, $offset: Int) {
        users(limit: $limit, offset: $offset) {
          name
        }
      }
    `;

    const client = new ApolloClient({
      cache: new InMemoryCache(),
      link: ApolloLink.empty(),
    });
    const observable = client.watchQuery({
      query,
      variables: { limit: 10, offset: 0 },
    });

    expect(observable.variables).toStrictEqualTyped({ limit: 10, offset: 0 });

    void observable.reobserve({ variables: undefined }).catch(() => {});

    expect(observable.variables).toStrictEqualTyped({});
  });

  test("sets variables as {} when using empty object as variables", () => {
    const query: TypedDocumentNode<
      { users: Array<{ name: string }> },
      { limit?: number; offset?: number }
    > = gql`
      query ($limit: Int, $offset: Int) {
        users(limit: $limit, offset: $offset) {
          name
        }
      }
    `;

    const client = new ApolloClient({
      cache: new InMemoryCache(),
      link: ApolloLink.empty(),
    });
    const observable = client.watchQuery({
      query,
      variables: {},
    });

    expect(observable.variables).toStrictEqualTyped({});

    void observable.setVariables({ limit: 10 }).catch(() => {});
    expect(observable.variables).toStrictEqualTyped({ limit: 10 });

    void observable.setVariables({}).catch(() => {});
    expect(observable.variables).toStrictEqualTyped({});

    void observable.refetch({ limit: 10 }).catch(() => {});
    expect(observable.variables).toStrictEqualTyped({ limit: 10 });

    // Since `refetch` merges variables, we don't expect variables to change
    void observable.refetch({}).catch(() => {});
    expect(observable.variables).toStrictEqualTyped({ limit: 10 });

    void observable.reobserve({ variables: { limit: 10 } }).catch(() => {});
    expect(observable.variables).toStrictEqualTyped({ limit: 10 });

    void observable.reobserve({ variables: {} }).catch(() => {});
    expect(observable.variables).toStrictEqualTyped({});
  });
});

describe.skip("type tests", () => {
  test.skip("type test for `from`", () => {
    expectTypeOf<
      ObservedValueOf<ObservableQuery<{ foo: string }, { bar: number }>>
    >().toEqualTypeOf<ApolloQueryResult<{ foo: string }>>();
  });

  test("variables with DocumentNode", () => {
    const query = gql``;
    const client = new ApolloClient({
      cache: new InMemoryCache(),
      link: ApolloLink.empty(),
    });

    const observable = client.watchQuery({ query });

    expectTypeOf(observable.variables).toEqualTypeOf<OperationVariables>();

    observable.setVariables({});
    observable.setVariables({ foo: "bar" });
    observable.setVariables({ bar: "baz" });

    observable.refetch();
    observable.refetch({});
    observable.refetch({ foo: "bar" });
    observable.refetch({ foo: "baz" });

    observable.reobserve();
    observable.reobserve({ variables: {} });
    observable.reobserve({ variables: { foo: "bar" } });
    observable.reobserve({ variables: { foo: "baz" } });

    observable.fetchMore({});
    observable.fetchMore({ variables: {} });
    observable.fetchMore({ variables: { foo: "bar" } });
    observable.fetchMore({ variables: { foo: "baz" } });
  });

  test("is invalid with variables as never", () => {
    const query: TypedDocumentNode<{ greeting: string }, never> = gql``;
    const client = new ApolloClient({
      cache: new InMemoryCache(),
      link: ApolloLink.empty(),
    });

    // @ts-expect-error expecting variables key
    const observable = client.watchQuery({ query });

    expectTypeOf(observable.variables).toEqualTypeOf<never>();

    // @ts-expect-error
    observable.setVariables({});
    // @ts-expect-error
    observable.setVariables({ foo: "bar" });

    observable.refetch();
    // @ts-expect-error
    observable.refetch({});
    // @ts-expect-error
    observable.refetch({ foo: "bar" });

    observable.reobserve();
    observable.reobserve({
      // @ts-expect-error variables is never
      variables: {},
    });
    observable.reobserve({ variables: undefined });
    observable.reobserve({
      // @ts-expect-error
      variables: { foo: "bar" },
    });

    observable.fetchMore({});
    observable.fetchMore({
      // @ts-expect-error unknown variables
      variables: {},
    });
    observable.fetchMore({ variables: undefined });
    observable.fetchMore({
      // @ts-expect-error variables is never
      variables: { foo: "bar" },
    });
  });

  test("variables with Record<string, never>", () => {
    const query: TypedDocumentNode<
      { greeting: string },
      Record<string, never>
    > = gql``;
    const client = new ApolloClient({
      cache: new InMemoryCache(),
      link: ApolloLink.empty(),
    });

    const observable = client.watchQuery({ query });

    expectTypeOf(observable.variables).toEqualTypeOf<Record<string, never>>();

    observable.setVariables({});
    observable.setVariables({
      // @ts-expect-error unknown variables
      foo: "bar",
    });

    observable.refetch();
    observable.refetch({});
    observable.refetch({
      // @ts-expect-error unknown variables
      foo: "bar",
    });

    observable.reobserve();
    observable.reobserve({ variables: {} });
    observable.reobserve({
      variables: {
        // @ts-expect-error unknown variables
        foo: "bar",
      },
    });

    observable.fetchMore({});
    observable.fetchMore({
      variables: {},
    });
    observable.fetchMore({
      variables: {
        // @ts-expect-error unknown variables
        foo: "bar",
      },
    });
  });

  test("variables with optional variales", () => {
    const query: TypedDocumentNode<{ posts: string[] }, { limit?: number }> =
      gql``;
    const client = new ApolloClient({
      cache: new InMemoryCache(),
      link: ApolloLink.empty(),
    });

    const observable = client.watchQuery({ query });

    expectTypeOf(observable.variables).toEqualTypeOf<{ limit?: number }>();

    observable.setVariables({});
    observable.setVariables({ limit: 10 });
    observable.setVariables({
      // @ts-expect-error unknown variables
      foo: "bar",
    });
    observable.setVariables({
      limit: 10,
      // @ts-expect-error unknown variables
      foo: "bar",
    });

    observable.refetch();
    observable.refetch({});
    observable.refetch({ limit: 10 });
    observable.refetch({
      // @ts-expect-error unknown variables
      foo: "bar",
    });
    observable.refetch({
      limit: 10,
      // @ts-expect-error unknown variables
      foo: "bar",
    });

    observable.reobserve();
    observable.reobserve({ variables: {} });
    observable.reobserve({ variables: { limit: 10 } });
    observable.reobserve({
      variables: {
        // @ts-expect-error unknown variables
        foo: "bar",
      },
    });
    observable.reobserve({
      variables: {
        limit: 10,
        // @ts-expect-error unknown variables
        foo: "bar",
      },
    });

    observable.fetchMore({});
    observable.fetchMore({ variables: {} });
    observable.fetchMore({ variables: { limit: 10 } });
    observable.fetchMore({
      variables: {
        // @ts-expect-error unknown variables
        foo: "bar",
      },
    });
    observable.fetchMore({
      variables: {
        limit: 10,
        // @ts-expect-error unknown variables
        foo: "bar",
      },
    });
  });

  test("variables with required variales", () => {
    const query: TypedDocumentNode<{ character: string }, { id: string }> =
      gql``;
    const client = new ApolloClient({
      cache: new InMemoryCache(),
      link: ApolloLink.empty(),
    });

    const observable = client.watchQuery({ query, variables: { id: "1" } });

    expectTypeOf(observable.variables).toEqualTypeOf<{ id: string }>();

    // @ts-expect-error missing required variable
    observable.setVariables({});
    observable.setVariables({ id: "1" });
    observable.setVariables({
      // @ts-expect-error unknown variables
      foo: "bar",
    });
    observable.setVariables({
      id: "1",
      // @ts-expect-error unknown variables
      foo: "bar",
    });

    observable.refetch();
    observable.refetch({});
    observable.refetch({ id: "1" });
    observable.refetch({
      // @ts-expect-error unknown variables
      foo: "bar",
    });
    observable.refetch({
      id: "1",
      // @ts-expect-error unknown variables
      foo: "bar",
    });

    observable.reobserve();
    observable.reobserve({
      // @ts-expect-error missing required variable
      variables: {},
    });
    observable.reobserve({ variables: { id: "1" } });
    observable.reobserve({
      variables: {
        // @ts-expect-error unknown variables
        foo: "bar",
      },
    });
    observable.reobserve({
      variables: {
        id: "1",
        // @ts-expect-error unknown variables
        foo: "bar",
      },
    });

    observable.fetchMore({});
    observable.fetchMore({ variables: {} });
    observable.fetchMore({ variables: { id: "1" } });
    observable.fetchMore({
      variables: {
        // @ts-expect-error unknown variables
        foo: "bar",
      },
    });
    observable.fetchMore({
      variables: {
        id: "1",
        // @ts-expect-error unknown variables
        foo: "bar",
      },
    });
  });

  test("variables with mixed required and optional", () => {
    const query: TypedDocumentNode<
      { character: string },
      { id: string; language?: string }
    > = gql``;
    const client = new ApolloClient({
      cache: new InMemoryCache(),
      link: ApolloLink.empty(),
    });

    const observable = client.watchQuery({ query, variables: { id: "1" } });

    expectTypeOf(observable.variables).toEqualTypeOf<{
      id: string;
      language?: string;
    }>();

    // @ts-expect-error missing required variable
    observable.setVariables({});
    observable.setVariables({ id: "1" });
    // @ts-expect-error missing required variable
    observable.setVariables({ language: "en" });
    observable.setVariables({ id: "1", language: "en" });
    observable.setVariables({
      // @ts-expect-error unknown variables
      foo: "bar",
    });
    observable.setVariables({
      id: "1",
      // @ts-expect-error unknown variables
      foo: "bar",
    });
    observable.setVariables({
      id: "1",
      language: "en",
      // @ts-expect-error unknown variables
      foo: "bar",
    });

    observable.refetch();
    observable.refetch({});
    observable.refetch({ id: "1" });
    observable.refetch({ language: "en" });
    observable.refetch({ id: "1", language: "en" });
    observable.refetch({
      // @ts-expect-error unknown variables
      foo: "bar",
    });
    observable.refetch({
      id: "1",
      // @ts-expect-error unknown variables
      foo: "bar",
    });
    observable.refetch({
      id: "1",
      language: "en",
      // @ts-expect-error unknown variables
      foo: "bar",
    });

    observable.reobserve();
    observable.reobserve({
      // @ts-expect-error missing required variable
      variables: {},
    });
    observable.reobserve({ variables: { id: "1" } });
    observable.reobserve({
      // @ts-expect-error missing required variable
      variables: { language: "en" },
    });
    observable.reobserve({ variables: { id: "1", language: "en" } });
    observable.reobserve({
      variables: {
        // @ts-expect-error unknown variables
        foo: "bar",
      },
    });
    observable.reobserve({
      variables: {
        id: "1",
        // @ts-expect-error unknown variables
        foo: "bar",
      },
    });
    observable.reobserve({
      variables: {
        id: "1",
        language: "en",
        // @ts-expect-error unknown variables
        foo: "bar",
      },
    });

    observable.fetchMore({});
    observable.fetchMore({ variables: {} });
    observable.fetchMore({ variables: { id: "1" } });
    observable.fetchMore({ variables: { language: "en" } });
    observable.fetchMore({ variables: { id: "1", language: "en" } });
    observable.fetchMore({
      variables: {
        // @ts-expect-error unknown variables
        foo: "bar",
      },
    });
    observable.fetchMore({
      variables: {
        id: "1",
        // @ts-expect-error unknown variables
        foo: "bar",
      },
    });
    observable.fetchMore({
      variables: {
        id: "1",
        language: "en",
        // @ts-expect-error unknown variables
        foo: "bar",
      },
    });
  });
});

test("does not return partial cache data when `returnPartialData` is false and new variables are passed in", async () => {
  const partialQuery = gql`
    query MyCar($id: ID) {
      car(id: $id) {
        id
        make
      }
    }
  `;

  const query = gql`
    query MyCar($id: ID) {
      car(id: $id) {
        id
        make
        model
      }
    }
  `;

  const cache = new InMemoryCache();
  const client = new ApolloClient({
    cache,
    link: new MockLink([
      {
        request: { query, variables: { id: 2 } },
        result: {
          data: {
            car: { __typename: "Car", id: 2, make: "Ford", model: "Bronco" },
          },
        },
        delay: 50,
      },
    ]),
  });

  cache.writeQuery({
    query,
    variables: { id: 1 },
    data: {
      car: {
        __typename: "Car",
        id: 1,
        make: "Ford",
        model: "Pinto",
      },
    },
  });

  cache.writeQuery({
    query: partialQuery,
    variables: { id: 2 },
    data: {
      car: {
        __typename: "Car",
        id: 2,
        make: "Ford",
        model: "Bronco",
      },
    },
  });

  const observable = client.watchQuery({
    query,
    variables: { id: 1 },
    returnPartialData: false,
  });

  const stream = new ObservableStream(observable);

  await expect(stream).toEmitTypedValue({
    data: {
      car: { __typename: "Car", id: 1, make: "Ford", model: "Pinto" },
    },
    loading: false,
    networkStatus: NetworkStatus.ready,
    partial: false,
  });

  void observable.reobserve({ variables: { id: 2 } });

  await expect(stream).toEmitTypedValue({
    data: undefined,
    loading: true,
    networkStatus: NetworkStatus.setVariables,
    partial: true,
  });

  expect(observable.getCurrentResult()).toBe(stream.getCurrent());

  await expect(stream).toEmitTypedValue({
    data: { car: { __typename: "Car", id: 2, make: "Ford", model: "Bronco" } },
    loading: false,
    networkStatus: NetworkStatus.ready,
    partial: false,
  });

  expect(observable.getCurrentResult()).toBe(stream.getCurrent());
});<|MERGE_RESOLUTION|>--- conflicted
+++ resolved
@@ -3443,18 +3443,8 @@
         partial: true,
       });
 
-<<<<<<< HEAD
-      expect(obs.getCurrentResult()).toStrictEqualTyped({
-        data: undefined,
-        dataState: "empty",
-        loading: true,
-        networkStatus: NetworkStatus.loading,
-        partial: true,
-      });
-=======
       expect(obs.getCurrentResult()).toBe(stream.getCurrent());
       expect(obs.getCurrentResult()).toBe(stream.getCurrent());
->>>>>>> 9bb99474
 
       link.simulateResult({
         result: {
@@ -3481,23 +3471,8 @@
         partial: true,
       });
 
-<<<<<<< HEAD
-      expect(obs.getCurrentResult()).toStrictEqualTyped({
-        data: {
-          greeting: {
-            message: "Hello world",
-            __typename: "Greeting",
-          },
-        },
-        dataState: "streaming",
-        loading: false,
-        networkStatus: NetworkStatus.ready,
-        partial: true,
-      });
-=======
       expect(obs.getCurrentResult()).toBe(stream.getCurrent());
       expect(obs.getCurrentResult()).toBe(stream.getCurrent());
->>>>>>> 9bb99474
 
       link.simulateResult(
         {
@@ -3537,48 +3512,10 @@
         partial: false,
       });
 
-<<<<<<< HEAD
-      expect(obs.getCurrentResult()).toStrictEqualTyped({
-        data: {
-          greeting: {
-            message: "Hello world",
-            recipient: {
-              name: "Alice",
-              __typename: "Person",
-            },
-            __typename: "Greeting",
-          },
-        },
-        dataState: "complete",
-        loading: false,
-        networkStatus: NetworkStatus.ready,
-        partial: false,
-      });
-
-      // This 2nd identical check is intentional to ensure calling this function
-      // more than once returns the right value.
-      expect(obs.getCurrentResult()).toStrictEqualTyped({
-        data: {
-          greeting: {
-            message: "Hello world",
-            recipient: {
-              name: "Alice",
-              __typename: "Person",
-            },
-            __typename: "Greeting",
-          },
-        },
-        dataState: "complete",
-        loading: false,
-        networkStatus: NetworkStatus.ready,
-        partial: false,
-      });
-=======
       expect(obs.getCurrentResult()).toBe(stream.getCurrent());
       // This 2nd identical check is intentional to ensure calling this function
       // more than once returns the right value.
       expect(obs.getCurrentResult()).toBe(stream.getCurrent());
->>>>>>> 9bb99474
 
       await expect(stream).not.toEmitAnything();
     });
