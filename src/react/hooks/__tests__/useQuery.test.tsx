import React, { Fragment, ReactNode, useEffect, useRef, useState } from "react";
import { DocumentNode, GraphQLError, GraphQLFormattedError } from "graphql";
import gql from "graphql-tag";
import { act } from "@testing-library/react";
import userEvent from "@testing-library/user-event";
import { render, screen, waitFor, renderHook } from "@testing-library/react";
import {
  ApolloClient,
  ApolloError,
  FetchPolicy,
  NetworkStatus,
  OperationVariables,
  TypedDocumentNode,
  WatchQueryFetchPolicy,
  WatchQueryOptions,
} from "../../../core";
import { InMemoryCache } from "../../../cache";
import { ApolloProvider } from "../../context";
import { Observable, Reference, concatPagination } from "../../../utilities";
import { ApolloLink } from "../../../link/core";
import {
  MockLink,
  MockedProvider,
  MockSubscriptionLink,
  mockSingleLink,
  tick,
  wait,
  MockedResponse,
} from "../../../testing";
import { QueryResult } from "../../types/types";
import { useQuery } from "../useQuery";
import { useMutation } from "../useMutation";
import { setupPaginatedCase, spyOnConsole } from "../../../testing/internal";
import { useApolloClient } from "../useApolloClient";
import { useLazyQuery } from "../useLazyQuery";
import { mockFetchQuery } from "../../../core/__tests__/ObservableQuery";
import { InvariantError } from "../../../utilities/globals";
import { Masked, MaskedDocumentNode } from "../../../masking";
import {
  createRenderStream,
  renderHookToSnapshotStream,
  disableActEnvironment,
} from "@testing-library/react-render-stream";

const IS_REACT_17 = React.version.startsWith("17");

describe("useQuery Hook", () => {
  describe("General use", () => {
    it("should handle a simple query", async () => {
      const query = gql`
        {
          hello
        }
      `;
      const mocks = [
        {
          request: { query },
          result: { data: { hello: "world" } },
        },
      ];

      const wrapper = ({ children }: any) => (
        <MockedProvider mocks={mocks}>{children}</MockedProvider>
      );

      const { result } = renderHook(() => useQuery(query), { wrapper });

      expect(result.current.loading).toBe(true);
      expect(result.current.data).toBe(undefined);
      await waitFor(
        () => {
          expect(result.current.loading).toBe(false);
        },
        { interval: 1 }
      );
      expect(result.current.data).toEqual({ hello: "world" });
    });

    it("useQuery result is referentially stable", async () => {
      const query = gql`
        {
          hello
        }
      `;
      const mocks = [
        {
          request: { query },
          result: { data: { hello: "world" } },
        },
      ];
      const wrapper = ({ children }: any) => (
        <MockedProvider mocks={mocks}>{children}</MockedProvider>
      );
      const { result, rerender } = renderHook(() => useQuery(query), {
        wrapper,
      });
      let oldResult: QueryResult<any, OperationVariables>;

      await waitFor(() => {
        result.current.loading === false;
      });

      rerender({ children: null });

      await waitFor(() => {
        expect(result.current.networkStatus).toBe(NetworkStatus.ready);
        oldResult = result.current;
      });

      await waitFor(() => {
        expect(oldResult === result.current).toBe(true);
      });
    });

    it("useQuery produces the expected renders initially", async () => {
      const query = gql`
        {
          hello
        }
      `;
      const mocks = [
        {
          request: { query },
          result: { data: { hello: "world" } },
        },
      ];
      const wrapper = ({ children }: any) => (
        <MockedProvider mocks={mocks}>{children}</MockedProvider>
      );
      const { result, rerender } = renderHook(() => useQuery(query), {
        wrapper,
      });

      await waitFor(() => result.current.loading === false);

      rerender({ children: null });

      await waitFor(() => {
        expect(result.current.loading).toBe(false);
      });
      expect(result.current.data).toEqual({ hello: "world" });
      expect(result.current.loading).toBe(false);
      expect(result.current.data).toEqual({ hello: "world" });

      // Repeat frame because rerender forces useQuery to be called again
      await waitFor(() => {
        expect(result.current.loading).toBe(false);
      });
      expect(result.current.data).toEqual({ hello: "world" });
    });

    it("useQuery produces the expected frames when variables change", async () => {
      const query = gql`
        query ($id: Int) {
          hello(id: $id)
        }
      `;
      const mocks = [
        {
          request: { query, variables: { id: 1 } },
          result: { data: { hello: "world 1" } },
        },
        {
          request: { query, variables: { id: 2 } },
          result: { data: { hello: "world 2" } },
        },
      ];
      const wrapper = ({ children }: any) => (
        <MockedProvider mocks={mocks}>{children}</MockedProvider>
      );
      const { result, rerender } = renderHook(
        (options) => useQuery(query, options),
        { wrapper, initialProps: { variables: { id: 1 } } }
      );
      await waitFor(() => result.current.loading === false);
      await waitFor(() => {
        expect(result.current.loading).toBe(false);
      });
      await waitFor(() => {
        expect(result.current.data).toEqual({ hello: "world 1" });
      });
      await waitFor(() => {
        expect(result.current.networkStatus).toBe(NetworkStatus.ready);
      });
      await waitFor(() => {
        expect(result.current.loading).toBe(false);
      });
      await waitFor(() => {
        expect(result.current.data).toEqual({ hello: "world 1" });
      });
      await waitFor(() => {
        expect(result.current.networkStatus).toBe(NetworkStatus.ready);
      });

      rerender({ variables: { id: 2 } });
      await waitFor(() => {
        expect(result.current.loading).toBe(true);
      });
      await waitFor(() => {
        expect(result.current.data).toEqual({ hello: "world 2" });
      });
      await waitFor(() => {
        expect(result.current.networkStatus).toBe(NetworkStatus.ready);
      });
      await waitFor(() => {
        expect(result.current.loading).toBe(false);
      });
      await waitFor(() => {
        expect(result.current.data).toEqual({ hello: "world 2" });
      });
      await waitFor(() => {
        expect(result.current.networkStatus).toBe(NetworkStatus.ready);
      });
    });

    it("should read and write results from the cache", async () => {
      const query = gql`
        {
          hello
        }
      `;
      const mocks = [
        {
          request: { query },
          result: { data: { hello: "world" } },
        },
      ];

      const cache = new InMemoryCache();
      const wrapper = ({ children }: any) => (
        <MockedProvider mocks={mocks} cache={cache}>
          {children}
        </MockedProvider>
      );

      const { result, rerender } = renderHook(() => useQuery(query), {
        wrapper,
      });
      expect(result.current.loading).toBe(true);
      expect(result.current.data).toBe(undefined);

      await waitFor(
        () => {
          expect(result.current.loading).toBe(false);
        },
        { interval: 1 }
      );
      expect(result.current.data).toEqual({ hello: "world" });

      rerender();
      expect(result.current.loading).toBe(false);
      expect(result.current.data).toEqual({ hello: "world" });
    });

    it("should preserve functions between renders", async () => {
      const query = gql`
        {
          hello
        }
      `;
      const mocks = [
        {
          request: { query },
          result: { data: { hello: "world" } },
        },
      ];

      const cache = new InMemoryCache();
      const wrapper = ({ children }: any) => (
        <MockedProvider mocks={mocks} cache={cache}>
          {children}
        </MockedProvider>
      );

      const { result } = renderHook(() => useQuery(query), { wrapper });
      expect(result.current.loading).toBe(true);
      const { refetch, fetchMore, startPolling, stopPolling, subscribeToMore } =
        result.current;
      await waitFor(
        () => {
          expect(result.current.loading).toBe(false);
        },
        { interval: 1 }
      );
      expect(refetch).toBe(result.current.refetch);
      expect(fetchMore).toBe(result.current.fetchMore);
      expect(startPolling).toBe(result.current.startPolling);
      expect(stopPolling).toBe(result.current.stopPolling);
      expect(subscribeToMore).toBe(result.current.subscribeToMore);
    });

    it("should set called to true by default", async () => {
      const query = gql`
        {
          hello
        }
      `;
      const mocks = [
        {
          request: { query },
          result: { data: { hello: "world" } },
        },
      ];

      const cache = new InMemoryCache();
      const wrapper = ({ children }: any) => (
        <MockedProvider mocks={mocks} cache={cache}>
          {children}
        </MockedProvider>
      );

      const { result, unmount } = renderHook(() => useQuery(query), {
        wrapper,
      });

      expect(result.current.called).toBe(true);
      unmount();
    });

    it("should set called to false when skip option is true", async () => {
      const query = gql`
        {
          hello
        }
      `;
      const mocks = [
        {
          request: { query },
          result: { data: { hello: "world" } },
        },
      ];

      const cache = new InMemoryCache();
      const wrapper = ({ children }: any) => (
        <MockedProvider mocks={mocks} cache={cache}>
          {children}
        </MockedProvider>
      );

      const { result, unmount } = renderHook(
        () => useQuery(query, { skip: true }),
        { wrapper }
      );

      expect(result.current.called).toBe(false);
      unmount();
    });

    it("should work with variables", async () => {
      const query = gql`
        query ($id: Int) {
          hello(id: $id)
        }
      `;

      const mocks = [
        {
          request: { query, variables: { id: 1 } },
          result: { data: { hello: "world 1" } },
        },
        {
          request: { query, variables: { id: 2 } },
          result: { data: { hello: "world 2" } },
        },
      ];

      const cache = new InMemoryCache();
      const wrapper = ({ children }: any) => (
        <MockedProvider mocks={mocks} cache={cache}>
          {children}
        </MockedProvider>
      );

      const { result, rerender } = renderHook(
        ({ id }) => useQuery(query, { variables: { id } }),
        { wrapper, initialProps: { id: 1 } }
      );
      expect(result.current.loading).toBe(true);
      expect(result.current.data).toBe(undefined);

      await waitFor(
        () => {
          expect(result.current.loading).toBe(false);
        },
        { interval: 1 }
      );
      expect(result.current.data).toEqual({ hello: "world 1" });

      rerender({ id: 2 });
      expect(result.current.loading).toBe(true);
      expect(result.current.data).toBe(undefined);

      await waitFor(
        () => {
          expect(result.current.loading).toBe(false);
        },
        { interval: 1 }
      );
      expect(result.current.data).toEqual({ hello: "world 2" });
    });

    it("should return the same results for the same variables", async () => {
      const query = gql`
        query ($id: Int) {
          hello(id: $id)
        }
      `;

      const mocks = [
        {
          request: { query, variables: { id: 1 } },
          result: { data: { hello: "world 1" } },
        },
        {
          request: { query, variables: { id: 2 } },
          result: { data: { hello: "world 2" } },
        },
      ];

      const cache = new InMemoryCache();
      const wrapper = ({ children }: any) => (
        <MockedProvider mocks={mocks} cache={cache}>
          {children}
        </MockedProvider>
      );

      const { result, rerender } = renderHook(
        ({ id }) => useQuery(query, { variables: { id } }),
        { wrapper, initialProps: { id: 1 } }
      );

      expect(result.current.loading).toBe(true);
      expect(result.current.data).toBe(undefined);
      await waitFor(
        () => {
          expect(result.current.loading).toBe(false);
        },
        { interval: 1 }
      );
      expect(result.current.data).toEqual({ hello: "world 1" });

      rerender({ id: 2 });
      expect(result.current.loading).toBe(true);
      expect(result.current.data).toBe(undefined);
      await waitFor(
        () => {
          expect(result.current.loading).toBe(false);
        },
        { interval: 1 }
      );
      expect(result.current.data).toEqual({ hello: "world 2" });

      rerender({ id: 2 });
      expect(result.current.loading).toBe(false);
      expect(result.current.data).toEqual({ hello: "world 2" });
    });

    it("should work with variables 2", async () => {
      const query = gql`
        query ($name: String) {
          names(name: $name)
        }
      `;

      const mocks = [
        {
          request: { query, variables: { name: "" } },
          result: { data: { names: ["Alice", "Bob", "Eve"] } },
        },
        {
          request: { query, variables: { name: "z" } },
          result: { data: { names: [] } },
        },
        {
          request: { query, variables: { name: "zz" } },
          result: { data: { names: [] } },
        },
      ];

      const cache = new InMemoryCache();
      const wrapper = ({ children }: any) => (
        <MockedProvider mocks={mocks} cache={cache}>
          {children}
        </MockedProvider>
      );

      const { result, rerender } = renderHook(
        ({ name }) => useQuery(query, { variables: { name } }),
        { wrapper, initialProps: { name: "" } }
      );

      expect(result.current.loading).toBe(true);
      expect(result.current.data).toBe(undefined);
      await waitFor(
        () => {
          expect(result.current.loading).toBe(false);
        },
        { interval: 1 }
      );
      expect(result.current.data).toEqual({ names: ["Alice", "Bob", "Eve"] });

      rerender({ name: "z" });
      expect(result.current.loading).toBe(true);
      expect(result.current.data).toBe(undefined);

      await waitFor(
        () => {
          expect(result.current.loading).toBe(false);
        },
        { interval: 1 }
      );
      expect(result.current.data).toEqual({ names: [] });

      rerender({ name: "zz" });
      expect(result.current.loading).toBe(true);
      expect(result.current.data).toBe(undefined);

      await waitFor(
        () => {
          expect(result.current.loading).toBe(false);
        },
        { interval: 1 }
      );
      expect(result.current.data).toEqual({ names: [] });
    });

    // An unsuccessful attempt to reproduce https://github.com/apollographql/apollo-client/issues/9135.
    it("should not return stale variables when stored in state", async () => {
      const query = gql`
        query myQuery($name: String) {
          hello(name: $name)
        }
      `;

      const mutation = gql`
        mutation myMutation($name: String) {
          updateName(name: $name)
        }
      `;

      const mocks = [
        {
          request: { query, variables: { name: "world 1" } },
          result: { data: { hello: "world 1" } },
        },
        {
          request: { query: mutation, variables: { name: "world 2" } },
          result: { data: { updateName: true } },
        },
        {
          request: { query, variables: { name: "world 2" } },
          result: { data: { hello: "world 2" } },
        },
      ];

      const cache = new InMemoryCache();
      let setName: any;
      const { result } = renderHook(
        () => {
          const [name, setName1] = React.useState("world 1");
          setName = setName1;
          return [
            useQuery(query, { variables: { name } }),
            useMutation(mutation, {
              update(cache, { data }) {
                cache.writeQuery({
                  query,
                  data: { hello: data.updateGreeting },
                });
              },
            }),
          ] as const;
        },
        {
          wrapper: ({ children }) => (
            <MockedProvider mocks={mocks} cache={cache}>
              {children}
            </MockedProvider>
          ),
        }
      );

      expect(result.current[0].loading).toBe(true);
      expect(result.current[0].data).toBe(undefined);
      expect(result.current[0].variables).toEqual({ name: "world 1" });
      await waitFor(
        () => {
          expect(result.current[0].loading).toBe(false);
        },
        { interval: 1 }
      );

      expect(result.current[0].data).toEqual({ hello: "world 1" });
      expect(result.current[0].variables).toEqual({ name: "world 1" });

      const mutate = result.current[1][0];
      act(() => {
        void mutate({ variables: { name: "world 2" } });
        setName("world 2");
      });

      expect(result.current[0].loading).toBe(true);
      expect(result.current[0].data).toBe(undefined);
      expect(result.current[0].variables).toEqual({ name: "world 2" });

      await waitFor(() => {
        expect(result.current[0].loading).toBe(false);
      });
      await waitFor(() => {
        expect(result.current[0].data).toEqual({ hello: "world 2" });
      });
      await waitFor(() => {
        expect(result.current[0].variables).toEqual({ name: "world 2" });
      });
    });

    // TODO: Rewrite this test
    it("should not error when forcing an update with React >= 16.13.0", async () => {
      const CAR_QUERY: DocumentNode = gql`
        query {
          cars {
            make
            model
            vin
          }
        }
      `;

      const CAR_RESULT_DATA = {
        cars: [
          {
            make: "Audi",
            model: "RS8",
            vin: "DOLLADOLLABILL",
            __typename: "Car",
          },
        ],
      };
      let wasUpdateErrorLogged = false;
      const consoleError = console.error;
      console.error = (msg: string) => {
        console.log(msg);
        wasUpdateErrorLogged = msg.indexOf("Cannot update a component") > -1;
      };

      const CAR_MOCKS = [1, 2, 3, 4, 5, 6].map((something) => ({
        request: {
          query: CAR_QUERY,
          variables: { something },
        },
        result: { data: CAR_RESULT_DATA },
      }));

      let renderCount = 0;

      const InnerComponent = ({ something }: any) => {
        const { loading, data } = useQuery(CAR_QUERY, {
          fetchPolicy: "network-only",
          variables: { something },
        });
        renderCount += 1;
        if (loading) return null;
        expect(wasUpdateErrorLogged).toBeFalsy();
        expect(data).toEqual(CAR_RESULT_DATA);
        return null;
      };

      function WrapperComponent({ something }: any) {
        const { loading } = useQuery(CAR_QUERY, {
          variables: { something },
        });
        return loading ? null : <InnerComponent something={something + 1} />;
      }

      render(
        <MockedProvider link={new MockLink(CAR_MOCKS)}>
          <Fragment>
            <WrapperComponent something={1} />
            <WrapperComponent something={3} />
            <WrapperComponent something={5} />
          </Fragment>
        </MockedProvider>
      );

      await waitFor(() => {
        expect(renderCount).toBe(6);
      });
      console.error = consoleError;
    });

    it("should tear down the query on unmount", async () => {
      const query = gql`
        {
          hello
        }
      `;
      const client = new ApolloClient({
        link: new ApolloLink(() => Observable.of({ data: { hello: "world" } })),
        cache: new InMemoryCache(),
      });

      const wrapper = ({ children }: any) => (
        <ApolloProvider client={client}>{children}</ApolloProvider>
      );

      const { unmount } = renderHook(() => useQuery(query), { wrapper });

      expect(client.getObservableQueries().size).toBe(1);
      unmount();
      await new Promise((resolve) => setTimeout(resolve));
      expect(client.getObservableQueries().size).toBe(0);
    });

    it("should work with ssr: false", async () => {
      const query = gql`
        {
          hello
        }
      `;
      const mocks = [
        {
          request: { query },
          result: { data: { hello: "world" } },
        },
      ];

      const { result } = renderHook(() => useQuery(query, { ssr: false }), {
        wrapper: ({ children }) => (
          <MockedProvider mocks={mocks}>{children}</MockedProvider>
        ),
      });

      expect(result.current.loading).toBe(true);
      expect(result.current.data).toBe(undefined);
      await waitFor(
        () => {
          expect(result.current.loading).toBe(false);
        },
        { interval: 1 }
      );
      expect(result.current.data).toEqual({ hello: "world" });
    });

    it("should keep `no-cache` results when the tree is re-rendered", async () => {
      const query1 = gql`
        query people {
          allPeople(first: 1) {
            people {
              name
            }
          }
        }
      `;

      const query2 = gql`
        query Things {
          allThings {
            thing {
              description
            }
          }
        }
      `;

      const allPeopleData = {
        allPeople: { people: [{ name: "Luke Skywalker" }] },
      };

      const allThingsData = {
        allThings: {
          thing: [{ description: "Thing 1" }, { description: "Thing 2" }],
        },
      };

      const link = mockSingleLink(
        {
          request: { query: query1 },
          result: { data: allPeopleData },
          delay: 3,
        },
        {
          request: { query: query2 },
          result: { data: allThingsData },
          delay: 50,
        }
      );

      const client = new ApolloClient({
        link,
        cache: new InMemoryCache(),
      });
      using _disabledAct = disableActEnvironment();
      const { takeSnapshot, rerender } = await renderHookToSnapshotStream(
        () => [useQuery(query1, { fetchPolicy: "no-cache" }), useQuery(query2)],
        {
          wrapper: ({ children }) => (
            <ApolloProvider client={client}>{children}</ApolloProvider>
          ),
        }
      );

      {
        const [result0, result1] = await takeSnapshot();
        expect(result0.loading).toBe(true);
        expect(result0.data).toStrictEqual(undefined);
        expect(result1.loading).toBe(true);
        expect(result1.data).toStrictEqual(undefined);
      }

      {
        const [result0, result1] = await takeSnapshot();
        expect(result0.loading).toBe(false);
        expect(result0.data).toStrictEqual(allPeopleData);
        expect(result1.loading).toBe(true);
        expect(result1.data).toStrictEqual(undefined);
      }

      {
        const [result0, result1] = await takeSnapshot();
        expect(result0.loading).toBe(false);
        expect(result0.data).toStrictEqual(allPeopleData);
        expect(result1.loading).toBe(false);
        expect(result1.data).toStrictEqual(allThingsData);
      }

      await rerender({});
      {
        const [result0, result1] = await takeSnapshot();
        expect(result0.loading).toBe(false);
        expect(result0.data).toStrictEqual(allPeopleData);
        expect(result1.loading).toBe(false);
        expect(result1.data).toStrictEqual(allThingsData);
      }
      await expect(takeSnapshot).not.toRerender();
    });

    it("changing queries", async () => {
      const query1 = gql`
        query {
          hello
        }
      `;
      const query2 = gql`
        query {
          hello
          name
        }
      `;
      const mocks = [
        {
          request: { query: query1 },
          result: { data: { hello: "world" } },
        },
        {
          request: { query: query2 },
          result: { data: { hello: "world", name: "world" } },
        },
      ];

      const cache = new InMemoryCache();
      const { result, rerender } = renderHook(
        ({ query }) => useQuery(query, { pollInterval: 10 }),
        {
          wrapper: ({ children }) => (
            <MockedProvider mocks={mocks} cache={cache}>
              {children}
            </MockedProvider>
          ),
          initialProps: { query: query1 },
        }
      );

      expect(result.current.loading).toBe(true);
      rerender({ query: query2 });
      expect(result.current.loading).toBe(true);

      await waitFor(
        () => {
          expect(result.current.loading).toBe(false);
        },
        { interval: 1 }
      );
      expect(result.current.data).toEqual(mocks[1].result.data);
    });

    it("`cache-and-network` fetch policy", async () => {
      const query = gql`
        {
          hello
        }
      `;

      const cache = new InMemoryCache();
      const link = mockSingleLink({
        request: { query },
        result: { data: { hello: "from link" } },
        delay: 20,
      });

      const client = new ApolloClient({
        link,
        cache,
      });

      cache.writeQuery({ query, data: { hello: "from cache" } });

      const { result } = renderHook(
        () => useQuery(query, { fetchPolicy: "cache-and-network" }),
        {
          wrapper: ({ children }) => (
            <ApolloProvider client={client}>{children}</ApolloProvider>
          ),
        }
      );

      // TODO: FIXME
      expect(result.current.loading).toBe(true);
      expect(result.current.data).toEqual({ hello: "from cache" });

      await waitFor(
        () => {
          expect(result.current.loading).toBe(false);
        },
        { interval: 1 }
      );
      expect(result.current.data).toEqual({ hello: "from link" });
    });

    it("should not use the cache when using `network-only`", async () => {
      const query = gql`
        {
          hello
        }
      `;
      const mocks = [
        {
          request: { query },
          result: { data: { hello: "from link" } },
        },
      ];

      const cache = new InMemoryCache();
      cache.writeQuery({
        query,
        data: { hello: "from cache" },
      });

      const { result } = renderHook(
        () => useQuery(query, { fetchPolicy: "network-only" }),
        {
          wrapper: ({ children }) => (
            <MockedProvider mocks={mocks} cache={cache}>
              {children}
            </MockedProvider>
          ),
        }
      );

      expect(result.current.loading).toBe(true);
      expect(result.current.data).toBeUndefined();

      await waitFor(
        () => {
          expect(result.current.loading).toBe(false);
        },
        { interval: 1 }
      );
      expect(result.current.data).toEqual({ hello: "from link" });
    });

    it("should use the cache when in ssrMode and fetchPolicy is `network-only`", async () => {
      const query = gql`
        query {
          hello
        }
      `;
      const link = mockSingleLink({
        request: { query },
        result: { data: { hello: "from link" } },
      });

      const cache = new InMemoryCache();
      cache.writeQuery({
        query,
        data: { hello: "from cache" },
      });

      const client = new ApolloClient({ link, cache, ssrMode: true });
      const { result } = renderHook(
        () => useQuery(query, { fetchPolicy: "network-only" }),
        {
          wrapper: ({ children }) => (
            <ApolloProvider client={client}>{children}</ApolloProvider>
          ),
        }
      );

      expect(result.current.loading).toBe(false);
      expect(result.current.data).toEqual({ hello: "from cache" });

      await expect(
        waitFor(
          () => {
            expect(result.current.data).toEqual({ hello: "from link" });
          },
          { interval: 1, timeout: 20 }
        )
      ).rejects.toThrow();
    });

    it("should not hang when ssrMode is true but the cache is not populated for some reason", async () => {
      const query = gql`
        query {
          hello
        }
      `;
      const link = mockSingleLink({
        request: { query },
        result: { data: { hello: "from link" } },
      });

      const client = new ApolloClient({
        link,
        cache: new InMemoryCache(),
        ssrMode: true,
      });

      const { result } = renderHook(() => useQuery(query), {
        wrapper: ({ children }) => (
          <ApolloProvider client={client}>{children}</ApolloProvider>
        ),
      });

      expect(result.current.loading).toBe(true);
      expect(result.current.data).toBeUndefined();

      await waitFor(
        () => {
          expect(result.current.loading).toBe(false);
        },
        { interval: 1 }
      );
      expect(result.current.data).toEqual({ hello: "from link" });
    });
  });

  describe("options.defaultOptions", () => {
    it("can provide a default fetchPolicy", async () => {
      const query = gql`
        query {
          hello
        }
      `;
      const link = mockSingleLink({
        request: { query },
        result: { data: { hello: "from link" } },
      });

      const client = new ApolloClient({
        link,
        cache: new InMemoryCache(),
      });

      const fetchPolicyLog: (string | undefined)[] = [];

      let defaultFetchPolicy: WatchQueryFetchPolicy = "cache-and-network";

      const { result } = renderHook(
        () => {
          const result = useQuery(query, {
            defaultOptions: {
              fetchPolicy: defaultFetchPolicy,
            },
          });
          fetchPolicyLog.push(result.observable.options.fetchPolicy);
          return result;
        },
        {
          wrapper: ({ children }) => (
            <ApolloProvider client={client}>{children}</ApolloProvider>
          ),
        }
      );

      expect(result.current.loading).toBe(true);
      expect(result.current.data).toBeUndefined();
      expect(fetchPolicyLog).toEqual(["cache-and-network"]);

      // Change the default fetchPolicy to verify that it is not used the second
      // time useQuery is called.
      defaultFetchPolicy = "network-only";

      await waitFor(
        () => {
          expect(result.current.loading).toBe(false);
        },
        { interval: 1 }
      );

      expect(result.current.data).toEqual({ hello: "from link" });
      expect(fetchPolicyLog).toEqual([
        "cache-and-network",
        "cache-and-network",
      ]);
    });

    it("can provide individual default variables", async () => {
      const query: TypedDocumentNode<
        {
          vars: OperationVariables;
        },
        OperationVariables
      > = gql`
        query VarsQuery {
          vars
        }
      `;

      const client = new ApolloClient({
        link: new ApolloLink(
          (request) =>
            new Observable((observer) => {
              observer.next({
                data: {
                  vars: request.variables,
                },
              });
              observer.complete();
            })
        ),

        cache: new InMemoryCache(),

        defaultOptions: {
          watchQuery: {
            variables: {
              sourceOfVar: "global",
              isGlobal: true,
            },
          },
        },
      });

      const fetchPolicyLog: (string | undefined)[] = [];

      const { result } = renderHook(
        () => {
          const result = useQuery(query, {
            defaultOptions: {
              fetchPolicy: "cache-and-network",
              variables: {
                sourceOfVar: "local",
                isGlobal: false,
              } as OperationVariables,
            },
            variables: {
              mandatory: true,
            },
          });
          fetchPolicyLog.push(result.observable.options.fetchPolicy);
          return result;
        },
        {
          wrapper: ({ children }) => (
            <ApolloProvider client={client}>{children}</ApolloProvider>
          ),
        }
      );

      expect(result.current.loading).toBe(true);
      expect(result.current.data).toBeUndefined();
      expect(result.current.observable.variables).toEqual({
        sourceOfVar: "local",
        isGlobal: false,
        mandatory: true,
      });

      expect(result.current.observable.options.fetchPolicy).toBe(
        "cache-and-network"
      );

      expect(
        // The defaultOptions field is for useQuery options (QueryHookOptions),
        // not the more general WatchQueryOptions that ObservableQuery sees.
        "defaultOptions" in result.current.observable.options
      ).toBe(false);

      expect(fetchPolicyLog).toEqual(["cache-and-network"]);

      await waitFor(
        () => {
          expect(result.current.loading).toBe(false);
        },
        { interval: 1 }
      );

      expect(result.current.data).toEqual({
        vars: {
          sourceOfVar: "local",
          isGlobal: false,
          mandatory: true,
        },
      });

      expect(fetchPolicyLog).toEqual([
        "cache-and-network",
        "cache-and-network",
      ]);

      const reobservePromise = act(() =>
        result.current.observable
          .reobserve({
            fetchPolicy: "network-only",
            nextFetchPolicy: "cache-first",
            variables: {
              // Since reobserve replaces the variables object rather than merging
              // the individual variables together, we need to include the current
              // variables manually if we want them to show up in the output below.
              ...result.current.observable.variables,
              sourceOfVar: "reobserve",
            },
          })
          .then((finalResult) => {
            expect(finalResult.loading).toBe(false);
            expect(finalResult.data).toEqual({
              vars: {
                sourceOfVar: "reobserve",
                isGlobal: false,
                mandatory: true,
              },
            });
          })
      );

      expect(result.current.observable.options.fetchPolicy).toBe("cache-first");

      expect(result.current.observable.variables).toEqual({
        sourceOfVar: "reobserve",
        isGlobal: false,
        mandatory: true,
      });

      await reobservePromise;

      expect(result.current.observable.options.fetchPolicy).toBe("cache-first");

      expect(result.current.loading).toBe(false);
      expect(result.current.data).toEqual({
        vars: {
          sourceOfVar: "reobserve",
          isGlobal: false,
          mandatory: true,
        },
      });
      expect(result.current.observable.variables).toEqual(
        result.current.data!.vars
      );

      expect(fetchPolicyLog).toEqual([
        "cache-and-network",
        "cache-and-network",
        "cache-first",
      ]);

      const reobserveNoVarMergePromise = act(() =>
        result.current.observable
          .reobserve({
            fetchPolicy: "network-only",
            nextFetchPolicy: "cache-first",
            variables: {
              // This reobservation is like the one above, with no variable merging.
              // ...result.current.observable.variables,
              sourceOfVar: "reobserve without variable merge",
            },
          })
          .then((finalResult) => {
            expect(finalResult.loading).toBe(false);
            expect(finalResult.data).toEqual({
              vars: {
                sourceOfVar: "reobserve without variable merge",
                // Since we didn't merge in result.current.observable.variables, we
                // don't see these variables anymore:
                // isGlobal: false,
                // mandatory: true,
              },
            });
          })
      );

      expect(result.current.observable.options.fetchPolicy).toBe("cache-first");

      expect(result.current.observable.variables).toEqual({
        sourceOfVar: "reobserve without variable merge",
      });

      await reobserveNoVarMergePromise;

      expect(result.current.observable.options.fetchPolicy).toBe("cache-first");

      expect(result.current.loading).toBe(false);
      expect(result.current.data).toEqual({
        vars: {
          sourceOfVar: "reobserve without variable merge",
        },
      });
      expect(result.current.observable.variables).toEqual(
        result.current.data!.vars
      );

      expect(fetchPolicyLog).toEqual([
        "cache-and-network",
        "cache-and-network",
        "cache-first",
        "cache-first",
      ]);
    });

    it("defaultOptions do not confuse useQuery when unskipping a query (issue #9635)", async () => {
      const query: TypedDocumentNode<{
        counter: number;
      }> = gql`
        query GetCounter {
          counter
        }
      `;

      let count = 0;
      const client = new ApolloClient({
        cache: new InMemoryCache(),
        link: new ApolloLink(
          (request) =>
            new Observable((observer) => {
              if (request.operationName === "GetCounter") {
                observer.next({
                  data: {
                    counter: ++count,
                  },
                });
                setTimeout(() => {
                  observer.complete();
                }, 10);
              } else {
                observer.error(
                  new Error(
                    `Unknown query: ${request.operationName || request.query}`
                  )
                );
              }
            })
        ),
      });

      const defaultFetchPolicy = "network-only";

      const { result } = renderHook(
        () => {
          const [skip, setSkip] = useState(true);
          return {
            setSkip,
            query: useQuery(query, {
              skip,
              defaultOptions: {
                fetchPolicy: defaultFetchPolicy,
              },
            }),
          };
        },
        {
          wrapper: ({ children }) => (
            <ApolloProvider client={client}>{children}</ApolloProvider>
          ),
        }
      );

      expect(result.current.query.loading).toBe(false);
      expect(result.current.query.networkStatus).toBe(NetworkStatus.ready);
      expect(result.current.query.data).toBeUndefined();

      await expect(
        waitFor(
          () => {
            expect(result.current.query.data).toEqual({ counter: 1 });
          },
          { interval: 1, timeout: 20 }
        )
      ).rejects.toThrow();

      act(() => {
        result.current.setSkip(false);
      });
      expect(result.current.query.loading).toBe(true);
      expect(result.current.query.networkStatus).toBe(NetworkStatus.loading);
      expect(result.current.query.data).toBeUndefined();
      await waitFor(
        () => {
          expect(result.current.query.loading).toBe(false);
        },
        { interval: 1 }
      );
      expect(result.current.query.networkStatus).toBe(NetworkStatus.ready);
      expect(result.current.query.data).toEqual({ counter: 1 });

      const { options } = result.current.query.observable;
      expect(options.fetchPolicy).toBe(defaultFetchPolicy);

      act(() => {
        result.current.setSkip(true);
      });
      expect(result.current.query.loading).toBe(false);
      expect(result.current.query.networkStatus).toBe(NetworkStatus.ready);
      expect(result.current.query.data).toBeUndefined();

      await expect(
        waitFor(
          () => {
            expect(result.current.query.data).toEqual({ counter: 1 });
          },
          { interval: 1, timeout: 20 }
        )
      ).rejects.toThrow();

      act(() => {
        result.current.setSkip(false);
      });
      expect(result.current.query.loading).toBe(true);
      expect(result.current.query.networkStatus).toBe(NetworkStatus.loading);
      expect(result.current.query.data).toEqual({ counter: 1 });
      await waitFor(
        () => {
          expect(result.current.query.loading).toBe(false);
        },
        { interval: 1 }
      );
      expect(result.current.query.networkStatus).toBe(NetworkStatus.ready);
      expect(result.current.query.data).toEqual({ counter: 2 });

      expect(options.fetchPolicy).toBe(defaultFetchPolicy);
    });
  });

  it("can provide options.client without ApolloProvider", async () => {
    const query = gql`
      query {
        hello
      }
    `;
    const link = mockSingleLink({
      request: { query },
      result: { data: { hello: "from link" } },
    });

    const client = new ApolloClient({
      link,
      cache: new InMemoryCache(),
      ssrMode: true,
    });

    const { result } = renderHook(
      () => useQuery(query, { client })
      // We deliberately do not provide the usual ApolloProvider wrapper for
      // this test, since we are providing the client directly to useQuery.
      // {
      //   wrapper: ({ children }) => (
      //     <ApolloProvider client={client}>
      //       {children}
      //     </ApolloProvider>
      //   ),
      // }
    );

    expect(result.current.loading).toBe(true);
    expect(result.current.data).toBeUndefined();

    await waitFor(
      () => {
        expect(result.current.loading).toBe(false);
      },
      { interval: 1 }
    );

    expect(result.current.data).toEqual({ hello: "from link" });
  });

  describe("<React.StrictMode>", () => {
    it("double-rendering should not trigger duplicate network requests", async () => {
      const query: TypedDocumentNode<{
        linkCount: number;
      }> = gql`
        query Counter {
          linkCount
        }
      `;

      let linkCount = 0;
      const client = new ApolloClient({
        cache: new InMemoryCache(),
        link: new ApolloLink(
          (request) =>
            new Observable((observer) => {
              if (request.operationName === "Counter") {
                observer.next({
                  data: {
                    linkCount: ++linkCount,
                  },
                });
                observer.complete();
              }
            })
        ),
      });

      const { result } = renderHook(
        () =>
          useQuery(query, {
            fetchPolicy: "cache-and-network",
          }),
        {
          wrapper: ({ children }) => (
            <React.StrictMode>
              <ApolloProvider client={client}>{children}</ApolloProvider>
            </React.StrictMode>
          ),
        }
      );

      expect(result.current.loading).toBe(true);
      expect(result.current.networkStatus).toBe(NetworkStatus.loading);
      expect(result.current.data).toBe(undefined);

      await waitFor(
        () => {
          expect(result.current.loading).toBe(false);
        },
        { interval: 1 }
      );
      expect(result.current.networkStatus).toBe(NetworkStatus.ready);
      expect(result.current.data).toEqual({
        linkCount: 1,
      });

      function checkObservableQueries(expectedLinkCount: number) {
        const obsQueries = client.getObservableQueries("all");
        expect(obsQueries.size).toBe(2);

        const activeSet = new Set<typeof result.current.observable>();
        const inactiveSet = new Set<typeof result.current.observable>();
        obsQueries.forEach((obsQuery) => {
          if (obsQuery.hasObservers()) {
            expect(inactiveSet.has(obsQuery)).toBe(false);
            activeSet.add(obsQuery);
            expect(obsQuery.getCurrentResult()).toEqual({
              loading: false,
              networkStatus: NetworkStatus.ready,
              data: {
                linkCount: expectedLinkCount,
              },
            });
          } else {
            expect(activeSet.has(obsQuery)).toBe(false);
            inactiveSet.add(obsQuery);
          }
        });
        expect(activeSet.size).toBe(1);
        expect(inactiveSet.size).toBe(obsQueries.size - activeSet.size);
      }

      checkObservableQueries(1);

      await act(() =>
        result.current.reobserve().then((result) => {
          expect(result.loading).toBe(false);
          expect(result.loading).toBe(false);
          expect(result.networkStatus).toBe(NetworkStatus.ready);
          expect(result.data).toEqual({
            linkCount: 2,
          });
        })
      );

      await waitFor(() => {
        expect(result.current.loading).toBe(false);
      });
      await waitFor(
        () => {
          expect(result.current.data).toEqual({
            linkCount: 2,
          });
        },
        { interval: 1 }
      );
      await waitFor(
        () => {
          expect(result.current.networkStatus).toBe(NetworkStatus.ready);
        },
        { interval: 1 }
      );

      checkObservableQueries(2);
    });
  });

  describe("polling", () => {
    it("should support polling", async () => {
      const query = gql`
        {
          hello
        }
      `;
      const mocks = [
        {
          request: { query },
          result: { data: { hello: "world 1" } },
        },
        {
          request: { query },
          result: { data: { hello: "world 2" } },
        },
        {
          request: { query },
          result: { data: { hello: "world 3" } },
        },
      ];

      const cache = new InMemoryCache();
      const wrapper = ({ children }: any) => (
        <MockedProvider mocks={mocks} cache={cache}>
          {children}
        </MockedProvider>
      );

      const { result } = renderHook(
        () => useQuery(query, { pollInterval: 10 }),
        { wrapper }
      );

      expect(result.current.loading).toBe(true);
      expect(result.current.data).toBe(undefined);

      await waitFor(
        () => {
          expect(result.current.data).toEqual({ hello: "world 1" });
        },
        { interval: 1 }
      );

      expect(result.current.loading).toBe(false);

      await waitFor(
        () => {
          expect(result.current.data).toEqual({ hello: "world 2" });
        },
        { interval: 1 }
      );

      expect(result.current.loading).toBe(false);

      await waitFor(
        () => {
          expect(result.current.data).toEqual({ hello: "world 3" });
        },
        { interval: 1 }
      );

      expect(result.current.loading).toBe(false);

      const { data: previousData } = result.current;
      result.current.stopPolling();
      await expect(
        waitFor(
          () => {
            expect(result.current.data).not.toEqual(previousData);
          },
          { interval: 1, timeout: 20 }
        )
      ).rejects.toThrow();
    });

    it("should start polling when skip goes from true to false", async () => {
      const query = gql`
        {
          hello
        }
      `;
      const mocks = [
        {
          request: { query },
          result: { data: { hello: "world 1" } },
        },
        {
          request: { query },
          result: { data: { hello: "world 2" } },
        },
        {
          request: { query },
          result: { data: { hello: "world 3" } },
        },
      ];

      const cache = new InMemoryCache();
      using _disabledAct = disableActEnvironment();
      const { takeSnapshot, rerender } = await renderHookToSnapshotStream(
        ({ skip }: { skip?: boolean }) =>
          useQuery(query, { pollInterval: 10, skip }),
        {
          initialProps: {},
          wrapper: ({ children }) => (
            <MockedProvider mocks={mocks} cache={cache}>
              {children}
            </MockedProvider>
          ),
        }
      );
      {
        const result = await takeSnapshot();
        expect(result.loading).toBe(true);
        expect(result.data).toBe(undefined);
      }
      {
        const result = await takeSnapshot();
        expect(result.loading).toBe(false);
        expect(result.data).toEqual({ hello: "world 1" });
      }

      await rerender({ skip: true });
      {
        const snapshot = await takeSnapshot();
        expect(snapshot.loading).toBe(false);
        expect(snapshot.data).toEqual(undefined);
      }

      await expect(takeSnapshot).not.toRerender({ timeout: 100 });

      await rerender({ skip: false });
      {
        const result = await takeSnapshot();
        expect(result.loading).toBe(false);
        expect(result.data).toEqual({ hello: "world 1" });
      }

      {
        const result = await takeSnapshot();
        expect(result.loading).toBe(false);
        expect(result.data).toEqual({ hello: "world 2" });
      }

      {
        const result = await takeSnapshot();
        expect(result.loading).toBe(false);
        expect(result.data).toEqual({ hello: "world 3" });
      }
    });

    it("should return data from network when clients default fetch policy set to network-only", async () => {
      const query = gql`
        {
          hello
        }
      `;
      const data = { hello: "world" };
      const mocks = [
        {
          request: { query },
          result: { data },
        },
      ];

      const cache = new InMemoryCache();
      cache.writeQuery({
        query,
        data: { hello: "world 2" },
      });

      const wrapper = ({ children }: any) => (
        <MockedProvider
          mocks={mocks}
          cache={cache}
          defaultOptions={{ watchQuery: { fetchPolicy: "network-only" } }}
        >
          {children}
        </MockedProvider>
      );

      const { result } = renderHook(() => useQuery(query), { wrapper });

      expect(result.current.loading).toBe(true);
      expect(result.current.data).toBe(undefined);

      await waitFor(
        () => {
          expect(result.current.loading).toBe(false);
        },
        { interval: 1 }
      );
      expect(result.current.data).toEqual(data);
    });

    it("should stop polling when component unmounts", async () => {
      const query = gql`
        {
          hello
        }
      `;
      const mocks: MockedResponse[] = [
        {
          request: { query },
          result: { data: { hello: "world 1" } },
          delay: 10,
        },
        {
          request: { query },
          result: { data: { hello: "world 2" } },
          delay: 10,
        },
        {
          request: { query },
          result: { data: { hello: "world 3" } },
          delay: 10,
        },
      ];

      const cache = new InMemoryCache();

      const link = new MockLink(mocks);
      const requestSpy = jest.spyOn(link, "request");
      const onErrorFn = jest.fn();
      link.setOnError(onErrorFn);
      const wrapper = ({ children }: any) => (
        <MockedProvider link={link} cache={cache}>
          {children}
        </MockedProvider>
      );

      using _disabledAct = disableActEnvironment();
      const { takeSnapshot, unmount } = await renderHookToSnapshotStream(
        () => useQuery(query, { pollInterval: 20 }),
        { wrapper }
      );

      {
        const result = await takeSnapshot();
        expect(result.loading).toBe(true);
        expect(result.data).toBe(undefined);
      }

      {
        const result = await takeSnapshot();
        expect(result.loading).toBe(false);
        expect(result.data).toEqual({ hello: "world 1" });
        expect(requestSpy).toHaveBeenCalled();
      }

      const requestCount = requestSpy.mock.calls.length;
      expect(requestCount).toBeGreaterThan(0);

      unmount();

      expect(requestSpy).toHaveBeenCalledTimes(requestCount);

      await expect(
        waitFor(
          () => {
            const newRequestCount = requestSpy.mock.calls.length;
            expect(newRequestCount).toBeGreaterThan(requestCount);
          },
          { interval: 1, timeout: 40 }
        )
      ).rejects.toThrow();

      await waitFor(() => {
        expect(onErrorFn).toHaveBeenCalledTimes(0);
      });

      requestSpy.mockRestore();
    });

    // https://github.com/apollographql/apollo-client/issues/9431
    // https://github.com/apollographql/apollo-client/issues/11750
    it("stops polling when component unmounts with cache-and-network fetch policy", async () => {
      const query: TypedDocumentNode<{ hello: string }> = gql`
        query {
          hello
        }
      `;

      const mocks: MockedResponse[] = [
        {
          request: { query },
          result: { data: { hello: "world 1" } },
          delay: 3,
        },
        {
          request: { query },
          result: { data: { hello: "world 2" } },
          delay: 3,
        },
        {
          request: { query },
          result: { data: { hello: "world 3" } },
          delay: 3,
        },
      ];

      const cache = new InMemoryCache();

      const link = new MockLink(mocks);
      const requestSpy = jest.spyOn(link, "request");
      const onErrorFn = jest.fn();
      link.setOnError(onErrorFn);

      const client = new ApolloClient({
        queryDeduplication: false,
        link,
        cache,
      });

      using _disabledAct = disableActEnvironment();
      const { takeSnapshot, unmount } = await renderHookToSnapshotStream(
        () =>
          useQuery(query, {
            pollInterval: 10,
            fetchPolicy: "cache-and-network",
          }),
        {
          wrapper: ({ children }: any) => (
            <ApolloProvider client={client}>{children}</ApolloProvider>
          ),
        }
      );

      {
        const snapshot = await takeSnapshot();

        expect(snapshot.loading).toBe(true);
        expect(snapshot.data).toBeUndefined();
      }

      {
        const snapshot = await takeSnapshot();

        expect(snapshot.loading).toBe(false);
        expect(snapshot.data).toEqual({ hello: "world 1" });
        expect(requestSpy).toHaveBeenCalledTimes(1);
      }

      await wait(10);

      {
        const snapshot = await takeSnapshot();

        expect(snapshot.loading).toBe(false);
        expect(snapshot.data).toEqual({ hello: "world 2" });
        expect(requestSpy).toHaveBeenCalledTimes(2);
      }

      unmount();

      await expect(takeSnapshot).not.toRerender({ timeout: 50 });

      // TODO rarely seeing 3 here (also old `useQuery` implementation)
      expect(requestSpy).toHaveBeenCalledTimes(2);
      expect(onErrorFn).toHaveBeenCalledTimes(0);
    });

    it("should stop polling when component is unmounted in Strict Mode", async () => {
      const query = gql`
        {
          hello
        }
      `;
      const mocks = [
        {
          request: { query },
          result: { data: { hello: "world 1" } },
          delay: 10,
        },
        {
          request: { query },
          result: { data: { hello: "world 2" } },
          delay: 10,
        },
        {
          request: { query },
          result: { data: { hello: "world 3" } },
          delay: 10,
        },
      ];

      const cache = new InMemoryCache();
      const link = new MockLink(mocks);
      const requestSpy = jest.spyOn(link, "request");
      const onErrorFn = jest.fn();
      link.setOnError(onErrorFn);
      const wrapper = ({ children }: any) => (
        <React.StrictMode>
          <MockedProvider link={link} cache={cache}>
            {children}
          </MockedProvider>
        </React.StrictMode>
      );

      const { result, unmount } = renderHook(
        () => useQuery(query, { pollInterval: 10 }),
        { wrapper }
      );

      expect(result.current.loading).toBe(true);
      expect(result.current.data).toBe(undefined);

      await waitFor(
        () => {
          expect(result.current.loading).toBe(false);
        },
        { interval: 1 }
      );
      expect(result.current.data).toEqual({ hello: "world 1" });

      const requestSpyCallCount = requestSpy.mock.calls.length;
      expect(requestSpy).toHaveBeenCalledTimes(requestSpyCallCount);

      unmount();

      expect(requestSpy).toHaveBeenCalledTimes(requestSpyCallCount);
      await expect(
        waitFor(
          () => {
            expect(requestSpy).toHaveBeenCalledTimes(requestSpyCallCount + 1);
          },
          { interval: 1, timeout: 20 }
        )
      ).rejects.toThrow();
      expect(requestSpy).toHaveBeenCalledTimes(requestSpyCallCount);
      expect(onErrorFn).toHaveBeenCalledTimes(0);

      requestSpy.mockRestore();
    });

    // https://github.com/apollographql/apollo-client/issues/9431
    // https://github.com/apollographql/apollo-client/issues/11750
    it("stops polling when component unmounts in strict mode with cache-and-network fetch policy", async () => {
      const query: TypedDocumentNode<{ hello: string }> = gql`
        query {
          hello
        }
      `;

      const mocks: MockedResponse[] = [
        {
          request: { query },
          result: { data: { hello: "world 1" } },
          delay: 3,
        },
        {
          request: { query },
          result: { data: { hello: "world 2" } },
          delay: 3,
        },
        {
          request: { query },
          result: { data: { hello: "world 3" } },
          delay: 3,
        },
      ];

      const cache = new InMemoryCache();

      const link = new MockLink(mocks);
      const requestSpy = jest.spyOn(link, "request");
      const onErrorFn = jest.fn();
      link.setOnError(onErrorFn);

      const client = new ApolloClient({ link, cache });

      using _disabledAct = disableActEnvironment();
      const { takeSnapshot, unmount } = await renderHookToSnapshotStream(
        () =>
          useQuery(query, {
            pollInterval: 10,
            fetchPolicy: "cache-and-network",
          }),
        {
          wrapper: ({ children }: any) => (
            <React.StrictMode>
              <ApolloProvider client={client}>{children}</ApolloProvider>
            </React.StrictMode>
          ),
        }
      );

      {
        const snapshot = await takeSnapshot();

        expect(snapshot.loading).toBe(true);
        expect(snapshot.data).toBeUndefined();
      }

      {
        const snapshot = await takeSnapshot();

        expect(snapshot.loading).toBe(false);
        expect(snapshot.data).toEqual({ hello: "world 1" });
        expect(requestSpy).toHaveBeenCalledTimes(1);
      }

      await wait(10);

      {
        const snapshot = await takeSnapshot();

        expect(snapshot.loading).toBe(false);
        expect(snapshot.data).toEqual({ hello: "world 2" });
        expect(requestSpy).toHaveBeenCalledTimes(2);
      }

      unmount();

      await expect(takeSnapshot).not.toRerender({ timeout: 50 });
      // TODO rarely seeing 3 here investigate further
      expect(requestSpy).toHaveBeenCalledTimes(2);
      expect(onErrorFn).toHaveBeenCalledTimes(0);
    });

    it("should start and stop polling in Strict Mode", async () => {
      const query = gql`
        {
          hello
        }
      `;
      const mocks = [
        {
          request: { query },
          result: { data: { hello: "world 1" } },
        },
        {
          request: { query },
          result: { data: { hello: "world 2" } },
        },
        {
          request: { query },
          result: { data: { hello: "world 3" } },
        },
        {
          request: { query },
          result: { data: { hello: "world 4" } },
        },
      ];

      const cache = new InMemoryCache();
      const link = new MockLink(mocks);
      const requestSpy = jest.spyOn(link, "request");
      const onErrorFn = jest.fn();
      link.setOnError(onErrorFn);
      const wrapper = ({ children }: any) => (
        <React.StrictMode>
          <MockedProvider link={link} cache={cache}>
            {children}
          </MockedProvider>
        </React.StrictMode>
      );

      const { result } = renderHook(
        () => useQuery(query, { pollInterval: 20 }),
        { wrapper }
      );

      expect(result.current.loading).toBe(true);
      expect(result.current.data).toBe(undefined);

      await waitFor(
        () => {
          expect(result.current.data).toEqual({ hello: "world 1" });
        },
        { interval: 1 }
      );
      expect(result.current.loading).toBe(false);

      await waitFor(
        () => {
          expect(result.current.data).toEqual({ hello: "world 2" });
        },
        { interval: 1 }
      );
      expect(result.current.loading).toBe(false);

      result.current.stopPolling();

      await expect(
        waitFor(
          () => {
            expect(result.current.data).toEqual({ hello: "world 3" });
          },
          { interval: 1, timeout: 20 }
        )
      ).rejects.toThrow();
      result.current.startPolling(20);

      expect(requestSpy).toHaveBeenCalledTimes(2);
      expect(onErrorFn).toHaveBeenCalledTimes(0);

      await waitFor(
        () => {
          expect(result.current.data).toEqual({ hello: "world 3" });
        },
        { interval: 1 }
      );
      expect(result.current.loading).toBe(false);

      await waitFor(
        () => {
          expect(result.current.data).toEqual({ hello: "world 4" });
        },
        { interval: 1 }
      );
      expect(result.current.loading).toBe(false);
      expect(requestSpy).toHaveBeenCalledTimes(4);
      expect(onErrorFn).toHaveBeenCalledTimes(0);
      requestSpy.mockRestore();
    });

    it("should not throw an error if stopPolling is called manually", async () => {
      const query = gql`
        {
          hello
        }
      `;
      const mocks = [
        {
          request: { query },
          result: {
            data: { hello: "world" },
          },
        },
      ];

      const cache = new InMemoryCache();
      const wrapper = ({ children }: any) => (
        <MockedProvider mocks={mocks} cache={cache}>
          {children}
        </MockedProvider>
      );

      const { result, unmount } = renderHook(() => useQuery(query), {
        wrapper,
      });

      expect(result.current.loading).toBe(true);
      expect(result.current.data).toBe(undefined);

      await waitFor(
        () => {
          expect(result.current.loading).toBe(false);
        },
        { interval: 1 }
      );

      expect(result.current.data).toEqual({ hello: "world" });

      unmount();
      result.current.stopPolling();
    });

    describe("should prevent fetches when `skipPollAttempt` returns `false`", () => {
      beforeEach(() => {
        jest.useFakeTimers();
      });

      afterEach(() => {
        jest.runOnlyPendingTimers();
        jest.useRealTimers();
      });

      it("when defined as a global default option", async () => {
        const skipPollAttempt = jest.fn().mockImplementation(() => false);

        const query = gql`
          {
            hello
          }
        `;
        const link = mockSingleLink(
          {
            request: { query },
            result: { data: { hello: "world 1" } },
          },
          {
            request: { query },
            result: { data: { hello: "world 2" } },
          },
          {
            request: { query },
            result: { data: { hello: "world 3" } },
          }
        );

        const client = new ApolloClient({
          link,
          cache: new InMemoryCache(),
          defaultOptions: {
            watchQuery: {
              skipPollAttempt,
            },
          },
        });

        const wrapper = ({ children }: any) => (
          <ApolloProvider client={client}>{children}</ApolloProvider>
        );

        const { result } = renderHook(
          () => useQuery(query, { pollInterval: 10 }),
          { wrapper }
        );

        expect(result.current.loading).toBe(true);
        expect(result.current.data).toBe(undefined);

        await waitFor(
          () => {
            expect(result.current.data).toEqual({ hello: "world 1" });
          },
          { interval: 1 }
        );

        expect(result.current.loading).toBe(false);

        await waitFor(
          () => {
            expect(result.current.data).toEqual({ hello: "world 2" });
          },
          { interval: 1 }
        );

        skipPollAttempt.mockImplementation(() => true);
        expect(result.current.loading).toBe(false);

        await jest.advanceTimersByTime(12);
        await waitFor(
          () => expect(result.current.data).toEqual({ hello: "world 2" }),
          { interval: 1 }
        );

        await jest.advanceTimersByTime(12);
        await waitFor(
          () => expect(result.current.data).toEqual({ hello: "world 2" }),
          { interval: 1 }
        );

        await jest.advanceTimersByTime(12);
        await waitFor(
          () => expect(result.current.data).toEqual({ hello: "world 2" }),
          { interval: 1 }
        );

        skipPollAttempt.mockImplementation(() => false);
        expect(result.current.loading).toBe(false);

        await waitFor(
          () => {
            expect(result.current.data).toEqual({ hello: "world 3" });
          },
          { interval: 1 }
        );
      });

      it("when defined for a single query", async () => {
        const skipPollAttempt = jest.fn().mockImplementation(() => false);

        const query = gql`
          {
            hello
          }
        `;
        const mocks = [
          {
            request: { query },
            result: { data: { hello: "world 1" } },
          },
          {
            request: { query },
            result: { data: { hello: "world 2" } },
          },
          {
            request: { query },
            result: { data: { hello: "world 3" } },
          },
        ];

        const cache = new InMemoryCache();
        const wrapper = ({ children }: any) => (
          <MockedProvider mocks={mocks} cache={cache}>
            {children}
          </MockedProvider>
        );

        const { result } = renderHook(
          () =>
            useQuery(query, {
              pollInterval: 10,
              skipPollAttempt,
            }),
          { wrapper }
        );

        expect(result.current.loading).toBe(true);
        expect(result.current.data).toBe(undefined);

        await waitFor(
          () => {
            expect(result.current.data).toEqual({ hello: "world 1" });
          },
          { interval: 1 }
        );

        expect(result.current.loading).toBe(false);

        await waitFor(
          () => {
            expect(result.current.data).toEqual({ hello: "world 2" });
          },
          { interval: 1 }
        );

        skipPollAttempt.mockImplementation(() => true);
        expect(result.current.loading).toBe(false);

        await jest.advanceTimersByTime(12);
        await waitFor(
          () => expect(result.current.data).toEqual({ hello: "world 2" }),
          { interval: 1 }
        );

        await jest.advanceTimersByTime(12);
        await waitFor(
          () => expect(result.current.data).toEqual({ hello: "world 2" }),
          { interval: 1 }
        );

        await jest.advanceTimersByTime(12);
        await waitFor(
          () => expect(result.current.data).toEqual({ hello: "world 2" }),
          { interval: 1 }
        );

        skipPollAttempt.mockImplementation(() => false);
        expect(result.current.loading).toBe(false);

        await waitFor(
          () => {
            expect(result.current.data).toEqual({ hello: "world 3" });
          },
          { interval: 1 }
        );
      });
    });
  });

  describe("Error handling", () => {
    it("should pass along GraphQL errors", async () => {
      const query = gql`
        query TestQuery {
          rates(currency: "USD") {
            rate
          }
        }
      `;

      const mocks = [
        {
          request: { query },
          result: {
            errors: [new GraphQLError("error")],
          },
        },
      ];

      const cache = new InMemoryCache();
      const wrapper = ({ children }: any) => (
        <MockedProvider mocks={mocks} cache={cache}>
          {children}
        </MockedProvider>
      );

      const { result } = renderHook(() => useQuery(query), { wrapper });

      expect(result.current.loading).toBe(true);
      expect(result.current.data).toBe(undefined);
      await waitFor(
        () => {
          expect(result.current.loading).toBe(false);
        },
        { interval: 1 }
      );
      expect(result.current.error).toBeInstanceOf(ApolloError);
      expect(result.current.error!.message).toBe("error");
    });

    it("calls `onError` when a GraphQL error is returned", async () => {
      const query = gql`
        {
          hello
        }
      `;
      const mocks = [
        {
          request: { query },
          result: {
            errors: [new GraphQLError("error")],
          },
        },
      ];

      const cache = new InMemoryCache();
      const wrapper = ({ children }: any) => (
        <MockedProvider mocks={mocks} cache={cache}>
          {children}
        </MockedProvider>
      );

      const onError = jest.fn();
      const { result } = renderHook(() => useQuery(query, { onError }), {
        wrapper,
      });

      expect(result.current.loading).toBe(true);
      expect(result.current.data).toBe(undefined);

      await waitFor(
        () => {
          expect(result.current.loading).toBe(false);
        },
        { interval: 1 }
      );

      expect(result.current.data).toBeUndefined();
      expect(result.current.error).toBeInstanceOf(ApolloError);
      expect(result.current.error!.message).toBe("error");

      await waitFor(() => {
        expect(onError).toHaveBeenCalledTimes(1);
      });
      await waitFor(() => {
        expect(onError).toHaveBeenCalledWith(
          new ApolloError({ graphQLErrors: [new GraphQLError("error")] })
        );
      });
    });

    it("calls `onError` when a network error has occurred", async () => {
      const query = gql`
        {
          hello
        }
      `;
      const mocks = [
        {
          request: { query },
          error: new Error("Could not fetch"),
        },
      ];

      const cache = new InMemoryCache();
      const wrapper = ({ children }: any) => (
        <MockedProvider mocks={mocks} cache={cache}>
          {children}
        </MockedProvider>
      );

      const onError = jest.fn();
      const { result } = renderHook(() => useQuery(query, { onError }), {
        wrapper,
      });

      expect(result.current.loading).toBe(true);
      expect(result.current.data).toBe(undefined);
      expect(result.current.error).toBe(undefined);

      await waitFor(
        () => {
          expect(result.current.loading).toBe(false);
        },
        { interval: 1 }
      );

      expect(result.current.data).toBeUndefined();
      expect(result.current.error).toBeInstanceOf(ApolloError);
      expect(result.current.error!.message).toBe("Could not fetch");
      expect(result.current.error!.networkError).toEqual(
        new Error("Could not fetch")
      );

      await waitFor(() => {
        expect(onError).toHaveBeenCalledTimes(1);
      });
      await waitFor(() => {
        expect(onError).toHaveBeenCalledWith(
          new ApolloError({ networkError: new Error("Could not fetch") })
        );
      });
    });

    it("removes partial data from result when response has errors", async () => {
      const query = gql`
        {
          hello
        }
      `;
      const mocks = [
        {
          request: { query },
          result: {
            data: { hello: null },
            errors: [new GraphQLError('Could not fetch "hello"')],
          },
        },
      ];

      const cache = new InMemoryCache();
      const wrapper = ({ children }: any) => (
        <MockedProvider mocks={mocks} cache={cache}>
          {children}
        </MockedProvider>
      );

      const onError = jest.fn();
      const { result } = renderHook(() => useQuery(query, { onError }), {
        wrapper,
      });

      expect(result.current.loading).toBe(true);
      expect(result.current.data).toBe(undefined);
      expect(result.current.error).toBe(undefined);

      await waitFor(
        () => {
          expect(result.current.loading).toBe(false);
        },
        { interval: 1 }
      );

      expect(result.current.data).toBeUndefined();
      expect(result.current.error).toBeInstanceOf(ApolloError);
      expect(result.current.error!.message).toBe('Could not fetch "hello"');
      expect(result.current.error!.graphQLErrors).toEqual([
        new GraphQLError('Could not fetch "hello"'),
      ]);
    });

    it('does not call `onError` when returning GraphQL errors while using an `errorPolicy` set to "ignore"', async () => {
      const query = gql`
        {
          hello
        }
      `;
      const mocks = [
        {
          request: { query },
          result: {
            errors: [new GraphQLError("error")],
          },
        },
      ];

      const cache = new InMemoryCache();
      const wrapper = ({ children }: any) => (
        <MockedProvider mocks={mocks} cache={cache}>
          {children}
        </MockedProvider>
      );

      const onError = jest.fn();
      const { result } = renderHook(
        () => useQuery(query, { onError, errorPolicy: "ignore" }),
        { wrapper }
      );

      expect(result.current.loading).toBe(true);
      expect(result.current.data).toBe(undefined);
      expect(result.current.error).toBe(undefined);

      await waitFor(
        () => {
          expect(result.current.loading).toBe(false);
        },
        { interval: 1 }
      );

      expect(result.current.data).toBeUndefined();
      expect(result.current.error).toBeUndefined();

      await tick();

      expect(onError).not.toHaveBeenCalled();
    });

    it('calls `onError` when a network error has occurred while using an `errorPolicy` set to "ignore"', async () => {
      const query = gql`
        {
          hello
        }
      `;
      const mocks = [
        {
          request: { query },
          error: new Error("Could not fetch"),
        },
      ];

      const cache = new InMemoryCache();
      const wrapper = ({ children }: any) => (
        <MockedProvider mocks={mocks} cache={cache}>
          {children}
        </MockedProvider>
      );

      const onError = jest.fn();
      const { result } = renderHook(
        () => useQuery(query, { onError, errorPolicy: "ignore" }),
        { wrapper }
      );

      expect(result.current.loading).toBe(true);
      expect(result.current.data).toBe(undefined);
      expect(result.current.error).toBe(undefined);

      await waitFor(
        () => {
          expect(result.current.loading).toBe(false);
        },
        { interval: 1 }
      );

      expect(result.current.data).toBeUndefined();
      expect(result.current.error).toBeInstanceOf(ApolloError);
      expect(result.current.error!.message).toBe("Could not fetch");
      expect(result.current.error!.networkError).toEqual(
        new Error("Could not fetch")
      );

      await waitFor(() => {
        expect(onError).toHaveBeenCalledTimes(1);
      });
      await waitFor(() => {
        expect(onError).toHaveBeenCalledWith(
          new ApolloError({ networkError: new Error("Could not fetch") })
        );
      });
    });

    it('returns partial data and discards GraphQL errors when using an `errorPolicy` set to "ignore"', async () => {
      const query = gql`
        {
          hello
        }
      `;
      const mocks = [
        {
          request: { query },
          result: {
            data: { hello: null },
            errors: [new GraphQLError('Could not fetch "hello"')],
          },
        },
      ];

      const cache = new InMemoryCache();
      const wrapper = ({ children }: any) => (
        <MockedProvider mocks={mocks} cache={cache}>
          {children}
        </MockedProvider>
      );

      const { result } = renderHook(
        () => useQuery(query, { errorPolicy: "ignore" }),
        { wrapper }
      );

      expect(result.current.loading).toBe(true);
      expect(result.current.data).toBe(undefined);

      await waitFor(
        () => {
          expect(result.current.loading).toBe(false);
        },
        { interval: 1 }
      );

      expect(result.current.data).toEqual({ hello: null });
      expect(result.current.error).toBeUndefined();
    });

    it('calls `onCompleted` with partial data but avoids calling `onError` when using an `errorPolicy` set to "ignore"', async () => {
      const query = gql`
        {
          hello
        }
      `;
      const mocks = [
        {
          request: { query },
          result: {
            data: { hello: null },
            errors: [new GraphQLError('Could not fetch "hello"')],
          },
        },
      ];

      const cache = new InMemoryCache();
      const wrapper = ({ children }: any) => (
        <MockedProvider mocks={mocks} cache={cache}>
          {children}
        </MockedProvider>
      );

      const onError = jest.fn();
      const onCompleted = jest.fn();
      const { result } = renderHook(
        () => useQuery(query, { onError, onCompleted, errorPolicy: "ignore" }),
        { wrapper }
      );

      expect(result.current.loading).toBe(true);
      expect(result.current.data).toBe(undefined);

      await waitFor(
        () => {
          expect(result.current.loading).toBe(false);
        },
        { interval: 1 }
      );

      expect(result.current.data).toEqual({ hello: null });
      expect(result.current.error).toBeUndefined();

      await waitFor(() => {
        expect(onCompleted).toHaveBeenCalledTimes(1);
      });
      await waitFor(() => {
        expect(onCompleted).toHaveBeenCalledWith({ hello: null });
      });
      await waitFor(() => {
        expect(onError).not.toHaveBeenCalled();
      });
    });

    it('calls `onError` when returning GraphQL errors while using an `errorPolicy` set to "all"', async () => {
      const query = gql`
        {
          hello
        }
      `;
      const mocks = [
        {
          request: { query },
          result: {
            errors: [new GraphQLError("error")],
          },
        },
      ];

      const cache = new InMemoryCache();
      const wrapper = ({ children }: any) => (
        <MockedProvider mocks={mocks} cache={cache}>
          {children}
        </MockedProvider>
      );

      const onError = jest.fn();
      const { result } = renderHook(
        () => useQuery(query, { onError, errorPolicy: "all" }),
        { wrapper }
      );

      expect(result.current.loading).toBe(true);
      expect(result.current.data).toBe(undefined);

      await waitFor(
        () => {
          expect(result.current.loading).toBe(false);
        },
        { interval: 1 }
      );

      expect(result.current.data).toBeUndefined();
      expect(result.current.error).toBeInstanceOf(ApolloError);
      expect(result.current.error!.message).toBe("error");
      expect(result.current.error!.graphQLErrors).toEqual([
        new GraphQLError("error"),
      ]);

      await waitFor(() => {
        expect(onError).toHaveBeenCalledTimes(1);
      });
      await waitFor(() => {
        expect(onError).toHaveBeenCalledWith(
          new ApolloError({ graphQLErrors: [new GraphQLError("error")] })
        );
      });
    });

    it('returns partial data when returning GraphQL errors while using an `errorPolicy` set to "all"', async () => {
      const query = gql`
        {
          hello
        }
      `;
      const mocks = [
        {
          request: { query },
          result: {
            data: { hello: null },
            errors: [new GraphQLError('Could not fetch "hello"')],
          },
        },
      ];

      const cache = new InMemoryCache();
      const wrapper = ({ children }: any) => (
        <MockedProvider mocks={mocks} cache={cache}>
          {children}
        </MockedProvider>
      );

      const onError = jest.fn();
      const { result } = renderHook(
        () => useQuery(query, { onError, errorPolicy: "all" }),
        { wrapper }
      );

      expect(result.current.loading).toBe(true);
      expect(result.current.data).toBe(undefined);

      await waitFor(
        () => {
          expect(result.current.loading).toBe(false);
        },
        { interval: 1 }
      );

      expect(result.current.data).toEqual({ hello: null });
      expect(result.current.error).toBeInstanceOf(ApolloError);
      expect(result.current.error!.message).toBe('Could not fetch "hello"');
      expect(result.current.error!.graphQLErrors).toEqual([
        new GraphQLError('Could not fetch "hello"'),
      ]);
    });

    it('calls `onError` but not `onCompleted` when returning partial data with GraphQL errors while using an `errorPolicy` set to "all"', async () => {
      const query = gql`
        {
          hello
        }
      `;
      const mocks = [
        {
          request: { query },
          result: {
            data: { hello: null },
            errors: [new GraphQLError('Could not fetch "hello"')],
          },
        },
      ];

      const cache = new InMemoryCache();
      const wrapper = ({ children }: any) => (
        <MockedProvider mocks={mocks} cache={cache}>
          {children}
        </MockedProvider>
      );

      const onError = jest.fn();
      const onCompleted = jest.fn();
      const { result } = renderHook(
        () => useQuery(query, { onError, onCompleted, errorPolicy: "all" }),
        { wrapper }
      );

      expect(result.current.loading).toBe(true);
      expect(result.current.data).toBe(undefined);

      await waitFor(
        () => {
          expect(result.current.loading).toBe(false);
        },
        { interval: 1 }
      );

      expect(result.current.data).toEqual({ hello: null });
      expect(result.current.error).toBeInstanceOf(ApolloError);
      expect(result.current.error!.message).toBe('Could not fetch "hello"');
      expect(result.current.error!.graphQLErrors).toEqual([
        new GraphQLError('Could not fetch "hello"'),
      ]);

      await waitFor(() => {
        expect(onError).toHaveBeenCalledTimes(1);
      });
      await waitFor(() => {
        expect(onError).toHaveBeenCalledWith(
          new ApolloError({
            graphQLErrors: [new GraphQLError('Could not fetch "hello"')],
          })
        );
      });
      await waitFor(() => {
        expect(onCompleted).not.toHaveBeenCalled();
      });
    });

    it("calls `onError` a single time when refetching returns a successful result", async () => {
      const query = gql`
        {
          hello
        }
      `;
      const mocks = [
        {
          request: { query },
          result: {
            errors: [new GraphQLError("error")],
          },
        },
        {
          request: { query },
          result: {
            data: { hello: "world" },
          },
          delay: 10,
        },
      ];

      const cache = new InMemoryCache();
      const wrapper = ({ children }: any) => (
        <MockedProvider mocks={mocks} cache={cache}>
          {children}
        </MockedProvider>
      );

      const onError = jest.fn();
      const { result } = renderHook(
        () =>
          useQuery(query, {
            onError,
            notifyOnNetworkStatusChange: true,
          }),
        { wrapper }
      );

      expect(result.current.loading).toBe(true);
      expect(result.current.data).toBe(undefined);

      await waitFor(
        () => {
          expect(result.current.loading).toBe(false);
        },
        { interval: 1 }
      );

      expect(result.current.error).toBeInstanceOf(ApolloError);
      expect(result.current.error!.message).toBe("error");

      await new Promise((resolve) => setTimeout(resolve));
      expect(onError).toHaveBeenCalledTimes(1);

      await act(async () => void result.current.refetch());
      await waitFor(
        () => {
          expect(result.current.loading).toBe(true);
        },
        { interval: 1 }
      );
      expect(result.current.error).toBe(undefined);

      await waitFor(
        () => {
          expect(result.current.loading).toBe(false);
        },
        { interval: 1 }
      );
      expect(result.current.data).toEqual({ hello: "world" });
      expect(onError).toHaveBeenCalledTimes(1);
    });

    it("should persist errors on re-render if they are still valid", async () => {
      const query = gql`
        {
          hello
        }
      `;

      const mocks = [
        {
          request: { query },
          result: {
            errors: [new GraphQLError("error")],
          },
        },
      ];

      const cache = new InMemoryCache();
      const wrapper = ({ children }: any) => (
        <MockedProvider mocks={mocks} cache={cache}>
          {children}
        </MockedProvider>
      );

      let updates = 0;
      const { result, rerender } = renderHook(
        () => (updates++, useQuery(query)),
        { wrapper }
      );

      expect(result.current.loading).toBe(true);
      expect(result.current.data).toBe(undefined);
      expect(result.current.error).toBe(undefined);

      await waitFor(
        () => {
          expect(result.current.loading).toBe(false);
        },
        { interval: 1 }
      );

      expect(result.current.loading).toBe(false);
      expect(result.current.data).toBe(undefined);
      expect(result.current.error).toBeInstanceOf(ApolloError);
      expect(result.current.error!.message).toBe("error");

      rerender();

      expect(result.current.loading).toBe(false);
      expect(result.current.data).toBe(undefined);
      expect(result.current.error).toBeInstanceOf(ApolloError);
      expect(result.current.error!.message).toBe("error");

      let previousUpdates = updates;
      await expect(
        waitFor(
          () => {
            expect(updates).not.toEqual(previousUpdates);
          },
          { interval: 1, timeout: 20 }
        )
      ).rejects.toThrow();
    });

    it("should not return partial data from cache on refetch with errorPolicy: none (default) and notifyOnNetworkStatusChange: true", async () => {
      const query = gql`
        {
          dogs {
            id
            breed
          }
        }
      `;

      const GET_DOG_DETAILS = gql`
        query dog($breed: String!) {
          dog(breed: $breed) {
            id
            unexisting
          }
          dogs {
            id
            breed
          }
        }
      `;

      const dogData = [
        {
          id: "Z1fdFgU",
          breed: "affenpinscher",
          __typename: "Dog",
        },
        {
          id: "ZNDtCU",
          breed: "airedale",
          __typename: "Dog",
        },
      ];

      const detailsMock = (breed: string) => ({
        request: { query: GET_DOG_DETAILS, variables: { breed } },
        result: {
          errors: [
            new GraphQLError(`Cannot query field "unexisting" on type "Dog".`),
          ],
        },
      });

      const mocks = [
        {
          request: { query },
          result: { data: { dogs: dogData } },
        },
        // use the same mock for the initial query on select change
        // and subsequent refetch() call
        detailsMock("airedale"),
        detailsMock("airedale"),
      ];
      const Dogs: React.FC<{
        onDogSelected: (event: React.ChangeEvent<HTMLSelectElement>) => void;
      }> = ({ onDogSelected }) => {
        const { loading, error, data } = useQuery<{
          dogs: { id: string; breed: string }[];
        }>(query);

        if (loading) return <>Loading...</>;
        if (error) return <>{`Error! ${error.message}`}</>;

        return (
          <select name="dog" onChange={onDogSelected}>
            {data?.dogs.map((dog) => (
              <option key={dog.id} value={dog.breed}>
                {dog.breed}
              </option>
            ))}
          </select>
        );
      };

      const DogDetails: React.FC<{
        breed: string;
      }> = ({ breed }) => {
        const { loading, error, data, refetch, networkStatus } = useQuery(
          GET_DOG_DETAILS,
          {
            variables: { breed },
            notifyOnNetworkStatusChange: true,
          }
        );
        if (networkStatus === 4) return <p>Refetching!</p>;
        if (loading) return <p>Loading!</p>;
        return (
          <div>
            <div>{data ? "Partial data rendered" : null}</div>

            <div>{error ? `Error!: ${error}` : "Rendering!"}</div>
            <button onClick={() => refetch()}>Refetch!</button>
          </div>
        );
      };

      const ParentComponent: React.FC = () => {
        const [selectedDog, setSelectedDog] = useState<null | string>(null);
        function onDogSelected(event: React.ChangeEvent<HTMLSelectElement>) {
          setSelectedDog(event.target.value);
        }
        return (
          <MockedProvider mocks={mocks}>
            <div>
              {selectedDog && <DogDetails breed={selectedDog} />}
              <Dogs onDogSelected={onDogSelected} />
            </div>
          </MockedProvider>
        );
      };

      render(<ParentComponent />);

      // on initial load, the list of dogs populates the dropdown
      await screen.findByText("affenpinscher");

      // the user selects a different dog from the dropdown which
      // fires the GET_DOG_DETAILS query, retuning an error
      const user = userEvent.setup();
      await user.selectOptions(
        screen.getByRole("combobox"),
        screen.getByRole("option", { name: "airedale" })
      );

      // With the default errorPolicy of 'none', the error is rendered
      // and partial data is not
      await screen.findByText(
        'Error!: ApolloError: Cannot query field "unexisting" on type "Dog".'
      );
      expect(screen.queryByText(/partial data rendered/i)).toBeNull();

      // When we call refetch...
      await user.click(screen.getByRole("button", { name: /Refetch!/i }));

      // The error is still present, and partial data still not rendered
      await screen.findByText(
        'Error!: ApolloError: Cannot query field "unexisting" on type "Dog".'
      );
      expect(screen.queryByText(/partial data rendered/i)).toBeNull();
    });

    it("should return partial data from cache on refetch", async () => {
      const GET_DOG_DETAILS = gql`
        query dog($breed: String!) {
          dog(breed: $breed) {
            id
          }
        }
      `;
      const detailsMock = (breed: string) => ({
        request: { query: GET_DOG_DETAILS, variables: { breed } },
        result: {
          data: {
            dog: {
              id: "ZNDtCU",
              __typename: "Dog",
            },
          },
        },
      });

      const mocks = [
        // use the same mock for the initial query on select change
        // and subsequent refetch() call
        detailsMock("airedale"),
        detailsMock("airedale"),
      ];

      const DogDetails: React.FC<{
        breed?: string;
      }> = ({ breed = "airedale" }) => {
        const { data, refetch, networkStatus } = useQuery(GET_DOG_DETAILS, {
          variables: { breed },
          notifyOnNetworkStatusChange: true,
        });
        if (networkStatus === 1) return <p>Loading!</p>;
        return (
          // Render existing results, but dim the UI until the results
          // have finished loading...
          <div style={{ opacity: networkStatus === 4 ? 0.5 : 1 }}>
            <div>{data ? "Data rendered" : null}</div>
            <button onClick={() => refetch()}>Refetch!</button>
          </div>
        );
      };

      const ParentComponent: React.FC = () => {
        return (
          <MockedProvider mocks={mocks}>
            <DogDetails />
          </MockedProvider>
        );
      };

      render(<ParentComponent />);

      const user = userEvent.setup();

      await waitFor(
        () => {
          expect(screen.getByText("Loading!")).toBeTruthy();
        },
        { interval: 1 }
      );

      await waitFor(
        () => {
          expect(screen.getByText("Data rendered")).toBeTruthy();
        },
        { interval: 1 }
      );

      // When we call refetch...
      await user.click(screen.getByRole("button", { name: /Refetch!/i }));

      // Data from the cache remains onscreen while network request
      // is made
      expect(screen.getByText("Data rendered")).toBeTruthy();
    });

    it("should persist errors on re-render with inline onError/onCompleted callbacks", async () => {
      const query = gql`
        {
          hello
        }
      `;
      const mocks = [
        {
          request: { query },
          result: {
            errors: [new GraphQLError("error")],
          },
        },
      ];

      const cache = new InMemoryCache();
      const link = new MockLink(mocks);
      const onErrorFn = jest.fn();
      link.setOnError(onErrorFn);
      const wrapper = ({ children }: any) => (
        <MockedProvider mocks={mocks} link={link} cache={cache}>
          {children}
        </MockedProvider>
      );

      let updates = 0;
      const { result, rerender } = renderHook(
        () => (
          updates++,
          useQuery(query, { onError: () => {}, onCompleted: () => {} })
        ),
        { wrapper }
      );

      expect(result.current.loading).toBe(true);
      expect(result.current.data).toBe(undefined);
      expect(result.current.error).toBe(undefined);

      await waitFor(
        () => {
          expect(result.current.loading).toBe(false);
        },
        { interval: 1 }
      );

      expect(result.current.loading).toBe(false);
      expect(result.current.data).toBe(undefined);
      expect(result.current.error).toBeInstanceOf(ApolloError);
      expect(result.current.error!.message).toBe("error");

      rerender();

      expect(result.current.loading).toBe(false);
      expect(result.current.data).toBe(undefined);
      expect(result.current.error).toBeInstanceOf(ApolloError);
      expect(result.current.error!.message).toBe("error");

      expect(onErrorFn).toHaveBeenCalledTimes(0);
      let previousUpdates = updates;
      await expect(
        waitFor(
          () => {
            expect(updates).not.toEqual(previousUpdates);
          },
          { interval: 1, timeout: 20 }
        )
      ).rejects.toThrow();
    });

    it("should not persist errors when variables change", async () => {
      const query = gql`
        query hello($id: ID) {
          hello(id: $id)
        }
      `;

      const mocks = [
        {
          request: {
            query,
            variables: { id: 1 },
          },
          result: {
            errors: [new GraphQLError("error")],
          },
        },
        {
          request: {
            query,
            variables: { id: 2 },
          },
          result: {
            data: { hello: "world 2" },
          },
        },
        {
          request: {
            query,
            variables: { id: 1 },
          },
          result: {
            data: { hello: "world 1" },
          },
        },
      ];

      const { result, rerender } = renderHook(
        ({ id }) => useQuery(query, { variables: { id } }),
        {
          wrapper: ({ children }) => (
            <MockedProvider mocks={mocks}>{children}</MockedProvider>
          ),
          initialProps: { id: 1 },
        }
      );

      expect(result.current.loading).toBe(true);
      expect(result.current.data).toBe(undefined);
      expect(result.current.error).toBe(undefined);

      await waitFor(
        () => {
          expect(result.current.loading).toBe(false);
        },
        { interval: 1 }
      );

      expect(result.current.data).toBe(undefined);
      expect(result.current.error).toBeInstanceOf(ApolloError);
      expect(result.current.error!.message).toBe("error");

      rerender({ id: 2 });
      expect(result.current.loading).toBe(true);
      expect(result.current.data).toBe(undefined);
      expect(result.current.error).toBe(undefined);

      await waitFor(
        () => {
          expect(result.current.loading).toBe(false);
        },
        { interval: 1 }
      );
      expect(result.current.data).toEqual({ hello: "world 2" });
      expect(result.current.error).toBe(undefined);

      rerender({ id: 1 });
      expect(result.current.loading).toBe(true);
      expect(result.current.data).toBe(undefined);
      expect(result.current.error).toBe(undefined);

      await waitFor(
        () => {
          expect(result.current.loading).toBe(false);
        },
        { interval: 1 }
      );
      expect(result.current.data).toEqual({ hello: "world 1" });
      expect(result.current.error).toBe(undefined);
    });

    it("should render multiple errors when refetching", async () => {
      const query = gql`
        {
          hello
        }
      `;
      const mocks = [
        {
          request: { query },
          result: {
            errors: [new GraphQLError("error 1")],
          },
        },
        {
          request: { query },
          result: {
            errors: [new GraphQLError("error 2")],
          },
          delay: 10,
        },
      ];

      const cache = new InMemoryCache();
      const wrapper = ({ children }: any) => (
        <MockedProvider mocks={mocks} cache={cache}>
          {children}
        </MockedProvider>
      );

      using _disabledAct = disableActEnvironment();
      const { takeSnapshot, getCurrentSnapshot } =
        await renderHookToSnapshotStream(
          () => useQuery(query, { notifyOnNetworkStatusChange: true }),
          { wrapper }
        );

      {
        const result = await takeSnapshot();
        expect(result.loading).toBe(true);
        expect(result.data).toBe(undefined);
        expect(result.error).toBe(undefined);
      }

      {
        const result = await takeSnapshot();
        expect(result.loading).toBe(false);
        expect(result.data).toBe(undefined);
        expect(result.error).toBeInstanceOf(ApolloError);
        expect(result.error!.message).toBe("error 1");
      }

      const catchFn = jest.fn();
      getCurrentSnapshot().refetch().catch(catchFn);
      {
        const result = await takeSnapshot();
        expect(result.loading).toBe(true);
        expect(result.data).toBe(undefined);
        expect(result.error).toBe(undefined);
      }

      {
        const result = await takeSnapshot();
        expect(result.loading).toBe(false);
        expect(result.data).toBe(undefined);
        expect(result.error).toBeInstanceOf(ApolloError);
        expect(result.error!.message).toBe("error 2");
      }
      expect(catchFn.mock.calls.length).toBe(1);
      expect(catchFn.mock.calls[0].length).toBe(1);
      expect(catchFn.mock.calls[0][0]).toBeInstanceOf(ApolloError);
      expect(catchFn.mock.calls[0][0].message).toBe("error 2");
    });

    it("should render the same error on refetch", async () => {
      const query = gql`
        {
          hello
        }
      `;

      const mocks = [
        {
          request: { query },
          result: {
            errors: [new GraphQLError("same error")],
          },
        },
        {
          request: { query },
          result: {
            errors: [new GraphQLError("same error")],
          },
        },
      ];

      const cache = new InMemoryCache();
      const wrapper = ({ children }: any) => (
        <MockedProvider mocks={mocks} cache={cache}>
          {children}
        </MockedProvider>
      );

      const { result } = renderHook(
        () => useQuery(query, { notifyOnNetworkStatusChange: true }),
        { wrapper }
      );

      expect(result.current.loading).toBe(true);
      expect(result.current.data).toBe(undefined);
      expect(result.current.error).toBe(undefined);

      await waitFor(
        () => {
          expect(result.current.loading).toBe(false);
        },
        { interval: 1 }
      );

      expect(result.current.data).toBe(undefined);
      expect(result.current.error).toBeInstanceOf(ApolloError);
      expect(result.current.error!.message).toBe("same error");

      const catchFn = jest.fn();
      await act(async () => {
        await result.current.refetch().catch(catchFn);
      });

      expect(result.current.loading).toBe(false);
      expect(result.current.data).toBe(undefined);
      expect(result.current.error).toBeInstanceOf(ApolloError);
      expect(result.current.error!.message).toBe("same error");

      expect(catchFn.mock.calls.length).toBe(1);
      expect(catchFn.mock.calls[0].length).toBe(1);
      expect(catchFn.mock.calls[0][0]).toBeInstanceOf(ApolloError);
      expect(catchFn.mock.calls[0][0].message).toBe("same error");
    });

    it("should render data and errors with refetch", async () => {
      const query = gql`
        {
          hello
        }
      `;
      const mocks = [
        {
          request: { query },
          result: {
            errors: [new GraphQLError("same error")],
          },
        },
        {
          request: { query },
          result: {
            data: { hello: "world" },
          },
          delay: 10,
        },
        {
          request: { query },
          result: {
            errors: [new GraphQLError("same error")],
          },
          delay: 10,
        },
      ];

      const cache = new InMemoryCache();
      const wrapper = ({ children }: any) => (
        <MockedProvider mocks={mocks} cache={cache}>
          {children}
        </MockedProvider>
      );

      using _disabledAct = disableActEnvironment();
      const { takeSnapshot, getCurrentSnapshot } =
        await renderHookToSnapshotStream(
          () => useQuery(query, { notifyOnNetworkStatusChange: true }),
          { wrapper }
        );

      {
        const result = await takeSnapshot();
        expect(result.loading).toBe(true);
        expect(result.data).toBe(undefined);
        expect(result.error).toBe(undefined);
      }
      {
        const result = await takeSnapshot();
        expect(result.loading).toBe(false);
        expect(result.data).toBe(undefined);
        expect(result.error).toBeInstanceOf(ApolloError);
        expect(result.error!.message).toBe("same error");
      }
      await getCurrentSnapshot().refetch();

      {
        const result = await takeSnapshot();
        expect(result.loading).toBe(true);
        expect(result.data).toBe(undefined);
        expect(result.error).toBe(undefined);
      }
      {
        const result = await takeSnapshot();
        expect(result.loading).toBe(false);
        expect(result.data).toEqual({ hello: "world" });
        expect(result.error).toBe(undefined);
      }
      const catchFn = jest.fn();
      getCurrentSnapshot().refetch().catch(catchFn);

      {
        const result = await takeSnapshot();
        expect(result.loading).toBe(true);
        expect(result.data).toEqual({ hello: "world" });
        expect(result.error).toBe(undefined);
      }
      {
        const result = await takeSnapshot();
        expect(result.loading).toBe(false);
        // TODO: Is this correct behavior here?
        expect(result.data).toEqual({ hello: "world" });
        expect(result.error).toBeInstanceOf(ApolloError);
        expect(result.error!.message).toBe("same error");
      }

      expect(catchFn.mock.calls.length).toBe(1);
      expect(catchFn.mock.calls[0].length).toBe(1);
      expect(catchFn.mock.calls[0][0]).toBeInstanceOf(ApolloError);
      expect(catchFn.mock.calls[0][0].message).toBe("same error");
    });

    it("should call onCompleted when variables change", async () => {
      const query = gql`
        query people($first: Int) {
          allPeople(first: $first) {
            people {
              name
            }
          }
        }
      `;

      const data1 = { allPeople: { people: [{ name: "Luke Skywalker" }] } };
      const data2 = { allPeople: { people: [{ name: "Han Solo" }] } };
      const mocks = [
        {
          request: { query, variables: { first: 1 } },
          result: { data: data1 },
        },
        {
          request: { query, variables: { first: 2 } },
          result: { data: data2 },
        },
      ];

      const onCompleted = jest.fn();

      const { result, rerender } = renderHook(
        ({ variables }) => useQuery(query, { variables, onCompleted }),
        {
          wrapper: ({ children }) => (
            <MockedProvider mocks={mocks}>{children}</MockedProvider>
          ),
          initialProps: {
            variables: { first: 1 },
          },
        }
      );

      expect(result.current.loading).toBe(true);

      await waitFor(
        () => {
          expect(result.current.loading).toBe(false);
        },
        { interval: 1 }
      );
      expect(result.current.data).toEqual(data1);
      expect(onCompleted).toHaveBeenLastCalledWith(data1);

      rerender({ variables: { first: 2 } });
      expect(result.current.loading).toBe(true);

      await waitFor(
        () => {
          expect(result.current.loading).toBe(false);
        },
        { interval: 1 }
      );
      expect(result.current.data).toEqual(data2);
      expect(onCompleted).toHaveBeenLastCalledWith(data2);

      rerender({ variables: { first: 1 } });
      expect(result.current.loading).toBe(false);
      expect(result.current.data).toEqual(data1);
      await waitFor(
        () => {
          expect(onCompleted).toHaveBeenLastCalledWith(data1);
        },
        { interval: 1 }
      );

      expect(onCompleted).toHaveBeenCalledTimes(3);
    });
  });

  describe("Pagination", () => {
    const query = gql`
      query letters($limit: Int) {
        letters(limit: $limit) {
          name
          position
        }
      }
    `;

    const ab = [
      { name: "A", position: 1 },
      { name: "B", position: 2 },
    ];

    const cd = [
      { name: "C", position: 3 },
      { name: "D", position: 4 },
    ];

    const ef = [
      { name: "E", position: 5 },
      { name: "F", position: 6 },
    ];

    const mocks = [
      {
        request: { query, variables: { limit: 2 } },
        result: {
          data: {
            letters: ab,
          },
        },
      },
      {
        request: { query, variables: { limit: 2 } },
        result: {
          data: {
            letters: cd,
          },
        },
        delay: 10,
      },
    ];

    it("should fetchMore with updateQuery", async () => {
      // TODO: Calling fetchMore with an updateQuery callback is deprecated
      using _warnSpy = spyOnConsole("warn");

      const wrapper = ({ children }: any) => (
        <MockedProvider mocks={mocks}>{children}</MockedProvider>
      );

      const { result } = renderHook(
        () => useQuery(query, { variables: { limit: 2 } }),
        { wrapper }
      );

      expect(result.current.loading).toBe(true);
      expect(result.current.networkStatus).toBe(NetworkStatus.loading);
      expect(result.current.data).toBe(undefined);

      await waitFor(() => {
        expect(result.current.loading).toBe(false);
      });
      expect(result.current.networkStatus).toBe(NetworkStatus.ready);
      expect(result.current.data).toEqual({ letters: ab });

      await waitFor(
        () =>
          void result.current.fetchMore({
            variables: { limit: 2 },
            updateQuery: (prev, { fetchMoreResult }) => ({
              letters: prev.letters.concat(fetchMoreResult.letters),
            }),
          })
      );

      await waitFor(
        () => {
          expect(result.current.data).toEqual({ letters: ab.concat(cd) });
        },
        { interval: 1 }
      );
      expect(result.current.loading).toBe(false);
      expect(result.current.networkStatus).toBe(NetworkStatus.ready);
    });

    it("should fetchMore with updateQuery and notifyOnNetworkStatusChange", async () => {
      // TODO: Calling fetchMore with an updateQuery callback is deprecated
      using _warnSpy = spyOnConsole("warn");

      const wrapper = ({ children }: any) => (
        <MockedProvider mocks={mocks}>{children}</MockedProvider>
      );

      const { result } = renderHook(
        () =>
          useQuery(query, {
            variables: { limit: 2 },
            notifyOnNetworkStatusChange: true,
          }),
        { wrapper }
      );

      expect(result.current.loading).toBe(true);
      expect(result.current.networkStatus).toBe(NetworkStatus.loading);
      expect(result.current.data).toBe(undefined);

      await waitFor(
        () => {
          expect(result.current.loading).toBe(false);
        },
        { interval: 1 }
      );

      expect(result.current.networkStatus).toBe(NetworkStatus.ready);
      expect(result.current.data).toEqual({ letters: ab });

      act(
        () =>
          void result.current.fetchMore({
            variables: { limit: 2 },
            updateQuery: (prev, { fetchMoreResult }) => ({
              letters: prev.letters.concat(fetchMoreResult.letters),
            }),
          })
      );

      expect(result.current.loading).toBe(true);
      expect(result.current.networkStatus).toBe(NetworkStatus.fetchMore);
      expect(result.current.data).toEqual({ letters: ab });

      await waitFor(
        () => {
          expect(result.current.loading).toBe(false);
        },
        { interval: 1 }
      );
      expect(result.current.networkStatus).toBe(NetworkStatus.ready);
      expect(result.current.data).toEqual({ letters: ab.concat(cd) });
    });

    it("fetchMore with concatPagination", async () => {
      const cache = new InMemoryCache({
        typePolicies: {
          Query: {
            fields: {
              letters: concatPagination(),
            },
          },
        },
      });

      const wrapper = ({ children }: any) => (
        <MockedProvider mocks={mocks} cache={cache}>
          {children}
        </MockedProvider>
      );

      const { result } = renderHook(
        () => useQuery(query, { variables: { limit: 2 } }),
        { wrapper }
      );

      expect(result.current.loading).toBe(true);
      expect(result.current.networkStatus).toBe(NetworkStatus.loading);
      expect(result.current.data).toBe(undefined);

      await waitFor(
        () => {
          expect(result.current.loading).toBe(false);
        },
        { interval: 1 }
      );
      expect(result.current.networkStatus).toBe(NetworkStatus.ready);
      expect(result.current.data).toEqual({ letters: ab });
      await act(
        async () => void result.current.fetchMore({ variables: { limit: 2 } })
      );

      expect(result.current.loading).toBe(false);
      await waitFor(
        () => {
          expect(result.current.data).toEqual({ letters: ab.concat(cd) });
        },
        { interval: 1 }
      );
      expect(result.current.networkStatus).toBe(NetworkStatus.ready);
    });

    it("fetchMore with concatPagination and notifyOnNetworkStatusChange", async () => {
      const cache = new InMemoryCache({
        typePolicies: {
          Query: {
            fields: {
              letters: concatPagination(),
            },
          },
        },
      });

      const wrapper = ({ children }: any) => (
        <MockedProvider mocks={mocks} cache={cache}>
          {children}
        </MockedProvider>
      );

      const { result } = renderHook(
        () =>
          useQuery(query, {
            variables: { limit: 2 },
            notifyOnNetworkStatusChange: true,
          }),
        { wrapper }
      );

      expect(result.current.loading).toBe(true);
      expect(result.current.networkStatus).toBe(NetworkStatus.loading);
      expect(result.current.data).toBe(undefined);

      await waitFor(
        () => {
          expect(result.current.loading).toBe(false);
        },
        { interval: 1 }
      );
      expect(result.current.networkStatus).toBe(NetworkStatus.ready);
      expect(result.current.data).toEqual({ letters: ab });

      act(() => void result.current.fetchMore({ variables: { limit: 2 } }));
      expect(result.current.loading).toBe(true);
      expect(result.current.networkStatus).toBe(NetworkStatus.fetchMore);
      expect(result.current.data).toEqual({ letters: ab });

      await waitFor(
        () => {
          expect(result.current.loading).toBe(false);
        },
        { interval: 1 }
      );
      expect(result.current.networkStatus).toBe(NetworkStatus.ready);
      expect(result.current.data).toEqual({ letters: ab.concat(cd) });
    });

    // https://github.com/apollographql/apollo-client/issues/11965
    it("should only execute single network request when calling fetchMore with no-cache fetch policy", async () => {
      let fetches: Array<{ variables: Record<string, unknown> }> = [];
      const { query, data } = setupPaginatedCase();

      const link = new ApolloLink((operation) => {
        fetches.push({ variables: operation.variables });

        const { offset = 0, limit = 2 } = operation.variables;
        const letters = data.slice(offset, offset + limit);

        return new Observable((observer) => {
          setTimeout(() => {
            observer.next({ data: { letters } });
            observer.complete();
          }, 10);
        });
      });

      const client = new ApolloClient({ cache: new InMemoryCache(), link });

      using _disabledAct = disableActEnvironment();
      const { takeSnapshot, getCurrentSnapshot } =
        await renderHookToSnapshotStream(
          () =>
            useQuery(query, {
              fetchPolicy: "no-cache",
              variables: { limit: 2 },
            }),
          {
            wrapper: ({ children }) => (
              <ApolloProvider client={client}>{children}</ApolloProvider>
            ),
          }
        );

      // loading
      await takeSnapshot();
      // finished loading
      await takeSnapshot();

      expect(fetches).toStrictEqual([{ variables: { limit: 2 } }]);

      const { fetchMore } = getCurrentSnapshot();

      await fetchMore({
        variables: { offset: 2 },
        updateQuery: (_, { fetchMoreResult }) => fetchMoreResult,
      });

      expect(fetches).toStrictEqual([
        { variables: { limit: 2 } },
        { variables: { limit: 2, offset: 2 } },
      ]);
    });
<<<<<<< HEAD
=======

    it("should handle inconsistent cache items", async () => {
      const query1 = gql`
        query letters($limit: Int, $offset: Int) {
          letters(limit: $limit, offset: $offset) {
            name
          }
        }
      `;

      const query2 = gql`
        query letters($limit: Int, $offset: Int) {
          letters(limit: $limit, offset: $offset) {
            name
            position
          }
        }
      `;

      const mocks = [
        {
          request: { query: query1, variables: { limit: 2, offset: 0 } },
          result: {
            data: {
              letters: ab.map(({ position, ...letter }) => letter),
            },
          },
        },
        {
          request: { query: query1, variables: { limit: 2, offset: 2 } },
          result: {
            data: {
              letters: cd.map(({ position, ...letter }) => letter),
            },
          },
        },
        {
          request: { query: query1, variables: { limit: 2, offset: 4 } },
          result: {
            data: {
              letters: ef.map(({ position, ...letter }) => letter),
            },
          },
        },
        {
          request: { query: query2, variables: { limit: 2, offset: 0 } },
          result: {
            data: {
              letters: ab,
            },
          },
        },
        {
          request: { query: query2, variables: { limit: 2, offset: 2 } },
          result: {
            data: {
              letters: cd,
            },
          },
        },
      ];

      const cache = new InMemoryCache({
        typePolicies: {
          Query: {
            fields: {
              letters: {
                keyArgs: false,
                merge(existing, incoming, { args }) {
                  if (!incoming) {
                    return existing;
                  }
                  if (!existing) {
                    return incoming;
                  }
                  const result = [...existing];
                  for (let i = 0; i < incoming.length; i++) {
                    result[(args?.offset ?? 0) + i] = incoming[i];
                  }
                  return result;
                },
              },
            },
          },
        },
      });

      const wrapper = ({ children }: any) => (
        <MockedProvider mocks={mocks} cache={cache}>
          {children}
        </MockedProvider>
      );

      const { result, rerender } = renderHook(
        ({ query, variables }) =>
          useQuery(query, {
            variables,
            fetchPolicy: "network-only",
            notifyOnNetworkStatusChange: true,
          }),
        {
          wrapper,
          initialProps: { query: query1, variables: { limit: 2, offset: 0 } },
        }
      );

      expect(result.current.loading).toBe(true);
      expect(result.current.networkStatus).toBe(NetworkStatus.loading);
      expect(result.current.data).toBe(undefined);

      await waitFor(
        () => {
          expect(result.current.loading).toBe(false);
        },
        { interval: 1 }
      );

      expect(result.current.networkStatus).toBe(NetworkStatus.ready);
      expect(result.current.data.letters).toEqual(
        ab.map(({ position, ...letter }) => letter)
      );

      act(() => void result.current.fetchMore({ variables: { limit: 2, offset: 2 } }));

      expect(result.current.loading).toBe(true);
      expect(result.current.networkStatus).toBe(NetworkStatus.fetchMore);

      await waitFor(
        () => {
          expect(result.current.loading).toBe(false);
        },
        { interval: 1 }
      );

      expect(result.current.networkStatus).toBe(NetworkStatus.ready);
      expect(result.current.data.letters).toEqual(
        ab.concat(cd).map(({ position, ...letter }) => letter)
      );

      act(() => void result.current.fetchMore({ variables: { limit: 2, offset: 4 } }));

      expect(result.current.loading).toBe(true);
      expect(result.current.networkStatus).toBe(NetworkStatus.fetchMore);

      await waitFor(
        () => {
          expect(result.current.loading).toBe(false);
        },
        { interval: 1 }
      );

      expect(result.current.networkStatus).toBe(NetworkStatus.ready);
      expect(result.current.data.letters).toEqual(
        ab
          .concat(cd)
          .concat(ef)
          .map(({ position, ...letter }) => letter)
      );

      rerender({ query: query2, variables: { limit: 2, offset: 0 } });

      expect(result.current.loading).toBe(true);
      expect(result.current.networkStatus).toBe(NetworkStatus.loading);

      await waitFor(
        () => {
          expect(result.current.loading).toBe(false);
        },
        { interval: 1 }
      );

      expect(result.current.networkStatus).toBe(NetworkStatus.ready);
      expect(result.current.data.letters).toEqual(ab);

      act(() => void result.current.fetchMore({ variables: { limit: 2, offset: 2 } }));

      await new Promise((resolve) => setTimeout(resolve, 40));

      // expect(result.current.networkStatus).toBe(NetworkStatus.ready);
      expect(result.current.data.letters).toEqual(ab.concat(cd));
    });
  });
>>>>>>> f096dfd8

    it("uses updateQuery to update the result of the query with no-cache queries", async () => {
      const { query, link } = setupPaginatedCase();

      const client = new ApolloClient({ cache: new InMemoryCache(), link });

      using _disabledAct = disableActEnvironment();
      const { takeSnapshot, getCurrentSnapshot } =
        await renderHookToSnapshotStream(
          () =>
            useQuery(query, {
              notifyOnNetworkStatusChange: true,
              fetchPolicy: "no-cache",
              variables: { limit: 2 },
            }),
          {
            wrapper: ({ children }) => (
              <ApolloProvider client={client}>{children}</ApolloProvider>
            ),
          }
        );

      {
        const { loading, networkStatus, data } = await takeSnapshot();

        expect(loading).toBe(true);
        expect(networkStatus).toBe(NetworkStatus.loading);
        expect(data).toBeUndefined();
      }

      {
        const { loading, networkStatus, data } = await takeSnapshot();

        expect(loading).toBe(false);
        expect(networkStatus).toBe(NetworkStatus.ready);
        expect(data).toStrictEqual({
          letters: [
            { __typename: "Letter", letter: "A", position: 1 },
            { __typename: "Letter", letter: "B", position: 2 },
          ],
        });
      }

      const { fetchMore } = getCurrentSnapshot();

      let fetchMorePromise = fetchMore({
        variables: { offset: 2 },
        updateQuery: (prev, { fetchMoreResult }) => ({
          letters: prev.letters.concat(fetchMoreResult.letters),
        }),
      });

      {
        const { loading, networkStatus, data } = await takeSnapshot();

        expect(loading).toBe(true);
        expect(networkStatus).toBe(NetworkStatus.fetchMore);
        expect(data).toStrictEqual({
          letters: [
            { __typename: "Letter", letter: "A", position: 1 },
            { __typename: "Letter", letter: "B", position: 2 },
          ],
        });
      }

      {
        const { loading, networkStatus, data, observable } =
          await takeSnapshot();

        expect(loading).toBe(false);
        expect(networkStatus).toBe(NetworkStatus.ready);
        expect(data).toEqual({
          letters: [
            { __typename: "Letter", letter: "A", position: 1 },
            { __typename: "Letter", letter: "B", position: 2 },
            { __typename: "Letter", letter: "C", position: 3 },
            { __typename: "Letter", letter: "D", position: 4 },
          ],
        });

        // Ensure we store the merged result as the last result
        expect(observable.getCurrentResult(false).data).toEqual({
          letters: [
            { __typename: "Letter", letter: "A", position: 1 },
            { __typename: "Letter", letter: "B", position: 2 },
            { __typename: "Letter", letter: "C", position: 3 },
            { __typename: "Letter", letter: "D", position: 4 },
          ],
        });
      }

      await expect(fetchMorePromise).resolves.toStrictEqual({
        data: {
          letters: [
            { __typename: "Letter", letter: "C", position: 3 },
            { __typename: "Letter", letter: "D", position: 4 },
          ],
        },
        loading: false,
        networkStatus: NetworkStatus.ready,
      });

      await expect(takeSnapshot).not.toRerender();

      fetchMorePromise = fetchMore({
        variables: { offset: 4 },
        updateQuery: (_, { fetchMoreResult }) => fetchMoreResult,
      });

      {
        const { data, loading, networkStatus } = await takeSnapshot();

        expect(loading).toBe(true);
        expect(networkStatus).toBe(NetworkStatus.fetchMore);
        expect(data).toEqual({
          letters: [
            { __typename: "Letter", letter: "A", position: 1 },
            { __typename: "Letter", letter: "B", position: 2 },
            { __typename: "Letter", letter: "C", position: 3 },
            { __typename: "Letter", letter: "D", position: 4 },
          ],
        });
      }

      {
        const { data, loading, networkStatus, observable } =
          await takeSnapshot();

        expect(loading).toBe(false);
        expect(networkStatus).toBe(NetworkStatus.ready);
        expect(data).toEqual({
          letters: [
            { __typename: "Letter", letter: "E", position: 5 },
            { __typename: "Letter", letter: "F", position: 6 },
          ],
        });

        expect(observable.getCurrentResult(false).data).toEqual({
          letters: [
            { __typename: "Letter", letter: "E", position: 5 },
            { __typename: "Letter", letter: "F", position: 6 },
          ],
        });
      }

      await expect(fetchMorePromise).resolves.toStrictEqual({
        data: {
          letters: [
            { __typename: "Letter", letter: "E", position: 5 },
            { __typename: "Letter", letter: "F", position: 6 },
          ],
        },
        loading: false,
        networkStatus: NetworkStatus.ready,
      });

      await expect(takeSnapshot).not.toRerender();
    });

    it("throws when using fetchMore without updateQuery for no-cache queries", async () => {
      const { query, link } = setupPaginatedCase();

      const client = new ApolloClient({ cache: new InMemoryCache(), link });

      using _disabledAct = disableActEnvironment();
      const { takeSnapshot, getCurrentSnapshot } =
        await renderHookToSnapshotStream(
          () =>
            useQuery(query, {
              fetchPolicy: "no-cache",
              variables: { limit: 2 },
            }),
          {
            wrapper: ({ children }) => (
              <ApolloProvider client={client}>{children}</ApolloProvider>
            ),
          }
        );

      // loading
      await takeSnapshot();
      // finished loading
      await takeSnapshot();

      const { fetchMore } = getCurrentSnapshot();

      expect(() => fetchMore({ variables: { offset: 2 } })).toThrow(
        new InvariantError(
          "You must provide an `updateQuery` function when using `fetchMore` with a `no-cache` fetch policy."
        )
      );
    });

    it("does not write to cache when using fetchMore with no-cache queries", async () => {
      const { query, data } = setupPaginatedCase();

      const link = new ApolloLink((operation) => {
        const { offset = 0, limit = 2 } = operation.variables;
        const letters = data.slice(offset, offset + limit);

        return new Observable((observer) => {
          setTimeout(() => {
            observer.next({ data: { letters } });
            observer.complete();
          }, 10);
        });
      });

      const client = new ApolloClient({ cache: new InMemoryCache(), link });

      using _disabledAct = disableActEnvironment();
      const { takeSnapshot, getCurrentSnapshot } =
        await renderHookToSnapshotStream(
          () =>
            useQuery(query, {
              fetchPolicy: "no-cache",
              variables: { limit: 2 },
            }),
          {
            wrapper: ({ children }) => (
              <ApolloProvider client={client}>{children}</ApolloProvider>
            ),
          }
        );

      // initial loading
      await takeSnapshot();

      // Initial result
      await takeSnapshot();

      const { fetchMore } = getCurrentSnapshot();
      await fetchMore({
        variables: { offset: 2 },
        updateQuery: (_, { fetchMoreResult }) => fetchMoreResult,
      });

      expect(client.extract()).toStrictEqual({});
    });

    it("regression test for issue #8600", async () => {
      const cache = new InMemoryCache({
        typePolicies: {
          Country: {
            fields: {
              cities: {
                keyArgs: ["size"],
                merge(existing, incoming, { args }) {
                  if (!args) return incoming;

                  const items = existing ? existing.slice(0) : [];

                  const offset = args.offset ?? 0;
                  for (let i = 0; i < incoming.length; ++i) {
                    items[offset + i] = incoming[i];
                  }

                  return items;
                },
              },
            },
          },
          CityInfo: {
            merge: true,
          },
        },
      });

      const GET_COUNTRIES = gql`
        query GetCountries {
          countries {
            id
            ...WithSmallCities
            ...WithAirQuality
          }
        }
        fragment WithSmallCities on Country {
          biggestCity {
            id
          }
          smallCities: cities(size: SMALL) {
            id
          }
        }
        fragment WithAirQuality on Country {
          biggestCity {
            id
            info {
              airQuality
            }
          }
        }
      `;

      const countries = [
        {
          __typename: "Country",
          id: 123,
          biggestCity: {
            __typename: "City",
            id: 234,
            info: {
              __typename: "CityInfo",
              airQuality: 0,
            },
          },
          smallCities: [{ __typename: "City", id: 345 }],
        },
      ];

      const wrapper = ({ children }: any) => (
        <MockedProvider
          mocks={[
            {
              request: { query: GET_COUNTRIES },
              result: { data: { countries } },
            },
          ]}
          cache={cache}
        >
          {children}
        </MockedProvider>
      );

      const { result } = renderHook(() => useQuery(GET_COUNTRIES), { wrapper });

      expect(result.current.loading).toBe(true);
      expect(result.current.data).toBeUndefined();

      await waitFor(
        () => {
          expect(result.current.loading).toBe(false);
        },
        { interval: 1 }
      );
      expect(result.current.data).toEqual({ countries });
    });
  });

  // https://github.com/apollographql/apollo-client/issues/11400
  it("does not return partial data unexpectedly when one query errors, then another succeeds with overlapping data", async () => {
    interface Query1 {
      person: {
        __typename: "Person";
        id: number;
        firstName: string;
        alwaysFails: boolean;
      } | null;
    }

    interface Query2 {
      person: { __typename: "Person"; id: number; lastName: string } | null;
    }

    interface Variables {
      id: number;
    }

    const user = userEvent.setup();

    const query1: TypedDocumentNode<Query1, Variables> = gql`
      query PersonQuery1($id: ID!) {
        person(id: $id) {
          id
          firstName
          alwaysFails
        }
      }
    `;

    const query2: TypedDocumentNode<Query2, Variables> = gql`
      query PersonQuery2($id: ID!) {
        person(id: $id) {
          id
          lastName
        }
      }
    `;

    using _disabledAct = disableActEnvironment();
    const renderStream = createRenderStream({
      initialSnapshot: {
        useQueryResult: null as QueryResult<Query1, Variables> | null,
        useLazyQueryResult: null as QueryResult<Query2, Variables> | null,
      },
    });

    const client = new ApolloClient({
      link: new MockLink([
        {
          request: { query: query1, variables: { id: 1 } },
          result: {
            data: { person: null },
            errors: [new GraphQLError("Intentional error")],
          },
          maxUsageCount: Number.POSITIVE_INFINITY,
          delay: 20,
        },
        {
          request: { query: query2, variables: { id: 1 } },
          result: {
            data: { person: { __typename: "Person", id: 1, lastName: "Doe" } },
          },
          delay: 20,
        },
      ]),
      cache: new InMemoryCache(),
    });

    function App() {
      const useQueryResult = useQuery(query1, {
        variables: { id: 1 },
        // This is necessary to reproduce the behavior
        notifyOnNetworkStatusChange: true,
      });

      const [execute, useLazyQueryResult] = useLazyQuery(query2, {
        variables: { id: 1 },
      });

      renderStream.replaceSnapshot({ useQueryResult, useLazyQueryResult });

      return (
        <>
          <button onClick={() => execute()}>Run 2nd query</button>
          <button
            onClick={() => {
              // Intentionally use reobserve here as opposed to refetch to
              // ensure we check against reported cache results with cache-first
              // and notifyOnNetworkStatusChange
              void useQueryResult.observable.reobserve();
            }}
          >
            Reload 1st query
          </button>
        </>
      );
    }

    await renderStream.render(<App />, {
      wrapper: ({ children }) => (
        <ApolloProvider client={client}>{children}</ApolloProvider>
      ),
    });

    {
      const { snapshot } = await renderStream.takeRender();

      expect(snapshot.useQueryResult).toMatchObject({
        data: undefined,
        loading: true,
        networkStatus: NetworkStatus.loading,
      });

      expect(snapshot.useLazyQueryResult).toMatchObject({
        called: false,
        data: undefined,
        loading: false,
        networkStatus: NetworkStatus.ready,
      });
    }

    {
      const { snapshot } = await renderStream.takeRender();

      expect(snapshot.useQueryResult).toMatchObject({
        data: undefined,
        error: new ApolloError({
          graphQLErrors: [new GraphQLError("Intentional error")],
        }),
        loading: false,
        networkStatus: NetworkStatus.error,
      });

      expect(snapshot.useLazyQueryResult).toMatchObject({
        called: false,
        data: undefined,
        loading: false,
        networkStatus: NetworkStatus.ready,
      });
    }

    await user.click(screen.getByText("Run 2nd query"));

    {
      const { snapshot } = await renderStream.takeRender();

      expect(snapshot.useQueryResult).toMatchObject({
        data: undefined,
        error: new ApolloError({
          graphQLErrors: [new GraphQLError("Intentional error")],
        }),
        loading: false,
        networkStatus: NetworkStatus.error,
      });

      expect(snapshot.useLazyQueryResult).toMatchObject({
        called: true,
        data: undefined,
        loading: true,
        networkStatus: NetworkStatus.loading,
      });
    }

    {
      const { snapshot } = await renderStream.takeRender();

      expect(snapshot.useQueryResult).toMatchObject({
        data: undefined,
        error: new ApolloError({
          graphQLErrors: [new GraphQLError("Intentional error")],
        }),
        loading: false,
        networkStatus: NetworkStatus.error,
      });

      // ensure we aren't setting a value on the observable query that contains
      // the partial result
      expect(
        snapshot.useQueryResult?.observable.getCurrentResult(false)
      ).toEqual({
        data: undefined,
        error: new ApolloError({
          graphQLErrors: [new GraphQLError("Intentional error")],
        }),
        errors: [new GraphQLError("Intentional error")],
        loading: false,
        networkStatus: NetworkStatus.error,
        partial: true,
      });

      expect(snapshot.useLazyQueryResult).toMatchObject({
        called: true,
        data: { person: { __typename: "Person", id: 1, lastName: "Doe" } },
        loading: false,
        networkStatus: NetworkStatus.ready,
      });
    }

    await user.click(screen.getByText("Reload 1st query"));

    {
      const { snapshot } = await renderStream.takeRender();

      expect(snapshot.useQueryResult).toMatchObject({
        data: undefined,
        loading: true,
        networkStatus: NetworkStatus.loading,
      });

      expect(snapshot.useLazyQueryResult).toMatchObject({
        called: true,
        data: { person: { __typename: "Person", id: 1, lastName: "Doe" } },
        loading: false,
        networkStatus: NetworkStatus.ready,
      });
    }

    {
      const { snapshot } = await renderStream.takeRender();

      expect(snapshot.useQueryResult).toMatchObject({
        data: undefined,
        loading: false,
        error: new ApolloError({
          graphQLErrors: [new GraphQLError("Intentional error")],
        }),
        networkStatus: NetworkStatus.error,
      });

      // ensure we aren't setting a value on the observable query that contains
      // the partial result
      expect(
        snapshot.useQueryResult?.observable.getCurrentResult(false)
      ).toEqual({
        data: undefined,
        error: new ApolloError({
          graphQLErrors: [new GraphQLError("Intentional error")],
        }),
        errors: [new GraphQLError("Intentional error")],
        loading: false,
        networkStatus: NetworkStatus.error,
        partial: true,
      });

      expect(snapshot.useLazyQueryResult).toMatchObject({
        called: true,
        data: { person: { __typename: "Person", id: 1, lastName: "Doe" } },
        loading: false,
        networkStatus: NetworkStatus.ready,
      });
    }

    await expect(renderStream).not.toRerender();
  });

  it("rerenders errored query for full cache write", async () => {
    interface Query1 {
      person: {
        __typename: "Person";
        id: number;
        firstName: string;
      } | null;
    }

    interface Query2 {
      person: {
        __typename: "Person";
        id: number;
        firstName: string;
        lastName: string;
      } | null;
    }

    interface Variables {
      id: number;
    }

    const user = userEvent.setup();

    const query1: TypedDocumentNode<Query1, Variables> = gql`
      query PersonQuery1($id: ID!) {
        person(id: $id) {
          id
          firstName
        }
      }
    `;

    const query2: TypedDocumentNode<Query2, Variables> = gql`
      query PersonQuery2($id: ID!) {
        person(id: $id) {
          id
          firstName
          lastName
        }
      }
    `;

    using _disabledAct = disableActEnvironment();
    const renderStream = createRenderStream({
      initialSnapshot: {
        useQueryResult: null as QueryResult<Query1, Variables> | null,
        useLazyQueryResult: null as QueryResult<Query2, Variables> | null,
      },
    });

    const client = new ApolloClient({
      link: new MockLink([
        {
          request: { query: query1, variables: { id: 1 } },
          result: {
            data: { person: null },
            errors: [new GraphQLError("Intentional error")],
          },
          delay: 20,
        },
        {
          request: { query: query2, variables: { id: 1 } },
          result: {
            data: {
              person: {
                __typename: "Person",
                id: 1,
                firstName: "John",
                lastName: "Doe",
              },
            },
          },
          delay: 20,
        },
      ]),
      cache: new InMemoryCache(),
    });

    function App() {
      const useQueryResult = useQuery(query1, {
        variables: { id: 1 },
        // This is necessary to reproduce the behavior
        notifyOnNetworkStatusChange: true,
      });

      const [execute, useLazyQueryResult] = useLazyQuery(query2, {
        variables: { id: 1 },
      });

      renderStream.replaceSnapshot({ useQueryResult, useLazyQueryResult });

      return <button onClick={() => execute()}>Run 2nd query</button>;
    }

    await renderStream.render(<App />, {
      wrapper: ({ children }) => (
        <ApolloProvider client={client}>{children}</ApolloProvider>
      ),
    });

    {
      const { snapshot } = await renderStream.takeRender();

      expect(snapshot.useQueryResult).toMatchObject({
        data: undefined,
        loading: true,
        networkStatus: NetworkStatus.loading,
      });

      expect(snapshot.useLazyQueryResult).toMatchObject({
        called: false,
        data: undefined,
        loading: false,
        networkStatus: NetworkStatus.ready,
      });
    }

    {
      const { snapshot } = await renderStream.takeRender();

      expect(snapshot.useQueryResult).toMatchObject({
        data: undefined,
        error: new ApolloError({
          graphQLErrors: [new GraphQLError("Intentional error")],
        }),
        loading: false,
        networkStatus: NetworkStatus.error,
      });

      expect(snapshot.useLazyQueryResult).toMatchObject({
        called: false,
        data: undefined,
        loading: false,
        networkStatus: NetworkStatus.ready,
      });
    }

    await user.click(screen.getByText("Run 2nd query"));

    {
      const { snapshot } = await renderStream.takeRender();

      expect(snapshot.useQueryResult).toMatchObject({
        data: undefined,
        error: new ApolloError({
          graphQLErrors: [new GraphQLError("Intentional error")],
        }),
        loading: false,
        networkStatus: NetworkStatus.error,
      });

      expect(snapshot.useLazyQueryResult).toMatchObject({
        called: true,
        data: undefined,
        loading: true,
        networkStatus: NetworkStatus.loading,
      });
    }

    {
      const { snapshot } = await renderStream.takeRender();

      // We don't see the update from the cache for one more render cycle, hence
      // why this is still showing the error result even though the result from
      // the other query has finished and re-rendered.
      expect(snapshot.useQueryResult).toMatchObject({
        data: undefined,
        error: new ApolloError({
          graphQLErrors: [new GraphQLError("Intentional error")],
        }),
        loading: false,
        networkStatus: NetworkStatus.error,
      });

      expect(snapshot.useLazyQueryResult).toMatchObject({
        called: true,
        data: {
          person: {
            __typename: "Person",
            id: 1,
            firstName: "John",
            lastName: "Doe",
          },
        },
        loading: false,
        networkStatus: NetworkStatus.ready,
      });
    }

    {
      const { snapshot } = await renderStream.takeRender();

      expect(snapshot.useQueryResult).toMatchObject({
        data: {
          person: {
            __typename: "Person",
            id: 1,
            firstName: "John",
          },
        },
        loading: false,
        networkStatus: NetworkStatus.ready,
      });

      expect(snapshot.useLazyQueryResult).toMatchObject({
        called: true,
        data: {
          person: {
            __typename: "Person",
            id: 1,
            firstName: "John",
            lastName: "Doe",
          },
        },
        loading: false,
        networkStatus: NetworkStatus.ready,
      });
    }

    await expect(renderStream).not.toRerender();
  });

  it("does not rerender or refetch queries with errors for partial cache writes with returnPartialData: true", async () => {
    interface Query1 {
      person: {
        __typename: "Person";
        id: number;
        firstName: string;
        alwaysFails: boolean;
      } | null;
    }

    interface Query2 {
      person: {
        __typename: "Person";
        id: number;
        lastName: string;
      } | null;
    }

    interface Variables {
      id: number;
    }

    const user = userEvent.setup();

    const query1: TypedDocumentNode<Query1, Variables> = gql`
      query PersonQuery1($id: ID!) {
        person(id: $id) {
          id
          firstName
          alwaysFails
        }
      }
    `;

    const query2: TypedDocumentNode<Query2, Variables> = gql`
      query PersonQuery2($id: ID!) {
        person(id: $id) {
          id
          lastName
        }
      }
    `;

    using _disabledAct = disableActEnvironment();
    const renderStream = createRenderStream({
      initialSnapshot: {
        useQueryResult: null as QueryResult<Query1, Variables> | null,
        useLazyQueryResult: null as QueryResult<Query2, Variables> | null,
      },
    });

    const client = new ApolloClient({
      link: new MockLink([
        {
          request: { query: query1, variables: { id: 1 } },
          result: {
            data: { person: null },
            errors: [new GraphQLError("Intentional error")],
          },
          delay: 20,
          maxUsageCount: Number.POSITIVE_INFINITY,
        },
        {
          request: { query: query2, variables: { id: 1 } },
          result: {
            data: {
              person: {
                __typename: "Person",
                id: 1,
                lastName: "Doe",
              },
            },
          },
          delay: 20,
        },
      ]),
      cache: new InMemoryCache(),
    });

    function App() {
      const useQueryResult = useQuery(query1, {
        variables: { id: 1 },
        notifyOnNetworkStatusChange: true,
        returnPartialData: true,
      });

      const [execute, useLazyQueryResult] = useLazyQuery(query2, {
        variables: { id: 1 },
      });

      renderStream.replaceSnapshot({ useQueryResult, useLazyQueryResult });

      return <button onClick={() => execute()}>Run 2nd query</button>;
    }

    await renderStream.render(<App />, {
      wrapper: ({ children }) => (
        <ApolloProvider client={client}>{children}</ApolloProvider>
      ),
    });

    {
      const { snapshot } = await renderStream.takeRender();

      expect(snapshot.useQueryResult).toMatchObject({
        data: undefined,
        loading: true,
        networkStatus: NetworkStatus.loading,
      });

      expect(snapshot.useLazyQueryResult).toMatchObject({
        called: false,
        data: undefined,
        loading: false,
        networkStatus: NetworkStatus.ready,
      });
    }

    {
      const { snapshot } = await renderStream.takeRender();

      expect(snapshot.useQueryResult).toMatchObject({
        data: undefined,
        error: new ApolloError({
          graphQLErrors: [new GraphQLError("Intentional error")],
        }),
        loading: false,
        networkStatus: NetworkStatus.error,
      });

      expect(snapshot.useLazyQueryResult).toMatchObject({
        called: false,
        data: undefined,
        loading: false,
        networkStatus: NetworkStatus.ready,
      });
    }

    await user.click(screen.getByText("Run 2nd query"));

    {
      const { snapshot } = await renderStream.takeRender();

      expect(snapshot.useQueryResult).toMatchObject({
        data: undefined,
        error: new ApolloError({
          graphQLErrors: [new GraphQLError("Intentional error")],
        }),
        loading: false,
        networkStatus: NetworkStatus.error,
      });

      expect(snapshot.useLazyQueryResult).toMatchObject({
        called: true,
        data: undefined,
        loading: true,
        networkStatus: NetworkStatus.loading,
      });
    }

    {
      const { snapshot } = await renderStream.takeRender();

      expect(snapshot.useQueryResult).toMatchObject({
        data: undefined,
        error: new ApolloError({
          graphQLErrors: [new GraphQLError("Intentional error")],
        }),
        loading: false,
        networkStatus: NetworkStatus.error,
      });

      expect(snapshot.useLazyQueryResult).toMatchObject({
        called: true,
        data: {
          person: {
            __typename: "Person",
            id: 1,
            lastName: "Doe",
          },
        },
        loading: false,
        networkStatus: NetworkStatus.ready,
      });
    }

    await expect(renderStream).not.toRerender();
  });

  it("delivers the full network response when a merge function returns an incomplete result", async () => {
    const query = gql`
      query {
        author {
          id
          name
          post {
            id
            title
          }
        }
      }
    `;

    using _disabledAct = disableActEnvironment();
    const renderStream = createRenderStream({
      initialSnapshot: {
        useQueryResult: null as QueryResult | null,
      },
    });

    const client = new ApolloClient({
      link: new MockLink([
        {
          request: { query },
          result: {
            data: {
              author: {
                __typename: "Author",
                id: 1,
                name: "Author Lee",
                post: {
                  __typename: "Post",
                  id: 1,
                  title: "Title",
                },
              },
            },
          },
          delay: 20,
        },
      ]),
      cache: new InMemoryCache({
        typePolicies: {
          Author: {
            fields: {
              post: {
                merge: () => {
                  return {};
                },
              },
            },
          },
        },
      }),
    });

    function App() {
      const useQueryResult = useQuery(query);

      renderStream.replaceSnapshot({ useQueryResult });

      return null;
    }

    await renderStream.render(<App />, {
      wrapper: ({ children }) => (
        <ApolloProvider client={client}>{children}</ApolloProvider>
      ),
    });

    {
      const { snapshot } = await renderStream.takeRender();

      expect(snapshot.useQueryResult).toMatchObject({
        data: undefined,
        loading: true,
        networkStatus: NetworkStatus.loading,
      });
    }

    {
      const { snapshot } = await renderStream.takeRender();

      expect(snapshot.useQueryResult).toMatchObject({
        data: {
          author: {
            __typename: "Author",
            id: 1,
            name: "Author Lee",
            post: {
              __typename: "Post",
              title: "Title",
            },
          },
        },
        loading: false,
        networkStatus: NetworkStatus.ready,
      });
    }

    await expect(renderStream).not.toRerender();
  });

  it("triggers a network request and rerenders with the new result when a mutation causes a partial cache update due to an incomplete merge function result", async () => {
    const query = gql`
      query {
        author {
          id
          name
          post {
            id
            title
          }
        }
      }
    `;
    const mutation = gql`
      mutation {
        updateAuthor {
          author {
            id
            name
            post {
              id
              title
            }
          }
        }
      }
    `;

    const user = userEvent.setup();

    using _disabledAct = disableActEnvironment();
    const renderStream = createRenderStream({
      initialSnapshot: {
        useQueryResult: null as QueryResult | null,
      },
    });

    const client = new ApolloClient({
      link: new MockLink([
        {
          request: { query },
          result: {
            data: {
              author: {
                __typename: "Author",
                id: 1,
                name: "Author Lee",
                post: {
                  __typename: "Post",
                  id: 1,
                  title: "Title",
                },
              },
            },
          },
          delay: 20,
        },
        {
          request: { query },
          result: {
            data: {
              author: {
                __typename: "Author",
                id: 1,
                name: "Author Lee (refetch)",
                post: {
                  __typename: "Post",
                  id: 1,
                  title: "Title",
                },
              },
            },
          },
          delay: 20,
        },
        {
          request: { query: mutation },
          result: {
            data: {
              updateAuthor: {
                author: {
                  __typename: "Author",
                  id: 1,
                  name: "Author Lee (mutation)",
                  post: {
                    __typename: "Post",
                    id: 1,
                    title: "Title",
                  },
                },
              },
            },
          },
          delay: 20,
        },
      ]),
      cache: new InMemoryCache({
        typePolicies: {
          Author: {
            fields: {
              post: {
                // this is necessary to reproduce the issue
                merge: () => {
                  return {};
                },
              },
            },
          },
        },
      }),
    });

    function App() {
      const useQueryResult = useQuery(query);
      const [mutate] = useMutation(mutation);

      renderStream.replaceSnapshot({ useQueryResult });

      return <button onClick={() => mutate()}>Run mutation</button>;
    }

    await renderStream.render(<App />, {
      wrapper: ({ children }) => (
        <ApolloProvider client={client}>{children}</ApolloProvider>
      ),
    });

    {
      const { snapshot } = await renderStream.takeRender();

      expect(snapshot.useQueryResult).toMatchObject({
        data: undefined,
        loading: true,
        networkStatus: NetworkStatus.loading,
      });
    }

    {
      const { snapshot } = await renderStream.takeRender();

      expect(snapshot.useQueryResult).toMatchObject({
        data: {
          author: {
            __typename: "Author",
            id: 1,
            name: "Author Lee",
            post: {
              __typename: "Post",
              title: "Title",
            },
          },
        },
        loading: false,
        networkStatus: NetworkStatus.ready,
      });
    }

    await user.click(screen.getByText("Run mutation"));
    await renderStream.takeRender();

    {
      const { snapshot } = await renderStream.takeRender();

      expect(snapshot.useQueryResult).toMatchObject({
        data: {
          author: {
            __typename: "Author",
            id: 1,
            name: "Author Lee",
            post: {
              __typename: "Post",
              title: "Title",
            },
          },
        },
        loading: false,
        networkStatus: NetworkStatus.ready,
      });
    }

    {
      const { snapshot } = await renderStream.takeRender();

      expect(snapshot.useQueryResult).toMatchObject({
        data: {
          author: {
            __typename: "Author",
            id: 1,
            // Because of the merge function returning an incomplete result, we
            // don't expect to see the value returned from the mutation. The
            // partial result from the mutation causes a network fetch which
            // renders the refetched result.
            name: "Author Lee (refetch)",
            post: {
              __typename: "Post",
              title: "Title",
            },
          },
        },
        loading: false,
        networkStatus: NetworkStatus.ready,
      });
    }

    await expect(renderStream).not.toRerender();
  });

  describe("Refetching", () => {
    it("refetching with different variables", async () => {
      const query = gql`
        query ($id: Int) {
          hello(id: $id)
        }
      `;

      const mocks = [
        {
          request: { query, variables: { id: 1 } },
          result: { data: { hello: "world 1" } },
        },
        {
          request: { query, variables: { id: 2 } },
          result: { data: { hello: "world 2" } },
          delay: 10,
        },
      ];

      const cache = new InMemoryCache();
      const wrapper = ({ children }: any) => (
        <MockedProvider mocks={mocks} cache={cache}>
          {children}
        </MockedProvider>
      );

      using _disabledAct = disableActEnvironment();
      const { takeSnapshot, getCurrentSnapshot } =
        await renderHookToSnapshotStream(
          () =>
            useQuery(query, {
              variables: { id: 1 },
              notifyOnNetworkStatusChange: true,
            }),
          { wrapper }
        );
      {
        const result = await takeSnapshot();
        expect(result.loading).toBe(true);
        expect(result.data).toBe(undefined);
      }
      {
        const result = await takeSnapshot();
        expect(result.loading).toBe(false);
        expect(result.data).toEqual({ hello: "world 1" });
      }
      await getCurrentSnapshot().refetch({ id: 2 });
      {
        const result = await takeSnapshot();
        expect(result.loading).toBe(true);
        expect(result.data).toBe(undefined);
      }
      {
        const result = await takeSnapshot();
        expect(result.loading).toBe(false);
        expect(result.data).toEqual({ hello: "world 2" });
      }
    });

    it("refetching after an error", async () => {
      const query = gql`
        {
          hello
        }
      `;
      const mocks = [
        {
          request: { query },
          result: { data: { hello: "world 1" } },
        },
        {
          request: { query },
          error: new Error("This is an error!"),
          delay: 10,
        },
        {
          request: { query },
          result: { data: { hello: "world 2" } },
          delay: 10,
        },
      ];

      const cache = new InMemoryCache();

      using _disabledAct = disableActEnvironment();
      const { takeSnapshot, getCurrentSnapshot } =
        await renderHookToSnapshotStream(
          () =>
            useQuery(query, {
              notifyOnNetworkStatusChange: true,
            }),
          {
            wrapper: ({ children }) => (
              <MockedProvider mocks={mocks} cache={cache}>
                {children}
              </MockedProvider>
            ),
          }
        );

      {
        const result = await takeSnapshot();
        expect(result.loading).toBe(true);
        expect(result.data).toBe(undefined);
      }
      {
        const result = await takeSnapshot();
        expect(result.loading).toBe(false);
        expect(result.error).toBe(undefined);
        expect(result.data).toEqual({ hello: "world 1" });
      }

      await getCurrentSnapshot()
        .refetch()
        .catch(() => {});
      {
        const result = await takeSnapshot();
        expect(result.loading).toBe(true);
        expect(result.error).toBe(undefined);
        expect(result.data).toEqual({ hello: "world 1" });
      }

      {
        const result = await takeSnapshot();
        expect(result.loading).toBe(false);
        expect(result.error).toBeInstanceOf(ApolloError);
        expect(result.data).toEqual({ hello: "world 1" });
      }

      await getCurrentSnapshot().refetch();
      {
        const result = await takeSnapshot();
        expect(result.loading).toBe(true);
        expect(result.error).toBe(undefined);
        expect(result.data).toEqual({ hello: "world 1" });
      }
      {
        const result = await takeSnapshot();
        expect(result.loading).toBe(false);
        expect(result.error).toBe(undefined);
        expect(result.data).toEqual({ hello: "world 2" });
      }
    });

    describe("refetchWritePolicy", () => {
      const query = gql`
        query GetPrimes($min: number, $max: number) {
          primes(min: $min, max: $max)
        }
      `;

      const mocks = [
        {
          request: {
            query,
            variables: { min: 0, max: 12 },
          },
          result: {
            data: {
              primes: [2, 3, 5, 7, 11],
            },
          },
        },
        {
          request: {
            query,
            variables: { min: 12, max: 30 },
          },
          result: {
            data: {
              primes: [13, 17, 19, 23, 29],
            },
          },
          delay: 25,
        },
      ];

      it('should support explicit "overwrite"', async () => {
        const mergeParams: [any, any][] = [];
        const cache = new InMemoryCache({
          typePolicies: {
            Query: {
              fields: {
                primes: {
                  keyArgs: false,
                  merge(existing, incoming) {
                    mergeParams.push([existing, incoming]);
                    return existing ? existing.concat(incoming) : incoming;
                  },
                },
              },
            },
          },
        });

        const wrapper = ({ children }: any) => (
          <MockedProvider mocks={mocks} cache={cache}>
            {children}
          </MockedProvider>
        );

        const { result } = renderHook(
          () =>
            useQuery(query, {
              variables: { min: 0, max: 12 },
              notifyOnNetworkStatusChange: true,
              // This is the key line in this test.
              refetchWritePolicy: "overwrite",
            }),
          { wrapper }
        );

        expect(result.current.loading).toBe(true);
        expect(result.current.error).toBe(undefined);
        expect(result.current.data).toBe(undefined);
        expect(typeof result.current.refetch).toBe("function");

        await waitFor(
          () => {
            expect(result.current.loading).toBe(false);
          },
          { interval: 1 }
        );
        expect(result.current.error).toBeUndefined();
        expect(result.current.data).toEqual({ primes: [2, 3, 5, 7, 11] });
        expect(mergeParams).toEqual([[void 0, [2, 3, 5, 7, 11]]]);

        const thenFn = jest.fn();
        await act(
          async () =>
            void result.current.refetch({ min: 12, max: 30 }).then(thenFn)
        );

        await waitFor(
          () => {
            expect(result.current.loading).toBe(true);
          },
          { interval: 1 }
        );
        expect(result.current.error).toBe(undefined);
        expect(result.current.data).toEqual({
          // We get the stale data because we configured keyArgs: false.
          primes: [2, 3, 5, 7, 11],
        });

        // This networkStatus is setVariables instead of refetch because we
        // called refetch with new variables.
        expect(result.current.networkStatus).toBe(NetworkStatus.setVariables);

        await waitFor(
          () => {
            expect(result.current.loading).toBe(false);
          },
          { interval: 1 }
        );

        expect(result.current.error).toBe(undefined);
        expect(result.current.data).toEqual({ primes: [13, 17, 19, 23, 29] });
        expect(mergeParams).toEqual([
          [undefined, [2, 3, 5, 7, 11]],
          // Without refetchWritePolicy: "overwrite", this array will be
          // all 10 primes (2 through 29) together.
          [undefined, [13, 17, 19, 23, 29]],
        ]);

        expect(thenFn).toHaveBeenCalledTimes(1);
        expect(thenFn).toHaveBeenCalledWith({
          loading: false,
          networkStatus: NetworkStatus.ready,
          data: { primes: [13, 17, 19, 23, 29] },
        });
      });

      it('should support explicit "merge"', async () => {
        const mergeParams: [any, any][] = [];
        const cache = new InMemoryCache({
          typePolicies: {
            Query: {
              fields: {
                primes: {
                  keyArgs: false,
                  merge(existing, incoming) {
                    mergeParams.push([existing, incoming]);
                    return existing ? [...existing, ...incoming] : incoming;
                  },
                },
              },
            },
          },
        });

        const wrapper = ({ children }: any) => (
          <MockedProvider mocks={mocks} cache={cache}>
            {children}
          </MockedProvider>
        );

        const { result } = renderHook(
          () =>
            useQuery(query, {
              variables: { min: 0, max: 12 },
              notifyOnNetworkStatusChange: true,
              // This is the key line in this test.
              refetchWritePolicy: "merge",
            }),
          { wrapper }
        );

        expect(result.current.loading).toBe(true);
        expect(result.current.error).toBe(undefined);
        expect(result.current.data).toBe(undefined);
        expect(typeof result.current.refetch).toBe("function");

        await waitFor(
          () => {
            expect(result.current.loading).toBe(false);
          },
          { interval: 1 }
        );
        expect(result.current.error).toBeUndefined();
        expect(result.current.data).toEqual({ primes: [2, 3, 5, 7, 11] });
        expect(mergeParams).toEqual([[undefined, [2, 3, 5, 7, 11]]]);

        const thenFn = jest.fn();
        await act(
          async () =>
            void result.current.refetch({ min: 12, max: 30 }).then(thenFn)
        );

        await waitFor(
          () => {
            expect(result.current.loading).toBe(true);
          },
          { interval: 1 }
        );
        expect(result.current.error).toBe(undefined);
        expect(result.current.data).toEqual({
          // We get the stale data because we configured keyArgs: false.
          primes: [2, 3, 5, 7, 11],
        });
        // This networkStatus is setVariables instead of refetch because we
        // called refetch with new variables.
        expect(result.current.networkStatus).toBe(NetworkStatus.setVariables);
        await waitFor(
          () => {
            expect(result.current.loading).toBe(false);
          },
          { interval: 1 }
        );

        expect(result.current.error).toBe(undefined);
        expect(result.current.data).toEqual({
          primes: [2, 3, 5, 7, 11, 13, 17, 19, 23, 29],
        });
        expect(mergeParams).toEqual([
          [void 0, [2, 3, 5, 7, 11]],
          // This indicates concatenation happened.
          [
            [2, 3, 5, 7, 11],
            [13, 17, 19, 23, 29],
          ],
        ]);
        expect(mergeParams).toEqual([
          [undefined, [2, 3, 5, 7, 11]],
          // Without refetchWritePolicy: "overwrite", this array will be
          // all 10 primes (2 through 29) together.
          [
            [2, 3, 5, 7, 11],
            [13, 17, 19, 23, 29],
          ],
        ]);

        expect(thenFn).toHaveBeenCalledTimes(1);
        expect(thenFn).toHaveBeenCalledWith({
          loading: false,
          networkStatus: NetworkStatus.ready,
          data: { primes: [2, 3, 5, 7, 11, 13, 17, 19, 23, 29] },
        });
      });

      it('should assume default refetchWritePolicy value is "overwrite"', async () => {
        const mergeParams: [any, any][] = [];
        const cache = new InMemoryCache({
          typePolicies: {
            Query: {
              fields: {
                primes: {
                  keyArgs: false,
                  merge(existing, incoming) {
                    mergeParams.push([existing, incoming]);
                    return existing ? existing.concat(incoming) : incoming;
                  },
                },
              },
            },
          },
        });

        const wrapper = ({ children }: any) => (
          <MockedProvider mocks={mocks} cache={cache}>
            {children}
          </MockedProvider>
        );
        using _disabledAct = disableActEnvironment();
        const { takeSnapshot, getCurrentSnapshot } =
          await renderHookToSnapshotStream(
            () =>
              useQuery(query, {
                variables: { min: 0, max: 12 },
                notifyOnNetworkStatusChange: true,
                // Intentionally not passing refetchWritePolicy.
              }),
            { wrapper }
          );

        {
          const result = await takeSnapshot();
          expect(result.loading).toBe(true);
          expect(result.error).toBe(undefined);
          expect(result.data).toBe(undefined);
          expect(typeof result.refetch).toBe("function");
        }
        {
          const result = await takeSnapshot();
          expect(result.loading).toBe(false);
          expect(result.error).toBeUndefined();
          expect(result.data).toEqual({ primes: [2, 3, 5, 7, 11] });
          expect(mergeParams.shift()).toEqual([void 0, [2, 3, 5, 7, 11]]);
        }

        const thenFn = jest.fn();
        await getCurrentSnapshot().refetch({ min: 12, max: 30 }).then(thenFn);

        {
          const result = await takeSnapshot();
          expect(result.loading).toBe(true);
          expect(result.error).toBe(undefined);
          expect(result.data).toEqual({
            // We get the stale data because we configured keyArgs: false.
            primes: [2, 3, 5, 7, 11],
          });
          // This networkStatus is setVariables instead of refetch because we
          // called refetch with new variables.
          expect(result.networkStatus).toBe(NetworkStatus.setVariables);
        }

        {
          const result = await takeSnapshot();
          expect(result.loading).toBe(false);
          expect(result.error).toBe(undefined);
          expect(result.data).toEqual({ primes: [13, 17, 19, 23, 29] });
          expect(mergeParams.shift()).toEqual(
            // Without refetchWritePolicy: "overwrite", this array will be
            // all 10 primes (2 through 29) together.
            [undefined, [13, 17, 19, 23, 29]]
          );

          expect(thenFn).toHaveBeenCalledTimes(1);
          expect(thenFn).toHaveBeenCalledWith({
            loading: false,
            networkStatus: NetworkStatus.ready,
            data: { primes: [13, 17, 19, 23, 29] },
          });
        }
      });
    });

    it("keeps cache consistency when a call to refetchQueries is interrupted with another query caused by changing variables and the second query returns before the first one", async () => {
      const CAR_QUERY_BY_ID = gql`
        query Car($id: Int) {
          car(id: $id) {
            make
            model
          }
        }
      `;

      const mocks = {
        1: [
          {
            car: {
              make: "Audi",
              model: "A4",
              __typename: "Car",
            },
          },
          {
            car: {
              make: "Audi",
              model: "A3", // Changed
              __typename: "Car",
            },
          },
        ],
        2: [
          {
            car: {
              make: "Audi",
              model: "RS8",
              __typename: "Car",
            },
          },
        ],
      };

      const link = new ApolloLink(
        (operation) =>
          new Observable((observer) => {
            if (operation.variables.id === 1) {
              // Queries for this ID return after a delay
              setTimeout(() => {
                const data = mocks[1].splice(0, 1).pop();
                observer.next({ data });
                observer.complete();
              }, 100);
            } else if (operation.variables.id === 2) {
              // Queries for this ID return immediately
              const data = mocks[2].splice(0, 1).pop();
              observer.next({ data });
              observer.complete();
            } else {
              observer.error(new Error("Unexpected query"));
            }
          })
      );

      const hookResponse = jest.fn().mockReturnValue(null);

      function Component({ children, id }: any) {
        const result = useQuery(CAR_QUERY_BY_ID, {
          variables: { id },
          notifyOnNetworkStatusChange: true,
          fetchPolicy: "network-only",
        });
        const client = useApolloClient();
        const hasRefetchedRef = useRef(false);

        useEffect(() => {
          if (
            result.networkStatus === NetworkStatus.ready &&
            !hasRefetchedRef.current
          ) {
            void client.reFetchObservableQueries();
            hasRefetchedRef.current = true;
          }
        }, [result.networkStatus]);

        return children(result);
      }

      const { rerender } = render(
        <Component id={1}>{hookResponse}</Component>,
        {
          wrapper: ({ children }) => (
            <MockedProvider link={link}>{children}</MockedProvider>
          ),
        }
      );

      await waitFor(() => {
        // Resolves as soon as reFetchObservableQueries is
        // called, but before the result is returned
        expect(hookResponse).toHaveBeenCalledTimes(3);
      });

      rerender(<Component id={2}>{hookResponse}</Component>);

      await waitFor(() => {
        // All results are returned
        expect(hookResponse).toHaveBeenCalledTimes(5);
      });

      expect(hookResponse.mock.calls.map((call) => call[0].data)).toEqual([
        undefined,
        {
          car: {
            __typename: "Car",
            make: "Audi",
            model: "A4",
          },
        },
        {
          car: {
            __typename: "Car",
            make: "Audi",
            model: "A4",
          },
        },
        undefined,
        {
          car: {
            __typename: "Car",
            make: "Audi",
            model: "RS8",
          },
        },
      ]);
    });
  });

  describe("Callbacks", () => {
    it("onCompleted is called once with cached data", async () => {
      const query = gql`
        {
          hello
        }
      `;

      const cache = new InMemoryCache();
      cache.writeQuery({
        query,
        data: { hello: "world" },
      });

      const wrapper = ({ children }: any) => (
        <MockedProvider mocks={[]} cache={cache}>
          {children}
        </MockedProvider>
      );

      const onCompleted = jest.fn();
      const { result } = renderHook(
        () =>
          useQuery(query, {
            fetchPolicy: "cache-only",
            onCompleted,
          }),
        { wrapper }
      );

      await waitFor(
        () => {
          expect(result.current.loading).toBe(false);
        },
        { interval: 1 }
      );
      await waitFor(
        () => {
          expect(result.current.data).toEqual({ hello: "world" });
        },
        { interval: 1 }
      );
      await waitFor(
        () => {
          expect(onCompleted).toHaveBeenCalledTimes(1);
        },
        { interval: 1 }
      );
      await waitFor(
        () => {
          expect(onCompleted).toHaveBeenCalledWith({ hello: "world" });
        },
        { interval: 1 }
      );
      expect(onCompleted).toHaveBeenCalledTimes(1);
    });

    it("onCompleted is called once despite state changes", async () => {
      const query = gql`
        {
          hello
        }
      `;
      const mocks = [
        {
          request: { query },
          result: { data: { hello: "world" } },
        },
      ];

      const cache = new InMemoryCache();
      const wrapper = ({ children }: any) => (
        <MockedProvider mocks={mocks} cache={cache}>
          {children}
        </MockedProvider>
      );

      const onCompleted = jest.fn();
      const { result, rerender } = renderHook(
        () =>
          useQuery(query, {
            onCompleted,
          }),
        { wrapper }
      );

      expect(result.current.loading).toBe(true);
      expect(result.current.data).toBe(undefined);

      await waitFor(
        () => {
          expect(result.current.loading).toBe(false);
        },
        { interval: 1 }
      );

      expect(result.current.data).toEqual({ hello: "world" });
      expect(onCompleted).toHaveBeenCalledTimes(1);
      expect(onCompleted).toHaveBeenCalledWith({ hello: "world" });

      rerender();
      expect(result.current.loading).toBe(false);
      expect(result.current.data).toEqual({ hello: "world" });
      expect(onCompleted).toHaveBeenCalledTimes(1);
      expect(onCompleted).toHaveBeenCalledWith({ hello: "world" });
      expect(onCompleted).toHaveBeenCalledTimes(1);
    });

    it("should not call onCompleted if skip is true", async () => {
      const query = gql`
        {
          hello
        }
      `;
      const mocks = [
        {
          request: { query },
          result: { data: { hello: "world" } },
        },
      ];

      const cache = new InMemoryCache();
      const wrapper = ({ children }: any) => (
        <MockedProvider mocks={mocks} cache={cache}>
          {children}
        </MockedProvider>
      );

      const onCompleted = jest.fn();
      const { result } = renderHook(
        () =>
          useQuery(query, {
            skip: true,
            onCompleted,
          }),
        { wrapper }
      );

      expect(result.current.loading).toBe(false);
      expect(result.current.data).toBe(undefined);

      expect(onCompleted).toHaveBeenCalledTimes(0);

      await expect(
        waitFor(
          () => {
            expect(onCompleted).toHaveBeenCalledTimes(1);
          },
          { interval: 1, timeout: 20 }
        )
      ).rejects.toThrow();

      expect(onCompleted).toHaveBeenCalledTimes(0);
    });

    it("should not make extra network requests when `onCompleted` is defined with a `network-only` fetch policy", async () => {
      const query = gql`
        {
          hello
        }
      `;
      const mocks = [
        {
          request: { query },
          result: { data: { hello: "world" } },
        },
      ];

      const cache = new InMemoryCache();
      const wrapper = ({ children }: any) => (
        <MockedProvider mocks={mocks} cache={cache}>
          {children}
        </MockedProvider>
      );

      const onCompleted = jest.fn();
      let updates = 0;
      const { result } = renderHook(
        () => {
          const pendingResult = useQuery(query, {
            fetchPolicy: "network-only",
            onCompleted,
          });
          updates++;

          return pendingResult;
        },
        { wrapper }
      );

      expect(result.current.loading).toBe(true);

      await waitFor(
        () => {
          expect(result.current.loading).toBe(false);
        },
        { interval: 1 }
      );
      expect(result.current.data).toEqual({ hello: "world" });
      const previousUpdates = updates;
      await expect(
        waitFor(
          () => {
            expect(updates).not.toEqual(previousUpdates);
          },
          { interval: 1, timeout: 20 }
        )
      ).rejects.toThrow();
      expect(onCompleted).toHaveBeenCalledTimes(1);
    });

    it("onCompleted should not fire for polling queries without notifyOnNetworkStatusChange: true", async () => {
      const query = gql`
        {
          hello
        }
      `;
      const mocks = [
        {
          request: { query },
          result: { data: { hello: "world 1" } },
        },
        {
          request: { query },
          result: { data: { hello: "world 2" } },
        },
        {
          request: { query },
          result: { data: { hello: "world 3" } },
        },
      ];

      const cache = new InMemoryCache();
      const onCompleted = jest.fn();
      const { result } = renderHook(
        () =>
          useQuery(query, {
            onCompleted,
            pollInterval: 10,
          }),
        {
          wrapper: ({ children }) => (
            <MockedProvider mocks={mocks} cache={cache}>
              {children}
            </MockedProvider>
          ),
        }
      );

      expect(result.current.loading).toBe(true);

      await waitFor(
        () => {
          expect(result.current.data).toEqual({ hello: "world 1" });
        },
        { interval: 1 }
      );
      expect(result.current.loading).toBe(false);
      expect(onCompleted).toHaveBeenCalledTimes(1);

      await waitFor(
        () => {
          expect(result.current.data).toEqual({ hello: "world 2" });
        },
        { interval: 1 }
      );
      expect(result.current.loading).toBe(false);
      expect(onCompleted).toHaveBeenCalledTimes(1);

      await waitFor(
        () => {
          expect(result.current.data).toEqual({ hello: "world 3" });
        },
        { interval: 1 }
      );
      expect(result.current.loading).toBe(false);
      expect(onCompleted).toHaveBeenCalledTimes(1);
    });

    it("onCompleted should fire when polling with notifyOnNetworkStatusChange: true", async () => {
      const query = gql`
        {
          hello
        }
      `;
      const mocks = [
        {
          request: { query },
          result: { data: { hello: "world 1" } },
          delay: 3,
        },
        {
          request: { query },
          result: { data: { hello: "world 2" } },
          delay: 3,
        },
        {
          request: { query },
          result: { data: { hello: "world 3" } },
          delay: 3,
        },
      ];

      const cache = new InMemoryCache();
      const onCompleted = jest.fn();
      using _disabledAct = disableActEnvironment();
      const { takeSnapshot } = await renderHookToSnapshotStream(
        () =>
          useQuery(query, {
            onCompleted,
            notifyOnNetworkStatusChange: true,
            pollInterval: 200,
          }),
        {
          wrapper: ({ children }) => (
            <MockedProvider mocks={mocks} cache={cache}>
              {children}
            </MockedProvider>
          ),
        }
      );

      {
        const result = await takeSnapshot();
        expect(result.data).toEqual(undefined);
        expect(result.loading).toBe(true);
      }
      {
        const result = await takeSnapshot();
        expect(result.data).toEqual({ hello: "world 1" });
        expect(result.loading).toBe(false);
        expect(onCompleted).toHaveBeenCalledTimes(1);
      }
      {
        const result = await takeSnapshot();
        expect(result.data).toEqual({ hello: "world 1" });
        expect(result.loading).toBe(true);
        expect(onCompleted).toHaveBeenCalledTimes(1);
      }
      {
        const result = await takeSnapshot();
        expect(result.data).toEqual({ hello: "world 2" });
        expect(result.loading).toBe(false);
        expect(onCompleted).toHaveBeenCalledTimes(2);
      }
      {
        const result = await takeSnapshot();
        expect(result.data).toEqual({ hello: "world 2" });
        expect(result.loading).toBe(true);
        expect(onCompleted).toHaveBeenCalledTimes(2);
      }
      {
        const result = await takeSnapshot();
        expect(result.data).toEqual({ hello: "world 3" });
        expect(result.loading).toBe(false);
        expect(onCompleted).toHaveBeenCalledTimes(3);
      }
    });

    // This test was added for issue https://github.com/apollographql/apollo-client/issues/9794
    it("onCompleted can set state without causing react errors", async () => {
      using consoleSpy = spyOnConsole("error");
      const query = gql`
        {
          hello
        }
      `;

      const cache = new InMemoryCache();
      cache.writeQuery({
        query,
        data: { hello: "world" },
      });

      const ChildComponent: React.FC<{
        setOnCompletedCalled: React.Dispatch<React.SetStateAction<boolean>>;
      }> = ({ setOnCompletedCalled }) => {
        useQuery(query, {
          fetchPolicy: "cache-only",
          onCompleted: () => {
            setOnCompletedCalled(true);
          },
        });

        return null;
      };

      const ParentComponent: React.FC = () => {
        const [onCompletedCalled, setOnCompletedCalled] = useState(false);
        return (
          <MockedProvider mocks={[]} cache={cache}>
            <div>
              <ChildComponent setOnCompletedCalled={setOnCompletedCalled} />
              onCompletedCalled: {String(onCompletedCalled)}
            </div>
          </MockedProvider>
        );
      };

      render(<ParentComponent />);
      await screen.findByText("onCompletedCalled: true");
      expect(consoleSpy.error).not.toHaveBeenCalled();
    });

    it("onCompleted should not execute on cache writes after initial query execution", async () => {
      const query = gql`
        {
          hello
        }
      `;
      const mocks = [
        {
          request: { query },
          result: { data: { hello: "foo" } },
        },
        {
          request: { query },
          result: { data: { hello: "bar" } },
        },
      ];
      const link = new MockLink(mocks);
      const cache = new InMemoryCache();
      const onCompleted = jest.fn();

      const ChildComponent: React.FC = () => {
        const { data, client } = useQuery(query, { onCompleted });
        function refetchQueries() {
          void client.refetchQueries({ include: "active" });
        }
        function writeQuery() {
          client.writeQuery({ query, data: { hello: "baz" } });
        }
        return (
          <div>
            <span>Data: {data?.hello}</span>
            <button onClick={() => refetchQueries()}>Refetch queries</button>
            <button onClick={() => writeQuery()}>Update word</button>
          </div>
        );
      };

      const ParentComponent: React.FC = () => {
        return (
          <MockedProvider link={link} cache={cache}>
            <div>
              <ChildComponent />
            </div>
          </MockedProvider>
        );
      };

      render(<ParentComponent />);

      await screen.findByText("Data: foo");
      await userEvent.click(
        screen.getByRole("button", { name: /refetch queries/i })
      );
      expect(onCompleted).toBeCalledTimes(1);
      await screen.findByText("Data: bar");
      await userEvent.click(
        screen.getByRole("button", { name: /update word/i })
      );
      expect(onCompleted).toBeCalledTimes(1);
      await screen.findByText("Data: baz");
      expect(onCompleted).toBeCalledTimes(1);
    });

    it("onCompleted should execute on cache writes after initial query execution with notifyOnNetworkStatusChange: true", async () => {
      const query = gql`
        {
          hello
        }
      `;
      const mocks = [
        {
          request: { query },
          result: { data: { hello: "foo" } },
        },
        {
          request: { query },
          result: { data: { hello: "bar" } },
        },
      ];
      const link = new MockLink(mocks);
      const cache = new InMemoryCache();
      const onCompleted = jest.fn();

      const ChildComponent: React.FC = () => {
        const { data, client } = useQuery(query, {
          onCompleted,
          notifyOnNetworkStatusChange: true,
        });
        function refetchQueries() {
          void client.refetchQueries({ include: "active" });
        }
        function writeQuery() {
          client.writeQuery({ query, data: { hello: "baz" } });
        }
        return (
          <div>
            <span>Data: {data?.hello}</span>
            <button onClick={() => refetchQueries()}>Refetch queries</button>
            <button onClick={() => writeQuery()}>Update word</button>
          </div>
        );
      };

      const ParentComponent: React.FC = () => {
        return (
          <MockedProvider link={link} cache={cache}>
            <div>
              <ChildComponent />
            </div>
          </MockedProvider>
        );
      };

      render(<ParentComponent />);

      await screen.findByText("Data: foo");
      expect(onCompleted).toBeCalledTimes(1);
      await userEvent.click(
        screen.getByRole("button", { name: /refetch queries/i })
      );
      // onCompleted increments when refetch occurs since we're hitting the network...
      expect(onCompleted).toBeCalledTimes(2);
      await screen.findByText("Data: bar");
      await userEvent.click(
        screen.getByRole("button", { name: /update word/i })
      );
      // but not on direct cache write, since there's no network request to complete
      expect(onCompleted).toBeCalledTimes(2);
      await screen.findByText("Data: baz");
      expect(onCompleted).toBeCalledTimes(2);
    });
  });

  describe("Optimistic data", () => {
    it("should display rolled back optimistic data when an error occurs", async () => {
      if (IS_REACT_17) {
        // this test is currently broken in React 17 with RTL 16 and needs further investigation
        return;
      }
      const query = gql`
        query AllCars {
          cars {
            id
            make
            model
          }
        }
      `;

      const carsData = {
        cars: [
          {
            id: 1,
            make: "Audi",
            model: "RS8",
            __typename: "Car",
          },
        ],
      };

      const mutation = gql`
        mutation AddCar {
          addCar {
            id
            make
            model
          }
        }
      `;

      const carData = {
        id: 2,
        make: "Ford",
        model: "Pinto",
        __typename: "Car",
      };

      const allCarsData = {
        cars: [carsData.cars[0], carData],
      };

      const mocks = [
        {
          request: { query },
          result: { data: carsData },
        },
        {
          request: { query: mutation },
          error: new Error("Oh no!"),
          delay: 500,
        },
      ];

      const cache = new InMemoryCache();
      const wrapper = ({ children }: any) => (
        <MockedProvider mocks={mocks} cache={cache}>
          {children}
        </MockedProvider>
      );

      const onError = jest.fn();
      using _disabledAct = disableActEnvironment();
      const { takeSnapshot, getCurrentSnapshot } =
        await renderHookToSnapshotStream(
          () => ({
            mutation: useMutation(mutation, {
              optimisticResponse: { addCar: carData },
              update(cache, { data }) {
                cache.modify({
                  fields: {
                    cars(existing, { readField }) {
                      const newCarRef = cache.writeFragment({
                        data: data!.addCar,
                        fragment: gql`
                          fragment NewCar on Car {
                            id
                            make
                            model
                          }
                        `,
                      });

                      if (
                        existing.some(
                          (ref: Reference) =>
                            readField("id", ref) === data!.addCar.id
                        )
                      ) {
                        return existing;
                      }

                      return [...existing, newCarRef];
                    },
                  },
                });
              },
              onError,
            }),
            query: useQuery(query),
          }),
          { wrapper }
        );

      {
        const { query } = await takeSnapshot();
        expect(query.loading).toBe(true);
      }
      const mutate = getCurrentSnapshot().mutation[0];
      {
        const { query } = await takeSnapshot();
        expect(query.loading).toBe(false);
        expect(query.loading).toBe(false);
        expect(query.data).toEqual(carsData);
      }

      void mutate();

      {
        // The mutation ran and is loading the result. The query stays at not
        // loading as nothing has changed for the query, but optimistic data is
        // rendered.
        let { query, mutation } = await takeSnapshot();

        while (!mutation[1].loading) {
          // useMutation seems to sometimes have an extra render
          // before it enters `loading` state - this test doesn't test
          // that part of that hook so we just work around it
          ({ query, mutation } = await takeSnapshot());
        }
        expect(mutation[1].loading).toBe(true);
        expect(query.loading).toBe(false);
        expect(query.data).toEqual(allCarsData);
      }

      expect(onError).toHaveBeenCalledTimes(0);
      {
        const { query, mutation } = await takeSnapshot();
        // The mutation ran and is loading the result. The query stays at
        // not loading as nothing has changed for the query.
        expect(mutation[1].loading).toBe(true);
        expect(query.loading).toBe(false);
      }

      {
        const { query, mutation } = await takeSnapshot();
        // The mutation has completely finished, leaving the query with access to
        // the original cache data.
        expect(mutation[1].loading).toBe(false);
        expect(query.loading).toBe(false);
        expect(query.data).toEqual(carsData);
      }

      expect(onError).toHaveBeenCalledTimes(1);
      expect(onError.mock.calls[0][0].message).toBe("Oh no!");
    });
  });

  describe("Partial refetch", () => {
    it("should attempt a refetch when data is missing and partialRefetch is true", async () => {
      using consoleSpy = spyOnConsole("error");
      const query = gql`
        {
          hello
        }
      `;

      const link = mockSingleLink(
        {
          request: { query },
          result: { data: {} },
          delay: 20,
        },
        {
          request: { query },
          result: { data: { hello: "world" } },
          delay: 20,
        }
      );

      const client = new ApolloClient({
        link,
        cache: new InMemoryCache(),
      });

      const { result } = renderHook(
        () =>
          useQuery(query, {
            partialRefetch: true,
            notifyOnNetworkStatusChange: true,
          }),
        {
          wrapper: ({ children }) => (
            <ApolloProvider client={client}>{children}</ApolloProvider>
          ),
        }
      );

      expect(result.current.loading).toBe(true);
      expect(result.current.data).toBe(undefined);
      expect(result.current.error).toBe(undefined);
      expect(result.current.networkStatus).toBe(NetworkStatus.loading);

      await waitFor(
        () => {
          expect(result.current.networkStatus).toBe(NetworkStatus.refetch);
        },
        { interval: 1 }
      );
      expect(result.current.loading).toBe(true);
      expect(result.current.data).toBe(undefined);
      expect(result.current.error).toBe(undefined);

      expect(consoleSpy.error).toHaveBeenCalledTimes(1);
      expect(consoleSpy.error.mock.calls[0][0]).toMatch("Missing field");

      await waitFor(
        () => {
          expect(result.current.networkStatus).toBe(NetworkStatus.ready);
        },
        { interval: 1 }
      );

      expect(result.current.loading).toBe(false);
      expect(result.current.data).toEqual({ hello: "world" });
      expect(result.current.error).toBe(undefined);
    });

    it("should attempt a refetch when data is missing and partialRefetch is true 2", async () => {
      const query = gql`
        query people {
          allPeople(first: 1) {
            people {
              name
            }
          }
        }
      `;

      const data = {
        allPeople: { people: [{ name: "Luke Skywalker" }] },
      };

      using consoleSpy = spyOnConsole("error");
      const link = mockSingleLink(
        { request: { query }, result: { data: {} }, delay: 20 },
        { request: { query }, result: { data }, delay: 20 }
      );

      const client = new ApolloClient({
        link,
        cache: new InMemoryCache(),
      });

      const { result } = renderHook(
        () =>
          useQuery(query, {
            partialRefetch: true,
            notifyOnNetworkStatusChange: true,
          }),
        {
          wrapper: ({ children }) => (
            <ApolloProvider client={client}>{children}</ApolloProvider>
          ),
        }
      );

      expect(result.current.loading).toBe(true);
      expect(result.current.data).toBe(undefined);
      expect(result.current.error).toBe(undefined);
      expect(result.current.networkStatus).toBe(NetworkStatus.loading);

      await waitFor(
        () => {
          expect(result.current.networkStatus).toBe(NetworkStatus.refetch);
        },
        { interval: 1 }
      );
      expect(result.current.loading).toBe(true);
      expect(result.current.data).toBe(undefined);
      expect(result.current.error).toBe(undefined);

      expect(consoleSpy.error).toHaveBeenCalledTimes(1);
      expect(consoleSpy.error.mock.calls[0][0]).toMatch("Missing field");

      await waitFor(
        () => {
          expect(result.current.networkStatus).toBe(NetworkStatus.ready);
        },
        { interval: 1 }
      );
      expect(result.current.loading).toBe(false);
      expect(result.current.data).toEqual(data);
      expect(result.current.error).toBe(undefined);
    });

    it("should attempt a refetch when data is missing, partialRefetch is true and addTypename is false for the cache", async () => {
      using consoleSpy = spyOnConsole("error");
      const query = gql`
        {
          hello
        }
      `;

      const link = mockSingleLink(
        {
          request: { query },
          result: { data: {} },
          delay: 20,
        },
        {
          request: { query },
          result: { data: { hello: "world" } },
          delay: 20,
        }
      );

      const client = new ApolloClient({
        link,
        // THIS LINE IS THE ONLY DIFFERENCE FOR THIS TEST
        cache: new InMemoryCache({ addTypename: false }),
      });

      const wrapper = ({ children }: any) => (
        <ApolloProvider client={client}>{children}</ApolloProvider>
      );

      using _disabledAct = disableActEnvironment();
      const { takeSnapshot } = await renderHookToSnapshotStream(
        () =>
          useQuery(query, {
            partialRefetch: true,
            notifyOnNetworkStatusChange: true,
          }),
        { wrapper }
      );

      {
        const result = await takeSnapshot();
        expect(result.loading).toBe(true);
        expect(result.data).toBe(undefined);
        expect(result.error).toBe(undefined);
        expect(result.networkStatus).toBe(NetworkStatus.loading);
      }

      {
        const result = await takeSnapshot();
        expect(result.networkStatus).toBe(NetworkStatus.refetch);
        expect(result.loading).toBe(true);
        expect(result.error).toBe(undefined);
        expect(result.data).toBe(undefined);
      }

      const calls = consoleSpy.error.mock.calls;
      expect(calls.length).toBe(1);
      expect(calls[0][0]).toMatch("Missing field");

      {
        const result = await takeSnapshot();
        expect(result.networkStatus).toBe(NetworkStatus.ready);
        expect(result.loading).toBe(false);
        expect(result.data).toEqual({ hello: "world" });
        expect(result.error).toBe(undefined);
      }
    });
  });

  describe("Client Resolvers", () => {
    it("should receive up to date @client(always: true) fields on entity update", async () => {
      const query = gql`
        query GetClientData($id: ID) {
          clientEntity(id: $id) @client(always: true) {
            id
            title
            titleLength @client(always: true)
          }
        }
      `;

      const mutation = gql`
        mutation AddOrUpdate {
          addOrUpdate(id: $id, title: $title) @client
        }
      `;

      const fragment = gql`
        fragment ClientDataFragment on ClientData {
          id
          title
        }
      `;

      const client = new ApolloClient({
        cache: new InMemoryCache(),
        link: new ApolloLink(() => Observable.of({ data: {} })),
        resolvers: {
          ClientData: {
            titleLength(data) {
              return data.title.length;
            },
          },
          Query: {
            clientEntity(_root, { id }, { cache }) {
              return cache.readFragment({
                id: cache.identify({ id, __typename: "ClientData" }),
                fragment,
              });
            },
          },
          Mutation: {
            addOrUpdate(_root, { id, title }, { cache }) {
              return cache.writeFragment({
                id: cache.identify({ id, __typename: "ClientData" }),
                fragment,
                data: { id, title, __typename: "ClientData" },
              });
            },
          },
        },
      });

      const entityId = 1;
      const shortTitle = "Short";
      const longerTitle = "A little longer";
      await client.mutate({
        mutation,
        variables: {
          id: entityId,
          title: shortTitle,
        },
      });

      const wrapper = ({ children }: any) => (
        <ApolloProvider client={client}>{children}</ApolloProvider>
      );

      const { result } = renderHook(
        () => useQuery(query, { variables: { id: entityId } }),
        { wrapper }
      );

      expect(result.current.loading).toBe(true);
      expect(result.current.data).toBe(undefined);
      await waitFor(
        () => {
          expect(result.current.loading).toBe(false);
        },
        { interval: 1 }
      );

      expect(result.current.data).toEqual({
        clientEntity: {
          id: entityId,
          title: shortTitle,
          titleLength: shortTitle.length,
          __typename: "ClientData",
        },
      });

      await act(
        async () =>
          void client.mutate({
            mutation,
            variables: {
              id: entityId,
              title: longerTitle,
            },
          })
      );

      await waitFor(
        () => {
          expect(result.current.data).toEqual({
            clientEntity: {
              id: entityId,
              title: longerTitle,
              titleLength: longerTitle.length,
              __typename: "ClientData",
            },
          });
        },
        { interval: 1 }
      );
    });
  });

  describe("Skipping", () => {
    const query = gql`
      query greeting($someVar: Boolean) {
        hello
      }
    `;
    const mocks = [
      {
        request: { query },
        result: { data: { hello: "world" } },
      },
      {
        request: {
          query,
          variables: { someVar: true },
        },
        result: { data: { hello: "world" } },
      },
    ];

    it("should skip running a query when `skip` is `true`", async () => {
      const query = gql`
        {
          hello
        }
      `;
      const mocks = [
        {
          request: { query },
          result: { data: { hello: "world" } },
        },
      ];

      const cache = new InMemoryCache();
      const wrapper = ({ children }: any) => (
        <MockedProvider mocks={mocks} cache={cache}>
          {children}
        </MockedProvider>
      );

      const { result, rerender } = renderHook(
        ({ skip }) => useQuery(query, { skip }),
        { wrapper, initialProps: { skip: true } }
      );

      expect(result.current.loading).toBe(false);
      expect(result.current.data).toBe(undefined);
      rerender({ skip: false });

      expect(result.current.loading).toBe(true);
      expect(result.current.data).toBe(undefined);

      await waitFor(
        () => {
          expect(result.current.loading).toBeFalsy();
        },
        { interval: 1 }
      );
      expect(result.current.data).toEqual({ hello: "world" });
    });

    it("should not make network requests when `skip` is `true`", async () => {
      const linkFn = jest.fn();
      const link = new ApolloLink((o, f) => {
        linkFn();
        return f ? f(o) : null;
      }).concat(mockSingleLink(...mocks));
      const client = new ApolloClient({
        link,
        cache: new InMemoryCache(),
      });

      const wrapper = ({ children }: any) => (
        <ApolloProvider client={client}>{children}</ApolloProvider>
      );

      const { result, rerender } = renderHook(
        ({ skip, variables }) => useQuery(query, { skip, variables }),
        { wrapper, initialProps: { skip: false, variables: undefined as any } }
      );

      expect(result.current.loading).toBe(true);
      expect(result.current.data).toBe(undefined);

      await waitFor(
        () => {
          expect(result.current.loading).toBe(false);
        },
        { interval: 1 }
      );
      expect(result.current.data).toEqual({ hello: "world" });

      rerender({ skip: true, variables: { someVar: true } });
      expect(result.current.loading).toBe(false);
      expect(result.current.data).toBe(undefined);
      expect(linkFn).toHaveBeenCalledTimes(1);
    });

    it("should tear down the query if `skip` is `true`", async () => {
      const client = new ApolloClient({
        link: new ApolloLink(() => Observable.of({ data: { hello: "world" } })),
        cache: new InMemoryCache(),
      });

      const wrapper = ({ children }: any) => (
        <ApolloProvider client={client}>{children}</ApolloProvider>
      );

      const { unmount } = renderHook(() => useQuery(query, { skip: true }), {
        wrapper,
      });

      expect(client.getObservableQueries("all").size).toBe(1);
      unmount();
      await new Promise((resolve) => setTimeout(resolve));
      expect(client.getObservableQueries("all").size).toBe(0);
    });

    it("should treat fetchPolicy standby like skip", async () => {
      const query = gql`
        {
          hello
        }
      `;
      const mocks = [
        {
          request: { query },
          result: { data: { hello: "world" } },
        },
      ];
      const { result, rerender } = renderHook(
        ({ fetchPolicy }) => useQuery(query, { fetchPolicy }),
        {
          wrapper: ({ children }) => (
            <MockedProvider mocks={mocks}>{children}</MockedProvider>
          ),
          initialProps: { fetchPolicy: "standby" as any },
        }
      );

      expect(result.current.loading).toBe(false);
      expect(result.current.data).toBe(undefined);

      await expect(
        waitFor(
          () => {
            expect(result.current.loading).toBe(true);
          },
          { interval: 1, timeout: 20 }
        )
      ).rejects.toThrow();

      rerender({ fetchPolicy: "cache-first" });
      expect(result.current.data).toBe(undefined);

      await waitFor(
        () => {
          expect(result.current.loading).toBeFalsy();
        },
        { interval: 1 }
      );
      expect(result.current.data).toEqual({ hello: "world" });
    });

    // Amusingly, #8270 thinks this is a bug, but #9101 thinks this is not.
    it("should refetch when skip is true", async () => {
      const query = gql`
        {
          hello
        }
      `;
      const link = new ApolloLink(() =>
        Observable.of({
          data: { hello: "world" },
        })
      );

      const requestSpy = jest.spyOn(link, "request");
      const client = new ApolloClient({
        cache: new InMemoryCache(),
        link,
      });

      const { result } = renderHook(() => useQuery(query, { skip: true }), {
        wrapper: ({ children }) => (
          <ApolloProvider client={client}>{children}</ApolloProvider>
        ),
      });

      let promise;
      await waitFor(async () => {
        promise = result.current.refetch();
      });

      expect(result.current.loading).toBe(false);
      await waitFor(
        () => {
          expect(result.current.data).toBe(undefined);
        },
        { interval: 1 }
      );

      expect(result.current.loading).toBe(false);
      await waitFor(
        () => {
          expect(result.current.data).toBe(undefined);
        },
        { interval: 1 }
      );
      expect(requestSpy).toHaveBeenCalledTimes(1);
      requestSpy.mockRestore();
      await expect(promise).resolves.toEqual({
        data: { hello: "world" },
        loading: false,
        networkStatus: 7,
      });
    });

    it("should set correct initialFetchPolicy even if skip:true", async () => {
      const query = gql`
        {
          hello
        }
      `;
      let linkCount = 0;
      const link = new ApolloLink(() =>
        Observable.of({
          data: { hello: ++linkCount },
        })
      );

      const client = new ApolloClient({
        cache: new InMemoryCache(),
        link,
      });

      const correctInitialFetchPolicy: WatchQueryFetchPolicy =
        "cache-and-network";

      const { result, rerender } = renderHook<
        QueryResult,
        {
          skip: boolean;
        }
      >(
        ({ skip = true }) =>
          useQuery(query, {
            // Skipping equates to using a fetchPolicy of "standby", but that
            // should not mean we revert to standby whenever we want to go back to
            // the initial fetchPolicy (e.g. when variables change).
            skip,
            fetchPolicy: correctInitialFetchPolicy,
          }),
        {
          initialProps: {
            skip: true,
          },
          wrapper: ({ children }) => (
            <ApolloProvider client={client}>{children}</ApolloProvider>
          ),
        }
      );

      expect(result.current.loading).toBe(false);
      expect(result.current.data).toBeUndefined();

      function check(
        expectedFetchPolicy: WatchQueryFetchPolicy,
        expectedInitialFetchPolicy: WatchQueryFetchPolicy
      ) {
        const { observable } = result.current;
        const { fetchPolicy, initialFetchPolicy } = observable.options;

        expect(fetchPolicy).toBe(expectedFetchPolicy);
        expect(initialFetchPolicy).toBe(expectedInitialFetchPolicy);
      }

      check("standby", correctInitialFetchPolicy);

      rerender({
        skip: false,
      });

      await waitFor(
        () => {
          expect(result.current.loading).toBe(false);
        },
        { interval: 1 }
      );

      expect(result.current.data).toEqual({
        hello: 1,
      });

      check(correctInitialFetchPolicy, correctInitialFetchPolicy);

      const reasons: string[] = [];

      const reobservePromise = result.current.observable
        .reobserve({
          variables: {
            newVar: true,
          },
          nextFetchPolicy(currentFetchPolicy, context) {
            expect(currentFetchPolicy).toBe("cache-and-network");
            expect(context.initialFetchPolicy).toBe("cache-and-network");
            reasons.push(context.reason);
            return currentFetchPolicy;
          },
        })
        .then((result) => {
          expect(result.loading).toBe(false);
          expect(result.data).toEqual({ hello: 2 });
        });

      expect(result.current.loading).toBe(false);

      await waitFor(
        () => {
          expect(result.current.data).toEqual({
            hello: 2,
          });
        },
        { interval: 1 }
      );

      await reobservePromise;

      expect(reasons).toEqual(["variables-changed", "after-fetch"]);
    });

    it("should prioritize a `nextFetchPolicy` function over a `fetchPolicy` option when changing variables", async () => {
      const query = gql`
        {
          hello
        }
      `;
      const link = new MockLink([
        {
          request: { query, variables: { id: 1 } },
          result: { data: { hello: "from link" } },
          delay: 10,
        },
        {
          request: { query, variables: { id: 2 } },
          result: { data: { hello: "from link2" } },
          delay: 10,
        },
      ]);

      const client = new ApolloClient({
        cache: new InMemoryCache(),
        link,
      });

      const mocks = mockFetchQuery(client["queryManager"]);

      const expectQueryTriggered = (
        nth: number,
        fetchPolicy: WatchQueryFetchPolicy
      ) => {
        expect(mocks.fetchQueryByPolicy).toHaveBeenCalledTimes(nth);
        expect(mocks.fetchQueryByPolicy).toHaveBeenNthCalledWith(
          nth,
          expect.anything(),
          expect.objectContaining({ fetchPolicy }),
          expect.any(Number)
        );
      };
      let nextFetchPolicy: WatchQueryOptions<
        OperationVariables,
        any
      >["nextFetchPolicy"] = (_, context) => {
        if (context.reason === "variables-changed") {
          return "cache-and-network";
        } else if (context.reason === "after-fetch") {
          return "cache-only";
        }
        throw new Error("should never happen");
      };
      nextFetchPolicy = jest.fn(nextFetchPolicy);

      const { result, rerender } = renderHook<
        QueryResult,
        {
          variables: { id: number };
        }
      >(
        ({ variables }) =>
          useQuery(query, {
            fetchPolicy: "network-only",
            variables,
            notifyOnNetworkStatusChange: true,
            nextFetchPolicy,
          }),
        {
          initialProps: {
            variables: { id: 1 },
          },
          wrapper: ({ children }) => (
            <ApolloProvider client={client}>{children}</ApolloProvider>
          ),
        }
      );
      // first network request triggers with initial fetchPolicy
      expectQueryTriggered(1, "network-only");

      await waitFor(() => {
        expect(result.current.networkStatus).toBe(NetworkStatus.ready);
      });

      expect(nextFetchPolicy).toHaveBeenCalledTimes(1);
      expect(nextFetchPolicy).toHaveBeenNthCalledWith(
        1,
        "network-only",
        expect.objectContaining({
          reason: "after-fetch",
        })
      );
      // `nextFetchPolicy(..., {reason: "after-fetch"})` changed it to
      // cache-only
      expect(result.current.observable.options.fetchPolicy).toBe("cache-only");

      rerender({
        variables: { id: 2 },
      });

      expect(nextFetchPolicy).toHaveBeenNthCalledWith(
        2,
        // has been reset to the initial `fetchPolicy` of "network-only" because
        // we changed variables, then `nextFetchPolicy` is called
        "network-only",
        expect.objectContaining({
          reason: "variables-changed",
        })
      );
      // the return value of `nextFetchPolicy(..., {reason: "variables-changed"})`
      expectQueryTriggered(2, "cache-and-network");

      await waitFor(() => {
        expect(result.current.networkStatus).toBe(NetworkStatus.ready);
      });

      expect(nextFetchPolicy).toHaveBeenCalledTimes(3);
      expect(nextFetchPolicy).toHaveBeenNthCalledWith(
        3,
        "cache-and-network",
        expect.objectContaining({
          reason: "after-fetch",
        })
      );
      // `nextFetchPolicy(..., {reason: "after-fetch"})` changed it to
      // cache-only
      expect(result.current.observable.options.fetchPolicy).toBe("cache-only");
    });
  });

  describe("Missing Fields", () => {
    it("should log debug messages about MissingFieldErrors from the cache", async () => {
      using consoleSpy = spyOnConsole("error");

      const carQuery: DocumentNode = gql`
        query cars($id: Int) {
          cars(id: $id) {
            id
            make
            model
            vin
            __typename
          }
        }
      `;

      const carData = {
        cars: [
          {
            id: 1,
            make: "Audi",
            model: "RS8",
            vine: "DOLLADOLLABILL",
            __typename: "Car",
          },
        ],
      };

      const mocks = [
        {
          request: { query: carQuery, variables: { id: 1 } },
          result: { data: carData },
        },
      ];

      const cache = new InMemoryCache();
      const wrapper = ({ children }: any) => (
        <MockedProvider mocks={mocks} cache={cache}>
          {children}
        </MockedProvider>
      );

      const { result } = renderHook(
        () => useQuery(carQuery, { variables: { id: 1 } }),
        { wrapper }
      );

      expect(result.current.loading).toBe(true);
      expect(result.current.data).toBe(undefined);
      expect(result.current.error).toBe(undefined);
      await waitFor(
        () => {
          expect(result.current.loading).toBe(false);
        },
        { interval: 1 }
      );
      expect(result.current.data).toEqual(carData);
      expect(result.current.error).toBeUndefined();

      expect(consoleSpy.error).toHaveBeenCalled();
      expect(consoleSpy.error).toHaveBeenLastCalledWith(
        `Missing field '%s' while writing result %o`,
        "vin",
        {
          id: 1,
          make: "Audi",
          model: "RS8",
          vine: "DOLLADOLLABILL",
          __typename: "Car",
        }
      );
    });

    it("should return partial cache data when `returnPartialData` is true", async () => {
      const cache = new InMemoryCache();
      const client = new ApolloClient({
        cache,
        link: ApolloLink.empty(),
      });

      const fullQuery = gql`
        query {
          cars {
            make
            model
            repairs {
              date
              description
            }
          }
        }
      `;

      cache.writeQuery({
        query: fullQuery,
        data: {
          cars: [
            {
              __typename: "Car",
              make: "Ford",
              model: "Mustang",
              vin: "PONY123",
              repairs: [
                {
                  __typename: "Repair",
                  date: "2019-05-08",
                  description: "Could not get after it.",
                },
              ],
            },
          ],
        },
      });

      const partialQuery = gql`
        query {
          cars {
            repairs {
              date
              cost
            }
          }
        }
      `;

      const { result } = renderHook(
        () => useQuery(partialQuery, { returnPartialData: true }),
        {
          wrapper: ({ children }) => (
            <ApolloProvider client={client}>{children}</ApolloProvider>
          ),
        }
      );

      expect(result.current.loading).toBe(true);
      expect(result.current.data).toEqual({
        cars: [
          {
            __typename: "Car",
            repairs: [
              {
                __typename: "Repair",
                date: "2019-05-08",
              },
            ],
          },
        ],
      });
    });

    it("should not return partial cache data when `returnPartialData` is false", () => {
      const cache = new InMemoryCache();
      const client = new ApolloClient({
        cache,
        link: ApolloLink.empty(),
      });

      const fullQuery = gql`
        query {
          cars {
            make
            model
            repairs {
              date
              description
            }
          }
        }
      `;

      cache.writeQuery({
        query: fullQuery,
        data: {
          cars: [
            {
              __typename: "Car",
              make: "Ford",
              model: "Mustang",
              vin: "PONY123",
              repairs: [
                {
                  __typename: "Repair",
                  date: "2019-05-08",
                  description: "Could not get after it.",
                },
              ],
            },
          ],
        },
      });

      const partialQuery = gql`
        query {
          cars {
            repairs {
              date
              cost
            }
          }
        }
      `;

      const { result } = renderHook(
        () => useQuery(partialQuery, { returnPartialData: false }),
        {
          wrapper: ({ children }) => (
            <ApolloProvider client={client}>{children}</ApolloProvider>
          ),
        }
      );

      expect(result.current.loading).toBe(true);
      expect(result.current.data).toBe(undefined);
    });

    it("should not return partial cache data when `returnPartialData` is false and new variables are passed in", async () => {
      const cache = new InMemoryCache();
      const client = new ApolloClient({
        cache,
        link: ApolloLink.empty(),
      });

      const query = gql`
        query MyCar($id: ID) {
          car(id: $id) {
            id
            make
          }
        }
      `;

      const partialQuery = gql`
        query MyCar($id: ID) {
          car(id: $id) {
            id
            make
            model
          }
        }
      `;

      cache.writeQuery({
        query,
        variables: { id: 1 },
        data: {
          car: {
            __typename: "Car",
            id: 1,
            make: "Ford",
            model: "Pinto",
          },
        },
      });

      cache.writeQuery({
        query: partialQuery,
        variables: { id: 2 },
        data: {
          car: {
            __typename: "Car",
            id: 2,
            make: "Ford",
            model: "Pinto",
          },
        },
      });

      let setId: any;
      const { result } = renderHook(
        () => {
          const [id, setId1] = React.useState(2);
          setId = setId1;
          return useQuery(partialQuery, {
            variables: { id },
            returnPartialData: false,
            notifyOnNetworkStatusChange: true,
          });
        },
        {
          wrapper: ({ children }) => (
            <ApolloProvider client={client}>{children}</ApolloProvider>
          ),
        }
      );

      expect(result.current.loading).toBe(false);
      expect(result.current.data).toEqual({
        car: {
          __typename: "Car",
          id: 2,
          make: "Ford",
          model: "Pinto",
        },
      });

      setTimeout(() => {
        setId(1);
      });

      await waitFor(
        () => {
          expect(result.current.loading).toBe(true);
        },
        { interval: 1 }
      );

      expect(result.current.data).toBe(undefined);
    });
  });

  describe("Previous data", () => {
    it("should persist previous data when a query is re-run", async () => {
      const query = gql`
        query car {
          car {
            id
            make
          }
        }
      `;

      const data1 = {
        car: {
          id: 1,
          make: "Venturi",
          __typename: "Car",
        },
      };

      const data2 = {
        car: {
          id: 2,
          make: "Wiesmann",
          __typename: "Car",
        },
      };

      const mocks = [
        { request: { query }, result: { data: data1 } },
        { request: { query }, result: { data: data2 }, delay: 10 },
      ];

      const cache = new InMemoryCache();
      const wrapper = ({ children }: any) => (
        <MockedProvider mocks={mocks} cache={cache}>
          {children}
        </MockedProvider>
      );

      using _disabledAct = disableActEnvironment();
      const { takeSnapshot } = await renderHookToSnapshotStream(
        () => useQuery(query, { notifyOnNetworkStatusChange: true }),
        { wrapper }
      );

      {
        const result = await takeSnapshot();
        expect(result.loading).toBe(true);
        expect(result.data).toBe(undefined);
        expect(result.previousData).toBe(undefined);
      }

      {
        const result = await takeSnapshot();
        expect(result.loading).toBe(false);
        expect(result.data).toEqual(data1);
        expect(result.previousData).toBe(undefined);

        await result.refetch();
      }

      {
        const result = await takeSnapshot();
        expect(result.loading).toBe(true);
        expect(result.data).toEqual(data1);
        expect(result.previousData).toEqual(data1);
      }

      {
        const result = await takeSnapshot();
        expect(result.loading).toBe(false);
        expect(result.data).toEqual(data2);
        expect(result.previousData).toEqual(data1);
      }
    });

    it("should persist result.previousData across multiple results", async () => {
      const query: TypedDocumentNode<
        {
          car: {
            id: string;
            make: string;
          };
        },
        {
          vin?: string;
        }
      > = gql`
        query car($vin: String) {
          car(vin: $vin) {
            id
            make
          }
        }
      `;

      const data1 = {
        car: {
          id: 1,
          make: "Venturi",
          __typename: "Car",
        },
      };

      const data2 = {
        car: {
          id: 2,
          make: "Wiesmann",
          __typename: "Car",
        },
      };

      const data3 = {
        car: {
          id: 3,
          make: "Beetle",
          __typename: "Car",
        },
      };

      const mocks = [
        { request: { query }, result: { data: data1 } },
        { request: { query }, result: { data: data2 }, delay: 100 },
        {
          request: {
            query,
            variables: { vin: "ABCDEFG0123456789" },
          },
          result: { data: data3 },
        },
      ];

      const cache = new InMemoryCache();
      const wrapper = ({ children }: any) => (
        <MockedProvider mocks={mocks} cache={cache}>
          {children}
        </MockedProvider>
      );

      const { result } = renderHook(
        () => useQuery(query, { notifyOnNetworkStatusChange: true }),
        { wrapper }
      );

      expect(result.current.loading).toBe(true);
      expect(result.current.data).toBe(undefined);
      expect(result.current.previousData).toBe(undefined);

      await waitFor(
        () => {
          expect(result.current.loading).toBe(false);
        },
        { interval: 1 }
      );
      expect(result.current.data).toEqual(data1);
      expect(result.current.previousData).toBe(undefined);

      setTimeout(() => result.current.refetch());
      await waitFor(
        () => {
          expect(result.current.loading).toBe(true);
        },
        { interval: 1 }
      );
      expect(result.current.data).toEqual(data1);
      expect(result.current.previousData).toEqual(data1);

      await act(
        async () => void result.current.refetch({ vin: "ABCDEFG0123456789" })
      );
      expect(result.current.loading).toBe(true);
      expect(result.current.data).toEqual(data1);
      expect(result.current.previousData).toEqual(data1);

      await waitFor(
        () => {
          expect(result.current.loading).toBe(false);
        },
        { interval: 1 }
      );
      expect(result.current.data).toEqual(data3);
      expect(result.current.previousData).toEqual(data1);
    });

    it("should persist result.previousData even if query changes", async () => {
      const aQuery: TypedDocumentNode<{
        a: string;
      }> = gql`
        query A {
          a
        }
      `;

      const abQuery: TypedDocumentNode<{
        a: string;
        b: number;
      }> = gql`
        query AB {
          a
          b
        }
      `;

      const bQuery: TypedDocumentNode<{
        b: number;
      }> = gql`
        query B {
          b
        }
      `;

      let stringOfAs = "";
      let countOfBs = 0;
      const client = new ApolloClient({
        cache: new InMemoryCache(),
        link: new ApolloLink(
          (request) =>
            new Observable((observer) => {
              switch (request.operationName) {
                case "A": {
                  observer.next({
                    data: {
                      a: (stringOfAs += "a"),
                    },
                  });
                  break;
                }
                case "AB": {
                  observer.next({
                    data: {
                      a: (stringOfAs += "a"),
                      b: (countOfBs += 1),
                    },
                  });
                  break;
                }
                case "B": {
                  observer.next({
                    data: {
                      b: (countOfBs += 1),
                    },
                  });
                  break;
                }
              }
              setTimeout(() => {
                observer.complete();
              }, 10);
            })
        ),
      });

      const { result } = renderHook(
        () => {
          const [query, setQuery] = useState<DocumentNode>(aQuery);
          return {
            query,
            setQuery,
            useQueryResult: useQuery(query, {
              fetchPolicy: "cache-and-network",
              notifyOnNetworkStatusChange: true,
            }),
          };
        },
        {
          wrapper: ({ children }: any) => (
            <ApolloProvider client={client}>{children}</ApolloProvider>
          ),
        }
      );

      await waitFor(
        () => {
          const { loading } = result.current.useQueryResult;
          expect(loading).toBe(true);
        },
        { interval: 1 }
      );
      await waitFor(
        () => {
          const { data } = result.current.useQueryResult;
          expect(data).toEqual({ a: "a" });
        },
        { interval: 1 }
      );
      await waitFor(
        () => {
          const { previousData } = result.current.useQueryResult;
          expect(previousData).toBeUndefined();
        },
        { interval: 1 }
      );

      await waitFor(
        () => {
          const { loading } = result.current.useQueryResult;
          expect(loading).toBe(false);
        },
        { interval: 1 }
      );
      await waitFor(
        () => {
          const { data } = result.current.useQueryResult;
          expect(data).toEqual({ a: "a" });
        },
        { interval: 1 }
      );
      await waitFor(
        () => {
          const { previousData } = result.current.useQueryResult;
          expect(previousData).toBe(undefined);
        },
        { interval: 1 }
      );

      await expect(
        await waitFor(
          () => {
            result.current.setQuery(abQuery);
          },
          { interval: 1 }
        )
      );

      await waitFor(
        () => {
          const { loading } = result.current.useQueryResult;
          expect(loading).toBe(false);
        },
        { interval: 1 }
      );
      await waitFor(
        () => {
          const { data } = result.current.useQueryResult;
          expect(data).toEqual({ a: "aa", b: 1 });
        },
        { interval: 1 }
      );
      await waitFor(
        () => {
          const { previousData } = result.current.useQueryResult;
          expect(previousData).toEqual({ a: "a" });
        },
        { interval: 1 }
      );

      await waitFor(
        () => {
          const { loading } = result.current.useQueryResult;
          expect(loading).toBe(false);
        },
        { interval: 1 }
      );
      await waitFor(
        () => {
          const { data } = result.current.useQueryResult;
          expect(data).toEqual({ a: "aa", b: 1 });
        },
        { interval: 1 }
      );
      await waitFor(
        () => {
          const { previousData } = result.current.useQueryResult;
          expect(previousData).toEqual({ a: "a" });
        },
        { interval: 1 }
      );

      await waitFor(
        () => {
          // TODO investigate why do we call `reobserve` in a very quick loop here?
          void result.current.useQueryResult.reobserve().then((result) => {
            expect(result.loading).toBe(false);
            expect(result.data).toEqual({ a: "aaa", b: 2 });
          });
        },
        { interval: 1 }
      );

      await waitFor(
        () => {
          const { loading } = result.current.useQueryResult;
          expect(loading).toBe(false);
        },
        { interval: 1 }
      );
      await waitFor(
        () => {
          const { data } = result.current.useQueryResult;
          expect(data).toEqual({ a: "aaa", b: 2 });
        },
        { interval: 1 }
      );
      await waitFor(
        () => {
          const { previousData } = result.current.useQueryResult;
          expect(previousData).toEqual({ a: "aa", b: 1 });
        },
        { interval: 1 }
      );

      await waitFor(
        () => {
          result.current.setQuery(bQuery);
        },
        { interval: 1 }
      );

      await waitFor(
        () => {
          const { loading } = result.current.useQueryResult;
          expect(loading).toBe(false);
        },
        { interval: 1 }
      );
      await waitFor(
        () => {
          const { data } = result.current.useQueryResult;
          expect(data).toEqual({ b: 3 });
        },
        { interval: 1 }
      );
      await waitFor(
        () => {
          const { previousData } = result.current.useQueryResult;
          expect(previousData).toEqual({ b: 2 });
        },
        { interval: 1 }
      );
      await waitFor(
        () => {
          const { loading } = result.current.useQueryResult;
          expect(loading).toBe(false);
        },
        { interval: 1 }
      );
      await waitFor(
        () => {
          const { data } = result.current.useQueryResult;
          expect(data).toEqual({ b: 3 });
        },
        { interval: 1 }
      );
      await waitFor(
        () => {
          const { previousData } = result.current.useQueryResult;
          expect(previousData).toEqual({ b: 2 });
        },
        { interval: 1 }
      );
    });

    it("should be cleared when variables change causes cache miss", async () => {
      const peopleData = [
        { id: 1, name: "John Smith", gender: "male" },
        { id: 2, name: "Sara Smith", gender: "female" },
        { id: 3, name: "Budd Deey", gender: "nonbinary" },
        { id: 4, name: "Johnny Appleseed", gender: "male" },
        { id: 5, name: "Ada Lovelace", gender: "female" },
      ];

      const link = new ApolloLink((operation) => {
        return new Observable((observer) => {
          const { gender } = operation.variables;
          void wait(300).then(() => {
            observer.next({
              data: {
                people:
                  gender === "all" ? peopleData
                  : gender ?
                    peopleData.filter((person) => person.gender === gender)
                  : peopleData,
              },
            });
            observer.complete();
          });
        });
      });

      type Person = {
        __typename: string;
        id: string;
        name: string;
      };

      const query: TypedDocumentNode<{
        people: Person[];
      }> = gql`
        query AllPeople($gender: String!) {
          people(gender: $gender) {
            id
            name
          }
        }
      `;

      const cache = new InMemoryCache();
      const wrapper = ({ children }: any) => (
        <MockedProvider link={link} cache={cache}>
          {children}
        </MockedProvider>
      );

      using _disabledAct = disableActEnvironment();
      const { takeSnapshot, rerender } = await renderHookToSnapshotStream(
        ({ gender }: { gender: string }) =>
          useQuery(query, {
            variables: { gender },
            fetchPolicy: "network-only",
          }),
        { wrapper, initialProps: { gender: "all" } }
      );

      {
        const result = await takeSnapshot();
        expect(result.loading).toBe(true);
        expect(result.networkStatus).toBe(NetworkStatus.loading);
        expect(result.data).toBe(undefined);
      }
      {
        const result = await takeSnapshot();
        expect(result.loading).toBe(false);
        expect(result.networkStatus).toBe(NetworkStatus.ready);
        expect(result.data).toEqual({
          people: peopleData.map(({ gender, ...person }) => person),
        });
      }

      await rerender({ gender: "female" });

      {
        const result = await takeSnapshot();
        expect(result.loading).toBe(true);
        expect(result.networkStatus).toBe(NetworkStatus.setVariables);
        expect(result.data).toBe(undefined);
      }

      {
        const result = await takeSnapshot();
        expect(result.loading).toBe(false);
        expect(result.networkStatus).toBe(NetworkStatus.ready);
        expect(result.data).toEqual({
          people: peopleData
            .filter((person) => person.gender === "female")
            .map(({ gender, ...person }) => person),
        });
      }

      await rerender({ gender: "nonbinary" });

      {
        const result = await takeSnapshot();
        expect(result.loading).toBe(true);
        expect(result.networkStatus).toBe(NetworkStatus.setVariables);
        expect(result.data).toBe(undefined);
      }
      {
        const result = await takeSnapshot();
        expect(result.loading).toBe(false);
        expect(result.networkStatus).toBe(NetworkStatus.ready);
        expect(result.data).toEqual({
          people: peopleData
            .filter((person) => person.gender === "nonbinary")
            .map(({ gender, ...person }) => person),
        });
      }
    });
  });

  describe("defaultOptions", () => {
    it("should allow polling options to be passed to the client", async () => {
      const query = gql`
        {
          hello
        }
      `;
      const cache = new InMemoryCache();
      const link = mockSingleLink(
        {
          request: { query },
          result: { data: { hello: "world 1" } },
        },
        {
          request: { query },
          result: { data: { hello: "world 2" } },
        },
        {
          request: { query },
          result: { data: { hello: "world 3" } },
        }
      );

      const client = new ApolloClient({
        defaultOptions: {
          watchQuery: {
            pollInterval: 10,
          },
        },
        cache,
        link,
      });

      const { result } = renderHook(() => useQuery(query), {
        wrapper: ({ children }) => (
          <ApolloProvider client={client}>{children}</ApolloProvider>
        ),
      });

      expect(result.current.loading).toBe(true);
      expect(result.current.data).toBe(undefined);

      await waitFor(
        () => {
          expect(result.current.loading).toBe(false);
        },
        { interval: 1 }
      );
      await waitFor(
        () => {
          expect(result.current.data).toEqual({ hello: "world 1" });
        },
        { interval: 1 }
      );

      await waitFor(
        () => {
          expect(result.current.loading).toBe(false);
        },
        { interval: 1 }
      );
      await waitFor(
        () => {
          expect(result.current.data).toEqual({ hello: "world 2" });
        },
        { interval: 1 }
      );

      await waitFor(
        () => {
          expect(result.current.loading).toBe(false);
        },
        { interval: 1 }
      );
      await waitFor(
        () => {
          expect(result.current.data).toEqual({ hello: "world 3" });
        },
        { interval: 1 }
      );
    });
  });

  describe("canonical cache results", () => {
    it("can be disabled via useQuery options", async () => {
      const cache = new InMemoryCache({
        canonizeResults: true,
        typePolicies: {
          Result: {
            keyFields: false,
          },
        },
      });

      const query = gql`
        query {
          results {
            value
          }
        }
      `;

      const results = [
        { __typename: "Result", value: 0 },
        { __typename: "Result", value: 1 },
        { __typename: "Result", value: 1 },
        { __typename: "Result", value: 2 },
        { __typename: "Result", value: 3 },
        { __typename: "Result", value: 5 },
      ];

      cache.writeQuery({
        query,
        data: { results },
      });

      const wrapper = ({ children }: any) => (
        <MockedProvider cache={cache}>{children}</MockedProvider>
      );

      const { result, rerender } = renderHook(
        ({ canonizeResults }) =>
          useQuery(query, {
            fetchPolicy: "cache-only",
            canonizeResults,
          }),
        { wrapper, initialProps: { canonizeResults: false } }
      );

      expect(result.current.loading).toBe(false);
      expect(result.current.data).toEqual({ results });
      expect(result.current.data.results.length).toBe(6);
      let resultSet = new Set(result.current.data.results);
      // Since canonization is not happening, the duplicate 1 results are
      // returned as distinct objects.
      expect(resultSet.size).toBe(6);
      let values: number[] = [];
      resultSet.forEach((result: any) => values.push(result.value));
      expect(values).toEqual([0, 1, 1, 2, 3, 5]);
      rerender({ canonizeResults: true });
      await waitFor(() => {
        results.push({
          __typename: "Result",
          value: 8,
        });
        // Append another element to the results array, invalidating the
        // array itself, triggering another render (below).
        cache.writeQuery({
          query,
          overwrite: true,
          data: { results },
        });
      });

      await waitFor(
        () => {
          expect(result.current.loading).toBe(false);
        },
        { interval: 1 }
      );
      await waitFor(
        () => {
          expect(result.current.data).toEqual({ results });
        },
        { interval: 1 }
      );
      expect(result.current.data.results.length).toBe(7);
      resultSet = new Set(result.current.data.results);
      // Since canonization is happening now, the duplicate 1 results are
      // returned as identical (===) objects.
      expect(resultSet.size).toBe(6);
      values = [];
      resultSet.forEach((result: any) => values.push(result.value));
      expect(values).toEqual([0, 1, 2, 3, 5, 8]);
    });
  });

  describe("canonical cache results", () => {
    it("can be disabled via useQuery options", async () => {
      const cache = new InMemoryCache({
        canonizeResults: true,
        typePolicies: {
          Result: {
            keyFields: false,
          },
        },
      });

      const query = gql`
        query {
          results {
            value
          }
        }
      `;

      const results = [
        { __typename: "Result", value: 0 },
        { __typename: "Result", value: 1 },
        { __typename: "Result", value: 1 },
        { __typename: "Result", value: 2 },
        { __typename: "Result", value: 3 },
        { __typename: "Result", value: 5 },
      ];

      cache.writeQuery({
        query,
        data: { results },
      });

      const wrapper = ({ children }: any) => (
        <MockedProvider cache={cache}>{children}</MockedProvider>
      );

      const { result, rerender } = renderHook(
        ({ canonizeResults }) =>
          useQuery(query, {
            fetchPolicy: "cache-only",
            canonizeResults,
          }),
        { wrapper, initialProps: { canonizeResults: false } }
      );

      expect(result.current.loading).toBe(false);
      expect(result.current.data).toEqual({ results });
      expect(result.current.data.results.length).toBe(6);
      let resultSet = new Set(result.current.data.results);
      // Since canonization is not happening, the duplicate 1 results are
      // returned as distinct objects.
      expect(resultSet.size).toBe(6);
      let values: number[] = [];
      resultSet.forEach((result: any) => values.push(result.value));
      expect(values).toEqual([0, 1, 1, 2, 3, 5]);
      rerender({ canonizeResults: true });
      await waitFor(() => {
        results.push({
          __typename: "Result",
          value: 8,
        });
        // Append another element to the results array, invalidating the
        // array itself, triggering another render (below).
        cache.writeQuery({
          query,
          overwrite: true,
          data: { results },
        });
      });

      await waitFor(
        () => {
          expect(result.current.loading).toBe(false);
        },
        { interval: 1 }
      );
      await waitFor(
        () => {
          expect(result.current.data).toEqual({ results });
        },
        { interval: 1 }
      );
      expect(result.current.data.results.length).toBe(7);
      resultSet = new Set(result.current.data.results);
      // Since canonization is happening now, the duplicate 1 results are
      // returned as identical (===) objects.
      expect(resultSet.size).toBe(6);
      values = [];
      resultSet.forEach((result: any) => values.push(result.value));
      expect(values).toEqual([0, 1, 2, 3, 5, 8]);
    });
  });

  describe("multiple useQuery calls per component", () => {
    type ABFields = {
      id: number;
      name: string;
    };

    const aQuery: TypedDocumentNode<{
      a: ABFields;
    }> = gql`
      query A {
        a {
          id
          name
        }
      }
    `;

    const bQuery: TypedDocumentNode<{
      b: ABFields;
    }> = gql`
      query B {
        b {
          id
          name
        }
      }
    `;

    const aData = {
      a: {
        __typename: "A",
        id: 65,
        name: "ay",
      },
    };

    const bData = {
      b: {
        __typename: "B",
        id: 66,
        name: "bee",
      },
    };

    function makeClient() {
      return new ApolloClient({
        cache: new InMemoryCache(),
        link: new ApolloLink(
          (operation) =>
            new Observable((observer) => {
              switch (operation.operationName) {
                case "A":
                  setTimeout(() => {
                    observer.next({ data: aData });
                    observer.complete();
                  });
                  break;
                case "B":
                  setTimeout(() => {
                    observer.next({ data: bData });
                    observer.complete();
                  }, 10);
                  break;
              }
            })
        ),
      });
    }

    async function check(
      aFetchPolicy: WatchQueryFetchPolicy,
      bFetchPolicy: WatchQueryFetchPolicy
    ) {
      const client = makeClient();
      const { result } = renderHook(
        () => ({
          a: useQuery(aQuery, { fetchPolicy: aFetchPolicy }),
          b: useQuery(bQuery, { fetchPolicy: bFetchPolicy }),
        }),
        {
          wrapper: ({ children }) => (
            <ApolloProvider client={client}>{children}</ApolloProvider>
          ),
        }
      );

      expect(result.current.a.loading).toBe(true);
      expect(result.current.b.loading).toBe(true);
      expect(result.current.a.data).toBe(undefined);
      expect(result.current.b.data).toBe(undefined);

      await waitFor(() => {
        expect(result.current.a.loading).toBe(false);
      });
      await waitFor(() => {
        expect(result.current.b.loading).toBe(false);
      });
      expect(result.current.a.data).toEqual(aData);
      expect(result.current.b.data).toEqual(bData);
    }

    it("cache-first for both", () => check("cache-first", "cache-first"));

    it("cache-first first, cache-and-network second", () =>
      check("cache-first", "cache-and-network"));

    it("cache-first first, network-only second", () =>
      check("cache-first", "network-only"));

    it("cache-and-network for both", () =>
      check("cache-and-network", "cache-and-network"));

    it("cache-and-network first, cache-first second", () =>
      check("cache-and-network", "cache-first"));

    it("cache-and-network first, network-only second", () =>
      check("cache-and-network", "network-only"));

    it("network-only for both", () => check("network-only", "network-only"));

    it("network-only first, cache-first second", () =>
      check("network-only", "cache-first"));

    it("network-only first, cache-and-network second", () =>
      check("network-only", "cache-and-network"));
  });

  describe("regression test issue #9204", () => {
    it("should handle a simple query", async () => {
      const query = gql`
        {
          hello
        }
      `;
      const mocks = [
        {
          request: { query },
          result: { data: { hello: "world" } },
        },
      ];

      const Component = ({ query }: any) => {
        const [counter, setCounter] = useState(0);
        const result = useQuery(query);

        useEffect(() => {
          /**
           * IF the return value from useQuery changes on each render,
           * this component will re-render in an infinite loop.
           */
          if (counter > 10) {
            console.error(`Too many results (${counter})`);
          } else {
            setCounter((c) => c + 1);
          }
        }, [result, result.data]);

        if (result.loading) return null;

        return (
          <div>
            {result.data.hello}
            {counter}
          </div>
        );
      };

      render(
        <MockedProvider mocks={mocks}>
          <Component query={query} />
        </MockedProvider>
      );

      await waitFor(() => {
        expect(screen.getByText("world2")).toBeTruthy();
      });
    });
  });

  // https://github.com/apollographql/apollo-client/issues/10222
  describe("regression test issue #10222", () => {
    it("maintains initial fetch policy when component unmounts and remounts", async () => {
      let helloCount = 1;
      const query = gql`
        {
          hello
        }
      `;
      const link = new ApolloLink(() => {
        return new Observable((observer) => {
          const timer = setTimeout(() => {
            observer.next({ data: { hello: `hello ${helloCount++}` } });
            observer.complete();
          }, 50);

          return () => {
            clearTimeout(timer);
          };
        });
      });

      const cache = new InMemoryCache();

      const client = new ApolloClient({
        link,
        cache,
      });

      let setShow: Function;
      const Toggler = ({ children }: { children: ReactNode }) => {
        const [show, _setShow] = useState(true);
        setShow = _setShow;

        return show ? <>{children}</> : null;
      };

      const { result } = renderHook(
        () =>
          useQuery(query, {
            fetchPolicy: "network-only",
            nextFetchPolicy: "cache-first",
          }),
        {
          wrapper: ({ children }) => (
            <ApolloProvider client={client}>
              <Toggler>{children}</Toggler>
            </ApolloProvider>
          ),
        }
      );

      expect(result.current.loading).toBe(true);
      expect(result.current.data).toBeUndefined();

      await waitFor(() => {
        expect(result.current.loading).toBe(false);
      });

      expect(result.current.data).toEqual({ hello: "hello 1" });
      expect(cache.readQuery({ query })).toEqual({ hello: "hello 1" });

      act(() => {
        setShow(false);
      });

      act(() => {
        setShow(true);
      });

      expect(result.current.loading).toBe(true);
      expect(result.current.data).toBeUndefined();

      await waitFor(() => {
        expect(result.current.loading).toBe(false);
      });

      expect(result.current.data).toEqual({ hello: "hello 2" });
      expect(cache.readQuery({ query })).toEqual({ hello: "hello 2" });
    });
  });

  describe("defer", () => {
    it("should handle deferred queries", async () => {
      const query = gql`
        {
          greeting {
            message
            ... on Greeting @defer {
              recipient {
                name
              }
            }
          }
        }
      `;

      const link = new MockSubscriptionLink();

      const client = new ApolloClient({
        link,
        cache: new InMemoryCache(),
      });

      const { result } = renderHook(() => useQuery(query), {
        wrapper: ({ children }) => (
          <ApolloProvider client={client}>{children}</ApolloProvider>
        ),
      });

      expect(result.current.loading).toBe(true);
      expect(result.current.data).toBe(undefined);
      setTimeout(() => {
        link.simulateResult({
          result: {
            data: {
              greeting: {
                message: "Hello world",
                __typename: "Greeting",
              },
            },
            hasNext: true,
          },
        });
      });

      await waitFor(
        () => {
          expect(result.current.loading).toBe(false);
        },
        { interval: 1 }
      );
      expect(result.current.data).toEqual({
        greeting: {
          message: "Hello world",
          __typename: "Greeting",
        },
      });
      expect(result.current).not.toContain({ hasNext: true });

      setTimeout(() => {
        link.simulateResult({
          result: {
            incremental: [
              {
                data: {
                  recipient: {
                    name: "Alice",
                    __typename: "Person",
                  },
                  __typename: "Greeting",
                },
                path: ["greeting"],
              },
            ],
            hasNext: false,
          },
        });
      });

      await waitFor(
        () => {
          expect(result.current.loading).toBe(false);
        },
        { interval: 1 }
      );
      await waitFor(
        () => {
          expect(result.current.data).toEqual({
            greeting: {
              message: "Hello world",
              __typename: "Greeting",
              recipient: {
                name: "Alice",
                __typename: "Person",
              },
            },
          });
        },
        { interval: 1 }
      );
    });

    it("should handle deferred queries in lists", async () => {
      const query = gql`
        {
          greetings {
            message
            ... on Greeting @defer {
              recipient {
                name
              }
            }
          }
        }
      `;

      const link = new MockSubscriptionLink();

      const client = new ApolloClient({
        link,
        cache: new InMemoryCache(),
      });

      const { result } = renderHook(() => useQuery(query), {
        wrapper: ({ children }) => (
          <ApolloProvider client={client}>{children}</ApolloProvider>
        ),
      });

      expect(result.current.loading).toBe(true);
      expect(result.current.data).toBe(undefined);
      setTimeout(() => {
        link.simulateResult({
          result: {
            data: {
              greetings: [
                { message: "Hello world", __typename: "Greeting" },
                { message: "Hello again", __typename: "Greeting" },
              ],
            },
            hasNext: true,
          },
        });
      });

      await waitFor(
        () => {
          expect(result.current.loading).toBe(false);
        },
        { interval: 1 }
      );
      expect(result.current.data).toEqual({
        greetings: [
          { message: "Hello world", __typename: "Greeting" },
          { message: "Hello again", __typename: "Greeting" },
        ],
      });

      setTimeout(() => {
        link.simulateResult({
          result: {
            incremental: [
              {
                data: {
                  recipient: {
                    name: "Alice",
                    __typename: "Person",
                  },
                  __typename: "Greeting",
                },
                path: ["greetings", 0],
              },
            ],
            hasNext: true,
          },
        });
      });

      await waitFor(
        () => {
          expect(result.current.loading).toBe(false);
        },
        { interval: 1 }
      );
      await waitFor(
        () => {
          expect(result.current.data).toEqual({
            greetings: [
              {
                message: "Hello world",
                __typename: "Greeting",
                recipient: { name: "Alice", __typename: "Person" },
              },
              { message: "Hello again", __typename: "Greeting" },
            ],
          });
        },
        { interval: 1 }
      );

      setTimeout(() => {
        link.simulateResult({
          result: {
            incremental: [
              {
                data: {
                  recipient: {
                    name: "Bob",
                    __typename: "Person",
                  },
                  __typename: "Greeting",
                },
                path: ["greetings", 1],
              },
            ],
            hasNext: false,
          },
        });
      });

      await waitFor(
        () => {
          expect(result.current.loading).toBe(false);
        },
        { interval: 1 }
      );
      await waitFor(
        () => {
          expect(result.current.data).toEqual({
            greetings: [
              {
                message: "Hello world",
                __typename: "Greeting",
                recipient: { name: "Alice", __typename: "Person" },
              },
              {
                message: "Hello again",
                __typename: "Greeting",
                recipient: { name: "Bob", __typename: "Person" },
              },
            ],
          });
        },
        { interval: 1 }
      );
    });

    it("should handle deferred queries in lists, merging arrays", async () => {
      const query = gql`
        query DeferVariation {
          allProducts {
            delivery {
              ...MyFragment @defer
            }
            sku
            id
          }
        }
        fragment MyFragment on DeliveryEstimates {
          estimatedDelivery
          fastestDelivery
        }
      `;

      const link = new MockSubscriptionLink();

      const client = new ApolloClient({
        link,
        cache: new InMemoryCache(),
      });

      const { result } = renderHook(() => useQuery(query), {
        wrapper: ({ children }) => (
          <ApolloProvider client={client}>{children}</ApolloProvider>
        ),
      });

      expect(result.current.loading).toBe(true);
      expect(result.current.data).toBe(undefined);
      setTimeout(() => {
        link.simulateResult({
          result: {
            data: {
              allProducts: [
                {
                  __typename: "Product",
                  delivery: {
                    __typename: "DeliveryEstimates",
                  },
                  id: "apollo-federation",
                  sku: "federation",
                },
                {
                  __typename: "Product",
                  delivery: {
                    __typename: "DeliveryEstimates",
                  },
                  id: "apollo-studio",
                  sku: "studio",
                },
              ],
            },
            hasNext: true,
          },
        });
      });

      await waitFor(
        () => {
          expect(result.current.loading).toBe(false);
        },
        { interval: 1 }
      );
      await waitFor(
        () => {
          expect(result.current.data).toEqual({
            allProducts: [
              {
                __typename: "Product",
                delivery: {
                  __typename: "DeliveryEstimates",
                },
                id: "apollo-federation",
                sku: "federation",
              },
              {
                __typename: "Product",
                delivery: {
                  __typename: "DeliveryEstimates",
                },
                id: "apollo-studio",
                sku: "studio",
              },
            ],
          });
        },
        { interval: 1 }
      );

      setTimeout(() => {
        link.simulateResult({
          result: {
            hasNext: true,
            incremental: [
              {
                data: {
                  __typename: "DeliveryEstimates",
                  estimatedDelivery: "6/25/2021",
                  fastestDelivery: "6/24/2021",
                },
                path: ["allProducts", 0, "delivery"],
              },
              {
                data: {
                  __typename: "DeliveryEstimates",
                  estimatedDelivery: "6/25/2021",
                  fastestDelivery: "6/24/2021",
                },
                path: ["allProducts", 1, "delivery"],
              },
            ],
          },
        });
      });

      await waitFor(
        () => {
          expect(result.current.loading).toBe(false);
        },
        { interval: 1 }
      );
      await waitFor(
        () => {
          expect(result.current.data).toEqual({
            allProducts: [
              {
                __typename: "Product",
                delivery: {
                  __typename: "DeliveryEstimates",
                  estimatedDelivery: "6/25/2021",
                  fastestDelivery: "6/24/2021",
                },
                id: "apollo-federation",
                sku: "federation",
              },
              {
                __typename: "Product",
                delivery: {
                  __typename: "DeliveryEstimates",
                  estimatedDelivery: "6/25/2021",
                  fastestDelivery: "6/24/2021",
                },
                id: "apollo-studio",
                sku: "studio",
              },
            ],
          });
        },
        { interval: 1 }
      );
    });

    it("should handle deferred queries with fetch policy no-cache", async () => {
      const query = gql`
        {
          greeting {
            message
            ... on Greeting @defer {
              recipient {
                name
              }
            }
          }
        }
      `;

      const link = new MockSubscriptionLink();

      const client = new ApolloClient({
        link,
        cache: new InMemoryCache(),
      });

      const { result } = renderHook(
        () => useQuery(query, { fetchPolicy: "no-cache" }),
        {
          wrapper: ({ children }) => (
            <ApolloProvider client={client}>{children}</ApolloProvider>
          ),
        }
      );

      expect(result.current.loading).toBe(true);
      expect(result.current.data).toBe(undefined);
      setTimeout(() => {
        link.simulateResult({
          result: {
            data: {
              greeting: {
                message: "Hello world",
                __typename: "Greeting",
              },
            },
            hasNext: true,
          },
        });
      });

      await waitFor(
        () => {
          expect(result.current.loading).toBe(false);
        },
        { interval: 1 }
      );
      await waitFor(
        () => {
          expect(result.current.data).toEqual({
            greeting: {
              message: "Hello world",
              __typename: "Greeting",
            },
          });
        },
        { interval: 1 }
      );

      setTimeout(() => {
        link.simulateResult({
          result: {
            incremental: [
              {
                data: {
                  recipient: {
                    name: "Alice",
                    __typename: "Person",
                  },
                  __typename: "Greeting",
                },
                path: ["greeting"],
              },
            ],
            hasNext: false,
          },
        });
      });

      await waitFor(
        () => {
          expect(result.current.loading).toBe(false);
        },
        { interval: 1 }
      );
      await waitFor(
        () => {
          expect(result.current.data).toEqual({
            greeting: {
              message: "Hello world",
              __typename: "Greeting",
              recipient: {
                name: "Alice",
                __typename: "Person",
              },
            },
          });
        },
        { interval: 1 }
      );
    });

    it("should handle deferred queries with errors returned on the incremental batched result", async () => {
      const query = gql`
        query {
          hero {
            name
            heroFriends {
              id
              name
              ... @defer {
                homeWorld
              }
            }
          }
        }
      `;

      const link = new MockSubscriptionLink();

      const client = new ApolloClient({
        link,
        cache: new InMemoryCache(),
      });

      const { result } = renderHook(() => useQuery(query), {
        wrapper: ({ children }) => (
          <ApolloProvider client={client}>{children}</ApolloProvider>
        ),
      });

      expect(result.current.loading).toBe(true);
      expect(result.current.data).toBe(undefined);
      setTimeout(() => {
        link.simulateResult({
          result: {
            data: {
              hero: {
                name: "R2-D2",
                heroFriends: [
                  {
                    id: "1000",
                    name: "Luke Skywalker",
                  },
                  {
                    id: "1003",
                    name: "Leia Organa",
                  },
                ],
              },
            },
            hasNext: true,
          },
        });
      });

      await waitFor(
        () => {
          expect(result.current.loading).toBe(false);
        },
        { interval: 1 }
      );
      await waitFor(
        () => {
          expect(result.current.data).toEqual({
            hero: {
              heroFriends: [
                {
                  id: "1000",
                  name: "Luke Skywalker",
                },
                {
                  id: "1003",
                  name: "Leia Organa",
                },
              ],
              name: "R2-D2",
            },
          });
        },
        { interval: 1 }
      );

      setTimeout(() => {
        link.simulateResult({
          result: {
            incremental: [
              {
                path: ["hero", "heroFriends", 0],
                errors: [
                  new GraphQLError(
                    "homeWorld for character with ID 1000 could not be fetched.",
                    { path: ["hero", "heroFriends", 0, "homeWorld"] }
                  ),
                ],
                data: {
                  homeWorld: null,
                },
              },
              {
                path: ["hero", "heroFriends", 1],
                data: {
                  homeWorld: "Alderaan",
                },
              },
            ],
            hasNext: false,
          },
        });
      });

      await waitFor(
        () => {
          expect(result.current.loading).toBe(false);
        },
        { interval: 1 }
      );
      await waitFor(
        () => {
          expect(result.current.error).toBeInstanceOf(ApolloError);
        },
        { interval: 1 }
      );
      await waitFor(
        () => {
          expect(result.current.error!.message).toBe(
            "homeWorld for character with ID 1000 could not be fetched."
          );
        },
        { interval: 1 }
      );
      await waitFor(
        () => {
          // since default error policy is "none", we do *not* return partial results
          expect(result.current.data).toEqual({
            hero: {
              heroFriends: [
                {
                  id: "1000",
                  name: "Luke Skywalker",
                },
                {
                  id: "1003",
                  name: "Leia Organa",
                },
              ],
              name: "R2-D2",
            },
          });
        },
        { interval: 1 }
      );
    });

    it('should handle deferred queries with errors returned on the incremental batched result and errorPolicy "all"', async () => {
      const query = gql`
        query {
          hero {
            name
            heroFriends {
              id
              name
              ... @defer {
                homeWorld
              }
            }
          }
        }
      `;

      const link = new MockSubscriptionLink();

      const client = new ApolloClient({
        link,
        cache: new InMemoryCache(),
      });

      const { result } = renderHook(
        () => useQuery(query, { errorPolicy: "all" }),
        {
          wrapper: ({ children }) => (
            <ApolloProvider client={client}>{children}</ApolloProvider>
          ),
        }
      );

      expect(result.current.loading).toBe(true);
      expect(result.current.data).toBe(undefined);
      setTimeout(() => {
        link.simulateResult({
          result: {
            data: {
              hero: {
                name: "R2-D2",
                heroFriends: [
                  {
                    id: "1000",
                    name: "Luke Skywalker",
                  },
                  {
                    id: "1003",
                    name: "Leia Organa",
                  },
                ],
              },
            },
            hasNext: true,
          },
        });
      });

      await waitFor(
        () => {
          expect(result.current.loading).toBe(false);
        },
        { interval: 1 }
      );
      await waitFor(
        () => {
          expect(result.current.data).toEqual({
            hero: {
              heroFriends: [
                {
                  id: "1000",
                  name: "Luke Skywalker",
                },
                {
                  id: "1003",
                  name: "Leia Organa",
                },
              ],
              name: "R2-D2",
            },
          });
        },
        { interval: 1 }
      );

      setTimeout(() => {
        link.simulateResult({
          result: {
            incremental: [
              {
                path: ["hero", "heroFriends", 0],
                errors: [
                  new GraphQLError(
                    "homeWorld for character with ID 1000 could not be fetched.",
                    { path: ["hero", "heroFriends", 0, "homeWorld"] }
                  ),
                ],
                data: {
                  homeWorld: null,
                },
                extensions: {
                  thing1: "foo",
                  thing2: "bar",
                },
              },
              {
                path: ["hero", "heroFriends", 1],
                data: {
                  homeWorld: "Alderaan",
                },
                extensions: {
                  thing1: "foo",
                  thing2: "bar",
                },
              },
            ],
            hasNext: false,
          },
        });
      });

      await waitFor(
        () => {
          expect(result.current.loading).toBe(false);
        },
        { interval: 1 }
      );
      await waitFor(
        () => {
          // @ts-ignore
          expect(result.current.label).toBe(undefined);
        },
        { interval: 1 }
      );
      await waitFor(
        () => {
          // @ts-ignore
          expect(result.current.extensions).toBe(undefined);
        },
        { interval: 1 }
      );
      await waitFor(
        () => {
          expect(result.current.error).toBeInstanceOf(ApolloError);
        },
        { interval: 1 }
      );
      await waitFor(
        () => {
          expect(result.current.error!.message).toBe(
            "homeWorld for character with ID 1000 could not be fetched."
          );
        },
        { interval: 1 }
      );
      await waitFor(
        () => {
          // since default error policy is "all", we *do* return partial results
          expect(result.current.data).toEqual({
            hero: {
              heroFriends: [
                {
                  // the only difference with the previous test
                  // is that homeWorld is populated since errorPolicy: all
                  // populates both partial data and error.graphQLErrors
                  homeWorld: null,
                  id: "1000",
                  name: "Luke Skywalker",
                },
                {
                  // homeWorld is populated due to errorPolicy: all
                  homeWorld: "Alderaan",
                  id: "1003",
                  name: "Leia Organa",
                },
              ],
              name: "R2-D2",
            },
          });
        },
        { interval: 1 }
      );
    });

    it('returns eventually consistent data from deferred queries with data in the cache while using a "cache-and-network" fetch policy', async () => {
      const query = gql`
        query {
          greeting {
            message
            ... on Greeting @defer {
              recipient {
                name
              }
            }
          }
        }
      `;

      const link = new MockSubscriptionLink();
      const cache = new InMemoryCache();
      const client = new ApolloClient({ cache, link });

      cache.writeQuery({
        query,
        data: {
          greeting: {
            __typename: "Greeting",
            message: "Hello cached",
            recipient: { __typename: "Person", name: "Cached Alice" },
          },
        },
      });

      const { result } = renderHook(
        () => useQuery(query, { fetchPolicy: "cache-and-network" }),
        {
          wrapper: ({ children }) => (
            <ApolloProvider client={client}>{children}</ApolloProvider>
          ),
        }
      );

      expect(result.current.loading).toBe(true);
      expect(result.current.networkStatus).toBe(NetworkStatus.loading);
      expect(result.current.data).toEqual({
        greeting: {
          message: "Hello cached",
          __typename: "Greeting",
          recipient: { __typename: "Person", name: "Cached Alice" },
        },
      });

      link.simulateResult({
        result: {
          data: {
            greeting: { __typename: "Greeting", message: "Hello world" },
          },
          hasNext: true,
        },
      });

      await waitFor(
        () => {
          expect(result.current.loading).toBe(false);
        },
        { interval: 1 }
      );
      await waitFor(
        () => {
          expect(result.current.networkStatus).toBe(NetworkStatus.ready);
        },
        { interval: 1 }
      );
      await waitFor(
        () => {
          expect(result.current.data).toEqual({
            greeting: {
              __typename: "Greeting",
              message: "Hello world",
              recipient: { __typename: "Person", name: "Cached Alice" },
            },
          });
        },
        { interval: 1 }
      );

      link.simulateResult({
        result: {
          incremental: [
            {
              data: {
                recipient: { name: "Alice", __typename: "Person" },
                __typename: "Greeting",
              },
              path: ["greeting"],
            },
          ],
          hasNext: false,
        },
      });

      await waitFor(
        () => {
          expect(result.current.loading).toBe(false);
        },
        { interval: 1 }
      );
      await waitFor(
        () => {
          expect(result.current.networkStatus).toBe(NetworkStatus.ready);
        },
        { interval: 1 }
      );
      await waitFor(
        () => {
          expect(result.current.data).toEqual({
            greeting: {
              __typename: "Greeting",
              message: "Hello world",
              recipient: { __typename: "Person", name: "Alice" },
            },
          });
        },
        { interval: 1 }
      );
    });

    it('returns eventually consistent data from deferred queries with partial data in the cache and using a "cache-first" fetch policy with `returnPartialData`', async () => {
      const query = gql`
        query {
          greeting {
            message
            ... on Greeting @defer {
              recipient {
                name
              }
            }
          }
        }
      `;

      const cache = new InMemoryCache();
      const link = new MockSubscriptionLink();
      const client = new ApolloClient({ cache, link });

      // We know we are writing partial data to the cache so suppress the console
      // warning.
      {
        using _consoleSpy = spyOnConsole("error");
        cache.writeQuery({
          query,
          data: {
            greeting: {
              __typename: "Greeting",
              recipient: { __typename: "Person", name: "Cached Alice" },
            },
          },
        });
      }

      const { result } = renderHook(
        () =>
          useQuery(query, {
            fetchPolicy: "cache-first",
            returnPartialData: true,
          }),
        {
          wrapper: ({ children }) => (
            <ApolloProvider client={client}>{children}</ApolloProvider>
          ),
        }
      );

      expect(result.current.loading).toBe(true);
      expect(result.current.networkStatus).toBe(NetworkStatus.loading);
      expect(result.current.data).toEqual({
        greeting: {
          __typename: "Greeting",
          recipient: { __typename: "Person", name: "Cached Alice" },
        },
      });

      link.simulateResult({
        result: {
          data: {
            greeting: { message: "Hello world", __typename: "Greeting" },
          },
          hasNext: true,
        },
      });

      await waitFor(
        () => {
          expect(result.current.loading).toBe(false);
        },
        { interval: 1 }
      );
      await waitFor(
        () => {
          expect(result.current.networkStatus).toBe(NetworkStatus.ready);
        },
        { interval: 1 }
      );
      await waitFor(
        () => {
          expect(result.current.data).toEqual({
            greeting: {
              __typename: "Greeting",
              message: "Hello world",
              recipient: { __typename: "Person", name: "Cached Alice" },
            },
          });
        },
        { interval: 1 }
      );

      link.simulateResult({
        result: {
          incremental: [
            {
              data: {
                __typename: "Greeting",
                recipient: { name: "Alice", __typename: "Person" },
              },
              path: ["greeting"],
            },
          ],
          hasNext: false,
        },
      });

      await waitFor(
        () => {
          expect(result.current.loading).toBe(false);
        },
        { interval: 1 }
      );
      await waitFor(
        () => {
          expect(result.current.networkStatus).toBe(NetworkStatus.ready);
        },
        { interval: 1 }
      );
      await waitFor(
        () => {
          expect(result.current.data).toEqual({
            greeting: {
              __typename: "Greeting",
              message: "Hello world",
              recipient: { __typename: "Person", name: "Alice" },
            },
          });
        },
        { interval: 1 }
      );
    });
  });

  describe("interaction with `disableNetworkFetches`", () => {
    const cacheData = { something: "foo" };
    const emptyData = undefined;
    type TestQueryValue = typeof cacheData;

    test.each<
      [
        fetchPolicy: WatchQueryFetchPolicy,
        initialQueryValue: TestQueryValue | undefined,
        shouldFetchOnFirstRender: boolean,
        shouldFetchOnSecondRender: boolean,
      ]
    >([
      [`cache-first`, emptyData, true, false],
      [`cache-first`, cacheData, false, false],
      [`cache-only`, emptyData, false, false],
      [`cache-only`, cacheData, false, false],
      [`cache-and-network`, emptyData, true, false],
      [`cache-and-network`, cacheData, false, false],
      [`network-only`, emptyData, true, false],
      [`network-only`, cacheData, false, false],
      [`no-cache`, emptyData, true, false],
      [`no-cache`, cacheData, true, false],
      [`standby`, emptyData, false, false],
      [`standby`, cacheData, false, false],
    ])(
      "fetchPolicy %s, cache: %p should fetch during `disableNetworkFetches`: %p and after `disableNetworkFetches` has been disabled: %p",
      async (
        policy,
        initialQueryValue,
        shouldFetchOnFirstRender,
        shouldFetchOnSecondRender
      ) => {
        const query: TypedDocumentNode<TestQueryValue> = gql`
          query CallMe {
            something
          }
        `;

        const link = new MockLink([
          { request: { query }, result: { data: { something: "bar" } } },
          { request: { query }, result: { data: { something: "baz" } } },
        ]);
        const requestSpy = jest.spyOn(link, "request");

        const client = new ApolloClient({
          cache: new InMemoryCache(),
          link,
        });
        if (initialQueryValue) {
          client.writeQuery({ query, data: initialQueryValue });
        }
        client.disableNetworkFetches = true;

        const { rerender } = renderHook(
          () =>
            useQuery(query, { fetchPolicy: policy, nextFetchPolicy: policy }),
          {
            wrapper: ({ children }) => (
              <ApolloProvider client={client}>{children}</ApolloProvider>
            ),
          }
        );

        expect(requestSpy).toHaveBeenCalledTimes(
          shouldFetchOnFirstRender ? 1 : 0
        );

        // We need to wait a moment before the rerender for everything to settle down.
        // This part is unfortunately bound to be flaky - but in some cases there is
        // just nothing to "wait for", except "a moment".
        await act(() => new Promise((resolve) => setTimeout(resolve, 10)));

        requestSpy.mockClear();
        client.disableNetworkFetches = false;

        rerender();
        expect(requestSpy).toHaveBeenCalledTimes(
          shouldFetchOnSecondRender ? 1 : 0
        );
      }
    );
  });

  test("calling `clearStore` while a query is running puts the hook into an error state", async () => {
    const query = gql`
      query {
        hello
      }
    `;

    const link = new MockSubscriptionLink();
    let requests = 0;
    link.onSetup(() => requests++);
    const client = new ApolloClient({
      link,
      cache: new InMemoryCache(),
    });
    using _disabledAct = disableActEnvironment();
    const { takeSnapshot } = await renderHookToSnapshotStream(
      () => useQuery(query),
      {
        wrapper: ({ children }) => (
          <ApolloProvider client={client}>{children}</ApolloProvider>
        ),
      }
    );

    await wait(10);
    expect(requests).toBe(1);
    {
      const result = await takeSnapshot();
      expect(result.loading).toBe(true);
      expect(result.data).toBeUndefined();
    }

    await client.clearStore();

    {
      const result = await takeSnapshot();
      expect(result.loading).toBe(false);
      expect(result.data).toBeUndefined();
      expect(result.error).toEqual(
        new ApolloError({
          networkError: new InvariantError(
            "Store reset while query was in flight (not completed in link chain)"
          ),
        })
      );
    }

    link.simulateResult({ result: { data: { hello: "Greetings" } } }, true);
    await expect(takeSnapshot).not.toRerender({ timeout: 50 });
    expect(requests).toBe(1);
  });

  // https://github.com/apollographql/apollo-client/issues/11938
  it("does not emit `data` on previous fetch when a 2nd fetch is kicked off and the result returns an error when errorPolicy is none", async () => {
    const query = gql`
      query {
        user {
          id
          name
        }
      }
    `;

    const graphQLError: GraphQLFormattedError = { message: "Cannot get name" };

    const mocks = [
      {
        request: { query },
        result: {
          data: { user: { __typename: "User", id: "1", name: null } },
          errors: [graphQLError],
        },
        delay: 10,
        maxUsageCount: Number.POSITIVE_INFINITY,
      },
    ];

    using _disabledAct = disableActEnvironment();
    const { takeSnapshot, getCurrentSnapshot } =
      await renderHookToSnapshotStream(
        () => useQuery(query, { notifyOnNetworkStatusChange: true }),
        {
          wrapper: ({ children }) => (
            <MockedProvider mocks={mocks}>{children}</MockedProvider>
          ),
        }
      );

    {
      const { loading, data, error } = await takeSnapshot();

      expect(loading).toBe(true);
      expect(data).toBeUndefined();
      expect(error).toBeUndefined();
    }

    {
      const { loading, data, error } = await takeSnapshot();

      expect(loading).toBe(false);
      expect(data).toBeUndefined();
      expect(error).toEqual(new ApolloError({ graphQLErrors: [graphQLError] }));
    }

    const { refetch } = getCurrentSnapshot();

    refetch().catch(() => {});
    refetch().catch(() => {});

    {
      const { loading, networkStatus, data, error } = await takeSnapshot();

      expect(loading).toBe(true);
      expect(data).toBeUndefined();
      expect(networkStatus).toBe(NetworkStatus.refetch);
      expect(error).toBeUndefined();
    }

    {
      const { loading, networkStatus, data, error } = await takeSnapshot();

      expect(loading).toBe(false);
      expect(data).toBeUndefined();
      expect(networkStatus).toBe(NetworkStatus.error);
      expect(error).toEqual(new ApolloError({ graphQLErrors: [graphQLError] }));
    }

    await expect(takeSnapshot).not.toRerender({ timeout: 200 });
  });

  describe("data masking", () => {
    it("masks queries when dataMasking is `true`", async () => {
      type UserFieldsFragment = {
        age: number;
      } & { " $fragmentName"?: "UserFieldsFragment" };

      interface Query {
        currentUser: {
          __typename: "User";
          id: number;
          name: string;
        } & { " $fragmentRefs"?: { UserFieldsFragment: UserFieldsFragment } };
      }

      const query: MaskedDocumentNode<Query, never> = gql`
        query MaskedQuery {
          currentUser {
            id
            name
            ...UserFields
          }
        }

        fragment UserFields on User {
          age
        }
      `;

      const mocks = [
        {
          request: { query },
          result: {
            data: {
              currentUser: {
                __typename: "User",
                id: 1,
                name: "Test User",
                age: 30,
              },
            },
          },
        },
      ];

      const client = new ApolloClient({
        dataMasking: true,
        cache: new InMemoryCache(),
        link: new MockLink(mocks),
      });

      const renderStream = createRenderStream({
        initialSnapshot: {
          result: null as QueryResult<Masked<Query>, never> | null,
        },
      });

      function App() {
        const result = useQuery(query);

        renderStream.replaceSnapshot({ result });

        return null;
      }

      using _disabledAct = disableActEnvironment();
      await renderStream.render(<App />, {
        wrapper: ({ children }) => (
          <ApolloProvider client={client}>{children}</ApolloProvider>
        ),
      });

      {
        const { snapshot } = await renderStream.takeRender();

        expect(snapshot.result?.loading).toBe(true);
      }

      {
        const { snapshot } = await renderStream.takeRender();
        const { result } = snapshot;

        expect(result?.loading).toBe(false);
        expect(result?.data).toEqual({
          currentUser: {
            __typename: "User",
            id: 1,
            name: "Test User",
          },
        });
        expect(result?.previousData).toBeUndefined();
      }
    });

    it("does not mask query when dataMasking is `false`", async () => {
      type UserFieldsFragment = {
        age: number;
      } & { " $fragmentName"?: "UserFieldsFragment" };

      interface Query {
        currentUser: {
          __typename: "User";
          id: number;
          name: string;
        } & { " $fragmentRefs"?: { UserFieldsFragment: UserFieldsFragment } };
      }

      const query: TypedDocumentNode<Query, never> = gql`
        query MaskedQuery {
          currentUser {
            id
            name
            ...UserFields
          }
        }

        fragment UserFields on User {
          age
        }
      `;

      const mocks = [
        {
          request: { query },
          result: {
            data: {
              currentUser: {
                __typename: "User",
                id: 1,
                name: "Test User",
                age: 30,
              },
            },
          },
        },
      ];

      const client = new ApolloClient({
        dataMasking: false,
        cache: new InMemoryCache(),
        link: new MockLink(mocks),
      });

      const renderStream = createRenderStream({
        initialSnapshot: {
          result: null as QueryResult<Query, never> | null,
        },
      });

      function App() {
        const result = useQuery(query);

        renderStream.replaceSnapshot({ result });

        return null;
      }

      using _disabledAct = disableActEnvironment();
      await renderStream.render(<App />, {
        wrapper: ({ children }) => (
          <ApolloProvider client={client}>{children}</ApolloProvider>
        ),
      });

      // loading
      await renderStream.takeRender();

      const { snapshot } = await renderStream.takeRender();

      expect(snapshot.result?.data).toEqual({
        currentUser: {
          __typename: "User",
          id: 1,
          name: "Test User",
          age: 30,
        },
      });
      expect(snapshot.result?.previousData).toBeUndefined();
    });

    it("does not mask query by default", async () => {
      type UserFieldsFragment = {
        age: number;
      } & { " $fragmentName"?: "UserFieldsFragment" };

      interface Query {
        currentUser: {
          __typename: "User";
          id: number;
          name: string;
        } & { " $fragmentRefs"?: { UserFieldsFragment: UserFieldsFragment } };
      }

      const query: TypedDocumentNode<Query, never> = gql`
        query MaskedQuery {
          currentUser {
            id
            name
            ...UserFields
          }
        }

        fragment UserFields on User {
          age
        }
      `;

      const mocks = [
        {
          request: { query },
          result: {
            data: {
              currentUser: {
                __typename: "User",
                id: 1,
                name: "Test User",
                age: 30,
              },
            },
          },
        },
      ];

      const client = new ApolloClient({
        cache: new InMemoryCache(),
        link: new MockLink(mocks),
      });

      const renderStream = createRenderStream({
        initialSnapshot: {
          result: null as QueryResult<Query, never> | null,
        },
      });

      function App() {
        const result = useQuery(query);

        renderStream.replaceSnapshot({ result });

        return null;
      }

      using _disabledAct = disableActEnvironment();
      await renderStream.render(<App />, {
        wrapper: ({ children }) => (
          <ApolloProvider client={client}>{children}</ApolloProvider>
        ),
      });

      // loading
      await renderStream.takeRender();

      const { snapshot } = await renderStream.takeRender();

      expect(snapshot.result?.data).toEqual({
        currentUser: {
          __typename: "User",
          id: 1,
          name: "Test User",
          age: 30,
        },
      });
      expect(snapshot.result?.previousData).toBeUndefined();
    });

    it("masks queries updated by the cache", async () => {
      type UserFieldsFragment = {
        age: number;
      } & { " $fragmentName"?: "UserFieldsFragment" };

      interface Query {
        currentUser: {
          __typename: "User";
          id: number;
          name: string;
        } & { " $fragmentRefs"?: { UserFieldsFragment: UserFieldsFragment } };
      }

      const query: MaskedDocumentNode<Query, never> = gql`
        query MaskedQuery {
          currentUser {
            id
            name
            ...UserFields
          }
        }

        fragment UserFields on User {
          age
        }
      `;

      const mocks = [
        {
          request: { query },
          result: {
            data: {
              currentUser: {
                __typename: "User",
                id: 1,
                name: "Test User",
                age: 30,
              },
            },
          },
        },
      ];

      const client = new ApolloClient({
        dataMasking: true,
        cache: new InMemoryCache(),
        link: new MockLink(mocks),
      });

      const renderStream = createRenderStream({
        initialSnapshot: {
          result: null as QueryResult<Masked<Query>, never> | null,
        },
      });

      function App() {
        const result = useQuery(query);

        renderStream.replaceSnapshot({ result });

        return null;
      }

      using _disabledAct = disableActEnvironment();
      await renderStream.render(<App />, {
        wrapper: ({ children }) => (
          <ApolloProvider client={client}>{children}</ApolloProvider>
        ),
      });

      // loading
      await renderStream.takeRender();

      {
        const { snapshot } = await renderStream.takeRender();

        expect(snapshot.result?.data).toEqual({
          currentUser: {
            __typename: "User",
            id: 1,
            name: "Test User",
          },
        });
        expect(snapshot.result?.previousData).toBeUndefined();
      }

      client.writeQuery({
        query,
        data: {
          currentUser: {
            __typename: "User",
            id: 1,
            name: "Test User (updated)",
            age: 35,
          },
        },
      });

      {
        const { snapshot } = await renderStream.takeRender();

        expect(snapshot.result?.data).toEqual({
          currentUser: {
            __typename: "User",
            id: 1,
            name: "Test User (updated)",
          },
        });
        expect(snapshot.result?.previousData).toEqual({
          currentUser: { __typename: "User", id: 1, name: "Test User" },
        });
      }
    });

    it("does not rerender when updating field in named fragment", async () => {
      type UserFieldsFragment = {
        age: number;
      } & { " $fragmentName"?: "UserFieldsFragment" };

      interface Query {
        currentUser: {
          __typename: "User";
          id: number;
          name: string;
        } & { " $fragmentRefs"?: { UserFieldsFragment: UserFieldsFragment } };
      }

      const query: MaskedDocumentNode<Query, never> = gql`
        query MaskedQuery {
          currentUser {
            id
            name
            ...UserFields
          }
        }

        fragment UserFields on User {
          age
        }
      `;

      const mocks = [
        {
          request: { query },
          result: {
            data: {
              currentUser: {
                __typename: "User",
                id: 1,
                name: "Test User",
                age: 30,
              },
            },
          },
        },
      ];

      const client = new ApolloClient({
        dataMasking: true,
        cache: new InMemoryCache(),
        link: new MockLink(mocks),
      });

      const renderStream = createRenderStream({
        initialSnapshot: {
          result: null as QueryResult<Masked<Query>, never> | null,
        },
      });

      function App() {
        const result = useQuery(query);

        renderStream.replaceSnapshot({ result });

        return null;
      }

      using _disabledAct = disableActEnvironment();
      await renderStream.render(<App />, {
        wrapper: ({ children }) => (
          <ApolloProvider client={client}>{children}</ApolloProvider>
        ),
      });

      // loading
      await renderStream.takeRender();

      {
        const { snapshot } = await renderStream.takeRender();

        expect(snapshot.result?.data).toEqual({
          currentUser: {
            __typename: "User",
            id: 1,
            name: "Test User",
          },
        });
        expect(snapshot.result?.previousData).toBeUndefined();
      }

      client.writeQuery({
        query,
        data: {
          currentUser: {
            __typename: "User",
            id: 1,
            name: "Test User",
            age: 35,
          },
        },
      });

      await expect(renderStream).not.toRerender();

      expect(client.readQuery({ query })).toEqual({
        currentUser: {
          __typename: "User",
          id: 1,
          name: "Test User",
          age: 35,
        },
      });
    });

    it.each(["cache-first", "cache-only"] as FetchPolicy[])(
      "masks result from cache when using with %s fetch policy",
      async (fetchPolicy) => {
        type UserFieldsFragment = {
          age: number;
        } & { " $fragmentName"?: "UserFieldsFragment" };

        interface Query {
          currentUser: {
            __typename: "User";
            id: number;
            name: string;
          } & { " $fragmentRefs"?: { UserFieldsFragment: UserFieldsFragment } };
        }

        const query: MaskedDocumentNode<Query, never> = gql`
          query MaskedQuery {
            currentUser {
              id
              name
              ...UserFields
            }
          }

          fragment UserFields on User {
            age
          }
        `;

        const mocks = [
          {
            request: { query },
            result: {
              data: {
                currentUser: {
                  __typename: "User",
                  id: 1,
                  name: "Test User",
                  age: 30,
                },
              },
            },
          },
        ];

        const client = new ApolloClient({
          dataMasking: true,
          cache: new InMemoryCache(),
          link: new MockLink(mocks),
        });

        client.writeQuery({
          query,
          data: {
            currentUser: {
              __typename: "User",
              id: 1,
              name: "Test User",
              age: 30,
            },
          },
        });

        const renderStream = createRenderStream({
          initialSnapshot: {
            result: null as QueryResult<Masked<Query>, never> | null,
          },
        });

        function App() {
          const result = useQuery(query, { fetchPolicy });

          renderStream.replaceSnapshot({ result });

          return null;
        }

        using _disabledAct = disableActEnvironment();
        await renderStream.render(<App />, {
          wrapper: ({ children }) => (
            <ApolloProvider client={client}>{children}</ApolloProvider>
          ),
        });

        const { snapshot } = await renderStream.takeRender();

        expect(snapshot.result?.data).toEqual({
          currentUser: {
            __typename: "User",
            id: 1,
            name: "Test User",
          },
        });
        expect(snapshot.result?.previousData).toBeUndefined();
      }
    );

    it("masks cache and network result when using cache-and-network fetch policy", async () => {
      type UserFieldsFragment = {
        age: number;
      } & { " $fragmentName"?: "UserFieldsFragment" };

      interface Query {
        currentUser: {
          __typename: "User";
          id: number;
          name: string;
        } & { " $fragmentRefs"?: { UserFieldsFragment: UserFieldsFragment } };
      }

      const query: MaskedDocumentNode<Query, never> = gql`
        query MaskedQuery {
          currentUser {
            id
            name
            ...UserFields
          }
        }

        fragment UserFields on User {
          age
        }
      `;

      const mocks = [
        {
          request: { query },
          result: {
            data: {
              currentUser: {
                __typename: "User",
                id: 1,
                name: "Test User (server)",
                age: 35,
              },
            },
          },
          delay: 20,
        },
      ];

      const client = new ApolloClient({
        dataMasking: true,
        cache: new InMemoryCache(),
        link: new MockLink(mocks),
      });

      client.writeQuery({
        query,
        data: {
          currentUser: {
            __typename: "User",
            id: 1,
            name: "Test User",
            age: 34,
          },
        },
      });

      const renderStream = createRenderStream({
        initialSnapshot: {
          result: null as QueryResult<Masked<Query>, never> | null,
        },
      });

      function App() {
        const result = useQuery(query, { fetchPolicy: "cache-and-network" });

        renderStream.replaceSnapshot({ result });

        return null;
      }

      using _disabledAct = disableActEnvironment();
      await renderStream.render(<App />, {
        wrapper: ({ children }) => (
          <ApolloProvider client={client}>{children}</ApolloProvider>
        ),
      });

      {
        const { snapshot } = await renderStream.takeRender();

        expect(snapshot.result?.data).toEqual({
          currentUser: {
            __typename: "User",
            id: 1,
            name: "Test User",
          },
        });
        expect(snapshot.result?.previousData).toBeUndefined();
      }

      {
        const { snapshot } = await renderStream.takeRender();

        expect(snapshot.result?.data).toEqual({
          currentUser: {
            __typename: "User",
            id: 1,
            name: "Test User (server)",
          },
        });
        expect(snapshot.result?.previousData).toEqual({
          currentUser: {
            __typename: "User",
            id: 1,
            name: "Test User",
          },
        });
      }
    });

    it("masks partial cache data when returnPartialData is `true`", async () => {
      type UserFieldsFragment = {
        __typename: "User";
        age: number;
      } & { " $fragmentName"?: "UserFieldsFragment" };

      interface Query {
        currentUser: {
          __typename: "User";
          id: number;
          name: string;
        } & { " $fragmentRefs"?: { UserFieldsFragment: UserFieldsFragment } };
      }

      const query: MaskedDocumentNode<Query, never> = gql`
        query MaskedQuery {
          currentUser {
            id
            name
            ...UserFields
          }
        }

        fragment UserFields on User {
          age
        }
      `;

      const mocks = [
        {
          request: { query },
          result: {
            data: {
              currentUser: {
                __typename: "User",
                id: 1,
                name: "Test User (server)",
                age: 35,
              },
            },
          },
          delay: 20,
        },
      ];

      const client = new ApolloClient({
        dataMasking: true,
        cache: new InMemoryCache(),
        link: new MockLink(mocks),
      });

      {
        using _ = spyOnConsole("error");

        client.writeQuery({
          query,
          data: {
            // @ts-expect-error writing partial result
            currentUser: {
              __typename: "User",
              id: 1,
              age: 34,
            },
          },
        });
      }

      const renderStream = createRenderStream({
        initialSnapshot: {
          result: null as QueryResult<Masked<Query>, never> | null,
        },
      });

      function App() {
        const result = useQuery(query, { returnPartialData: true });

        renderStream.replaceSnapshot({ result });

        return null;
      }

      using _disabledAct = disableActEnvironment();
      await renderStream.render(<App />, {
        wrapper: ({ children }) => (
          <ApolloProvider client={client}>{children}</ApolloProvider>
        ),
      });

      {
        const { snapshot } = await renderStream.takeRender();

        expect(snapshot.result?.data).toEqual({
          currentUser: {
            __typename: "User",
            id: 1,
          },
        });
      }

      {
        const { snapshot } = await renderStream.takeRender();

        expect(snapshot.result?.data).toEqual({
          currentUser: {
            __typename: "User",
            id: 1,
            name: "Test User (server)",
          },
        });
      }
    });

    it("masks partial data returned from data on errors with errorPolicy `all`", async () => {
      type UserFieldsFragment = {
        age: number;
      } & { " $fragmentName"?: "UserFieldsFragment" };

      interface Query {
        currentUser: {
          __typename: "User";
          id: number;
          name: string;
        } & { " $fragmentRefs"?: { UserFieldsFragment: UserFieldsFragment } };
      }

      const query: MaskedDocumentNode<Query, never> = gql`
        query MaskedQuery {
          currentUser {
            id
            name
            ...UserFields
          }
        }

        fragment UserFields on User {
          age
        }
      `;

      const mocks = [
        {
          request: { query },
          result: {
            data: {
              currentUser: {
                __typename: "User",
                id: 1,
                name: null,
                age: 34,
              },
            },
            errors: [new GraphQLError("Couldn't get name")],
          },
          delay: 20,
        },
      ];

      const client = new ApolloClient({
        dataMasking: true,
        cache: new InMemoryCache(),
        link: new MockLink(mocks),
      });

      const renderStream = createRenderStream({
        initialSnapshot: {
          result: null as QueryResult<Masked<Query>, never> | null,
        },
      });

      function App() {
        const result = useQuery(query, { errorPolicy: "all" });

        renderStream.replaceSnapshot({ result });

        return null;
      }

      using _disabledAct = disableActEnvironment();
      await renderStream.render(<App />, {
        wrapper: ({ children }) => (
          <ApolloProvider client={client}>{children}</ApolloProvider>
        ),
      });

      // loading
      await renderStream.takeRender();

      {
        const { snapshot } = await renderStream.takeRender();
        const { result } = snapshot;

        expect(result?.data).toEqual({
          currentUser: {
            __typename: "User",
            id: 1,
            name: null,
          },
        });

        expect(result?.error).toEqual(
          new ApolloError({
            graphQLErrors: [new GraphQLError("Couldn't get name")],
          })
        );
      }
    });
  });
});

describe.skip("Type Tests", () => {
  test("NoInfer prevents adding arbitrary additional variables", () => {
    const typedNode = {} as TypedDocumentNode<{ foo: string }, { bar: number }>;
    const { variables } = useQuery(typedNode, {
      variables: {
        bar: 4,
        // @ts-expect-error
        nonExistingVariable: "string",
      },
    });
    variables?.bar;
    // @ts-expect-error
    variables?.nonExistingVariable;
  });
});<|MERGE_RESOLUTION|>--- conflicted
+++ resolved
@@ -4131,8 +4131,343 @@
         { variables: { limit: 2, offset: 2 } },
       ]);
     });
-<<<<<<< HEAD
-=======
+
+    it("uses updateQuery to update the result of the query with no-cache queries", async () => {
+      const { query, link } = setupPaginatedCase();
+
+      const client = new ApolloClient({ cache: new InMemoryCache(), link });
+
+      using _disabledAct = disableActEnvironment();
+      const { takeSnapshot, getCurrentSnapshot } =
+        await renderHookToSnapshotStream(
+          () =>
+            useQuery(query, {
+              notifyOnNetworkStatusChange: true,
+              fetchPolicy: "no-cache",
+              variables: { limit: 2 },
+            }),
+          {
+            wrapper: ({ children }) => (
+              <ApolloProvider client={client}>{children}</ApolloProvider>
+            ),
+          }
+        );
+
+      {
+        const { loading, networkStatus, data } = await takeSnapshot();
+
+        expect(loading).toBe(true);
+        expect(networkStatus).toBe(NetworkStatus.loading);
+        expect(data).toBeUndefined();
+      }
+
+      {
+        const { loading, networkStatus, data } = await takeSnapshot();
+
+        expect(loading).toBe(false);
+        expect(networkStatus).toBe(NetworkStatus.ready);
+        expect(data).toStrictEqual({
+          letters: [
+            { __typename: "Letter", letter: "A", position: 1 },
+            { __typename: "Letter", letter: "B", position: 2 },
+          ],
+        });
+      }
+
+      const { fetchMore } = getCurrentSnapshot();
+
+      let fetchMorePromise = fetchMore({
+        variables: { offset: 2 },
+        updateQuery: (prev, { fetchMoreResult }) => ({
+          letters: prev.letters.concat(fetchMoreResult.letters),
+        }),
+      });
+
+      {
+        const { loading, networkStatus, data } = await takeSnapshot();
+
+        expect(loading).toBe(true);
+        expect(networkStatus).toBe(NetworkStatus.fetchMore);
+        expect(data).toStrictEqual({
+          letters: [
+            { __typename: "Letter", letter: "A", position: 1 },
+            { __typename: "Letter", letter: "B", position: 2 },
+          ],
+        });
+      }
+
+      {
+        const { loading, networkStatus, data, observable } =
+          await takeSnapshot();
+
+        expect(loading).toBe(false);
+        expect(networkStatus).toBe(NetworkStatus.ready);
+        expect(data).toEqual({
+          letters: [
+            { __typename: "Letter", letter: "A", position: 1 },
+            { __typename: "Letter", letter: "B", position: 2 },
+            { __typename: "Letter", letter: "C", position: 3 },
+            { __typename: "Letter", letter: "D", position: 4 },
+          ],
+        });
+
+        // Ensure we store the merged result as the last result
+        expect(observable.getCurrentResult(false).data).toEqual({
+          letters: [
+            { __typename: "Letter", letter: "A", position: 1 },
+            { __typename: "Letter", letter: "B", position: 2 },
+            { __typename: "Letter", letter: "C", position: 3 },
+            { __typename: "Letter", letter: "D", position: 4 },
+          ],
+        });
+      }
+
+      await expect(fetchMorePromise).resolves.toStrictEqual({
+        data: {
+          letters: [
+            { __typename: "Letter", letter: "C", position: 3 },
+            { __typename: "Letter", letter: "D", position: 4 },
+          ],
+        },
+        loading: false,
+        networkStatus: NetworkStatus.ready,
+      });
+
+      await expect(takeSnapshot).not.toRerender();
+
+      fetchMorePromise = fetchMore({
+        variables: { offset: 4 },
+        updateQuery: (_, { fetchMoreResult }) => fetchMoreResult,
+      });
+
+      {
+        const { data, loading, networkStatus } = await takeSnapshot();
+
+        expect(loading).toBe(true);
+        expect(networkStatus).toBe(NetworkStatus.fetchMore);
+        expect(data).toEqual({
+          letters: [
+            { __typename: "Letter", letter: "A", position: 1 },
+            { __typename: "Letter", letter: "B", position: 2 },
+            { __typename: "Letter", letter: "C", position: 3 },
+            { __typename: "Letter", letter: "D", position: 4 },
+          ],
+        });
+      }
+
+      {
+        const { data, loading, networkStatus, observable } =
+          await takeSnapshot();
+
+        expect(loading).toBe(false);
+        expect(networkStatus).toBe(NetworkStatus.ready);
+        expect(data).toEqual({
+          letters: [
+            { __typename: "Letter", letter: "E", position: 5 },
+            { __typename: "Letter", letter: "F", position: 6 },
+          ],
+        });
+
+        expect(observable.getCurrentResult(false).data).toEqual({
+          letters: [
+            { __typename: "Letter", letter: "E", position: 5 },
+            { __typename: "Letter", letter: "F", position: 6 },
+          ],
+        });
+      }
+
+      await expect(fetchMorePromise).resolves.toStrictEqual({
+        data: {
+          letters: [
+            { __typename: "Letter", letter: "E", position: 5 },
+            { __typename: "Letter", letter: "F", position: 6 },
+          ],
+        },
+        loading: false,
+        networkStatus: NetworkStatus.ready,
+      });
+
+      await expect(takeSnapshot).not.toRerender();
+    });
+
+    it("throws when using fetchMore without updateQuery for no-cache queries", async () => {
+      const { query, link } = setupPaginatedCase();
+
+      const client = new ApolloClient({ cache: new InMemoryCache(), link });
+
+      using _disabledAct = disableActEnvironment();
+      const { takeSnapshot, getCurrentSnapshot } =
+        await renderHookToSnapshotStream(
+          () =>
+            useQuery(query, {
+              fetchPolicy: "no-cache",
+              variables: { limit: 2 },
+            }),
+          {
+            wrapper: ({ children }) => (
+              <ApolloProvider client={client}>{children}</ApolloProvider>
+            ),
+          }
+        );
+
+      // loading
+      await takeSnapshot();
+      // finished loading
+      await takeSnapshot();
+
+      const { fetchMore } = getCurrentSnapshot();
+
+      expect(() => fetchMore({ variables: { offset: 2 } })).toThrow(
+        new InvariantError(
+          "You must provide an `updateQuery` function when using `fetchMore` with a `no-cache` fetch policy."
+        )
+      );
+    });
+
+    it("does not write to cache when using fetchMore with no-cache queries", async () => {
+      const { query, data } = setupPaginatedCase();
+
+      const link = new ApolloLink((operation) => {
+        const { offset = 0, limit = 2 } = operation.variables;
+        const letters = data.slice(offset, offset + limit);
+
+        return new Observable((observer) => {
+          setTimeout(() => {
+            observer.next({ data: { letters } });
+            observer.complete();
+          }, 10);
+        });
+      });
+
+      const client = new ApolloClient({ cache: new InMemoryCache(), link });
+
+      using _disabledAct = disableActEnvironment();
+      const { takeSnapshot, getCurrentSnapshot } =
+        await renderHookToSnapshotStream(
+          () =>
+            useQuery(query, {
+              fetchPolicy: "no-cache",
+              variables: { limit: 2 },
+            }),
+          {
+            wrapper: ({ children }) => (
+              <ApolloProvider client={client}>{children}</ApolloProvider>
+            ),
+          }
+        );
+
+      // initial loading
+      await takeSnapshot();
+
+      // Initial result
+      await takeSnapshot();
+
+      const { fetchMore } = getCurrentSnapshot();
+      await fetchMore({
+        variables: { offset: 2 },
+        updateQuery: (_, { fetchMoreResult }) => fetchMoreResult,
+      });
+
+      expect(client.extract()).toStrictEqual({});
+    });
+
+    it("regression test for issue #8600", async () => {
+      const cache = new InMemoryCache({
+        typePolicies: {
+          Country: {
+            fields: {
+              cities: {
+                keyArgs: ["size"],
+                merge(existing, incoming, { args }) {
+                  if (!args) return incoming;
+
+                  const items = existing ? existing.slice(0) : [];
+
+                  const offset = args.offset ?? 0;
+                  for (let i = 0; i < incoming.length; ++i) {
+                    items[offset + i] = incoming[i];
+                  }
+
+                  return items;
+                },
+              },
+            },
+          },
+          CityInfo: {
+            merge: true,
+          },
+        },
+      });
+
+      const GET_COUNTRIES = gql`
+        query GetCountries {
+          countries {
+            id
+            ...WithSmallCities
+            ...WithAirQuality
+          }
+        }
+        fragment WithSmallCities on Country {
+          biggestCity {
+            id
+          }
+          smallCities: cities(size: SMALL) {
+            id
+          }
+        }
+        fragment WithAirQuality on Country {
+          biggestCity {
+            id
+            info {
+              airQuality
+            }
+          }
+        }
+      `;
+
+      const countries = [
+        {
+          __typename: "Country",
+          id: 123,
+          biggestCity: {
+            __typename: "City",
+            id: 234,
+            info: {
+              __typename: "CityInfo",
+              airQuality: 0,
+            },
+          },
+          smallCities: [{ __typename: "City", id: 345 }],
+        },
+      ];
+
+      const wrapper = ({ children }: any) => (
+        <MockedProvider
+          mocks={[
+            {
+              request: { query: GET_COUNTRIES },
+              result: { data: { countries } },
+            },
+          ]}
+          cache={cache}
+        >
+          {children}
+        </MockedProvider>
+      );
+
+      const { result } = renderHook(() => useQuery(GET_COUNTRIES), { wrapper });
+
+      expect(result.current.loading).toBe(true);
+      expect(result.current.data).toBeUndefined();
+
+      await waitFor(
+        () => {
+          expect(result.current.loading).toBe(false);
+        },
+        { interval: 1 }
+      );
+      expect(result.current.data).toEqual({ countries });
+    });
 
     it("should handle inconsistent cache items", async () => {
       const query1 = gql`
@@ -4313,345 +4648,6 @@
 
       // expect(result.current.networkStatus).toBe(NetworkStatus.ready);
       expect(result.current.data.letters).toEqual(ab.concat(cd));
-    });
-  });
->>>>>>> f096dfd8
-
-    it("uses updateQuery to update the result of the query with no-cache queries", async () => {
-      const { query, link } = setupPaginatedCase();
-
-      const client = new ApolloClient({ cache: new InMemoryCache(), link });
-
-      using _disabledAct = disableActEnvironment();
-      const { takeSnapshot, getCurrentSnapshot } =
-        await renderHookToSnapshotStream(
-          () =>
-            useQuery(query, {
-              notifyOnNetworkStatusChange: true,
-              fetchPolicy: "no-cache",
-              variables: { limit: 2 },
-            }),
-          {
-            wrapper: ({ children }) => (
-              <ApolloProvider client={client}>{children}</ApolloProvider>
-            ),
-          }
-        );
-
-      {
-        const { loading, networkStatus, data } = await takeSnapshot();
-
-        expect(loading).toBe(true);
-        expect(networkStatus).toBe(NetworkStatus.loading);
-        expect(data).toBeUndefined();
-      }
-
-      {
-        const { loading, networkStatus, data } = await takeSnapshot();
-
-        expect(loading).toBe(false);
-        expect(networkStatus).toBe(NetworkStatus.ready);
-        expect(data).toStrictEqual({
-          letters: [
-            { __typename: "Letter", letter: "A", position: 1 },
-            { __typename: "Letter", letter: "B", position: 2 },
-          ],
-        });
-      }
-
-      const { fetchMore } = getCurrentSnapshot();
-
-      let fetchMorePromise = fetchMore({
-        variables: { offset: 2 },
-        updateQuery: (prev, { fetchMoreResult }) => ({
-          letters: prev.letters.concat(fetchMoreResult.letters),
-        }),
-      });
-
-      {
-        const { loading, networkStatus, data } = await takeSnapshot();
-
-        expect(loading).toBe(true);
-        expect(networkStatus).toBe(NetworkStatus.fetchMore);
-        expect(data).toStrictEqual({
-          letters: [
-            { __typename: "Letter", letter: "A", position: 1 },
-            { __typename: "Letter", letter: "B", position: 2 },
-          ],
-        });
-      }
-
-      {
-        const { loading, networkStatus, data, observable } =
-          await takeSnapshot();
-
-        expect(loading).toBe(false);
-        expect(networkStatus).toBe(NetworkStatus.ready);
-        expect(data).toEqual({
-          letters: [
-            { __typename: "Letter", letter: "A", position: 1 },
-            { __typename: "Letter", letter: "B", position: 2 },
-            { __typename: "Letter", letter: "C", position: 3 },
-            { __typename: "Letter", letter: "D", position: 4 },
-          ],
-        });
-
-        // Ensure we store the merged result as the last result
-        expect(observable.getCurrentResult(false).data).toEqual({
-          letters: [
-            { __typename: "Letter", letter: "A", position: 1 },
-            { __typename: "Letter", letter: "B", position: 2 },
-            { __typename: "Letter", letter: "C", position: 3 },
-            { __typename: "Letter", letter: "D", position: 4 },
-          ],
-        });
-      }
-
-      await expect(fetchMorePromise).resolves.toStrictEqual({
-        data: {
-          letters: [
-            { __typename: "Letter", letter: "C", position: 3 },
-            { __typename: "Letter", letter: "D", position: 4 },
-          ],
-        },
-        loading: false,
-        networkStatus: NetworkStatus.ready,
-      });
-
-      await expect(takeSnapshot).not.toRerender();
-
-      fetchMorePromise = fetchMore({
-        variables: { offset: 4 },
-        updateQuery: (_, { fetchMoreResult }) => fetchMoreResult,
-      });
-
-      {
-        const { data, loading, networkStatus } = await takeSnapshot();
-
-        expect(loading).toBe(true);
-        expect(networkStatus).toBe(NetworkStatus.fetchMore);
-        expect(data).toEqual({
-          letters: [
-            { __typename: "Letter", letter: "A", position: 1 },
-            { __typename: "Letter", letter: "B", position: 2 },
-            { __typename: "Letter", letter: "C", position: 3 },
-            { __typename: "Letter", letter: "D", position: 4 },
-          ],
-        });
-      }
-
-      {
-        const { data, loading, networkStatus, observable } =
-          await takeSnapshot();
-
-        expect(loading).toBe(false);
-        expect(networkStatus).toBe(NetworkStatus.ready);
-        expect(data).toEqual({
-          letters: [
-            { __typename: "Letter", letter: "E", position: 5 },
-            { __typename: "Letter", letter: "F", position: 6 },
-          ],
-        });
-
-        expect(observable.getCurrentResult(false).data).toEqual({
-          letters: [
-            { __typename: "Letter", letter: "E", position: 5 },
-            { __typename: "Letter", letter: "F", position: 6 },
-          ],
-        });
-      }
-
-      await expect(fetchMorePromise).resolves.toStrictEqual({
-        data: {
-          letters: [
-            { __typename: "Letter", letter: "E", position: 5 },
-            { __typename: "Letter", letter: "F", position: 6 },
-          ],
-        },
-        loading: false,
-        networkStatus: NetworkStatus.ready,
-      });
-
-      await expect(takeSnapshot).not.toRerender();
-    });
-
-    it("throws when using fetchMore without updateQuery for no-cache queries", async () => {
-      const { query, link } = setupPaginatedCase();
-
-      const client = new ApolloClient({ cache: new InMemoryCache(), link });
-
-      using _disabledAct = disableActEnvironment();
-      const { takeSnapshot, getCurrentSnapshot } =
-        await renderHookToSnapshotStream(
-          () =>
-            useQuery(query, {
-              fetchPolicy: "no-cache",
-              variables: { limit: 2 },
-            }),
-          {
-            wrapper: ({ children }) => (
-              <ApolloProvider client={client}>{children}</ApolloProvider>
-            ),
-          }
-        );
-
-      // loading
-      await takeSnapshot();
-      // finished loading
-      await takeSnapshot();
-
-      const { fetchMore } = getCurrentSnapshot();
-
-      expect(() => fetchMore({ variables: { offset: 2 } })).toThrow(
-        new InvariantError(
-          "You must provide an `updateQuery` function when using `fetchMore` with a `no-cache` fetch policy."
-        )
-      );
-    });
-
-    it("does not write to cache when using fetchMore with no-cache queries", async () => {
-      const { query, data } = setupPaginatedCase();
-
-      const link = new ApolloLink((operation) => {
-        const { offset = 0, limit = 2 } = operation.variables;
-        const letters = data.slice(offset, offset + limit);
-
-        return new Observable((observer) => {
-          setTimeout(() => {
-            observer.next({ data: { letters } });
-            observer.complete();
-          }, 10);
-        });
-      });
-
-      const client = new ApolloClient({ cache: new InMemoryCache(), link });
-
-      using _disabledAct = disableActEnvironment();
-      const { takeSnapshot, getCurrentSnapshot } =
-        await renderHookToSnapshotStream(
-          () =>
-            useQuery(query, {
-              fetchPolicy: "no-cache",
-              variables: { limit: 2 },
-            }),
-          {
-            wrapper: ({ children }) => (
-              <ApolloProvider client={client}>{children}</ApolloProvider>
-            ),
-          }
-        );
-
-      // initial loading
-      await takeSnapshot();
-
-      // Initial result
-      await takeSnapshot();
-
-      const { fetchMore } = getCurrentSnapshot();
-      await fetchMore({
-        variables: { offset: 2 },
-        updateQuery: (_, { fetchMoreResult }) => fetchMoreResult,
-      });
-
-      expect(client.extract()).toStrictEqual({});
-    });
-
-    it("regression test for issue #8600", async () => {
-      const cache = new InMemoryCache({
-        typePolicies: {
-          Country: {
-            fields: {
-              cities: {
-                keyArgs: ["size"],
-                merge(existing, incoming, { args }) {
-                  if (!args) return incoming;
-
-                  const items = existing ? existing.slice(0) : [];
-
-                  const offset = args.offset ?? 0;
-                  for (let i = 0; i < incoming.length; ++i) {
-                    items[offset + i] = incoming[i];
-                  }
-
-                  return items;
-                },
-              },
-            },
-          },
-          CityInfo: {
-            merge: true,
-          },
-        },
-      });
-
-      const GET_COUNTRIES = gql`
-        query GetCountries {
-          countries {
-            id
-            ...WithSmallCities
-            ...WithAirQuality
-          }
-        }
-        fragment WithSmallCities on Country {
-          biggestCity {
-            id
-          }
-          smallCities: cities(size: SMALL) {
-            id
-          }
-        }
-        fragment WithAirQuality on Country {
-          biggestCity {
-            id
-            info {
-              airQuality
-            }
-          }
-        }
-      `;
-
-      const countries = [
-        {
-          __typename: "Country",
-          id: 123,
-          biggestCity: {
-            __typename: "City",
-            id: 234,
-            info: {
-              __typename: "CityInfo",
-              airQuality: 0,
-            },
-          },
-          smallCities: [{ __typename: "City", id: 345 }],
-        },
-      ];
-
-      const wrapper = ({ children }: any) => (
-        <MockedProvider
-          mocks={[
-            {
-              request: { query: GET_COUNTRIES },
-              result: { data: { countries } },
-            },
-          ]}
-          cache={cache}
-        >
-          {children}
-        </MockedProvider>
-      );
-
-      const { result } = renderHook(() => useQuery(GET_COUNTRIES), { wrapper });
-
-      expect(result.current.loading).toBe(true);
-      expect(result.current.data).toBeUndefined();
-
-      await waitFor(
-        () => {
-          expect(result.current.loading).toBe(false);
-        },
-        { interval: 1 }
-      );
-      expect(result.current.data).toEqual({ countries });
     });
   });
 
