--- conflicted
+++ resolved
@@ -80,17 +80,10 @@
     "hoist-non-react-statics": "^3.3.2",
     "optimism": "^0.16.1",
     "prop-types": "^15.7.2",
-<<<<<<< HEAD
-    "symbol-observable": "^2.0.0",
+    "symbol-observable": "^4.0.0",
     "ts-invariant": "^0.7.3",
     "tslib": "^2.1.0",
     "zen-observable-ts": "^1.0.0"
-=======
-    "symbol-observable": "^4.0.0",
-    "ts-invariant": "^0.7.0",
-    "tslib": "^1.10.0",
-    "zen-observable": "^0.8.14"
->>>>>>> 5e1e1c80
   },
   "devDependencies": {
     "@babel/parser": "7.14.1",
