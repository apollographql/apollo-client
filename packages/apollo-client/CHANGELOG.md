
# Change log

### vNEXT

### 2.2.0
- include `optimisticResponse` in the context passed to apollo-link for mutations [PR#2704](https://github.com/apollographql/apollo-client/pull/2704)
<<<<<<< HEAD
- Allow optional parameter to include queries in standby mode when refetching observed queries [PR#2804](https://github.com/apollographql/apollo-client/pull/2804)

=======
- Add cache.writeData to base cache type & DataProxy [PR#2818](https://github.com/apollographql/apollo-client/pull/2818)
- Error when invalid `cache-and-network` is provided as `query.fetchPolicy` within `defaultOptions`
- add `onResetStore` method to the client to register callbacks after `client.resetStore` is called [PR#2812](https://github.com/apollographql/apollo-client/pull/2812)
>>>>>>> a7d1955f

### 2.1.1
- fix eslint usage by fixing jsnext:main path

### 2.1.0
- Expose the cache methods `restore` and `extract` directly on ApolloClient  [PR#2615](https://github.com/apollographql/apollo-client/pull/2615)
- Expose a method to refetch all observed queries without resetting the store [PR#2625](https://github.com/apollographql/apollo-client/pull/2625)

### 2.0.3
- Revert returning `data` directly in subscriptions, now returns `data` and `errors`
- Include passed context in the context for mutations
- Remove locked dep on apollo-link and apollo-link-dedup
- Fix bug where setting options didn't adjust pollInterval correctly [PR#2573](https://github.com/apollographql/apollo-client/pull/2573)
- Fix issue where write(Fragment|Query) didn't rerender store [PR#2574](https://github.com/apollographql/apollo-client/pull/2574)
- Remove uneeded code causing equality failures [PR#2574](https://github.com/apollographql/apollo-client/pull/2574)
- Potentially fix missing data when rerendering from cache bug in RA [PR#2574](https://github.com/apollographql/apollo-client/pull/2574)
- Preserve referential equality when calling currentResult if possible
- Include `null` in types of cache reading results [PR#2572](https://github.com/apollographql/apollo-client/pull/2572)

### 2.0.2
- Fixed mutation result error checking for empty array
- Fix accessing undefined window when forcing connectToDevTools to true
- Fix GraphQL errors not being attached to currentResult if no policy passed

### 2.0.1
- remove errant console

### 2.0.0
- Make sure context + cache is on links for mutations
- Improved error for upgrading to 2.0
- Fix bug with mutations not updating watchedQueries where variables don't change
- Define and expose `ApolloClientOptions`, Type of an object that represents ApolloClient's constructor argument.
- Expose `ApolloCurrentResult`
- Throw an error if cache or data are not supplied to the `ApolloClient` constructor
- Add `graphql` as a dev dependency
- Fix bug in not cleaning up after individual query operation
- Return data directly in subscriptions instead of data and errors
- Support experimental transformForLink for caches

### 2.0.0-rc.3
- Only include `data` on subscriptionData when using `subscribeToMore`

### 2.0.0-rc.2
- Support devTools with `_renderRaw` to execute link directly (bypass store)

### 2.0.0-rc.1
- Fix bug where changed variables with different cache data didn't rerender properly

### 2.0.0-beta.8
- Move graphql to peerDependency
- Ensure network errors don't cause unhandled rejections on polled queries
- Improve performance of mutation broadcasts
- Remove warning on refetching unfetched queries after a mutation

### 2.0.0-beta.6
- Support conditional refetches for mutations
- Ensure network errors don't cause unhandled rejections on cache-and-network policies
- Added the cache to the client for easier SSR
- Strip connection directive out before reqest sent to link

### 2.0.0-beta.5
- Fix argument for FragmentMatcher

### 2.0.0-beta.4 (alpha.2 -> beta.4)
- Update to latest stable link package
- Fix error handling when recycling observables
- Fix currentResult when errorPolicy is set to 'all'
- Fix default ErrorPolicy in QueryManager#mutate [PR #2194](https://github.com/apollographql/apollo-client/pull/2194)
- Fix Date handling in isEqual [PR #2131](https://github.com/apollographql/apollo-client/pull/2131)
- Fix errors when `isEqual` called with object having no prototype [PR #2138](https://github.com/apollographql/apollo-client/pull/2138)
- Support @live and @defer queries via watchQuery
- Refactor query tracking internally to QueryManager
- Remove internal typename usage in favor of cache transformers [BREAKING]
- Introduce new ErrorPolicy to allow for errors from execution results to trigger observers
- Support multiple results from the network layer (links)
- Remove internal Observable implemenation [BREAKING]. `next` is no longer called after `error` or `complete` is fired
- Convert tests to use Jest
- Replace core utils with apollo-utilities
- Cleanup InMemoryCache to remove unused methods and minimize cache reads in QueryManager's getCurrentResult [PR 2035](https://github.com/apollographql/apollo-client/pull/2035)
- When cache implementations broadcast invalidations, they also provide the latest data for the invalidated query to minimize reads inside the QueryManager [PR 2031](https://github.com/apollographql/apollo-client/pull/2031)
- Move abstract cache into its own module [PR #2019](https://github.com/apollographql/apollo-client/pull/2019)
- Convert network stack to links [PR #1993](https://github.com/apollographql/apollo-client/pull/1993)
- Move to using lerna for the repo [PR #1984](https://github.com/apollographql/apollo-client/pull/1984)
- Remove dependency on Redux as well as store reducers (update and updateQueries are still supported and should be used instead) [PR 1949](https://github.com/apollographql/apollo-client/pull/1949)
- Introduce a new Cache API that makes it possible to plug in custom cache implementations into the client [PR 1921](https://github.com/apollographql/apollo-client/pull/1921)
- Migrated the cache away from Redux in preparation for the generic store API [PR 1907](https://github.com/apollographql/apollo-client/pull/1907)

### 1.9.2
- Fix FetchMoreQueryOptions and IntrospectionResultData flow annotations [PR #2034](https://github.com/apollographql/apollo-client/pull/2034)
- Fix referential equality bug for queries with custom resolvers [PR #2053](https://github.com/apollographql/apollo-client/pull/2053)

### 1.9.1
- Add support for subscriptions with Apollo Link network stack [PR #1992](https://github.com/apollographql/apollo-client/pull/1992)
- fixed `resolved` scoping issue for multiple queries in flight with Apollo Link [PR #2002](https://github.com/apollographql/apollo-client/pull/2002)

### 1.9.0
- Move to `apollo-link-core` from `apollo-link` to reduce bundle size [PR #1955](https://github.com/apollographql/apollo-client/pull/1955)
- Document ApolloClient.prototype.subscribe [PR #1932](https://github.com/apollographql/apollo-client/pull/1932)
- Fix NetworkMiddleware flow typings [PR #1937](https://github.com/apollographql/apollo-client/pull/1937)
- Fix use of @connection directives when using batching [PR #1961](https://github.com/apollographql/apollo-client/pull/1961)
- Allow data fetch after a NetworkError when polling

### 1.9.0-1
- Adds apollo-link network interface support [PR #1918](https://github.com/apollographql/apollo-client/pull/1918)
- Fix issue with fetchMore not merging results correctly when the @connection directive is used [PR #1915](https://github.com/apollographql/apollo-client/pull/1915)
- added prettier to manage formatting of project [PR #1904](https://github.com/apollographql/apollo-client/pull/1904)
- Replace use of `Object` with `Record<string, any>` in mutation types
- Fix loss of referential equality for results returned by `currentResults()` before an ObservableQuery is setup [PR #1927](https://github.com/apollographql/apollo-client/pull/1927)

### 1.9.0-0
- Remove query tracking from the Redux store. Query status tracking is now handled outside of Redux in the QueryStore class. [PR #1859](https://github.com/apollographql/apollo-client/pull/1859)
- Remove mutation tracking from the Redux store. Mutation status tracking is now handled outside of Redux in the MutationStore class. [PR #1846](https://github.com/apollographql/apollo-client/pull/1846)

### 1.8.1
- Use generic types for store updating functions in mutations [PR #1882](https://github.com/apollographql/apollo-client/pull/1882)
- Update to TypeScript 2.4.1 [PR #1892](https://github.com/apollographql/apollo-client/pull/1892)

### 1.8.0
- Add the `filter` argument to the `@connection` directive so that custom store keys can include query arguments [PR #1862](https://github.com/apollographql/apollo-client/pull/1862)
- Add support for flow typecheck to work out of the box (without any configuration) [PR #1820](https://github.com/apollographql/apollo-client/pull/1820)
- Remove the dependency on the query and mutation store from the data reducer. Apollo actions sent to Redux now contain additional information that was originally pulled from the query and mutation stores [PR #1845](https://github.com/apollographql/apollo-client/pull/1845)
- Fix: Avoiding reprocessing of identical data when writing to the store [PR #1675](https://github.com/apollographql/apollo-client/pull/1675)

### 1.7.0
- Add support for network interfaces that return observables [PR #1840](https://github.com/apollographql/apollo-client/pull/1840)

### 1.6.1
- Pin @types/node to 8.0.2 to avoid breaking type update

### 1.6.0
- the `@connection(key: ...)` directive can now be used to specify the key to use
for the Apollo store and is removed by default when sending queries to the server [PR #1801](https://github.com/apollographql/apollo-client/pull/1801)

### 1.5.0
- `batchInterval` now has a default value of 10 ms [PR #1793](https://github.com/apollographql/apollo-client/pull/1793)
- Added `batchMax` to allow you to limit the amount of queries in one batch. [PR #1659](https://github.com/apollographql/apollo-client/pull/1659)

### 1.4.2
- Improved error messages for writeToStore, readFragment and writeFragment [PR #1766](https://github.com/apollographql/apollo-client/pull/1766), [PR #1722](https://github.com/apollographql/apollo-client/pull/1722)

### 1.4.1
- Fix: broken edge case when setting up fragment matching with Typescript by fixing types on `IntrospectionResultData` [PR #1763](https://github.com/apollographql/apollo-client/pull/1763)
- Fix: getOperationName now returns null when no operation name can be found in the document [PR #1769](https://github.com/apollographql/apollo-client/pull/1769)

### v1.4.0
- Feature: Add `operationName` to Redux actions where possible [PR #1676](https://github.com/apollographql/apollo-client/pull/1676)
- Feature: Allow an observer to not be created when setting variables[PR #1752](https://github.com/apollographql/apollo-client/pull/1752)
- Feature: Added support for flow typechecking [PR #1688](https://github.com/apollographql/apollo-client/pull/1688)

### v1.3.0
- Make ApolloClient.resetStore() and QueryManager.resetStore() return a promise instead of void [PR #1674](https://github.com/apollographql/apollo-client/pull/1674)
- Fix bug that caused errors in `writeToStore` to be rethrown as uncaught errors [PR #1673](https://github.com/apollographql/apollo-client/pull/1673)
- Feature: Pass a function to `optimisticResponse` and it will be called with the `variables` passed to the mutation [PR #1720](https://github.com/apollographql/apollo-client/pull/1720)

### 1.2.2
- Fix: Remove race condition in queryListenerFromObserver [PR #1670](https://github.com/apollographql/apollo-client/pull/1670)
- Feature: Expose `dataIdFromObject` in addition to `dataId` [PR #1663](https://github.com/apollographql/apollo-client/pull/1663)

### 1.2.1
- Fix: Ensure polling queries do not poll during SSR [#1664](https://github.com/apollographql/apollo-client/pull/1664)
- Fix: Ensure setVariables correctly sets options.variables [#1662](https://github.com/apollographql/apollo-client/pull/1662)
- Fix bug that caused results with null items in array to become empty on second read [#1661](https://github.com/apollographql/apollo-client/pull/1661)

### 1.2.0
- Feature: Warn before writing to store if result shape does not match query [#1638](https://github.com/apollographql/apollo-client/pull/1638)
- Fix: Replace more usage of Object.assign with util.assign to make it work in IE, previous fix was not complete [PR #1648](https://github.com/apollographql/apollo-client/pull/1648)

### 1.1.2
- Feature+Fix: Introduce "standby" fetchPolicy to mark queries that are not currently active, but should be available for refetchQueries and updateQueries [PR #1636](https://github.com/apollographql/apollo-client/pull/1636)
- Feature: Print a warning when heuristically matching fragments on interface/union [PR #1635](https://github.com/apollographql/apollo-client/pull/1635)
- Fix: Replace usage of Object.assign with util.assign to make it work in IE, make util.assign work with undefined and null sources as Object.assign does [PR #1643](https://github.com/apollographql/apollo-client/pull/1643)

### 1.1.1
- Fix: Remove ability to set default fetchPolicy, which broke polling queries [PR #1630](https://github.com/apollographql/apollo-client/pull/1630)

### 1.1.0
- Feature: support default values for query variables [PR #1492](https://github.com/apollographql/apollo-client/pull/1492)
- Fix: Pass http json parsing error to network interface afterware [PR #1596](https://github.com/apollographql/apollo-client/pull/1596)
- Feature: Add ability to set default fetchPolicy [PR #1597](https://github.com/apollographql/apollo-client/pull/1597)

### 1.0.4
- Fix: query subscription is not skipped when there is a successful query after an error, even if data is the same as before the error occured. [PR #1601] (https://github.com/apollographql/apollo-client/pull/1601)
- Fix: ObservableQuery.refetch() returns a rejected Promise instead of throwing an Error when fetchPolicy === 'cache-only' [PR #1592](https://github.com/apollographql/apollo-client/pull/1592)
- Fix: Remove usage of Array.findIndex (not supported by IE) [PR #1585](https://github.com/apollographql/apollo-client/pull/1585)

### 1.0.3
- Fix: Remove usage of String.endsWith (not supported by IE) [PR #1583](https://github.com/apollographql/apollo-client/pull/1583)
- Make reducerError contain information about which query caused it [PR #1538](https://github.com/apollographql/apollo-client/pull/1538)

### 1.0.2
- Fix bug that caused reducer updates to fail because typename was not added automatically [PR #1540](https://github.com/apollographql/apollo-client/pull/1540)

### 1.0.1
- Fix bug that caused updateQueries to fail when fragments were present in query [#1527](https://github.com/apollographql/apollo-client/issues/1527)

### 1.0.0 and 1.0.0-rc.9
- Make imperative store operations respect addTypename [PR #1515](https://github.com/apollographql/apollo-client/issues/1515)
- Fix bug that broke ObservableQuery.getCurrentResult for queries that used fragments [PR #1514](https://github.com/apollographql/apollo-client/issues/1514)


### 1.0.0-rc.8
- Make `QueryBatcher` more efficient and avoid `setInterval` leakage [PR #1498](https://github.com/apollographql/apollo-client/pull/1498).
- Remove dependency on `graphql-tag/printer` per [graphql-tag#54](https://github.com/apollographql/graphql-tag/issues/54)

### 1.0.0-rc.7
- Fix: `fetchPolicy: cache-and-network` queries now dispatch `APOLLO_QUERY_RESULT_CLIENT` [PR #1463](https://github.com/apollographql/apollo-client/pull/1463)
- Fix: query deduplication no longer causes query errors to prevent subsequent successful execution of the same query  [PR #1481](https://github.com/apollographql/apollo-client/pull/1481)
- Breaking: change default of notifyOnNetworkStatusChange back to false [PR #1482](https://github.com/apollographql/apollo-client/pull/1482)
- Feature: add fragmentMatcher option to client and implement IntrospectionFragmentMatcher [PR #1483](https://github.com/apollographql/apollo-client/pull/1483)

### 1.0.0-rc.6
- Feature: Default selector for `dataIdFromObject` that tries `id` and falls back to `_id` to reduce configuration requirements whenever `__typename` is present.
- Add `HTTPBatchedNetworkInterface` as an index export to make it easier
to subclass externally, consistent with `HTTPFetchNetworkInterface`. [PR #1446](https://github.com/apollographql/apollo-client/pull/1446)
- Make `updateQuery` option of `subscribeToMore` optional [PR #1455](https://github.com/apollographql/apollo-client/pull/1455)
- Fix: Use custom resolvers in readQuery and readFragment functions [PR #1434](https://github.com/apollographql/apollo-client/pull/1434)
- Print suggestion to use devtools in development mode [PR #1466](https://github.com/apollographql/apollo-client/pull/1466)

### 1.0.0-rc.5
- Fix: Revert PR that caused uncaught promise rejections [PR #1133](https://github.com/apollographql/apollo-client/pull/1133)


### 1.0.0-rc.4
- Fix: Update TypeScript Middleware and Afterware interfaces to include a datatype for 'this' in apply function. [PR #1372](https://github.com/apollographql/apollo-client/pull/1372)
- Breaking: Remove data property from fetchMore result [PR #1416](https://github.com/apollographql/apollo-client/pull/1416)
- Fix: rollback optimistic response before ApolloError rejected in `QueryManager#mutate` [PR #1398](https://github.com/apollographql/apollo-client/pull/1398)
- console.warn() when an exception is encountered in a result reducer [PR #1383](https://github.com/apollographql/apollo-client/pull/1383)

### 1.0.0-rc.3
deprecated (wrong build)

### 1.0.0-rc.2
- throw error if deprecated options are being used [PR #1396](https://github.com/apollographql/apollo-client/pull/1396)

### 1.0.0-rc.1
- Fix (possibly breaking): Invoke afterware even on requests that error [PR #1351](https://github.com/apollographql/apollo-client/pull/1351)
- Breaking: change default of notifyOnNetworkStatusChange to true [PR #1362](https://github.com/apollographql/apollo-client/pull/1362)
- Breaking: change default of queryDeduplication to true [PR #1362](https://github.com/apollographql/apollo-client/pull/1362)
- Breaking: remove deprecated reduxRootKey [PR #1362](https://github.com/apollographql/apollo-client/pull/1362)
- Fix: make sure maybeDeepFreeze is called on results returned from setVariables and refetch [PR #1362](https://github.com/apollographql/apollo-client/pull/1362)
- Fix: use setTimeout to throw uncaught errors in observer.next and observer.error[PR #1367](https://github.com/apollographql/apollo-client/pull/1367)
- Breaking: Remove returnPartialData option [PR #1370](https://github.com/apollographql/apollo-client/pull/1370)
- Breaking: Implement fetchPolicy to replace noFetch and forceFetch [PR #1371](https://github.com/apollographql/apollo-client/pull/1371)


### 0.10.1
- Address deprecation warnings coming from `graphql-tag` [graphql-tag#54](https://github.com/apollographql/graphql-tag/issues/54)
- Do not stringify error stack traces [PR #1347](https://github.com/apollographql/apollo-client/pull/1347)

### 0.10.0
- BREAKING: Run middleware and afterware only once per batched request [PR #1285](https://github.com/apollographql/apollo-client/pull/1285)
- Add direct cache manipulation read and write methods to provide the user the power to interact with Apollo’s GraphQL data representation outside of mutations. [PR #1310](https://github.com/apollographql/apollo-client/pull/1310)
- Clear pollInterval in `ObservableQuery#stopPolling` so that resubscriptions don't start polling again [PR #1328](https://github.com/apollographql/apollo-client/pull/1328)
- Update dependencies (Typescript 2.2.1, node typings, etc.) [PR #1332](https://github.com/apollographql/apollo-client/pull/1332)
- Fix bug that caused: `error: Cannot read property 'data' of undefined`, when no previous result was available [PR #1339](https://github.com/apollographql/apollo-client/pull/1339).
- Add 'addTypenameToDocument' to root export for usage in custom network interfaces and testing [PR #1341](https://github.com/apollographql/apollo-client/pull/1341)

### 0.9.0
- Prefer stale data over partial data in cases where a user would previously get an error. [PR #1306](https://github.com/apollographql/apollo-client/pull/1306)
- Update TypeScript `MutationOptions` definition with the new object type available in `refetchQueries`. [PR #1315](https://github.com/apollographql/apollo-client/pull/1315)
- Add `fetchMore` network status to enable loading information for `fetchMore` queries. [PR #1305](https://github.com/apollographql/apollo-client/pull/1305)

### 0.8.7
- Ensure batching network interface passes through extra parameters in order to support persisted queries [PR #1302](https://github.com/apollographql/apollo-client/pull/1302/files)

### 0.8.6
- Fix bug that caused `refetch` to not refetch in some cases [PR #1264](https://github.com/apollographql/apollo-client/pull/1264)

### 0.8.5
- Fix crash if resetStore() or getInitialState() called prior to query/mutation.  [PR #1286](https://github.com/apollostack/apollo-client/pull/1286).

### 0.8.4
- Fix afterware to support retrying requests [PR #1274](https://github.com/apollostack/apollo-client/pull/1274).

### 0.8.3
- Fix bug that caused query reducers to always be called with initial variables. [PR #1270](https://github.com/apollostack/apollo-client/pull/1270).
- Added benchmarks and benchmarking utilities built on top of [benchmark.js](https://benchmarkjs.com). [PR #1159](https://github.com/apollostack/apollo-client/pull/1159).

### 0.8.2
- Removed dependency on Node.js typings. [PR #1248](https://github.com/apollostack/apollo-client/pull/1248)
- Remove orphaned promise that was causing a Bluebird error. [PR #1256](https://github.com/apollographql/apollo-client/pull/1256)
- End code flow on promise rejection in `mutate` implementation. [PR #1259](https://github.com/apollographql/apollo-client/pull/1259)

### 0.8.1
- Allow refetching with query documents after mutation. [PR #1234](https://github.com/apollostack/apollo-client/pull/1234)
- Enable TypeScript strict null checking in source code. [PR #1221](https://github.com/apollostack/apollo-client/pull/1221)

### 0.8.0
- Allow optional mutation arguments. [PR #1174](https://github.com/apollostack/apollo-client/pull/1174)
- Fix bug where there could be store inconsistencies for two dependent optimistic updates [PR #1144](https://github.com/apollostack/apollo-client/pull/1144)
- expose partial in ObservableQuery#currentResult [PR #1097](https://github.com/apollostack/apollo-client/pull/1097)
- Calculate `loading` from `networkStatus`. [PR #1202](https://github.com/apollostack/apollo-client/pull/1202)
- Fix typings error with `strictNullChecks` [PR #1188](https://github.com/apollostack/apollo-client/pull/1188)
- Add IResponse to NetworkErrors [PR #1199](https://github.com/apollostack/apollo-client/issues/1199)
- Gracefully handle `null` GraphQL errors. [PR #1208](https://github.com/apollostack/apollo-client/pull/1208)
- *Breaking:* Remove undocumented `resultBehaviors` feature. [PR #1173](https://github.com/apollostack/apollo-client/pull/1173)

### 0.7.3
- *Fixed breaking change:* readQueryFromStore was incomptibale with Typescript 2.0 compiler. [PR #1171](https://github.com/apollostack/apollo-client/pull/1171)

### 0.7.2
Re-release of 0.7.1 with proper internal directory structure

### 0.7.1
- *Undo breaking change:* Add whatwg-fetch polyfill (most likely only until version 1.0) [PR #1155](https://github.com/apollostack/apollo-client/pull/1155)

### 0.7.0
- Deprecate "resultTransformer" [PR #1095](https://github.com/apollostack/apollo-client/pull/1095)
- Deep freeze results in development and test mode [PR #1095](https://github.com/apollostack/apollo-client/pull/1095)
- *Breaking:* Use generic types for query and mutation [PR #914](https://github.com/apollostack/apollo-client/pull/914)
- Support AMD [PR #1069](https://github.com/apollostack/apollo-client/pull/1069)
- Support ES6 Modules and tree-shaking (`module`, `jsnext:main`) [PR #1069](https://github.com/apollostack/apollo-client/pull/1069)
- *Breaking:* Replace `@types/redux` with official typescript definitions [PR #1069](https://github.com/apollostack/apollo-client/pull/1069)
- *Breaking:* Remove fragment option from query, watchQuery etc. [PR #1096](https://github.com/apollostack/apollo-client/pull/1096)
- Broadcast new store state only when Apollo state was affected by an action [PR #1118](https://github.com/apollostack/apollo-client/pull/1118)
- Remove lodash as a production dependency [PR #1122](https://github.com/apollostack/apollo-client/pull/1122)
- Breaking: Minor fix to write to `ROOT_SUBSCRIPTION` ID in the store for subscription results. [PR #1122](https://github.com/apollostack/apollo-client/pull/1127)
- *Breaking:* Remove `whatwg-fetch` polyfill dependency and instead warn when a global `fetch` implementation is not found. [PR #1134](https://github.com/apollostack/apollo-client/pull/1134)
- Child objects returned from `watchQuery` may now be referentially equal (so `a === b`) to previous objects in the same position if nothing changed in the store. This allows for a better UI integration experience when determining what needs to rerender. [PR #1136](https://github.com/apollostack/apollo-client/pull/1136)

### 0.6.0
- *Breaking:* Switch to `@types/graphql` instead of `typed-graphql` for typings. [PR 1041](https://github.com/apollostack/apollo-client/pull/1041) [PR #934](https://github.com/apollostack/apollo-client/issues/934)

### 0.5.26
- Add variables to MutationResultAction [PR #1106](https://github.com/apollostack/apollo-client/pull/1106)
- Fix incorrect network status after first refetch [PR #1105](https://github.com/apollostack/apollo-client/pull/1105)

### 0.5.25
- Pass variables into result reducers [PR #1088](https://github.com/apollostack/apollo-client/pull/1088)

### 0.5.24
- Add option to deduplicate in-flight queries  [PR #1070](https://github.com/apollostack/apollo-client/pull/1070)

### 0.5.23
- Revert back to using `whatwg-fetch` because `isomorphic-fetch` does not work in react native  [PR #1058](https://github.com/apollostack/apollo-client/pull/1058)

### 0.5.22
- Fix bug that caused updateQuery and reducers to run on stopped queries [PR #1054](https://github.com/apollostack/apollo-client/pull/1054)
- Ensure transporters are using `isomorphic-fetch` instead of `whatwg-fetch` for universal compatibility [PR #1018](https://github.com/apollostack/apollo-client/pull/1018)

### 0.5.21

- Include a `version` field on every `ApolloClient` instance that represents the version of the 'apollo-client' package used to create it. [PR #1038](https://github.com/apollostack/apollo-client/pull/1038)

### 0.5.20

- Attach to `window` for devtools if not in production, so that improperly configured environments do get the dev tools. [PR #1037](https://github.com/apollostack/apollo-client/pull/1037)

### 0.5.19
- Make sure stopped queries are not refetched on store reset [PR #960](https://github.com/apollostack/apollo-client/pull/960)

### 0.5.18
- Make sure `APOLLO_QUERY_RESULT_CLIENT` action has a `requestId`, just like `APOLLO_QUERY_RESULT` does, so that it can be associated with the relevant `APOLLO_QUERY_INIT` action.

### 0.5.17
- For devtools hook, report the state _after_ the action, not before. [PR #1023](https://github.com/apollostack/apollo-client/pull/1023)

### 0.5.16
- Make sure Redux devtools enhancer is added last. [PR #1022](https://github.com/apollostack/apollo-client/pull/1022)

### 0.5.15
- Make sure devtools hook added in 0.5.14 also works when the store is initialized by Apollo Client. [PR #1021](https://github.com/apollostack/apollo-client/pull/1021)

### 0.5.14
- Add internal hook for chrome devtools, `__actionHookForDevTools`, to get a log of actions and states. Apollo Client automatically attaches itself to `window.__APOLLO_CLIENT__` when initialized if `process.env.NODE_ENV === 'development'`. This can be forced or disabled by setting the `connectToDevTools` option in the constructor to `true` or `false`. [PR #1017](https://github.com/apollostack/apollo-client/pull/1017)

### 0.5.13
- Replace usages of `Object.assign` with lodash's assign function [PR #1009](https://github.com/apollostack/apollo-client/pull/1009)
- Calls to watchQuery can include metadata, for use with debugging. [PR #1010](https://github.com/apollostack/apollo-client/pull/1010)

### 0.5.12
- Errors thrown in afterwares bubble up [PR #982](https://github.com/apollostack/apollo-client/pull/982)
- Replaced individual lodash packages with original lodash package [PR #997](https://github.com/apollostack/apollo-client/pull/997)

### 0.5.11
- Move typed-graphql and chai typings to optionalDependencies [PR #988](https://github.com/apollostack/apollo-client/pull/988)
- Fix issue with typings that prevented compilation in typescript [PR #986](https://github.com/apollostack/apollo-client/pull/986)

### 0.5.10
- Deprecate usage of fragment option and createFragment function [PR #984](https://github.com/apollostack/apollo-client/pull/984)

### 0.5.9
- Prevent Redux from crashing when an uncaught ApolloError is raised in an Apollo reducer. [PR #874](https://github.com/apollostack/apollo-client/pull/874)
- Catch errors in observer.next and observer.errors callback [PR #980](https://github.com/apollostack/apollo-client/pull/980)

### 0.5.8

- Added `HTTPFetchNetworkInterface` and `NetworkInterface` as index exports to make them easier
to subclass externally. [#969](https://github.com/apollostack/apollo-client/pull/969)

### 0.5.7
- Catch uncaught promise errors in startQuery [#950](https://github.com/apollostack/apollo-client/pull/950)

### 0.5.6
- Refactor polling query logic to fix startPolling and stopPolling [#938](https://github.com/apollostack/apollo-client/pull/938)
- Add convenience method to obtain initial state from SSR [#941](https://github.com/apollostack/apollo-client/pull/941)

### 0.5.5
- Add back missing dependency on lodash.isequal that was mistakenly removed in 0.5.4 [#925](https://github.com/apollostack/apollo-client/pull/925)
- Implement cache redirects with custom resolvers [PR #921](https://github.com/apollostack/apollo-client/pull/921)
- Fix issue that caused `createBatchingNetworkInterface` unable to specify request headers by `opts` or `applyMiddleware`. [PR #922](https://github.com/apollostack/apollo-client/pull/922) [Issue #920](https://github.com/apollostack/apollo-client/issues/920)

### 0.5.4
- Fix a bug that caused apollo-client to catch errors thrown in Observer.next callbacks [PR #910](https://github.com/apollostack/apollo-client/pull/910)
- Make sure only one copy of each fragment is attached to a document [PR #906](https://github.com/apollostack/apollo-client/pull/906)

### 0.5.3
- Change the way IDs of objects in arrays are stored to make them consistent with the rest of the store [PR #901](https://github.com/apollostack/apollo-client/pull/901)

### 0.5.2
- Print a warning if server response is not an array when using transport batching [PR #893](https://github.com/apollostack/apollo-client/pull/893)
- apply addTypename in watchQuery for result reducers [PR #895](https://github.com/apollostack/apollo-client/pull/895)

### 0.5.1
- **new Feature**: Enable chaining of `use` and `useAfter` function calls in network interface. [PR #860](https://github.com/apollostack/apollo-client/pull/860) [Issue #564](https://github.com/apollostack/apollo-client/issues/564)
- Create and expose the `MutationOptions` [PR #866](https://github.com/apollostack/apollo-client/pull/866)
- Expose `SubscriptionOptions` [PR #868](https://github.com/apollostack/apollo-client/pull/868)
- Fix issue with `currentResult` and optimistic responses [Issue #877](https://github.com/apollostack/apollo-client/issues/877)
- Provide an onError callback for subscribeToMore [PR #886](https://github.com/apollostack/apollo-client/issues/886)
- Bind `resetStore` to ApolloClient [PR #882](https://github.com/apollostack/apollo-client/issues/882)
- Fix a bug with `resetStore` that caused existing queries to fail  [PR #885](https://github.com/apollostack/apollo-client/issues/885)

### v0.5.0
- Add a `createdBatchingNetworkInterface` function and export it.
- Add support for fragments to `fetchMore`
- Patch for race condition in broadcastQueries that occasionally crashed the client.

#### v0.5.0-preview.3
- **new Feature**: add networkStatus to ApolloResult, which gives more fine-grained information than the loading boolean. Added notifyOnNetworkStatusChange option to WatchQuery options. [PR #827](https://github.com/apollostack/apollo-client/pull/827)
- Fix a bug with result reducers that caused crashed when queries were updated in loading state.

#### v0.5.0-preview.2
- Make `createNetworkInterface` backwards compatible, but print a deprecation warning if it's called with two arguments. The new way is to pass in an object with `uri` and `opts` properties. [PR #828](https://github.com/apollostack/apollo-client/pull/828) [Issue #806](https://github.com/apollostack/apollo-client/issues/806)
- Prevent store rehydration if queries and mutations are not empty. [PR #814](https://github.com/apollostack/apollo-client/pull/814)
- Fix an issue with `observableQuery.currentResult()` when the query had returned an error.

#### v0.5.0-1 first preview
- **new Feature**: Add fetchMore-style subscribeToMore function which updates a query result based on a subscription. [PR #797](https://github.com/apollostack/apollo-client/pull/797)
- Fix accidental breaking change in updateQueries that was introduced in 0.5.0-0 [PR 801](https://github.com/apollostack/apollo-client/pull/801)

#### v0.5.0-0 first preview

- **new Feature**: Implement query reducers, which run on every query result/ mutation. [PR #766](https://github.com/apollostack/apollo-client/pull/766)
- **Refactor**: Reimplement internal store reading in terms of the [graphql-anywhere](https://github.com/apollostack/graphql-anywhere) package, which cleanly separates the GraphQL execution logic from Apollo's specific cache format. This will allow us to make the store reading much more extensible, including enabling developers to write their own custom client-side resolvers to implement client-side computed fields, read from Redux with GraphQL, and redirect cache reads.
- **Feature removal**: Remove query diffing functionality to make client more predictable and simplify implementation. Queries will still read from the store, and if the store does not have all of the necessary data the entire query will fetch from the server. Read justification and discussion in [Issue #615](https://github.com/apollostack/apollo-client/issues/615) [PR #693](https://github.com/apollostack/apollo-client/pull/693)
- **Breaking change**: Move batching to network interface and split off query merging into separate package [PR #734](https://github.com/apollostack/apollo-client/pull/734)
- **Feature removal**: No more `(read|diff)(Fragment|SelectionSet)FromStore`.
- **Feature removal**: No more `write(Fragment|SelectionSet)ToStore`.
- Fix: refetch only updates original query variable options
- Fix: Moved @types packages from devDependencies to dependencies as discussed in [Issue #713](https://github.com/apollostack/apollo-client/issues/713)
- **Refactor**: Rewrite how fragments are handled. Remove all validation of fragments when writing to the store, assuming that a spec-compliant server will return a valid set of fragments and results. On reading from the store, use `__typename` if it exists, and strongly encourage using the `addTypename: true` option by warning when the `__typename` field is not in the query and result. [Issue #739](https://github.com/apollostack/apollo-client/issues/739) [PR #767](https://github.com/apollostack/apollo-client/pull/767)
- GraphQL subscriptions fire an action when new data arrives [PR #775](https://github.com/apollostack/apollo-client/pull/775)
- **Feature removal and addition**: The `ApolloClient` constructor no longer accepts a `queryTransformer` option. Instead, there is a a new `addTypename` option which is on by default. [Issue #616](https://github.com/apollostack/apollo-client/issues/616) [PR #779](https://github.com/apollostack/apollo-client/pull/779)
- **Refactor**: removed circular dependency in data/store.ts [Issue #731](https://github.com/apollostack/apollo-client/issues/731) [PR #778](https://github.com/apollostack/apollo-client/pull/778)
- added "ApolloClient" to the named exports to make it compatible with Angular2 AOT compile [Issue #758](https://github.com/apollostack/apollo-client/issues/758) [PR #778](https://github.com/apollostack/apollo-client/pull/778)
- Fix: moved dev @types to devDependencies otherwise they potentially brake projects that are importing apollo-client [Issue #713](https://github.com/apollostack/apollo-client/issues/713) [PR #778](https://github.com/apollostack/apollo-client/pull/778)
- Fix rejecting promises on `refetch` and similar methods. Also improve error handling and stop using `ApolloError` internally. [Failing test in PR #524](https://github.com/apollostack/apollo-client/pull/524) [PR #781](https://github.com/apollostack/apollo-client/pull/781)
- Fix multidimentional array handling. [Issue #776](https://github.com/apollostack/apollo-client/issues/776) [PR #785](https://github.com/apollostack/apollo-client/pull/785)
- Add support for Enum inline arguments [Issue #183](https://github.com/apollostack/apollo-client/issues/183) [PR #788](https://github.com/apollostack/apollo-client/pull/788)
- Make it possible to subscribe to the same observable query multiple times. The query is initialized on the first subscription, and torn down after the last. Now, QueryManager is only aware of one subscription from the ObservableQuery, no matter how many were actually registered. This fixes issues with `result()` and other ObservableQuery features that relied on subscribing multiple times to work. This should remove the need for the workaround in `0.4.21`. [Repro in PR #694](https://github.com/apollostack/apollo-client/pull/694) [PR #791](https://github.com/apollostack/apollo-client/pull/791)

### v0.4.21
- Added some temporary functions (`_setVariablesNoResult` and `_setOptionsNoResult`) to work around a `react-apollo` problem fundamentally caused by the issue highlighted in [PR #694](https://github.com/apollostack/apollo-client/pull/694). The code as been refactored on `master`, so we expect it to be fixed in 0.5.x, and is not worth resolving now.

### v0.4.20
- Fix: Warn but do not fail when refetchQueries includes an unknown query name [PR #700](https://github.com/apollostack/apollo-client/pull/700)
- Fix: avoid field error on mutations after a query cancellation or a query failure by enforcing returnPartialData during previous data retrieval before applying a mutation update. [PR #696](https://github.com/apollostack/apollo-client/pull/696) and [Issue #647](https://github.com/apollostack/apollo-client/issues/647).
- Add observableQuery.setVariables function [PR #635](https://github.com/apollostack/apollo-client/pull/635)
- Add observableQuery.currentResult function [PR #697](https://github.com/apollostack/apollo-client/pull/697)
- Update to typescript 2.0.3 [PR #697](https://github.com/apollostack/apollo-client/pull/697)

### v0.4.19
- Fix: set default reduxRootKey for backwards-compatibility when using ApolloClient as middleware  [PR #688](https://github.com/apollostack/apollo-client/pull/688)

### v0.4.18

- Fix bug with null fragments introduced in 0.4.16 [PR #683](https://github.com/apollostack/apollo-client/pull/683)
- Set reduxRootKey for backwards-compatibility, even when using reduxRootSelector [PR #685](https://github.com/apollostack/apollo-client/pull/683)

### v0.4.17

- This version is identical to 0.4.15. It was published over 0.4.16 because that had some unintentional breaking changes. Once the breaks are identified and fixed, there will be a 0.4.18 with the new features.

### v0.4.16 (deprecated, had breaking changes)

- **Backwards compatible deprecation** Add a `reduxRootSelector` option and deprecate `reduxRootKey`. This will allow people to put Apollo anywhere they like, even inside a store otherwise managed by ImmutableJS. Note: if you pass a `reduxRootKey` in this version, it will automatically create a `reduxRootSelector` for you, and attach it to the `ApolloClient` instance as before, but this behavior will be removed in `0.5`. [PR #631](https://github.com/apollostack/apollo-client/pull/631)
- Make sure stopping a poll interval doesn't stop updates from the store. [PR #625](https://github.com/apollostack/apollo-client/pull/625)
- Include more type definitions and methods in root export for use in react-apollo [PR #619](https://github.com/apollostack/apollo-client/pull/619)
- Added `resultTransformer` and `resultComparator` to `ApolloClient`/`QueryManager`, which afford the ability to transform result objects immediately before they are returned to the application. [PR #446](https://github.com/apollostack/apollo-client/pull/446)
- Fixed issue with nested fragments overriding each other. [PR #629](https://github.com/apollostack/apollo-client/pull/629)

### v0.4.15

- Options set in middleware can override the fetch query in the network layer. [Issue #627](https://github.com/apollostack/apollo-client/issues/627) and [PR #628](https://github.com/apollostack/apollo-client/pull/628).
- Make `returnPartialData` work better with fragments. [PR #580](https://github.com/apollostack/apollo-client/pull/580)

### v0.4.14

- Avoid extra `assign` when there are no optimistic updates present. [PR #597]((https://github.com/apollostack/apollo-client/pull/597)
- Fixed issue with error passing with query merging. [PR #589](https://github.com/apollostack/apollo-client/pull/589) and [Issue #551](https://github.com/apollostack/apollo-client/issues/551).
- Allow network interface middlewares to change the `req.request` object to add additional fields to the request body. [PR #548](https://github.com/apollostack/apollo-client/pull/548) and [Issue #547](https://github.com/apollostack/apollo-client/issues/547).
- Fixed an issue with batching and variables used in directives. [PR #584](https://github.com/apollostack/apollo-client/pull/584) and [Issue #577](https://github.com/apollostack/apollo-client/issues/577).
- Implemented transport-level batching the way it is currently supported within Apollo Server. [PR #531](https://github.com/apollostack/apollo-client/pull/531) and [Issue #505](https://github.com/apollostack/apollo-client/issues/505).
- [Experimental] Change subscription API to `subscribe` function on Apollo Client instance, and remove `fetchMore`-style API temporarily.

### v0.4.13

- Fix issue where starting, stopping, then starting a polling query with the same interval wasn't handled correctly by the scheduler. Opened as [PR #555](https://github.com/apollostack/apollo-client/pull/555) and merged via [PR #568](https://github.com/apollostack/apollo-client/pull/568).
- Fixed an issue with used variables in directives related to unused variables stripping [PR #563](https://github.com/apollostack/apollo-client/pull/563) and [Issue #562](https://github.com/apollostack/apollo-client/issues/562)
- Change subscription API to use `updateQuery`, like `fetchMore` does, instead of `updateFunction`. [PR #574](https://github.com/apollostack/apollo-client/pull/574)

### v0.4.12

- Fixed an issue with named fragments in batched queries. [PR #509](https://github.com/apollostack/apollo-client/pull/509) and [Issue #501](https://github.com/apollostack/apollo-client/issues/501).
- Fixed an issue with unused variables in queries after diffing queries against information available in the store. [PR #518](https://github.com/apollostack/apollo-client/pull/518) and [Issue #496](https://github.com/apollostack/apollo-client/issues/496).
- Add code to support GraphQL subscriptions. [PR #540](https://github.com/apollostack/apollo-client/pull/540).
- Fixed a couple of issues within query merging that caused issues with null values or arrays in responses. [PR #523](https://github.com/apollostack/apollo-client/pull/523).
- Added an `updateQuery` method on observable queries. Allows application code to arbitrary change the result of a query normalized to store, without issuing any network requests. [PR #506](https://github.com/apollostack/apollo-client/pull/506) and [Issue #495](https://github.com/apollostack/apollo-client/issues/495).
- Fixed issue where result of fetchMore from server wasn't being passed through [PR #508](https://github.com/apollostack/apollo-client/pull/508)

### v0.4.11

- Added an `refetchQueries` option to `mutate`. The point is to just refetch certain queries on a mutation rather than having to manually specify how the result should be incorporated for each of them with `updateQueries`. [PR #482](https://github.com/apollostack/apollo-client/pull/482) and [Issue #448](https://github.com/apollostack/apollo-client/issues/448).
- Print errors produced by application-supplied reducer functions passed to `updateQueries` or `updateQuery` options for `mutate` or `fetchMore` respectively. [PR #500](https://github.com/apollostack/apollo-client/pull/500) and [Issue #479](https://github.com/apollostack/apollo-client/issues/479).

### v0.4.10

- Fixed issue with alias names in batched queries. [PR #493](https://github.com/apollostack/apollo-client/pull/493) and [Issue #490](https://github.com/apollostack/apollo-client/issues).
- Add loading state tracking within Apollo Client in order to simplify the handling of loading state within the view layers. [Issue #342](https://github.com/apollostack/apollo-client/issues/342) and [PR #467](https://github.com/apollostack/apollo-client/pull/467)

- Fixed the way new variables extend the original arguments when passed to methods `fetchMore` and `refetch`. [PR #497](https://github.com/apollostack/apollo-client/pull/497).

### v0.4.9

- Fixed issue with `fragments` array for `updateQueries`. [PR #475](https://github.com/apollostack/apollo-client/pull/475) and [Issue #470](https://github.com/apollostack/apollo-client/issues/470).
- Add a new experimental feature to observable queries called `fetchMore`. It allows application developers to update the results of a query in the store by issuing new queries. We are currently testing this feature internally and we will document it once it is stable. [PR #472](https://github.com/apollostack/apollo-client/pull/472).

### v0.4.8

- Add `useAfter` function that accepts `afterwares`. Afterwares run after a request is made (after middlewares). In the afterware function, you get the whole response and request options, so you can handle status codes and errors if you need to. For example, if your requests return a `401` in the case of user logout, you can use this to identify when that starts happening. It can be used just as a `middleware` is used. Just pass an array of afterwares to the `useAfter` function.
- Fix issues with union type handling for inline and named fragments. [PR #356](https://github.com/apollostack/apollo-client/pull/356/files), [Issue #354](https://github.com/apollostack/apollo-client/issues/354) [Issue #355](https://github.com/apollostack/apollo-client/issues/355).
- Add a stack trace to `ApolloError`. [PR #445](https://github.com/apollostack/apollo-client/pull/445) and [Issue #434](https://github.com/apollostack/apollo-client/issues/434).
- Fixed an extra log of errors on `query` calls. [PR #445](https://github.com/apollostack/apollo-client/pull/445) and [Issue #423](https://github.com/apollostack/apollo-client/issues/423).
- Fix repeat calls to a query that includes fragments [PR #447](https://github.com/apollostack/apollo-client/pull/447).
- GraphQL errors on mutation results now result in a rejected promise and are no longer a part of returned results. [PR #465](https://github.com/apollostack/apollo-client/pull/465) and [Issue #458](https://github.com/apollostack/apollo-client/issues/458).
- Don't add fields to root mutations and root queries [PR #463](https://github.com/apollostack/apollo-client/pull/463) and [Issue #413](https://github.com/apollostack/apollo-client/issues/413).

### v0.4.7

- Added flattening of fragments within `createFragment`. [PR #437](https://github.com/apollostack/apollo-client/pull/437) and [Issue #421](https://github.com/apollostack/apollo-client/issues/421).

### v0.4.6

- Integrated the scheduler so that polling queries on the same polling interval are batched together. [PR #403](https://github.com/apollostack/apollo-client/pull/403) and [Issue #401](https://github.com/apollostack/apollo-client/issues/401).
- Fixed a bug where fetching a query without an id and then later with an id resulted in an orphaned node within the store. [Issue #344](https://github.com/apollostack/apollo-client/issues/344) and [PR #389](https://github.com/apollostack/apollo-client/pull/389).
- Fix typings for some refactored types, `ObservableQuery` and `WatchQueryOptions`. [PR #428](https://github.com/apollostack/apollo-client/pull/428)

### v0.4.5

- Fix the issue of using query transformers with mutations containing `optimisticResponse` or `updateQueries`. [PR #426](https://github.com/apollostack/apollo-client/pull/426).

### v0.4.4

- Make sure query transformers are also applied to named fragments, and new methods that allow transforming query document with multiple query transformers. [Issue #373](https://github.com/apollostack/apollo-client/issues/373) [PR #412](https://github.com/apollostack/apollo-client/pull/412)

### v0.4.3

- Introduce a new (preferable) way to express how the mutation result should be incorporated into the store and update watched queries results: `updateQueries`. [PR #404](https://github.com/apollostack/apollo-client/pull/404).
- Writing query results to store no longer creates new objects (and new references) in cases when the new value is identical to the old value in the store.

### v0.4.2

- Added the `batchInterval` option to ApolloClient that allows you to specify the width of the batching interval as per your app's needs. [Issue #394](https://github.com/apollostack/apollo-client/issues/394) and [PR #395](https://github.com/apollostack/apollo-client/pull/395).
- Stringify `storeObj` for error message in `diffFieldAgainstStore`.
- Fix map function returning `undefined` in `removeRefsFromStoreObj`. [PR #393](https://github.com/apollostack/apollo-client/pull/393)
- Added deep result comparison so that observers are only fired when the data associated with a particular query changes. This change eliminates unnecessary re-renders and improves UI performance. [PR #402](https://github.com/apollostack/apollo-client/pull/402) and [Issue #400](https://github.com/apollostack/apollo-client/issues/400).
- Added a "noFetch" option to WatchQueryOptions that only returns available data from the local store (even it is incomplete). The `ObservableQuery` returned from calling `watchQuery` now has `options`, `queryManager`, and `queryId`. The `queryId` can be used to read directly from the state of `apollo.queries`. [Issue #225](https://github.com/apollostack/apollo-client/issues/225), [Issue #342](https://github.com/apollostack/apollo-client/issues/342), and [PR #385](https://github.com/apollostack/apollo-client/pull/385).

### v0.4.1

- Allow `client.mutate` to accept an `optimisticResponse` argument to update the cache immediately, then after the server responds replace the `optimisticResponse` with the real response. [Issue #287](https://github.com/apollostack/apollo-client/issues/287) [PR #336](https://github.com/apollostack/apollo-client/pull/336)

### v0.4.0

This release has a minor version bump, which means npm will not automatically update to this version. Consider the list of breaking changes below, then upgrade and update your app correspondingly.

- **Breaking change** Remove backcompat shim for `import ... from 'apollo-client/gql'`. Instead, use the `graphql-tag` package as recommended in the docs and official examples. [Issue #324](https://github.com/apollostack/apollo-client/issues/324) [PR #387](https://github.com/apollostack/apollo-client/pull/387)

- **Breaking change** Moved refetch(), startPolling(), and stopPolling() methods from QuerySubscription to ObservableQuery. This shouldn't affect anyone using `react-apollo`, but if you were calling those methods on the subscription directly, you need to call them on the query handle/observable instead. The benefit of this is that developers that want to use RxJS for their observable handling can now have access to these methods. [Issue #194] (https://github.com/apollostack/apollo-client/issues/194) and [PR #362] (https://github.com/apollostack/apollo-client/pull/362)
- **Breaking change** Unified error handling for GraphQL errors and network errors. Both now result in rejected promises and passed as errors on observables through a new `ApolloError` type. This is a significant departure from the previous method of error handling which passed GraphQL errors in resolvers and `next` methods on subscriptions. [PR #352](https://github.com/apollostack/apollo-client/pull/352)

### v0.3.30

- Don't throw on unknown directives, instead just pass them through. This can open the door to implementing `@live`, `@defer`, and `@stream`, if coupled with some changes in the network layer. [PR #372](https://github.com/apollostack/apollo-client/pull/372)

### v0.3.29

- Made sure that query merging is only applied when we have more than one query in the batcher's queue [Issue #308](https://github.com/apollostack/apollo-client/issues/308) and [PR #369](https://github.com/apollostack/apollo-client/pull/369).

### v0.3.28

- Added missing export for the `addQueryMerging` method defined in the docs [here](http://docs.apollostack.com/apollo-client/network.html#addQueryMerging). [PR #364](https://github.com/apollostack/apollo-client/pull/364) and [Issue #363](https://github.com/apollostack/apollo-client/issues/363).
- Made sure `diffSelectionSetAgainstStore` will return any available data from the local cache if `throwOnMissingField` is `false`, even if some fields in the query are missing. This also means that the `returnPartialData` option of `watchQuery` will return partial data if some fields are missing in the cache, rather than an empty object. [Issue #359](https://github.com/apollostack/apollo-client/issues/359) and [PR #360](https://github.com/apollostack/apollo-client/pull/360).

### v0.3.27

- Removed dependency on `graphql` npm package, which was causing compilation errors in the React Native bundler. Issues [#261](https://github.com/apollostack/apollo-client/issues/261) [#163](https://github.com/apollostack/apollo-client/issues/163), [PR #357](https://github.com/apollostack/apollo-client/pull/357)
- Added support for query composition through fragments [Issue #338](https://github.com/apollostack/apollo-client/issues/338) and [PR #343](https://github.com/apollostack/apollo-client/pull/343)

### v0.3.26

- Exposed a `printAST` method that is just `graphql-js`'s `print` method underneath [PR #337](https://github.com/apollostack/apollo-client/pull/337). With [PR #277](https://github.com/apollostack/apollo-client/pull/277), we moved to using the query AST as the representation of the query passed to the network interface. Unfortunately, this broke implementations of network interfaces. By exposing `printAST`, custom network interface implementations will be able to convert the query AST to a string easily.

### v0.3.25

- Fix regression where options passed to query and watchQuery were modified if `shouldForceFetch` was false. [Issue #339](https://github.com/apollostack/apollo-client/issues/317) [PR #340](https://github.com/apollostack/apollo-client/pull/340)
- **Add flexible mutation result handling to Apollo Client.**
  - This is done by passing an `resultBehaviors` option to `client.mutate`, with an array of "Mutation Result Behaviors".
  - You can attach any number of result behaviors to each mutation.
  - These result behaviors are attached to the `MUTATION_RESULT` redux action that is dispatched when the query result arrives from the store, and are handled by special "Mutation Behavior Reducers". These are similar to regular Redux reducers, but they get a whole bunch of GraphQL-specific information in the arguments, and are all called synchronously in order when the result of a mutation arrives.
  - In this version, Apollo Client ships with a set of default mutation result behaviors/reducers including `ARRAY_INSERT`, `DELETE`, and `ARRAY_DELETE`, but you can add any custom ones you want by passing the new `mutationBehaviorReducers` option to the `ApolloClient` constructor.
  - The previous default functionality of merging all mutation results into the store is preserved.
  - Added `client.dataId` and `client.fieldWithArgs` helpers to generate store paths for mutation behaviors.
  - [PR #320](https://github.com/apollostack/apollo-client/pull/320) [Read the design in depth in Issue #317](https://github.com/apollostack/apollo-client/issues/317)
- Added support for resetting the store [Issue #158](https://github.com/apollostack/apollo-client/issues/158) and [PR #314](https://github.com/apollostack/apollo-client/pull/314).
- Deprecate `apollo-client/gql` for `graphql-tag` and show a meaningful warning when importing
  `apollo-client/gql`

### v0.3.22 + v0.3.23 + v0.3.24

- Fix unintentional breaking change where `apollo-client/gql` import stopped working. [Issue #327](https://github.com/apollostack/apollo-client/issues/327)

### v0.3.21

- Move out GraphQL query parsing into a new package [`graphql-tag`](https://github.com/apollostack/graphql-tag) with a backcompat shim for `apollo-client/gql`. [Issue #312](https://github.com/apollostack/apollo-client/issues/312) [PR #313](https://github.com/apollostack/apollo-client/pull/313)
- Added `ssrMode` (to disable `forceFetch` queries completely) and `ssrForceFetchDelay` (to disable it for a short time period). This is for server-side rendering -- on the server it doesn't make sense to force fetch (you just want a single snapshot of data, not changing data), and when you first re-render on the client, the server's data is up to date, so there's no need to re-fetch. [Issue #298](https://github.com/apollostack/apollo-client/issues/298) [PR #309](https://github.com/apollostack/apollo-client/pull/309)
- `addTypename` query transform now doesn't add extra `__typename` fields where they are already present. [PR #323](https://github.com/apollostack/apollo-client/pull/323)

### v0.3.20

- Exported `writeQueryToStore` and `writeFragmentToStore` directly from `apollo-client` to match `readQueryFromStore` and `readFragmentFromStore`. [PR #311](https://github.com/apollostack/apollo-client/pull/311)
- Add (optional) `returnPartialData` to `readFragmentFromStore` and `readQueryFromStore`. [PR #310](https://github.com/apollostack/apollo-client/pull/310)

### v0.3.19

- Exported `addTypename` query transform directly from `apollo-client` so that it doesn't need to be imported from a submodule. [PR #303](https://github.com/apollostack/apollo-client/pull/303)
- Made network interfaces from `createNetworkInterface` have batching capability by default. [PR #303](https://github.com/apollostack/apollo-client/pull/303)

### v0.3.18

- Solved an issue that occurred when merging two queries with exactly the same query document [Issue #296](https://github.com/apollostack/apollo-client/issues/296) and [PR #299](https://github.com/apollostack/apollo-client/pull/299)

### v0.3.17

- Add `shouldBatch` option to `ApolloClient` constructor, default to `false` for now. [PR #294](https://github.com/apollostack/apollo-client/pull/294)

### v0.3.16

- Implemented query merging and batching support [Issue #164](https://github.com/apollostack/apollo-client/issues/164), [PR #278](https://github.com/apollostack/apollo-client/pull/278) and [PR #277](https://github.com/apollostack/apollo-client/pull/277)

### v0.3.15

- Added support for `@skip` and `@include` directives - see [Issue #237](https://github.com/apollostack/apollo-client/issues/237) and [PR #275](https://github.com/apollostack/apollo-client/pull/275)

### v0.3.14

- Added support for inline object and array arguments in queries and mutations, where previously you had to use variables. [PR #252](https://github.com/apollostack/apollo-client/pull/252)
- Added name fragment support within mutations [Issue #273](https://github.com/apollostack/apollo-client/issues/273) and [PR #274](https://github.com/apollostack/apollo-client/pull/274)
- Now sending the operation name along with the query to the server [Issue #259](https://github.com/apollostack/apollo-client/issues/259) and [PR #282](https://github.com/apollostack/apollo-client/pull/282)

### v0.3.13

- Removed AuthTokenHeaderMiddleware code and related tests from apollo-client [Issue #247](https://github.com/apollostack/apollo-client/issues/247)
- Added named fragment support [Issue #80](https://github.com/apollostack/apollo-client/issues/80) and [PR #251](https://github.com/apollostack/apollo-client/pull/251).
- Added basic guards to our Redux Store `subscribe` to prevent `broadcastQueries` from being called unnecessarily
- Fixed polling leak issue that occured with multiple polling queries (https://github.com/apollostack/apollo-client/issues/248)
- add whatwg-fetch to fix promise problems with fetch (catch error '{}') that occurs in special browser/older browser (eg. Wechat browser in China )[PR #256](https://github.com/apollostack/apollo-client/pull/256).
- updated graphql dependency to include ^0.6.0

### v0.3.12

- Fix query transformation for queries called with `forceFetch`. [PR #240](https://github.com/apollostack/apollo-client/pull/240)

### v0.3.11

- Add support for basic query transformation before submitting to the server by passing an option to `ApolloClient` constructor. (e.g. adding `__typename` to each SelectionSet) [Issue #230](https://github.com/apollostack/apollo-client/issues/230) [PR #233](https://github.com/apollostack/apollo-client/pull/233)

### v0.3.10

- Resolve a race condition between `QueryManager` `stopQuery()` and `broadcastQueries()`, which would result in an error `listener is not a function`. [Issue #231](https://github.com/apollostack/apollo-client/issues/231) [PR #232](https://github.com/apollostack/apollo-client/pull/232)

### v0.3.9

- Namespace Apollo action types to prevent collision with user's own Redux action types. [Issue #210](https://github.com/apollostack/apollo-client/issues/210) [PR #222](https://github.com/apollostack/apollo-client/pull/222)
- Queries on refetch return promises. [PR #178](https://github.com/apollostack/apollo-client/pull/178)

### v0.3.8

- Add support for [GraphQLJSON](https://github.com/taion/graphql-type-json) scalar type by changing the way we identify scalar types when writing to the store. [Issue #217](https://github.com/apollostack/apollo-client/issues/217) [PR #219](https://github.com/apollostack/apollo-client/pull/219)

### v0.3.7

- Add `dataIdFromObject` option to `ApolloClient` constructor, to allow data normalization. This function should take a GraphQL result object, and return an ID if one can be found. [Issue #204](https://github.com/apollostack/apollo-client/issues/204) [PR #214](https://github.com/apollostack/apollo-client/pull/214)

### v0.3.6

- Use `console.error` to log unhandled network errors. [Issue #189](https://github.com/apollostack/apollo-client/issues/189) [PR #203](https://github.com/apollostack/apollo-client/pull/203)
- Suggest using variables instead of inline arguments for non-scalar types. [Issue #202](https://github.com/apollostack/apollo-client/issues/202) [PR #211](https://github.com/apollostack/apollo-client/pull/211)

### v0.3.5

- Improve error message when a dev forgets `gql` to link to docs. [PR #181](https://github.com/apollostack/apollo-client/pull/181)
- Memoize results from `gql`, so that we save time on parsing, and we can use `===` to compare queries for performance. [Issue #199](https://github.com/apollostack/apollo-client/issues/199) [PR #200](https://github.com/apollostack/apollo-client/pull/200)
- Fix error when using `returnPartialData`. [Issue #193](https://github.com/apollostack/apollo-client/issues/193) [PR #201](https://github.com/apollostack/apollo-client/pull/201)
- Add basic interoperability with other Observable implementations like RxJS. [Issue #149](https://github.com/apollostack/apollo-client/issues/149) [PR #196](https://github.com/apollostack/apollo-client/pull/196)

### v0.3.4

- Fix improperly published package that broke submodule paths. [Issue #186](https://github.com/apollostack/apollo-client/issues/186)

### v0.3.3

- Fix regression from 0.3.2 that broke root query diffing
- Enhance query printer so that it can print multiple root queries [Issue #184](https://github.com/apollostack/apollo-client/issues/184) [react-apollo issue #45](https://github.com/apollostack/react-apollo/issues/45) [PR #185](https://github.com/apollostack/apollo-client/pull/185)

### v0.3.2

- Added support for inline fragments. [Issue #147](https://github.com/apollostack/apollo-client/issues/147) [PR #175](https://github.com/apollostack/apollo-client/pull/175)
- Removed vestigial code that partially implemented refetching via the Relay Node interface, but was not possible to use through the public API.

### v0.3.1

- Made client more robust in the case where the server returns an empty error array, even though that's not in the GraphQL spec. [Issue #156](https://github.com/apollostack/apollo-client/issues/155) [PR #173](https://github.com/apollostack/apollo-client/pull/173)

### v0.3.0

- **Breaking change:** Require all queries to be wrapped with a `gql` template literal tag, and throw an error when they aren't. [Issue #155](https://github.com/apollostack/apollo-client/issues/155) [PR #168](https://github.com/apollostack/apollo-client/pull/168)
- Remove all dependencies on the `graphql` parser module at runtime, except for the `gql` template literal tag, so that queries can be pre-parsed in production to save on parsing overhead.
- Add everything that isn't a compiled file to `npmignore`. [PR #165](https://github.com/apollostack/apollo-client/pull/165)
- Move importable modules to root. [PR #169](https://github.com/apollostack/apollo-client/pull/169)

### v0.2.0

- Add polling functionality to `watchQuery`. [Issue #145](https://github.com/apollostack/apollo-client/issues/145) [PR #153](https://github.com/apollostack/apollo-client/pull/153)

### v0.1.0

Initial release. We didn't track changes before this version.<|MERGE_RESOLUTION|>--- conflicted
+++ resolved
@@ -2,17 +2,13 @@
 # Change log
 
 ### vNEXT
+- Allow optional parameter to include queries in standby mode when refetching observed queries [PR#2804](https://github.com/apollographql/apollo-client/pull/2804)
 
 ### 2.2.0
 - include `optimisticResponse` in the context passed to apollo-link for mutations [PR#2704](https://github.com/apollographql/apollo-client/pull/2704)
-<<<<<<< HEAD
-- Allow optional parameter to include queries in standby mode when refetching observed queries [PR#2804](https://github.com/apollographql/apollo-client/pull/2804)
-
-=======
 - Add cache.writeData to base cache type & DataProxy [PR#2818](https://github.com/apollographql/apollo-client/pull/2818)
 - Error when invalid `cache-and-network` is provided as `query.fetchPolicy` within `defaultOptions`
 - add `onResetStore` method to the client to register callbacks after `client.resetStore` is called [PR#2812](https://github.com/apollographql/apollo-client/pull/2812)
->>>>>>> a7d1955f
 
 ### 2.1.1
 - fix eslint usage by fixing jsnext:main path
