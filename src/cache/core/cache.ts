--- conflicted
+++ resolved
@@ -2,13 +2,6 @@
 import { wrap } from "optimism";
 
 import type { StoreObject, Reference } from "../../utilities/index.js";
-<<<<<<< HEAD
-import { cacheSizes, getFragmentQueryDocument } from "../../utilities/index.js";
-import type { DataProxy } from "./types/DataProxy.js";
-import type { Cache } from "./types/Cache.js";
-import { WeakCache } from "@wry/caches";
-import { getApolloCacheMemoryInternals } from "../../utilities/caching/getMemoryInternals.js";
-=======
 import {
   cacheSizes,
   defaultCacheSizes,
@@ -17,7 +10,7 @@
 import type { DataProxy } from "./types/DataProxy.js";
 import type { Cache } from "./types/Cache.js";
 import { WeakCache } from "@wry/caches";
->>>>>>> ae7c7659
+import { getApolloCacheMemoryInternals } from "../../utilities/caching/getMemoryInternals.js";
 
 export type Transaction<T> = (c: ApolloCache<T>) => void;
 
@@ -151,13 +144,9 @@
   // Make sure we compute the same (===) fragment query document every
   // time we receive the same fragment in readFragment.
   private getFragmentDoc = wrap(getFragmentQueryDocument, {
-<<<<<<< HEAD
-    max: cacheSizes.fragmentQueryDocuments,
-=======
     max:
       cacheSizes["cache.fragmentQueryDocuments"] ||
       defaultCacheSizes["cache.fragmentQueryDocuments"],
->>>>>>> ae7c7659
     cache: WeakCache,
   });
 
