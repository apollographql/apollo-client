import React, { Fragment, ReactNode, useEffect, useRef, useState } from "react";
import { DocumentNode, GraphQLError } from "graphql";
import gql from "graphql-tag";
import { act } from "react-dom/test-utils";
import userEvent from "@testing-library/user-event";
import { render, screen, waitFor, renderHook } from "@testing-library/react";
import {
  ApolloClient,
  ApolloError,
  NetworkStatus,
  OperationVariables,
  TypedDocumentNode,
  WatchQueryFetchPolicy,
} from "../../../core";
import { InMemoryCache } from "../../../cache";
import { ApolloProvider } from "../../context";
import { Observable, Reference, concatPagination } from "../../../utilities";
import { ApolloLink } from "../../../link/core";
import {
  MockLink,
  MockedProvider,
  MockSubscriptionLink,
  mockSingleLink,
  tick,
  wait,
} from "../../../testing";
import { QueryResult } from "../../types/types";
import { useQuery } from "../useQuery";
import { useMutation } from "../useMutation";
import {
  createProfiler,
  profileHook,
  spyOnConsole,
} from "../../../testing/internal";
import { useApolloClient } from "../useApolloClient";
import { useLazyQuery } from "../useLazyQuery";

describe("useQuery Hook", () => {
  describe("General use", () => {
    it("should handle a simple query", async () => {
      const query = gql`
        {
          hello
        }
      `;
      const mocks = [
        {
          request: { query },
          result: { data: { hello: "world" } },
        },
      ];

      const wrapper = ({ children }: any) => (
        <MockedProvider mocks={mocks}>{children}</MockedProvider>
      );

      const { result } = renderHook(() => useQuery(query), { wrapper });

      expect(result.current.loading).toBe(true);
      expect(result.current.data).toBe(undefined);
      await waitFor(
        () => {
          expect(result.current.loading).toBe(false);
        },
        { interval: 1 }
      );
      expect(result.current.data).toEqual({ hello: "world" });
    });

    it("useQuery result is referentially stable", async () => {
      const query = gql`
        {
          hello
        }
      `;
      const mocks = [
        {
          request: { query },
          result: { data: { hello: "world" } },
        },
      ];
      const wrapper = ({ children }: any) => (
        <MockedProvider mocks={mocks}>{children}</MockedProvider>
      );
      const { result, rerender } = renderHook(() => useQuery(query), {
        wrapper,
      });
      let oldResult: QueryResult<any, OperationVariables>;

      await waitFor(() => {
        result.current.loading === false;
      });

      rerender({ children: null });

      await waitFor(() => {
        expect(result.current.networkStatus).toBe(NetworkStatus.ready);
        oldResult = result.current;
      });

      await waitFor(() => {
        expect(oldResult === result.current).toBe(true);
      });
    });

    it("useQuery produces the expected renders initially", async () => {
      const query = gql`
        {
          hello
        }
      `;
      const mocks = [
        {
          request: { query },
          result: { data: { hello: "world" } },
        },
      ];
      const wrapper = ({ children }: any) => (
        <MockedProvider mocks={mocks}>{children}</MockedProvider>
      );
      const { result, rerender } = renderHook(() => useQuery(query), {
        wrapper,
      });

      await waitFor(() => result.current.loading === false);

      rerender({ children: null });

      await waitFor(() => {
        expect(result.current.loading).toBe(false);
      });
      expect(result.current.data).toEqual({ hello: "world" });
      expect(result.current.loading).toBe(false);
      expect(result.current.data).toEqual({ hello: "world" });

      // Repeat frame because rerender forces useQuery to be called again
      await waitFor(() => {
        expect(result.current.loading).toBe(false);
      });
      expect(result.current.data).toEqual({ hello: "world" });
    });

    it("useQuery produces the expected frames when variables change", async () => {
      const query = gql`
        query ($id: Int) {
          hello(id: $id)
        }
      `;
      const mocks = [
        {
          request: { query, variables: { id: 1 } },
          result: { data: { hello: "world 1" } },
        },
        {
          request: { query, variables: { id: 2 } },
          result: { data: { hello: "world 2" } },
        },
      ];
      const wrapper = ({ children }: any) => (
        <MockedProvider mocks={mocks}>{children}</MockedProvider>
      );
      const { result, rerender } = renderHook(
        (options) => useQuery(query, options),
        { wrapper, initialProps: { variables: { id: 1 } } }
      );
      await waitFor(() => result.current.loading === false);
      await waitFor(() => {
        expect(result.current.loading).toBe(false);
      });
      await waitFor(() => {
        expect(result.current.data).toEqual({ hello: "world 1" });
      });
      await waitFor(() => {
        expect(result.current.networkStatus).toBe(NetworkStatus.ready);
      });
      await waitFor(() => {
        expect(result.current.loading).toBe(false);
      });
      await waitFor(() => {
        expect(result.current.data).toEqual({ hello: "world 1" });
      });
      await waitFor(() => {
        expect(result.current.networkStatus).toBe(NetworkStatus.ready);
      });

      rerender({ variables: { id: 2 } });
      await waitFor(() => {
        expect(result.current.loading).toBe(true);
      });
      await waitFor(() => {
        expect(result.current.data).toEqual({ hello: "world 2" });
      });
      await waitFor(() => {
        expect(result.current.networkStatus).toBe(NetworkStatus.ready);
      });
      await waitFor(() => {
        expect(result.current.loading).toBe(false);
      });
      await waitFor(() => {
        expect(result.current.data).toEqual({ hello: "world 2" });
      });
      await waitFor(() => {
        expect(result.current.networkStatus).toBe(NetworkStatus.ready);
      });
    });

    it("should read and write results from the cache", async () => {
      const query = gql`
        {
          hello
        }
      `;
      const mocks = [
        {
          request: { query },
          result: { data: { hello: "world" } },
        },
      ];

      const cache = new InMemoryCache();
      const wrapper = ({ children }: any) => (
        <MockedProvider mocks={mocks} cache={cache}>
          {children}
        </MockedProvider>
      );

      const { result, rerender } = renderHook(() => useQuery(query), {
        wrapper,
      });
      expect(result.current.loading).toBe(true);
      expect(result.current.data).toBe(undefined);

      await waitFor(
        () => {
          expect(result.current.loading).toBe(false);
        },
        { interval: 1 }
      );
      expect(result.current.data).toEqual({ hello: "world" });

      rerender();
      expect(result.current.loading).toBe(false);
      expect(result.current.data).toEqual({ hello: "world" });
    });

    it("should preserve functions between renders", async () => {
      const query = gql`
        {
          hello
        }
      `;
      const mocks = [
        {
          request: { query },
          result: { data: { hello: "world" } },
        },
      ];

      const cache = new InMemoryCache();
      const wrapper = ({ children }: any) => (
        <MockedProvider mocks={mocks} cache={cache}>
          {children}
        </MockedProvider>
      );

      const { result } = renderHook(() => useQuery(query), { wrapper });
      expect(result.current.loading).toBe(true);
      const { refetch, fetchMore, startPolling, stopPolling, subscribeToMore } =
        result.current;
      await waitFor(
        () => {
          expect(result.current.loading).toBe(false);
        },
        { interval: 1 }
      );
      expect(refetch).toBe(result.current.refetch);
      expect(fetchMore).toBe(result.current.fetchMore);
      expect(startPolling).toBe(result.current.startPolling);
      expect(stopPolling).toBe(result.current.stopPolling);
      expect(subscribeToMore).toBe(result.current.subscribeToMore);
    });

    it("should set called to true by default", async () => {
      const query = gql`
        {
          hello
        }
      `;
      const mocks = [
        {
          request: { query },
          result: { data: { hello: "world" } },
        },
      ];

      const cache = new InMemoryCache();
      const wrapper = ({ children }: any) => (
        <MockedProvider mocks={mocks} cache={cache}>
          {children}
        </MockedProvider>
      );

      const { result, unmount } = renderHook(() => useQuery(query), {
        wrapper,
      });

      expect(result.current.called).toBe(true);
      unmount();
    });

    it("should set called to false when skip option is true", async () => {
      const query = gql`
        {
          hello
        }
      `;
      const mocks = [
        {
          request: { query },
          result: { data: { hello: "world" } },
        },
      ];

      const cache = new InMemoryCache();
      const wrapper = ({ children }: any) => (
        <MockedProvider mocks={mocks} cache={cache}>
          {children}
        </MockedProvider>
      );

      const { result, unmount } = renderHook(
        () => useQuery(query, { skip: true }),
        { wrapper }
      );

      expect(result.current.called).toBe(false);
      unmount();
    });

    it("should work with variables", async () => {
      const query = gql`
        query ($id: Int) {
          hello(id: $id)
        }
      `;

      const mocks = [
        {
          request: { query, variables: { id: 1 } },
          result: { data: { hello: "world 1" } },
        },
        {
          request: { query, variables: { id: 2 } },
          result: { data: { hello: "world 2" } },
        },
      ];

      const cache = new InMemoryCache();
      const wrapper = ({ children }: any) => (
        <MockedProvider mocks={mocks} cache={cache}>
          {children}
        </MockedProvider>
      );

      const { result, rerender } = renderHook(
        ({ id }) => useQuery(query, { variables: { id } }),
        { wrapper, initialProps: { id: 1 } }
      );
      expect(result.current.loading).toBe(true);
      expect(result.current.data).toBe(undefined);

      await waitFor(
        () => {
          expect(result.current.loading).toBe(false);
        },
        { interval: 1 }
      );
      expect(result.current.data).toEqual({ hello: "world 1" });

      rerender({ id: 2 });
      expect(result.current.loading).toBe(true);
      expect(result.current.data).toBe(undefined);

      await waitFor(
        () => {
          expect(result.current.loading).toBe(false);
        },
        { interval: 1 }
      );
      expect(result.current.data).toEqual({ hello: "world 2" });
    });

    it("should return the same results for the same variables", async () => {
      const query = gql`
        query ($id: Int) {
          hello(id: $id)
        }
      `;

      const mocks = [
        {
          request: { query, variables: { id: 1 } },
          result: { data: { hello: "world 1" } },
        },
        {
          request: { query, variables: { id: 2 } },
          result: { data: { hello: "world 2" } },
        },
      ];

      const cache = new InMemoryCache();
      const wrapper = ({ children }: any) => (
        <MockedProvider mocks={mocks} cache={cache}>
          {children}
        </MockedProvider>
      );

      const { result, rerender } = renderHook(
        ({ id }) => useQuery(query, { variables: { id } }),
        { wrapper, initialProps: { id: 1 } }
      );

      expect(result.current.loading).toBe(true);
      expect(result.current.data).toBe(undefined);
      await waitFor(
        () => {
          expect(result.current.loading).toBe(false);
        },
        { interval: 1 }
      );
      expect(result.current.data).toEqual({ hello: "world 1" });

      rerender({ id: 2 });
      expect(result.current.loading).toBe(true);
      expect(result.current.data).toBe(undefined);
      await waitFor(
        () => {
          expect(result.current.loading).toBe(false);
        },
        { interval: 1 }
      );
      expect(result.current.data).toEqual({ hello: "world 2" });

      rerender({ id: 2 });
      expect(result.current.loading).toBe(false);
      expect(result.current.data).toEqual({ hello: "world 2" });
    });

    it("should work with variables 2", async () => {
      const query = gql`
        query ($name: String) {
          names(name: $name)
        }
      `;

      const mocks = [
        {
          request: { query, variables: { name: "" } },
          result: { data: { names: ["Alice", "Bob", "Eve"] } },
        },
        {
          request: { query, variables: { name: "z" } },
          result: { data: { names: [] } },
        },
        {
          request: { query, variables: { name: "zz" } },
          result: { data: { names: [] } },
        },
      ];

      const cache = new InMemoryCache();
      const wrapper = ({ children }: any) => (
        <MockedProvider mocks={mocks} cache={cache}>
          {children}
        </MockedProvider>
      );

      const { result, rerender } = renderHook(
        ({ name }) => useQuery(query, { variables: { name } }),
        { wrapper, initialProps: { name: "" } }
      );

      expect(result.current.loading).toBe(true);
      expect(result.current.data).toBe(undefined);
      await waitFor(
        () => {
          expect(result.current.loading).toBe(false);
        },
        { interval: 1 }
      );
      expect(result.current.data).toEqual({ names: ["Alice", "Bob", "Eve"] });

      rerender({ name: "z" });
      expect(result.current.loading).toBe(true);
      expect(result.current.data).toBe(undefined);

      await waitFor(
        () => {
          expect(result.current.loading).toBe(false);
        },
        { interval: 1 }
      );
      expect(result.current.data).toEqual({ names: [] });

      rerender({ name: "zz" });
      expect(result.current.loading).toBe(true);
      expect(result.current.data).toBe(undefined);

      await waitFor(
        () => {
          expect(result.current.loading).toBe(false);
        },
        { interval: 1 }
      );
      expect(result.current.data).toEqual({ names: [] });
    });

    // An unsuccessful attempt to reproduce https://github.com/apollographql/apollo-client/issues/9135.
    it("should not return stale variables when stored in state", async () => {
      const query = gql`
        query myQuery($name: String) {
          hello(name: $name)
        }
      `;

      const mutation = gql`
        mutation myMutation($name: String) {
          updateName(name: $name)
        }
      `;

      const mocks = [
        {
          request: { query, variables: { name: "world 1" } },
          result: { data: { hello: "world 1" } },
        },
        {
          request: { query: mutation, variables: { name: "world 2" } },
          result: { data: { updateName: true } },
        },
        {
          request: { query, variables: { name: "world 2" } },
          result: { data: { hello: "world 2" } },
        },
      ];

      const cache = new InMemoryCache();
      let setName: any;
      const { result } = renderHook(
        () => {
          const [name, setName1] = React.useState("world 1");
          setName = setName1;
          return [
            useQuery(query, { variables: { name } }),
            useMutation(mutation, {
              update(cache, { data }) {
                cache.writeQuery({
                  query,
                  data: { hello: data.updateGreeting },
                });
              },
            }),
          ] as const;
        },
        {
          wrapper: ({ children }) => (
            <MockedProvider mocks={mocks} cache={cache}>
              {children}
            </MockedProvider>
          ),
        }
      );

      expect(result.current[0].loading).toBe(true);
      expect(result.current[0].data).toBe(undefined);
      expect(result.current[0].variables).toEqual({ name: "world 1" });
      await waitFor(
        () => {
          expect(result.current[0].loading).toBe(false);
        },
        { interval: 1 }
      );

      expect(result.current[0].data).toEqual({ hello: "world 1" });
      expect(result.current[0].variables).toEqual({ name: "world 1" });

      const mutate = result.current[1][0];
      act(() => {
        mutate({ variables: { name: "world 2" } });
        setName("world 2");
      });

      expect(result.current[0].loading).toBe(true);
      expect(result.current[0].data).toBe(undefined);
      expect(result.current[0].variables).toEqual({ name: "world 2" });

      await waitFor(() => {
        expect(result.current[0].loading).toBe(false);
      });
      await waitFor(() => {
        expect(result.current[0].data).toEqual({ hello: "world 2" });
      });
      await waitFor(() => {
        expect(result.current[0].variables).toEqual({ name: "world 2" });
      });
    });

    // TODO: Rewrite this test
    it("should not error when forcing an update with React >= 16.13.0", async () => {
      const CAR_QUERY: DocumentNode = gql`
        query {
          cars {
            make
            model
            vin
          }
        }
      `;

      const CAR_RESULT_DATA = {
        cars: [
          {
            make: "Audi",
            model: "RS8",
            vin: "DOLLADOLLABILL",
            __typename: "Car",
          },
        ],
      };
      let wasUpdateErrorLogged = false;
      const consoleError = console.error;
      console.error = (msg: string) => {
        console.log(msg);
        wasUpdateErrorLogged = msg.indexOf("Cannot update a component") > -1;
      };

      const CAR_MOCKS = [1, 2, 3, 4, 5, 6].map((something) => ({
        request: {
          query: CAR_QUERY,
          variables: { something },
        },
        result: { data: CAR_RESULT_DATA },
      }));

      let renderCount = 0;

      const InnerComponent = ({ something }: any) => {
        const { loading, data } = useQuery(CAR_QUERY, {
          fetchPolicy: "network-only",
          variables: { something },
        });
        renderCount += 1;
        if (loading) return null;
        expect(wasUpdateErrorLogged).toBeFalsy();
        expect(data).toEqual(CAR_RESULT_DATA);
        return null;
      };

      function WrapperComponent({ something }: any) {
        const { loading } = useQuery(CAR_QUERY, {
          variables: { something },
        });
        return loading ? null : <InnerComponent something={something + 1} />;
      }

      render(
        <MockedProvider link={new MockLink(CAR_MOCKS)}>
          <Fragment>
            <WrapperComponent something={1} />
            <WrapperComponent something={3} />
            <WrapperComponent something={5} />
          </Fragment>
        </MockedProvider>
      );

      await waitFor(() => {
        expect(renderCount).toBe(6);
      });
      console.error = consoleError;
    });

    it("should tear down the query on unmount", async () => {
      const query = gql`
        {
          hello
        }
      `;
      const client = new ApolloClient({
        link: new ApolloLink(() => Observable.of({ data: { hello: "world" } })),
        cache: new InMemoryCache(),
      });

      const wrapper = ({ children }: any) => (
        <ApolloProvider client={client}>{children}</ApolloProvider>
      );

      const { unmount } = renderHook(() => useQuery(query), { wrapper });

      expect(client.getObservableQueries().size).toBe(1);
      unmount();
      await new Promise((resolve) => setTimeout(resolve));
      expect(client.getObservableQueries().size).toBe(0);
    });

    it("should work with ssr: false", async () => {
      const query = gql`
        {
          hello
        }
      `;
      const mocks = [
        {
          request: { query },
          result: { data: { hello: "world" } },
        },
      ];

      const { result } = renderHook(() => useQuery(query, { ssr: false }), {
        wrapper: ({ children }) => (
          <MockedProvider mocks={mocks}>{children}</MockedProvider>
        ),
      });

      expect(result.current.loading).toBe(true);
      expect(result.current.data).toBe(undefined);
      await waitFor(
        () => {
          expect(result.current.loading).toBe(false);
        },
        { interval: 1 }
      );
      expect(result.current.data).toEqual({ hello: "world" });
    });

    it("should keep `no-cache` results when the tree is re-rendered", async () => {
      const query1 = gql`
        query people {
          allPeople(first: 1) {
            people {
              name
            }
          }
        }
      `;

      const query2 = gql`
        query Things {
          allThings {
            thing {
              description
            }
          }
        }
      `;

      const allPeopleData = {
        allPeople: { people: [{ name: "Luke Skywalker" }] },
      };

      const allThingsData = {
        allThings: {
          thing: [{ description: "Thing 1" }, { description: "Thing 2" }],
        },
      };

      const link = mockSingleLink(
        {
          request: { query: query1 },
          result: { data: allPeopleData },
        },
        {
          request: { query: query2 },
          result: { data: allThingsData },
          delay: 50,
        }
      );

      const client = new ApolloClient({
        link,
        cache: new InMemoryCache(),
      });

      const { result, rerender } = renderHook(
        () => [useQuery(query1, { fetchPolicy: "no-cache" }), useQuery(query2)],
        {
          wrapper: ({ children }) => (
            <ApolloProvider client={client}>{children}</ApolloProvider>
          ),
        }
      );

      expect(result.current[0].loading).toBe(true);
      expect(result.current[0].data).toBe(undefined);
      expect(result.current[1].loading).toBe(true);
      expect(result.current[1].data).toBe(undefined);

      await waitFor(
        () => {
          expect(result.current[0].loading).toBe(false);
        },
        { interval: 1 }
      );
      await waitFor(
        () => {
          expect(result.current[0].data).toEqual(allPeopleData);
        },
        { interval: 1 }
      );
      await waitFor(
        () => {
          expect(result.current[1].loading).toBe(true);
        },
        { interval: 1 }
      );
      await waitFor(
        () => {
          expect(result.current[1].data).toBe(undefined);
        },
        { interval: 1 }
      );

      await waitFor(
        () => {
          expect(result.current[0].loading).toBe(false);
        },
        { interval: 1 }
      );
      await waitFor(
        () => {
          expect(result.current[0].data).toEqual(allPeopleData);
        },
        { interval: 1 }
      );
      await waitFor(
        () => {
          expect(result.current[1].loading).toBe(false);
        },
        { interval: 1 }
      );
      await waitFor(
        () => {
          expect(result.current[1].data).toEqual(allThingsData);
        },
        { interval: 1 }
      );

      rerender();
      expect(result.current[0].loading).toBe(false);
      expect(result.current[0].data).toEqual(allPeopleData);
      expect(result.current[1].loading).toBe(false);
      expect(result.current[1].data).toEqual(allThingsData);
    });

    it("changing queries", async () => {
      const query1 = gql`
        query {
          hello
        }
      `;
      const query2 = gql`
        query {
          hello
          name
        }
      `;
      const mocks = [
        {
          request: { query: query1 },
          result: { data: { hello: "world" } },
        },
        {
          request: { query: query2 },
          result: { data: { hello: "world", name: "world" } },
        },
      ];

      const cache = new InMemoryCache();
      const { result, rerender } = renderHook(
        ({ query }) => useQuery(query, { pollInterval: 10 }),
        {
          wrapper: ({ children }) => (
            <MockedProvider mocks={mocks} cache={cache}>
              {children}
            </MockedProvider>
          ),
          initialProps: { query: query1 },
        }
      );

      expect(result.current.loading).toBe(true);
      rerender({ query: query2 });
      expect(result.current.loading).toBe(true);

      await waitFor(
        () => {
          expect(result.current.loading).toBe(false);
        },
        { interval: 1 }
      );
      expect(result.current.data).toEqual(mocks[1].result.data);
    });

    it("`cache-and-network` fetch policy", async () => {
      const query = gql`
        {
          hello
        }
      `;

      const cache = new InMemoryCache();
      const link = mockSingleLink({
        request: { query },
        result: { data: { hello: "from link" } },
        delay: 20,
      });

      const client = new ApolloClient({
        link,
        cache,
      });

      cache.writeQuery({ query, data: { hello: "from cache" } });

      const { result } = renderHook(
        () => useQuery(query, { fetchPolicy: "cache-and-network" }),
        {
          wrapper: ({ children }) => (
            <ApolloProvider client={client}>{children}</ApolloProvider>
          ),
        }
      );

      // TODO: FIXME
      expect(result.current.loading).toBe(true);
      expect(result.current.data).toEqual({ hello: "from cache" });

      await waitFor(
        () => {
          expect(result.current.loading).toBe(false);
        },
        { interval: 1 }
      );
      expect(result.current.data).toEqual({ hello: "from link" });
    });

    it("should not use the cache when using `network-only`", async () => {
      const query = gql`
        {
          hello
        }
      `;
      const mocks = [
        {
          request: { query },
          result: { data: { hello: "from link" } },
        },
      ];

      const cache = new InMemoryCache();
      cache.writeQuery({
        query,
        data: { hello: "from cache" },
      });

      const { result } = renderHook(
        () => useQuery(query, { fetchPolicy: "network-only" }),
        {
          wrapper: ({ children }) => (
            <MockedProvider mocks={mocks} cache={cache}>
              {children}
            </MockedProvider>
          ),
        }
      );

      expect(result.current.loading).toBe(true);
      expect(result.current.data).toBeUndefined();

      await waitFor(
        () => {
          expect(result.current.loading).toBe(false);
        },
        { interval: 1 }
      );
      expect(result.current.data).toEqual({ hello: "from link" });
    });

    it("should use the cache when in ssrMode and fetchPolicy is `network-only`", async () => {
      const query = gql`
        query {
          hello
        }
      `;
      const link = mockSingleLink({
        request: { query },
        result: { data: { hello: "from link" } },
      });

      const cache = new InMemoryCache();
      cache.writeQuery({
        query,
        data: { hello: "from cache" },
      });

      const client = new ApolloClient({ link, cache, ssrMode: true });
      const { result } = renderHook(
        () => useQuery(query, { fetchPolicy: "network-only" }),
        {
          wrapper: ({ children }) => (
            <ApolloProvider client={client}>{children}</ApolloProvider>
          ),
        }
      );

      expect(result.current.loading).toBe(false);
      expect(result.current.data).toEqual({ hello: "from cache" });

      await expect(
        waitFor(
          () => {
            expect(result.current.data).toEqual({ hello: "from link" });
          },
          { interval: 1, timeout: 20 }
        )
      ).rejects.toThrow();
    });

    it("should not hang when ssrMode is true but the cache is not populated for some reason", async () => {
      const query = gql`
        query {
          hello
        }
      `;
      const link = mockSingleLink({
        request: { query },
        result: { data: { hello: "from link" } },
      });

      const client = new ApolloClient({
        link,
        cache: new InMemoryCache(),
        ssrMode: true,
      });

      const { result } = renderHook(() => useQuery(query), {
        wrapper: ({ children }) => (
          <ApolloProvider client={client}>{children}</ApolloProvider>
        ),
      });

      expect(result.current.loading).toBe(true);
      expect(result.current.data).toBeUndefined();

      await waitFor(
        () => {
          expect(result.current.loading).toBe(false);
        },
        { interval: 1 }
      );
      expect(result.current.data).toEqual({ hello: "from link" });
    });
  });

  describe("options.defaultOptions", () => {
    it("can provide a default fetchPolicy", async () => {
      const query = gql`
        query {
          hello
        }
      `;
      const link = mockSingleLink({
        request: { query },
        result: { data: { hello: "from link" } },
      });

      const client = new ApolloClient({
        link,
        cache: new InMemoryCache(),
      });

      const fetchPolicyLog: (string | undefined)[] = [];

      let defaultFetchPolicy: WatchQueryFetchPolicy = "cache-and-network";

      const { result } = renderHook(
        () => {
          const result = useQuery(query, {
            defaultOptions: {
              fetchPolicy: defaultFetchPolicy,
            },
          });
          fetchPolicyLog.push(result.observable.options.fetchPolicy);
          return result;
        },
        {
          wrapper: ({ children }) => (
            <ApolloProvider client={client}>{children}</ApolloProvider>
          ),
        }
      );

      expect(result.current.loading).toBe(true);
      expect(result.current.data).toBeUndefined();
      expect(fetchPolicyLog).toEqual(["cache-and-network"]);

      // Change the default fetchPolicy to verify that it is not used the second
      // time useQuery is called.
      defaultFetchPolicy = "network-only";

      await waitFor(
        () => {
          expect(result.current.loading).toBe(false);
        },
        { interval: 1 }
      );

      expect(result.current.data).toEqual({ hello: "from link" });
      expect(fetchPolicyLog).toEqual([
        "cache-and-network",
        "cache-and-network",
      ]);
    });

    it("can provide individual default variables", async () => {
      const query: TypedDocumentNode<
        {
          vars: OperationVariables;
        },
        OperationVariables
      > = gql`
        query VarsQuery {
          vars
        }
      `;

      const client = new ApolloClient({
        link: new ApolloLink(
          (request) =>
            new Observable((observer) => {
              observer.next({
                data: {
                  vars: request.variables,
                },
              });
              observer.complete();
            })
        ),

        cache: new InMemoryCache(),

        defaultOptions: {
          watchQuery: {
            variables: {
              sourceOfVar: "global",
              isGlobal: true,
            },
          },
        },
      });

      const fetchPolicyLog: (string | undefined)[] = [];

      const { result } = renderHook(
        () => {
          const result = useQuery(query, {
            defaultOptions: {
              fetchPolicy: "cache-and-network",
              variables: {
                sourceOfVar: "local",
                isGlobal: false,
              } as OperationVariables,
            },
            variables: {
              mandatory: true,
            },
          });
          fetchPolicyLog.push(result.observable.options.fetchPolicy);
          return result;
        },
        {
          wrapper: ({ children }) => (
            <ApolloProvider client={client}>{children}</ApolloProvider>
          ),
        }
      );

      expect(result.current.loading).toBe(true);
      expect(result.current.data).toBeUndefined();
      expect(result.current.observable.variables).toEqual({
        sourceOfVar: "local",
        isGlobal: false,
        mandatory: true,
      });

      expect(result.current.observable.options.fetchPolicy).toBe(
        "cache-and-network"
      );

      expect(
        // The defaultOptions field is for useQuery options (QueryHookOptions),
        // not the more general WatchQueryOptions that ObservableQuery sees.
        "defaultOptions" in result.current.observable.options
      ).toBe(false);

      expect(fetchPolicyLog).toEqual(["cache-and-network"]);

      await waitFor(
        () => {
          expect(result.current.loading).toBe(false);
        },
        { interval: 1 }
      );

      expect(result.current.data).toEqual({
        vars: {
          sourceOfVar: "local",
          isGlobal: false,
          mandatory: true,
        },
      });

      expect(fetchPolicyLog).toEqual([
        "cache-and-network",
        "cache-and-network",
      ]);

      const reobservePromise = act(() =>
        result.current.observable
          .reobserve({
            fetchPolicy: "network-only",
            nextFetchPolicy: "cache-first",
            variables: {
              // Since reobserve replaces the variables object rather than merging
              // the individual variables together, we need to include the current
              // variables manually if we want them to show up in the output below.
              ...result.current.observable.variables,
              sourceOfVar: "reobserve",
            },
          })
          .then((finalResult) => {
            expect(finalResult.loading).toBe(false);
            expect(finalResult.data).toEqual({
              vars: {
                sourceOfVar: "reobserve",
                isGlobal: false,
                mandatory: true,
              },
            });
          })
      );

      expect(result.current.observable.options.fetchPolicy).toBe("cache-first");

      expect(result.current.observable.variables).toEqual({
        sourceOfVar: "reobserve",
        isGlobal: false,
        mandatory: true,
      });

      await reobservePromise;

      expect(result.current.observable.options.fetchPolicy).toBe("cache-first");

      expect(result.current.loading).toBe(false);
      expect(result.current.data).toEqual({
        vars: {
          sourceOfVar: "reobserve",
          isGlobal: false,
          mandatory: true,
        },
      });
      expect(result.current.observable.variables).toEqual(
        result.current.data!.vars
      );

      expect(fetchPolicyLog).toEqual([
        "cache-and-network",
        "cache-and-network",
        "cache-first",
      ]);

      const reobserveNoVarMergePromise = act(() =>
        result.current.observable
          .reobserve({
            fetchPolicy: "network-only",
            nextFetchPolicy: "cache-first",
            variables: {
              // This reobservation is like the one above, with no variable merging.
              // ...result.current.observable.variables,
              sourceOfVar: "reobserve without variable merge",
            },
          })
          .then((finalResult) => {
            expect(finalResult.loading).toBe(false);
            expect(finalResult.data).toEqual({
              vars: {
                sourceOfVar: "reobserve without variable merge",
                // Since we didn't merge in result.current.observable.variables, we
                // don't see these variables anymore:
                // isGlobal: false,
                // mandatory: true,
              },
            });
          })
      );

      expect(result.current.observable.options.fetchPolicy).toBe("cache-first");

      expect(result.current.observable.variables).toEqual({
        sourceOfVar: "reobserve without variable merge",
      });

      await reobserveNoVarMergePromise;

      expect(result.current.observable.options.fetchPolicy).toBe("cache-first");

      expect(result.current.loading).toBe(false);
      expect(result.current.data).toEqual({
        vars: {
          sourceOfVar: "reobserve without variable merge",
        },
      });
      expect(result.current.observable.variables).toEqual(
        result.current.data!.vars
      );

      expect(fetchPolicyLog).toEqual([
        "cache-and-network",
        "cache-and-network",
        "cache-first",
        "cache-first",
      ]);
    });

    it("defaultOptions do not confuse useQuery when unskipping a query (issue #9635)", async () => {
      const query: TypedDocumentNode<{
        counter: number;
      }> = gql`
        query GetCounter {
          counter
        }
      `;

      let count = 0;
      const client = new ApolloClient({
        cache: new InMemoryCache(),
        link: new ApolloLink(
          (request) =>
            new Observable((observer) => {
              if (request.operationName === "GetCounter") {
                observer.next({
                  data: {
                    counter: ++count,
                  },
                });
                setTimeout(() => {
                  observer.complete();
                }, 10);
              } else {
                observer.error(
                  new Error(
                    `Unknown query: ${request.operationName || request.query}`
                  )
                );
              }
            })
        ),
      });

      const defaultFetchPolicy = "network-only";

      const { result } = renderHook(
        () => {
          const [skip, setSkip] = useState(true);
          return {
            setSkip,
            query: useQuery(query, {
              skip,
              defaultOptions: {
                fetchPolicy: defaultFetchPolicy,
              },
            }),
          };
        },
        {
          wrapper: ({ children }) => (
            <ApolloProvider client={client}>{children}</ApolloProvider>
          ),
        }
      );

      expect(result.current.query.loading).toBe(false);
      expect(result.current.query.networkStatus).toBe(NetworkStatus.ready);
      expect(result.current.query.data).toBeUndefined();

      await expect(
        waitFor(
          () => {
            expect(result.current.query.data).toEqual({ counter: 1 });
          },
          { interval: 1, timeout: 20 }
        )
      ).rejects.toThrow();

      act(() => {
        result.current.setSkip(false);
      });
      expect(result.current.query.loading).toBe(true);
      expect(result.current.query.networkStatus).toBe(NetworkStatus.loading);
      expect(result.current.query.data).toBeUndefined();
      await waitFor(
        () => {
          expect(result.current.query.loading).toBe(false);
        },
        { interval: 1 }
      );
      expect(result.current.query.networkStatus).toBe(NetworkStatus.ready);
      expect(result.current.query.data).toEqual({ counter: 1 });

      const { options } = result.current.query.observable;
      expect(options.fetchPolicy).toBe(defaultFetchPolicy);

      act(() => {
        result.current.setSkip(true);
      });
      expect(result.current.query.loading).toBe(false);
      expect(result.current.query.networkStatus).toBe(NetworkStatus.ready);
      expect(result.current.query.data).toBeUndefined();

      await expect(
        waitFor(
          () => {
            expect(result.current.query.data).toEqual({ counter: 1 });
          },
          { interval: 1, timeout: 20 }
        )
      ).rejects.toThrow();

      act(() => {
        result.current.setSkip(false);
      });
      expect(result.current.query.loading).toBe(true);
      expect(result.current.query.networkStatus).toBe(NetworkStatus.loading);
      expect(result.current.query.data).toEqual({ counter: 1 });
      await waitFor(
        () => {
          expect(result.current.query.loading).toBe(false);
        },
        { interval: 1 }
      );
      expect(result.current.query.networkStatus).toBe(NetworkStatus.ready);
      expect(result.current.query.data).toEqual({ counter: 2 });

      expect(options.fetchPolicy).toBe(defaultFetchPolicy);
    });
  });

  it("can provide options.client without ApolloProvider", async () => {
    const query = gql`
      query {
        hello
      }
    `;
    const link = mockSingleLink({
      request: { query },
      result: { data: { hello: "from link" } },
    });

    const client = new ApolloClient({
      link,
      cache: new InMemoryCache(),
      ssrMode: true,
    });

    const { result } = renderHook(
      () => useQuery(query, { client })
      // We deliberately do not provide the usual ApolloProvider wrapper for
      // this test, since we are providing the client directly to useQuery.
      // {
      //   wrapper: ({ children }) => (
      //     <ApolloProvider client={client}>
      //       {children}
      //     </ApolloProvider>
      //   ),
      // }
    );

    expect(result.current.loading).toBe(true);
    expect(result.current.data).toBeUndefined();

    await waitFor(
      () => {
        expect(result.current.loading).toBe(false);
      },
      { interval: 1 }
    );

    expect(result.current.data).toEqual({ hello: "from link" });
  });

  describe("<React.StrictMode>", () => {
    it("double-rendering should not trigger duplicate network requests", async () => {
      const query: TypedDocumentNode<{
        linkCount: number;
      }> = gql`
        query Counter {
          linkCount
        }
      `;

      let linkCount = 0;
      const client = new ApolloClient({
        cache: new InMemoryCache(),
        link: new ApolloLink(
          (request) =>
            new Observable((observer) => {
              if (request.operationName === "Counter") {
                observer.next({
                  data: {
                    linkCount: ++linkCount,
                  },
                });
                observer.complete();
              }
            })
        ),
      });

      const { result } = renderHook(
        () =>
          useQuery(query, {
            fetchPolicy: "cache-and-network",
          }),
        {
          wrapper: ({ children }) => (
            <React.StrictMode>
              <ApolloProvider client={client}>{children}</ApolloProvider>
            </React.StrictMode>
          ),
        }
      );

      expect(result.current.loading).toBe(true);
      expect(result.current.networkStatus).toBe(NetworkStatus.loading);
      expect(result.current.data).toBe(undefined);

      await waitFor(
        () => {
          expect(result.current.loading).toBe(false);
        },
        { interval: 1 }
      );
      expect(result.current.networkStatus).toBe(NetworkStatus.ready);
      expect(result.current.data).toEqual({
        linkCount: 1,
      });

      function checkObservableQueries(expectedLinkCount: number) {
        const obsQueries = client.getObservableQueries("all");
        expect(obsQueries.size).toBe(2);

        const activeSet = new Set<typeof result.current.observable>();
        const inactiveSet = new Set<typeof result.current.observable>();
        obsQueries.forEach((obsQuery) => {
          if (obsQuery.hasObservers()) {
            expect(inactiveSet.has(obsQuery)).toBe(false);
            activeSet.add(obsQuery);
            expect(obsQuery.getCurrentResult()).toEqual({
              loading: false,
              networkStatus: NetworkStatus.ready,
              data: {
                linkCount: expectedLinkCount,
              },
            });
          } else {
            expect(activeSet.has(obsQuery)).toBe(false);
            inactiveSet.add(obsQuery);
          }
        });
        expect(activeSet.size).toBe(1);
        expect(inactiveSet.size).toBe(1);
      }

      checkObservableQueries(1);

      await result.current.reobserve().then((result) => {
        expect(result.loading).toBe(false);
        expect(result.loading).toBe(false);
        expect(result.networkStatus).toBe(NetworkStatus.ready);
        expect(result.data).toEqual({
          linkCount: 2,
        });
      });

      await waitFor(() => {
        expect(result.current.loading).toBe(false);
      });
      await waitFor(
        () => {
          expect(result.current.data).toEqual({
            linkCount: 2,
          });
        },
        { interval: 1 }
      );
      await waitFor(
        () => {
          expect(result.current.networkStatus).toBe(NetworkStatus.ready);
        },
        { interval: 1 }
      );

      checkObservableQueries(2);
    });
  });

  describe("polling", () => {
    it("should support polling", async () => {
      const query = gql`
        {
          hello
        }
      `;
      const mocks = [
        {
          request: { query },
          result: { data: { hello: "world 1" } },
        },
        {
          request: { query },
          result: { data: { hello: "world 2" } },
        },
        {
          request: { query },
          result: { data: { hello: "world 3" } },
        },
      ];

      const cache = new InMemoryCache();
      const wrapper = ({ children }: any) => (
        <MockedProvider mocks={mocks} cache={cache}>
          {children}
        </MockedProvider>
      );

      const { result } = renderHook(
        () => useQuery(query, { pollInterval: 10 }),
        { wrapper }
      );

      expect(result.current.loading).toBe(true);
      expect(result.current.data).toBe(undefined);

      await waitFor(
        () => {
          expect(result.current.data).toEqual({ hello: "world 1" });
        },
        { interval: 1 }
      );

      expect(result.current.loading).toBe(false);

      await waitFor(
        () => {
          expect(result.current.data).toEqual({ hello: "world 2" });
        },
        { interval: 1 }
      );

      expect(result.current.loading).toBe(false);

      await waitFor(
        () => {
          expect(result.current.data).toEqual({ hello: "world 3" });
        },
        { interval: 1 }
      );

      expect(result.current.loading).toBe(false);

      const { data: previousData } = result.current;
      result.current.stopPolling();
      await expect(
        waitFor(
          () => {
            expect(result.current.data).not.toEqual(previousData);
          },
          { interval: 1, timeout: 20 }
        )
      ).rejects.toThrow();
    });

    it("should start polling when skip goes from true to false", async () => {
      const query = gql`
        {
          hello
        }
      `;
      const mocks = [
        {
          request: { query },
          result: { data: { hello: "world 1" } },
        },
        {
          request: { query },
          result: { data: { hello: "world 2" } },
        },
        {
          request: { query },
          result: { data: { hello: "world 3" } },
        },
      ];

      const cache = new InMemoryCache();
      const ProfiledUseQuery = profileHook(({ skip }: { skip?: boolean }) =>
        useQuery(query, { pollInterval: 10, skip })
      );
      const { rerender } = render(<ProfiledUseQuery />, {
        wrapper: ({ children }) => (
          <MockedProvider mocks={mocks} cache={cache}>
            {children}
          </MockedProvider>
        ),
      });
      {
        const result = await ProfiledUseQuery.takeSnapshot();
        expect(result.loading).toBe(true);
        expect(result.data).toBe(undefined);
      }
      {
        const result = await ProfiledUseQuery.takeSnapshot();
        expect(result.loading).toBe(false);
        expect(result.data).toEqual({ hello: "world 1" });
      }

      rerender(<ProfiledUseQuery skip />);
      {
        const snapshot = await ProfiledUseQuery.takeSnapshot();
        expect(snapshot.loading).toBe(false);
        expect(snapshot.data).toEqual(undefined);
      }

      await expect(ProfiledUseQuery).not.toRerender({ timeout: 100 });

      rerender(<ProfiledUseQuery skip={false} />);
      {
        const result = await ProfiledUseQuery.takeSnapshot();
        expect(result.loading).toBe(false);
        expect(result.data).toEqual({ hello: "world 1" });
      }

      {
        const result = await ProfiledUseQuery.takeSnapshot();
        expect(result.loading).toBe(false);
        expect(result.data).toEqual({ hello: "world 2" });
      }

      {
        const result = await ProfiledUseQuery.takeSnapshot();
        expect(result.loading).toBe(false);
        expect(result.data).toEqual({ hello: "world 3" });
      }
    });

    it("should return data from network when clients default fetch policy set to network-only", async () => {
      const query = gql`
        {
          hello
        }
      `;
      const data = { hello: "world" };
      const mocks = [
        {
          request: { query },
          result: { data },
        },
      ];

      const cache = new InMemoryCache();
      cache.writeQuery({
        query,
        data: { hello: "world 2" },
      });

      const wrapper = ({ children }: any) => (
        <MockedProvider
          mocks={mocks}
          cache={cache}
          defaultOptions={{ watchQuery: { fetchPolicy: "network-only" } }}
        >
          {children}
        </MockedProvider>
      );

      const { result } = renderHook(() => useQuery(query), { wrapper });

      expect(result.current.loading).toBe(true);
      expect(result.current.data).toBe(undefined);

      await waitFor(
        () => {
          expect(result.current.loading).toBe(false);
        },
        { interval: 1 }
      );
      expect(result.current.data).toEqual(data);
    });

    it("should stop polling when component unmounts", async () => {
      const query = gql`
        {
          hello
        }
      `;
      const mocks = [
        {
          request: { query },
          result: { data: { hello: "world 1" } },
        },
        {
          request: { query },
          result: { data: { hello: "world 2" } },
        },
        {
          request: { query },
          result: { data: { hello: "world 3" } },
        },
      ];

      const cache = new InMemoryCache();

      const link = new MockLink(mocks);
      const requestSpy = jest.spyOn(link, "request");
      const onErrorFn = jest.fn();
      link.setOnError(onErrorFn);
      const wrapper = ({ children }: any) => (
        <MockedProvider link={link} cache={cache}>
          {children}
        </MockedProvider>
      );

      const { result, unmount } = renderHook(
        () => useQuery(query, { pollInterval: 10 }),
        { wrapper }
      );

      expect(result.current.loading).toBe(true);
      expect(result.current.data).toBe(undefined);

      await waitFor(
        () => {
          expect(result.current.loading).toBe(false);
        },
        { interval: 1 }
      );
      await waitFor(
        () => {
          expect(result.current.data).toEqual({ hello: "world 1" });
        },
        { interval: 1 }
      );

      await waitFor(() => {
        expect(requestSpy).toHaveBeenCalled();
      });

      const requestCount = requestSpy.mock.calls.length;
      expect(requestCount).toBeGreaterThan(0);

      unmount();

      expect(requestSpy).toHaveBeenCalledTimes(requestCount);

      await expect(
        waitFor(
          () => {
            const newRequestCount = requestSpy.mock.calls.length;
            expect(newRequestCount).toBeGreaterThan(requestCount);
          },
          { interval: 1, timeout: 20 }
        )
      ).rejects.toThrow();

      await waitFor(() => {
        expect(onErrorFn).toHaveBeenCalledTimes(0);
      });

      requestSpy.mockRestore();
    });

    // https://github.com/apollographql/apollo-client/issues/9431
    // https://github.com/apollographql/apollo-client/issues/11750
    it("stops polling when component unmounts with cache-and-network fetch policy", async () => {
      const query: TypedDocumentNode<{ hello: string }> = gql`
        query {
          hello
        }
      `;

      const mocks = [
        {
          request: { query },
          result: { data: { hello: "world 1" } },
        },
        {
          request: { query },
          result: { data: { hello: "world 2" } },
        },
        {
          request: { query },
          result: { data: { hello: "world 3" } },
        },
      ];

      const cache = new InMemoryCache();

      const link = new MockLink(mocks);
      const requestSpy = jest.spyOn(link, "request");
      const onErrorFn = jest.fn();
      link.setOnError(onErrorFn);

      const ProfiledHook = profileHook(() =>
        useQuery(query, { pollInterval: 10, fetchPolicy: "cache-and-network" })
      );

      const client = new ApolloClient({
        queryDeduplication: false,
        link,
        cache,
      });

      const { unmount } = render(<ProfiledHook />, {
        wrapper: ({ children }: any) => (
          <ApolloProvider client={client}>{children}</ApolloProvider>
        ),
      });

      {
        const snapshot = await ProfiledHook.takeSnapshot();

        expect(snapshot.loading).toBe(true);
        expect(snapshot.data).toBeUndefined();
      }

      {
        const snapshot = await ProfiledHook.takeSnapshot();

        expect(snapshot.loading).toBe(false);
        expect(snapshot.data).toEqual({ hello: "world 1" });
        expect(requestSpy).toHaveBeenCalledTimes(1);
      }

      await wait(10);

      {
        const snapshot = await ProfiledHook.takeSnapshot();

        expect(snapshot.loading).toBe(false);
        expect(snapshot.data).toEqual({ hello: "world 2" });
        expect(requestSpy).toHaveBeenCalledTimes(2);
      }

      unmount();

      await expect(ProfiledHook).not.toRerender({ timeout: 50 });

      expect(requestSpy).toHaveBeenCalledTimes(2);
      expect(onErrorFn).toHaveBeenCalledTimes(0);
    });

    it("should stop polling when component is unmounted in Strict Mode", async () => {
      const query = gql`
        {
          hello
        }
      `;
      const mocks = [
        {
          request: { query },
          result: { data: { hello: "world 1" } },
          delay: 10,
        },
        {
          request: { query },
          result: { data: { hello: "world 2" } },
          delay: 10,
        },
        {
          request: { query },
          result: { data: { hello: "world 3" } },
          delay: 10,
        },
      ];

      const cache = new InMemoryCache();
      const link = new MockLink(mocks);
      const requestSpy = jest.spyOn(link, "request");
      const onErrorFn = jest.fn();
      link.setOnError(onErrorFn);
      const wrapper = ({ children }: any) => (
        <React.StrictMode>
          <MockedProvider link={link} cache={cache}>
            {children}
          </MockedProvider>
        </React.StrictMode>
      );

      const { result, unmount } = renderHook(
        () => useQuery(query, { pollInterval: 10 }),
        { wrapper }
      );

      expect(result.current.loading).toBe(true);
      expect(result.current.data).toBe(undefined);

      await waitFor(
        () => {
          expect(result.current.loading).toBe(false);
        },
        { interval: 1 }
      );
      expect(result.current.data).toEqual({ hello: "world 1" });

      const requestSpyCallCount = requestSpy.mock.calls.length;
      expect(requestSpy).toHaveBeenCalledTimes(requestSpyCallCount);

      unmount();

      expect(requestSpy).toHaveBeenCalledTimes(requestSpyCallCount);
      await expect(
        waitFor(
          () => {
            expect(requestSpy).toHaveBeenCalledTimes(requestSpyCallCount + 1);
          },
          { interval: 1, timeout: 20 }
        )
      ).rejects.toThrow();
      expect(requestSpy).toHaveBeenCalledTimes(requestSpyCallCount);
      expect(onErrorFn).toHaveBeenCalledTimes(0);

      requestSpy.mockRestore();
    });

    // https://github.com/apollographql/apollo-client/issues/9431
    // https://github.com/apollographql/apollo-client/issues/11750
    it("stops polling when component unmounts in strict mode with cache-and-network fetch policy", async () => {
      const query: TypedDocumentNode<{ hello: string }> = gql`
        query {
          hello
        }
      `;

      const mocks = [
        {
          request: { query },
          result: { data: { hello: "world 1" } },
        },
        {
          request: { query },
          result: { data: { hello: "world 2" } },
        },
        {
          request: { query },
          result: { data: { hello: "world 3" } },
        },
      ];

      const cache = new InMemoryCache();

      const link = new MockLink(mocks);
      const requestSpy = jest.spyOn(link, "request");
      const onErrorFn = jest.fn();
      link.setOnError(onErrorFn);

      const ProfiledHook = profileHook(() =>
        useQuery(query, { pollInterval: 10, fetchPolicy: "cache-and-network" })
      );

      const client = new ApolloClient({ link, cache });

      const { unmount } = render(<ProfiledHook />, {
        wrapper: ({ children }: any) => (
          <React.StrictMode>
            <ApolloProvider client={client}>{children}</ApolloProvider>
          </React.StrictMode>
        ),
      });

      {
        const snapshot = await ProfiledHook.takeSnapshot();

        expect(snapshot.loading).toBe(true);
        expect(snapshot.data).toBeUndefined();
      }

      {
        const snapshot = await ProfiledHook.takeSnapshot();

        expect(snapshot.loading).toBe(false);
        expect(snapshot.data).toEqual({ hello: "world 1" });
        expect(requestSpy).toHaveBeenCalledTimes(1);
      }

      await wait(10);

      {
        const snapshot = await ProfiledHook.takeSnapshot();

        expect(snapshot.loading).toBe(false);
        expect(snapshot.data).toEqual({ hello: "world 2" });
        expect(requestSpy).toHaveBeenCalledTimes(2);
      }

      unmount();

      await expect(ProfiledHook).not.toRerender({ timeout: 50 });

      expect(requestSpy).toHaveBeenCalledTimes(2);
      expect(onErrorFn).toHaveBeenCalledTimes(0);
    });

    it("should start and stop polling in Strict Mode", async () => {
      const query = gql`
        {
          hello
        }
      `;
      const mocks = [
        {
          request: { query },
          result: { data: { hello: "world 1" } },
        },
        {
          request: { query },
          result: { data: { hello: "world 2" } },
        },
        {
          request: { query },
          result: { data: { hello: "world 3" } },
        },
        {
          request: { query },
          result: { data: { hello: "world 4" } },
        },
      ];

      const cache = new InMemoryCache();
      const link = new MockLink(mocks);
      const requestSpy = jest.spyOn(link, "request");
      const onErrorFn = jest.fn();
      link.setOnError(onErrorFn);
      const wrapper = ({ children }: any) => (
        <React.StrictMode>
          <MockedProvider link={link} cache={cache}>
            {children}
          </MockedProvider>
        </React.StrictMode>
      );

      const { result } = renderHook(
        () => useQuery(query, { pollInterval: 20 }),
        { wrapper }
      );

      expect(result.current.loading).toBe(true);
      expect(result.current.data).toBe(undefined);

      await waitFor(
        () => {
          expect(result.current.data).toEqual({ hello: "world 1" });
        },
        { interval: 1 }
      );
      expect(result.current.loading).toBe(false);

      await waitFor(
        () => {
          expect(result.current.data).toEqual({ hello: "world 2" });
        },
        { interval: 1 }
      );
      expect(result.current.loading).toBe(false);

      result.current.stopPolling();

      await expect(
        waitFor(
          () => {
            expect(result.current.data).toEqual({ hello: "world 3" });
          },
          { interval: 1, timeout: 20 }
        )
      ).rejects.toThrow();
      result.current.startPolling(20);

      expect(requestSpy).toHaveBeenCalledTimes(2);
      expect(onErrorFn).toHaveBeenCalledTimes(0);

      await waitFor(
        () => {
          expect(result.current.data).toEqual({ hello: "world 3" });
        },
        { interval: 1 }
      );
      expect(result.current.loading).toBe(false);

      await waitFor(
        () => {
          expect(result.current.data).toEqual({ hello: "world 4" });
        },
        { interval: 1 }
      );
      expect(result.current.loading).toBe(false);
      expect(requestSpy).toHaveBeenCalledTimes(4);
      expect(onErrorFn).toHaveBeenCalledTimes(0);
      requestSpy.mockRestore();
    });

    it("should not throw an error if stopPolling is called manually", async () => {
      const query = gql`
        {
          hello
        }
      `;
      const mocks = [
        {
          request: { query },
          result: {
            data: { hello: "world" },
          },
        },
      ];

      const cache = new InMemoryCache();
      const wrapper = ({ children }: any) => (
        <MockedProvider mocks={mocks} cache={cache}>
          {children}
        </MockedProvider>
      );

      const { result, unmount } = renderHook(() => useQuery(query), {
        wrapper,
      });

      expect(result.current.loading).toBe(true);
      expect(result.current.data).toBe(undefined);

      await waitFor(
        () => {
          expect(result.current.loading).toBe(false);
        },
        { interval: 1 }
      );

      expect(result.current.data).toEqual({ hello: "world" });

      unmount();
      result.current.stopPolling();
    });

    describe("should prevent fetches when `skipPollAttempt` returns `false`", () => {
      beforeEach(() => {
        jest.useFakeTimers();
      });

      afterEach(() => {
        jest.runOnlyPendingTimers();
        jest.useRealTimers();
      });

      it("when defined as a global default option", async () => {
        const skipPollAttempt = jest.fn().mockImplementation(() => false);

        const query = gql`
          {
            hello
          }
        `;
        const link = mockSingleLink(
          {
            request: { query },
            result: { data: { hello: "world 1" } },
          },
          {
            request: { query },
            result: { data: { hello: "world 2" } },
          },
          {
            request: { query },
            result: { data: { hello: "world 3" } },
          }
        );

        const client = new ApolloClient({
          link,
          cache: new InMemoryCache(),
          defaultOptions: {
            watchQuery: {
              skipPollAttempt,
            },
          },
        });

        const wrapper = ({ children }: any) => (
          <ApolloProvider client={client}>{children}</ApolloProvider>
        );

        const { result } = renderHook(
          () => useQuery(query, { pollInterval: 10 }),
          { wrapper }
        );

        expect(result.current.loading).toBe(true);
        expect(result.current.data).toBe(undefined);

        await waitFor(
          () => {
            expect(result.current.data).toEqual({ hello: "world 1" });
          },
          { interval: 1 }
        );

        expect(result.current.loading).toBe(false);

        await waitFor(
          () => {
            expect(result.current.data).toEqual({ hello: "world 2" });
          },
          { interval: 1 }
        );

        skipPollAttempt.mockImplementation(() => true);
        expect(result.current.loading).toBe(false);

        await jest.advanceTimersByTime(12);
        await waitFor(
          () => expect(result.current.data).toEqual({ hello: "world 2" }),
          { interval: 1 }
        );

        await jest.advanceTimersByTime(12);
        await waitFor(
          () => expect(result.current.data).toEqual({ hello: "world 2" }),
          { interval: 1 }
        );

        await jest.advanceTimersByTime(12);
        await waitFor(
          () => expect(result.current.data).toEqual({ hello: "world 2" }),
          { interval: 1 }
        );

        skipPollAttempt.mockImplementation(() => false);
        expect(result.current.loading).toBe(false);

        await waitFor(
          () => {
            expect(result.current.data).toEqual({ hello: "world 3" });
          },
          { interval: 1 }
        );
      });

      it("when defined for a single query", async () => {
        const skipPollAttempt = jest.fn().mockImplementation(() => false);

        const query = gql`
          {
            hello
          }
        `;
        const mocks = [
          {
            request: { query },
            result: { data: { hello: "world 1" } },
          },
          {
            request: { query },
            result: { data: { hello: "world 2" } },
          },
          {
            request: { query },
            result: { data: { hello: "world 3" } },
          },
        ];

        const cache = new InMemoryCache();
        const wrapper = ({ children }: any) => (
          <MockedProvider mocks={mocks} cache={cache}>
            {children}
          </MockedProvider>
        );

        const { result } = renderHook(
          () =>
            useQuery(query, {
              pollInterval: 10,
              skipPollAttempt,
            }),
          { wrapper }
        );

        expect(result.current.loading).toBe(true);
        expect(result.current.data).toBe(undefined);

        await waitFor(
          () => {
            expect(result.current.data).toEqual({ hello: "world 1" });
          },
          { interval: 1 }
        );

        expect(result.current.loading).toBe(false);

        await waitFor(
          () => {
            expect(result.current.data).toEqual({ hello: "world 2" });
          },
          { interval: 1 }
        );

        skipPollAttempt.mockImplementation(() => true);
        expect(result.current.loading).toBe(false);

        await jest.advanceTimersByTime(12);
        await waitFor(
          () => expect(result.current.data).toEqual({ hello: "world 2" }),
          { interval: 1 }
        );

        await jest.advanceTimersByTime(12);
        await waitFor(
          () => expect(result.current.data).toEqual({ hello: "world 2" }),
          { interval: 1 }
        );

        await jest.advanceTimersByTime(12);
        await waitFor(
          () => expect(result.current.data).toEqual({ hello: "world 2" }),
          { interval: 1 }
        );

        skipPollAttempt.mockImplementation(() => false);
        expect(result.current.loading).toBe(false);

        await waitFor(
          () => {
            expect(result.current.data).toEqual({ hello: "world 3" });
          },
          { interval: 1 }
        );
      });
    });
  });

  describe("Error handling", () => {
    it("should pass along GraphQL errors", async () => {
      const query = gql`
        query TestQuery {
          rates(currency: "USD") {
            rate
          }
        }
      `;

      const mocks = [
        {
          request: { query },
          result: {
            errors: [new GraphQLError("error")],
          },
        },
      ];

      const cache = new InMemoryCache();
      const wrapper = ({ children }: any) => (
        <MockedProvider mocks={mocks} cache={cache}>
          {children}
        </MockedProvider>
      );

      const { result } = renderHook(() => useQuery(query), { wrapper });

      expect(result.current.loading).toBe(true);
      expect(result.current.data).toBe(undefined);
      await waitFor(
        () => {
          expect(result.current.loading).toBe(false);
        },
        { interval: 1 }
      );
      expect(result.current.error).toBeInstanceOf(ApolloError);
      expect(result.current.error!.message).toBe("error");
    });

    it("calls `onError` when a GraphQL error is returned", async () => {
      const query = gql`
        {
          hello
        }
      `;
      const mocks = [
        {
          request: { query },
          result: {
            errors: [new GraphQLError("error")],
          },
        },
      ];

      const cache = new InMemoryCache();
      const wrapper = ({ children }: any) => (
        <MockedProvider mocks={mocks} cache={cache}>
          {children}
        </MockedProvider>
      );

      const onError = jest.fn();
      const { result } = renderHook(() => useQuery(query, { onError }), {
        wrapper,
      });

      expect(result.current.loading).toBe(true);
      expect(result.current.data).toBe(undefined);

      await waitFor(
        () => {
          expect(result.current.loading).toBe(false);
        },
        { interval: 1 }
      );

      expect(result.current.data).toBeUndefined();
      expect(result.current.error).toBeInstanceOf(ApolloError);
      expect(result.current.error!.message).toBe("error");

      await waitFor(() => {
        expect(onError).toHaveBeenCalledTimes(1);
      });
      await waitFor(() => {
        expect(onError).toHaveBeenCalledWith(
          new ApolloError({ graphQLErrors: [new GraphQLError("error")] })
        );
      });
    });

    it("calls `onError` when a network error has occurred", async () => {
      const query = gql`
        {
          hello
        }
      `;
      const mocks = [
        {
          request: { query },
          error: new Error("Could not fetch"),
        },
      ];

      const cache = new InMemoryCache();
      const wrapper = ({ children }: any) => (
        <MockedProvider mocks={mocks} cache={cache}>
          {children}
        </MockedProvider>
      );

      const onError = jest.fn();
      const { result } = renderHook(() => useQuery(query, { onError }), {
        wrapper,
      });

      expect(result.current.loading).toBe(true);
      expect(result.current.data).toBe(undefined);
      expect(result.current.error).toBe(undefined);

      await waitFor(
        () => {
          expect(result.current.loading).toBe(false);
        },
        { interval: 1 }
      );

      expect(result.current.data).toBeUndefined();
      expect(result.current.error).toBeInstanceOf(ApolloError);
      expect(result.current.error!.message).toBe("Could not fetch");
      expect(result.current.error!.networkError).toEqual(
        new Error("Could not fetch")
      );

      await waitFor(() => {
        expect(onError).toHaveBeenCalledTimes(1);
      });
      await waitFor(() => {
        expect(onError).toHaveBeenCalledWith(
          new ApolloError({ networkError: new Error("Could not fetch") })
        );
      });
    });

    it("removes partial data from result when response has errors", async () => {
      const query = gql`
        {
          hello
        }
      `;
      const mocks = [
        {
          request: { query },
          result: {
            data: { hello: null },
            errors: [new GraphQLError('Could not fetch "hello"')],
          },
        },
      ];

      const cache = new InMemoryCache();
      const wrapper = ({ children }: any) => (
        <MockedProvider mocks={mocks} cache={cache}>
          {children}
        </MockedProvider>
      );

      const onError = jest.fn();
      const { result } = renderHook(() => useQuery(query, { onError }), {
        wrapper,
      });

      expect(result.current.loading).toBe(true);
      expect(result.current.data).toBe(undefined);
      expect(result.current.error).toBe(undefined);

      await waitFor(
        () => {
          expect(result.current.loading).toBe(false);
        },
        { interval: 1 }
      );

      expect(result.current.data).toBeUndefined();
      expect(result.current.error).toBeInstanceOf(ApolloError);
      expect(result.current.error!.message).toBe('Could not fetch "hello"');
      expect(result.current.error!.graphQLErrors).toEqual([
        new GraphQLError('Could not fetch "hello"'),
      ]);
    });

    it('does not call `onError` when returning GraphQL errors while using an `errorPolicy` set to "ignore"', async () => {
      const query = gql`
        {
          hello
        }
      `;
      const mocks = [
        {
          request: { query },
          result: {
            errors: [new GraphQLError("error")],
          },
        },
      ];

      const cache = new InMemoryCache();
      const wrapper = ({ children }: any) => (
        <MockedProvider mocks={mocks} cache={cache}>
          {children}
        </MockedProvider>
      );

      const onError = jest.fn();
      const { result } = renderHook(
        () => useQuery(query, { onError, errorPolicy: "ignore" }),
        { wrapper }
      );

      expect(result.current.loading).toBe(true);
      expect(result.current.data).toBe(undefined);
      expect(result.current.error).toBe(undefined);

      await waitFor(
        () => {
          expect(result.current.loading).toBe(false);
        },
        { interval: 1 }
      );

      expect(result.current.data).toBeUndefined();
      expect(result.current.error).toBeUndefined();

      await tick();

      expect(onError).not.toHaveBeenCalled();
    });

    it('calls `onError` when a network error has occurred while using an `errorPolicy` set to "ignore"', async () => {
      const query = gql`
        {
          hello
        }
      `;
      const mocks = [
        {
          request: { query },
          error: new Error("Could not fetch"),
        },
      ];

      const cache = new InMemoryCache();
      const wrapper = ({ children }: any) => (
        <MockedProvider mocks={mocks} cache={cache}>
          {children}
        </MockedProvider>
      );

      const onError = jest.fn();
      const { result } = renderHook(
        () => useQuery(query, { onError, errorPolicy: "ignore" }),
        { wrapper }
      );

      expect(result.current.loading).toBe(true);
      expect(result.current.data).toBe(undefined);
      expect(result.current.error).toBe(undefined);

      await waitFor(
        () => {
          expect(result.current.loading).toBe(false);
        },
        { interval: 1 }
      );

      expect(result.current.data).toBeUndefined();
      expect(result.current.error).toBeInstanceOf(ApolloError);
      expect(result.current.error!.message).toBe("Could not fetch");
      expect(result.current.error!.networkError).toEqual(
        new Error("Could not fetch")
      );

      await waitFor(() => {
        expect(onError).toHaveBeenCalledTimes(1);
      });
      await waitFor(() => {
        expect(onError).toHaveBeenCalledWith(
          new ApolloError({ networkError: new Error("Could not fetch") })
        );
      });
    });

    it('returns partial data and discards GraphQL errors when using an `errorPolicy` set to "ignore"', async () => {
      const query = gql`
        {
          hello
        }
      `;
      const mocks = [
        {
          request: { query },
          result: {
            data: { hello: null },
            errors: [new GraphQLError('Could not fetch "hello"')],
          },
        },
      ];

      const cache = new InMemoryCache();
      const wrapper = ({ children }: any) => (
        <MockedProvider mocks={mocks} cache={cache}>
          {children}
        </MockedProvider>
      );

      const { result } = renderHook(
        () => useQuery(query, { errorPolicy: "ignore" }),
        { wrapper }
      );

      expect(result.current.loading).toBe(true);
      expect(result.current.data).toBe(undefined);

      await waitFor(
        () => {
          expect(result.current.loading).toBe(false);
        },
        { interval: 1 }
      );

      expect(result.current.data).toEqual({ hello: null });
      expect(result.current.error).toBeUndefined();
    });

    it('calls `onCompleted` with partial data but avoids calling `onError` when using an `errorPolicy` set to "ignore"', async () => {
      const query = gql`
        {
          hello
        }
      `;
      const mocks = [
        {
          request: { query },
          result: {
            data: { hello: null },
            errors: [new GraphQLError('Could not fetch "hello"')],
          },
        },
      ];

      const cache = new InMemoryCache();
      const wrapper = ({ children }: any) => (
        <MockedProvider mocks={mocks} cache={cache}>
          {children}
        </MockedProvider>
      );

      const onError = jest.fn();
      const onCompleted = jest.fn();
      const { result } = renderHook(
        () => useQuery(query, { onError, onCompleted, errorPolicy: "ignore" }),
        { wrapper }
      );

      expect(result.current.loading).toBe(true);
      expect(result.current.data).toBe(undefined);

      await waitFor(
        () => {
          expect(result.current.loading).toBe(false);
        },
        { interval: 1 }
      );

      expect(result.current.data).toEqual({ hello: null });
      expect(result.current.error).toBeUndefined();

      await waitFor(() => {
        expect(onCompleted).toHaveBeenCalledTimes(1);
      });
      await waitFor(() => {
        expect(onCompleted).toHaveBeenCalledWith({ hello: null });
      });
      await waitFor(() => {
        expect(onError).not.toHaveBeenCalled();
      });
    });

    it('calls `onError` when returning GraphQL errors while using an `errorPolicy` set to "all"', async () => {
      const query = gql`
        {
          hello
        }
      `;
      const mocks = [
        {
          request: { query },
          result: {
            errors: [new GraphQLError("error")],
          },
        },
      ];

      const cache = new InMemoryCache();
      const wrapper = ({ children }: any) => (
        <MockedProvider mocks={mocks} cache={cache}>
          {children}
        </MockedProvider>
      );

      const onError = jest.fn();
      const { result } = renderHook(
        () => useQuery(query, { onError, errorPolicy: "all" }),
        { wrapper }
      );

      expect(result.current.loading).toBe(true);
      expect(result.current.data).toBe(undefined);

      await waitFor(
        () => {
          expect(result.current.loading).toBe(false);
        },
        { interval: 1 }
      );

      expect(result.current.data).toBeUndefined();
      expect(result.current.error).toBeInstanceOf(ApolloError);
      expect(result.current.error!.message).toBe("error");
      expect(result.current.error!.graphQLErrors).toEqual([
        new GraphQLError("error"),
      ]);

      await waitFor(() => {
        expect(onError).toHaveBeenCalledTimes(1);
      });
      await waitFor(() => {
        expect(onError).toHaveBeenCalledWith(
          new ApolloError({ graphQLErrors: [new GraphQLError("error")] })
        );
      });
    });

    it('returns partial data when returning GraphQL errors while using an `errorPolicy` set to "all"', async () => {
      const query = gql`
        {
          hello
        }
      `;
      const mocks = [
        {
          request: { query },
          result: {
            data: { hello: null },
            errors: [new GraphQLError('Could not fetch "hello"')],
          },
        },
      ];

      const cache = new InMemoryCache();
      const wrapper = ({ children }: any) => (
        <MockedProvider mocks={mocks} cache={cache}>
          {children}
        </MockedProvider>
      );

      const onError = jest.fn();
      const { result } = renderHook(
        () => useQuery(query, { onError, errorPolicy: "all" }),
        { wrapper }
      );

      expect(result.current.loading).toBe(true);
      expect(result.current.data).toBe(undefined);

      await waitFor(
        () => {
          expect(result.current.loading).toBe(false);
        },
        { interval: 1 }
      );

      expect(result.current.data).toEqual({ hello: null });
      expect(result.current.error).toBeInstanceOf(ApolloError);
      expect(result.current.error!.message).toBe('Could not fetch "hello"');
      expect(result.current.error!.graphQLErrors).toEqual([
        new GraphQLError('Could not fetch "hello"'),
      ]);
    });

    it('calls `onError` but not `onCompleted` when returning partial data with GraphQL errors while using an `errorPolicy` set to "all"', async () => {
      const query = gql`
        {
          hello
        }
      `;
      const mocks = [
        {
          request: { query },
          result: {
            data: { hello: null },
            errors: [new GraphQLError('Could not fetch "hello"')],
          },
        },
      ];

      const cache = new InMemoryCache();
      const wrapper = ({ children }: any) => (
        <MockedProvider mocks={mocks} cache={cache}>
          {children}
        </MockedProvider>
      );

      const onError = jest.fn();
      const onCompleted = jest.fn();
      const { result } = renderHook(
        () => useQuery(query, { onError, onCompleted, errorPolicy: "all" }),
        { wrapper }
      );

      expect(result.current.loading).toBe(true);
      expect(result.current.data).toBe(undefined);

      await waitFor(
        () => {
          expect(result.current.loading).toBe(false);
        },
        { interval: 1 }
      );

      expect(result.current.data).toEqual({ hello: null });
      expect(result.current.error).toBeInstanceOf(ApolloError);
      expect(result.current.error!.message).toBe('Could not fetch "hello"');
      expect(result.current.error!.graphQLErrors).toEqual([
        new GraphQLError('Could not fetch "hello"'),
      ]);

      await waitFor(() => {
        expect(onError).toHaveBeenCalledTimes(1);
      });
      await waitFor(() => {
        expect(onError).toHaveBeenCalledWith(
          new ApolloError({
            graphQLErrors: [new GraphQLError('Could not fetch "hello"')],
          })
        );
      });
      await waitFor(() => {
        expect(onCompleted).not.toHaveBeenCalled();
      });
    });

    it("calls `onError` a single time when refetching returns a successful result", async () => {
      const query = gql`
        {
          hello
        }
      `;
      const mocks = [
        {
          request: { query },
          result: {
            errors: [new GraphQLError("error")],
          },
        },
        {
          request: { query },
          result: {
            data: { hello: "world" },
          },
          delay: 10,
        },
      ];

      const cache = new InMemoryCache();
      const wrapper = ({ children }: any) => (
        <MockedProvider mocks={mocks} cache={cache}>
          {children}
        </MockedProvider>
      );

      const onError = jest.fn();
      const { result } = renderHook(
        () =>
          useQuery(query, {
            onError,
            notifyOnNetworkStatusChange: true,
          }),
        { wrapper }
      );

      expect(result.current.loading).toBe(true);
      expect(result.current.data).toBe(undefined);

      await waitFor(
        () => {
          expect(result.current.loading).toBe(false);
        },
        { interval: 1 }
      );

      expect(result.current.error).toBeInstanceOf(ApolloError);
      expect(result.current.error!.message).toBe("error");

      await new Promise((resolve) => setTimeout(resolve));
      expect(onError).toHaveBeenCalledTimes(1);

      result.current.refetch();
      await waitFor(
        () => {
          expect(result.current.loading).toBe(true);
        },
        { interval: 1 }
      );
      expect(result.current.error).toBe(undefined);

      await waitFor(
        () => {
          expect(result.current.loading).toBe(false);
        },
        { interval: 1 }
      );
      expect(result.current.data).toEqual({ hello: "world" });
      expect(onError).toHaveBeenCalledTimes(1);
    });

    it("should persist errors on re-render if they are still valid", async () => {
      const query = gql`
        {
          hello
        }
      `;

      const mocks = [
        {
          request: { query },
          result: {
            errors: [new GraphQLError("error")],
          },
        },
      ];

      const cache = new InMemoryCache();
      const wrapper = ({ children }: any) => (
        <MockedProvider mocks={mocks} cache={cache}>
          {children}
        </MockedProvider>
      );

      let updates = 0;
      const { result, rerender } = renderHook(
        () => (updates++, useQuery(query)),
        { wrapper }
      );

      expect(result.current.loading).toBe(true);
      expect(result.current.data).toBe(undefined);
      expect(result.current.error).toBe(undefined);

      await waitFor(
        () => {
          expect(result.current.loading).toBe(false);
        },
        { interval: 1 }
      );

      expect(result.current.loading).toBe(false);
      expect(result.current.data).toBe(undefined);
      expect(result.current.error).toBeInstanceOf(ApolloError);
      expect(result.current.error!.message).toBe("error");

      rerender();

      expect(result.current.loading).toBe(false);
      expect(result.current.data).toBe(undefined);
      expect(result.current.error).toBeInstanceOf(ApolloError);
      expect(result.current.error!.message).toBe("error");

      let previousUpdates = updates;
      await expect(
        waitFor(
          () => {
            expect(updates).not.toEqual(previousUpdates);
          },
          { interval: 1, timeout: 20 }
        )
      ).rejects.toThrow();
    });

    it("should not return partial data from cache on refetch with errorPolicy: none (default) and notifyOnNetworkStatusChange: true", async () => {
      const query = gql`
        {
          dogs {
            id
            breed
          }
        }
      `;

      const GET_DOG_DETAILS = gql`
        query dog($breed: String!) {
          dog(breed: $breed) {
            id
            unexisting
          }
          dogs {
            id
            breed
          }
        }
      `;

      const dogData = [
        {
          id: "Z1fdFgU",
          breed: "affenpinscher",
          __typename: "Dog",
        },
        {
          id: "ZNDtCU",
          breed: "airedale",
          __typename: "Dog",
        },
      ];

      const detailsMock = (breed: string) => ({
        request: { query: GET_DOG_DETAILS, variables: { breed } },
        result: {
          errors: [
            new GraphQLError(`Cannot query field "unexisting" on type "Dog".`),
          ],
        },
      });

      const mocks = [
        {
          request: { query },
          result: { data: { dogs: dogData } },
        },
        // use the same mock for the initial query on select change
        // and subsequent refetch() call
        detailsMock("airedale"),
        detailsMock("airedale"),
      ];
      const Dogs: React.FC<{
        onDogSelected: (event: React.ChangeEvent<HTMLSelectElement>) => void;
      }> = ({ onDogSelected }) => {
        const { loading, error, data } = useQuery<{
          dogs: { id: string; breed: string }[];
        }>(query);

        if (loading) return <>Loading...</>;
        if (error) return <>{`Error! ${error.message}`}</>;

        return (
          <select name="dog" onChange={onDogSelected}>
            {data?.dogs.map((dog) => (
              <option key={dog.id} value={dog.breed}>
                {dog.breed}
              </option>
            ))}
          </select>
        );
      };

      const DogDetails: React.FC<{
        breed: string;
      }> = ({ breed }) => {
        const { loading, error, data, refetch, networkStatus } = useQuery(
          GET_DOG_DETAILS,
          {
            variables: { breed },
            notifyOnNetworkStatusChange: true,
          }
        );
        if (networkStatus === 4) return <p>Refetching!</p>;
        if (loading) return <p>Loading!</p>;
        return (
          <div>
            <div>{data ? "Partial data rendered" : null}</div>

            <div>{error ? `Error!: ${error}` : "Rendering!"}</div>
            <button onClick={() => refetch()}>Refetch!</button>
          </div>
        );
      };

      const ParentComponent: React.FC = () => {
        const [selectedDog, setSelectedDog] = useState<null | string>(null);
        function onDogSelected(event: React.ChangeEvent<HTMLSelectElement>) {
          setSelectedDog(event.target.value);
        }
        return (
          <MockedProvider mocks={mocks}>
            <div>
              {selectedDog && <DogDetails breed={selectedDog} />}
              <Dogs onDogSelected={onDogSelected} />
            </div>
          </MockedProvider>
        );
      };

      render(<ParentComponent />);

      // on initial load, the list of dogs populates the dropdown
      await screen.findByText("affenpinscher");

      // the user selects a different dog from the dropdown which
      // fires the GET_DOG_DETAILS query, retuning an error
      const user = userEvent.setup();
      await user.selectOptions(
        screen.getByRole("combobox"),
        screen.getByRole("option", { name: "airedale" })
      );

      // With the default errorPolicy of 'none', the error is rendered
      // and partial data is not
      await screen.findByText(
        'Error!: ApolloError: Cannot query field "unexisting" on type "Dog".'
      );
      expect(screen.queryByText(/partial data rendered/i)).toBeNull();

      // When we call refetch...
      await user.click(screen.getByRole("button", { name: /Refetch!/i }));

      // The error is still present, and partial data still not rendered
      await screen.findByText(
        'Error!: ApolloError: Cannot query field "unexisting" on type "Dog".'
      );
      expect(screen.queryByText(/partial data rendered/i)).toBeNull();
    });

    it("should return partial data from cache on refetch", async () => {
      const GET_DOG_DETAILS = gql`
        query dog($breed: String!) {
          dog(breed: $breed) {
            id
          }
        }
      `;
      const detailsMock = (breed: string) => ({
        request: { query: GET_DOG_DETAILS, variables: { breed } },
        result: {
          data: {
            dog: {
              id: "ZNDtCU",
              __typename: "Dog",
            },
          },
        },
      });

      const mocks = [
        // use the same mock for the initial query on select change
        // and subsequent refetch() call
        detailsMock("airedale"),
        detailsMock("airedale"),
      ];

      const DogDetails: React.FC<{
        breed?: string;
      }> = ({ breed = "airedale" }) => {
        const { data, refetch, networkStatus } = useQuery(GET_DOG_DETAILS, {
          variables: { breed },
          notifyOnNetworkStatusChange: true,
        });
        if (networkStatus === 1) return <p>Loading!</p>;
        return (
          // Render existing results, but dim the UI until the results
          // have finished loading...
          <div style={{ opacity: networkStatus === 4 ? 0.5 : 1 }}>
            <div>{data ? "Data rendered" : null}</div>
            <button onClick={() => refetch()}>Refetch!</button>
          </div>
        );
      };

      const ParentComponent: React.FC = () => {
        return (
          <MockedProvider mocks={mocks}>
            <DogDetails />
          </MockedProvider>
        );
      };

      render(<ParentComponent />);

      const user = userEvent.setup();

      await waitFor(
        () => {
          expect(screen.getByText("Loading!")).toBeTruthy();
        },
        { interval: 1 }
      );

      await waitFor(
        () => {
          expect(screen.getByText("Data rendered")).toBeTruthy();
        },
        { interval: 1 }
      );

      // When we call refetch...
      await user.click(screen.getByRole("button", { name: /Refetch!/i }));

      // Data from the cache remains onscreen while network request
      // is made
      expect(screen.getByText("Data rendered")).toBeTruthy();
    });

    it("should persist errors on re-render with inline onError/onCompleted callbacks", async () => {
      const query = gql`
        {
          hello
        }
      `;
      const mocks = [
        {
          request: { query },
          result: {
            errors: [new GraphQLError("error")],
          },
        },
      ];

      const cache = new InMemoryCache();
      const link = new MockLink(mocks);
      const onErrorFn = jest.fn();
      link.setOnError(onErrorFn);
      const wrapper = ({ children }: any) => (
        <MockedProvider mocks={mocks} link={link} cache={cache}>
          {children}
        </MockedProvider>
      );

      let updates = 0;
      const { result, rerender } = renderHook(
        () => (
          updates++,
          useQuery(query, { onError: () => {}, onCompleted: () => {} })
        ),
        { wrapper }
      );

      expect(result.current.loading).toBe(true);
      expect(result.current.data).toBe(undefined);
      expect(result.current.error).toBe(undefined);

      await waitFor(
        () => {
          expect(result.current.loading).toBe(false);
        },
        { interval: 1 }
      );

      expect(result.current.loading).toBe(false);
      expect(result.current.data).toBe(undefined);
      expect(result.current.error).toBeInstanceOf(ApolloError);
      expect(result.current.error!.message).toBe("error");

      rerender();

      expect(result.current.loading).toBe(false);
      expect(result.current.data).toBe(undefined);
      expect(result.current.error).toBeInstanceOf(ApolloError);
      expect(result.current.error!.message).toBe("error");

      expect(onErrorFn).toHaveBeenCalledTimes(0);
      let previousUpdates = updates;
      await expect(
        waitFor(
          () => {
            expect(updates).not.toEqual(previousUpdates);
          },
          { interval: 1, timeout: 20 }
        )
      ).rejects.toThrow();
    });

    it("should not persist errors when variables change", async () => {
      const query = gql`
        query hello($id: ID) {
          hello(id: $id)
        }
      `;

      const mocks = [
        {
          request: {
            query,
            variables: { id: 1 },
          },
          result: {
            errors: [new GraphQLError("error")],
          },
        },
        {
          request: {
            query,
            variables: { id: 2 },
          },
          result: {
            data: { hello: "world 2" },
          },
        },
        {
          request: {
            query,
            variables: { id: 1 },
          },
          result: {
            data: { hello: "world 1" },
          },
        },
      ];

      const { result, rerender } = renderHook(
        ({ id }) => useQuery(query, { variables: { id } }),
        {
          wrapper: ({ children }) => (
            <MockedProvider mocks={mocks}>{children}</MockedProvider>
          ),
          initialProps: { id: 1 },
        }
      );

      expect(result.current.loading).toBe(true);
      expect(result.current.data).toBe(undefined);
      expect(result.current.error).toBe(undefined);

      await waitFor(
        () => {
          expect(result.current.loading).toBe(false);
        },
        { interval: 1 }
      );

      expect(result.current.data).toBe(undefined);
      expect(result.current.error).toBeInstanceOf(ApolloError);
      expect(result.current.error!.message).toBe("error");

      rerender({ id: 2 });
      expect(result.current.loading).toBe(true);
      expect(result.current.data).toBe(undefined);
      expect(result.current.error).toBe(undefined);

      await waitFor(
        () => {
          expect(result.current.loading).toBe(false);
        },
        { interval: 1 }
      );
      expect(result.current.data).toEqual({ hello: "world 2" });
      expect(result.current.error).toBe(undefined);

      rerender({ id: 1 });
      expect(result.current.loading).toBe(true);
      expect(result.current.data).toBe(undefined);
      expect(result.current.error).toBe(undefined);

      await waitFor(
        () => {
          expect(result.current.loading).toBe(false);
        },
        { interval: 1 }
      );
      expect(result.current.data).toEqual({ hello: "world 1" });
      expect(result.current.error).toBe(undefined);
    });

    it("should render multiple errors when refetching", async () => {
      const query = gql`
        {
          hello
        }
      `;
      const mocks = [
        {
          request: { query },
          result: {
            errors: [new GraphQLError("error 1")],
          },
        },
        {
          request: { query },
          result: {
            errors: [new GraphQLError("error 2")],
          },
          delay: 10,
        },
      ];

      const cache = new InMemoryCache();
      const wrapper = ({ children }: any) => (
        <MockedProvider mocks={mocks} cache={cache}>
          {children}
        </MockedProvider>
      );

      const { result } = renderHook(
        () => useQuery(query, { notifyOnNetworkStatusChange: true }),
        { wrapper }
      );

      expect(result.current.loading).toBe(true);
      expect(result.current.data).toBe(undefined);
      expect(result.current.error).toBe(undefined);

      await waitFor(
        () => {
          expect(result.current.loading).toBe(false);
        },
        { interval: 1 }
      );
      expect(result.current.data).toBe(undefined);
      expect(result.current.error).toBeInstanceOf(ApolloError);
      expect(result.current.error!.message).toBe("error 1");

      const catchFn = jest.fn();

      result.current.refetch().catch(catchFn);
      await waitFor(
        () => {
          expect(result.current.loading).toBe(true);
        },
        { interval: 1 }
      );
      expect(result.current.data).toBe(undefined);
      expect(result.current.error).toBe(undefined);

      await waitFor(
        () => {
          expect(result.current.loading).toBe(false);
        },
        { interval: 1 }
      );
      expect(result.current.data).toBe(undefined);
      expect(result.current.error).toBeInstanceOf(ApolloError);
      expect(result.current.error!.message).toBe("error 2");

      expect(catchFn.mock.calls.length).toBe(1);
      expect(catchFn.mock.calls[0].length).toBe(1);
      expect(catchFn.mock.calls[0][0]).toBeInstanceOf(ApolloError);
      expect(catchFn.mock.calls[0][0].message).toBe("error 2");
    });

    it("should render the same error on refetch", async () => {
      const query = gql`
        {
          hello
        }
      `;

      const mocks = [
        {
          request: { query },
          result: {
            errors: [new GraphQLError("same error")],
          },
        },
        {
          request: { query },
          result: {
            errors: [new GraphQLError("same error")],
          },
        },
      ];

      const cache = new InMemoryCache();
      const wrapper = ({ children }: any) => (
        <MockedProvider mocks={mocks} cache={cache}>
          {children}
        </MockedProvider>
      );

      const { result } = renderHook(
        () => useQuery(query, { notifyOnNetworkStatusChange: true }),
        { wrapper }
      );

      expect(result.current.loading).toBe(true);
      expect(result.current.data).toBe(undefined);
      expect(result.current.error).toBe(undefined);

      await waitFor(
        () => {
          expect(result.current.loading).toBe(false);
        },
        { interval: 1 }
      );

      expect(result.current.data).toBe(undefined);
      expect(result.current.error).toBeInstanceOf(ApolloError);
      expect(result.current.error!.message).toBe("same error");

      const catchFn = jest.fn();
      await act(async () => {
        await result.current.refetch().catch(catchFn);
      });

      expect(result.current.loading).toBe(false);
      expect(result.current.data).toBe(undefined);
      expect(result.current.error).toBeInstanceOf(ApolloError);
      expect(result.current.error!.message).toBe("same error");

      expect(catchFn.mock.calls.length).toBe(1);
      expect(catchFn.mock.calls[0].length).toBe(1);
      expect(catchFn.mock.calls[0][0]).toBeInstanceOf(ApolloError);
      expect(catchFn.mock.calls[0][0].message).toBe("same error");
    });

    it("should render data and errors with refetch", async () => {
      const query = gql`
        {
          hello
        }
      `;
      const mocks = [
        {
          request: { query },
          result: {
            errors: [new GraphQLError("same error")],
          },
        },
        {
          request: { query },
          result: {
            data: { hello: "world" },
          },
          delay: 10,
        },
        {
          request: { query },
          result: {
            errors: [new GraphQLError("same error")],
          },
          delay: 10,
        },
      ];

      const cache = new InMemoryCache();
      const wrapper = ({ children }: any) => (
        <MockedProvider mocks={mocks} cache={cache}>
          {children}
        </MockedProvider>
      );

      const { result } = renderHook(
        () => useQuery(query, { notifyOnNetworkStatusChange: true }),
        { wrapper }
      );

      expect(result.current.loading).toBe(true);
      expect(result.current.data).toBe(undefined);
      expect(result.current.error).toBe(undefined);

      await waitFor(
        () => {
          expect(result.current.loading).toBe(false);
        },
        { interval: 1 }
      );

      expect(result.current.data).toBe(undefined);
      expect(result.current.error).toBeInstanceOf(ApolloError);
      expect(result.current.error!.message).toBe("same error");

      result.current.refetch();

      await waitFor(
        () => {
          expect(result.current.loading).toBe(true);
        },
        { interval: 1 }
      );
      expect(result.current.data).toBe(undefined);
      expect(result.current.error).toBe(undefined);

      await waitFor(
        () => {
          expect(result.current.loading).toBe(false);
        },
        { interval: 1 }
      );
      expect(result.current.data).toEqual({ hello: "world" });
      expect(result.current.error).toBe(undefined);

      const catchFn = jest.fn();
      result.current.refetch().catch(catchFn);

      await waitFor(
        () => {
          expect(result.current.loading).toBe(true);
        },
        { interval: 1 }
      );
      expect(result.current.data).toEqual({ hello: "world" });
      expect(result.current.error).toBe(undefined);

      await waitFor(
        () => {
          expect(result.current.loading).toBe(false);
        },
        { interval: 1 }
      );
      // TODO: Is this correct behavior here?
      expect(result.current.data).toEqual({ hello: "world" });
      expect(result.current.error).toBeInstanceOf(ApolloError);
      expect(result.current.error!.message).toBe("same error");

      expect(catchFn.mock.calls.length).toBe(1);
      expect(catchFn.mock.calls[0].length).toBe(1);
      expect(catchFn.mock.calls[0][0]).toBeInstanceOf(ApolloError);
      expect(catchFn.mock.calls[0][0].message).toBe("same error");
    });

    it("should call onCompleted when variables change", async () => {
      const query = gql`
        query people($first: Int) {
          allPeople(first: $first) {
            people {
              name
            }
          }
        }
      `;

      const data1 = { allPeople: { people: [{ name: "Luke Skywalker" }] } };
      const data2 = { allPeople: { people: [{ name: "Han Solo" }] } };
      const mocks = [
        {
          request: { query, variables: { first: 1 } },
          result: { data: data1 },
        },
        {
          request: { query, variables: { first: 2 } },
          result: { data: data2 },
        },
      ];

      const onCompleted = jest.fn();

      const { result, rerender } = renderHook(
        ({ variables }) => useQuery(query, { variables, onCompleted }),
        {
          wrapper: ({ children }) => (
            <MockedProvider mocks={mocks}>{children}</MockedProvider>
          ),
          initialProps: {
            variables: { first: 1 },
          },
        }
      );

      expect(result.current.loading).toBe(true);

      await waitFor(
        () => {
          expect(result.current.loading).toBe(false);
        },
        { interval: 1 }
      );
      expect(result.current.data).toEqual(data1);
      expect(onCompleted).toHaveBeenLastCalledWith(data1);

      rerender({ variables: { first: 2 } });
      expect(result.current.loading).toBe(true);

      await waitFor(
        () => {
          expect(result.current.loading).toBe(false);
        },
        { interval: 1 }
      );
      expect(result.current.data).toEqual(data2);
      expect(onCompleted).toHaveBeenLastCalledWith(data2);

      rerender({ variables: { first: 1 } });
      expect(result.current.loading).toBe(false);
      expect(result.current.data).toEqual(data1);
      await waitFor(
        () => {
          expect(onCompleted).toHaveBeenLastCalledWith(data1);
        },
        { interval: 1 }
      );

      expect(onCompleted).toHaveBeenCalledTimes(3);
    });
  });

  describe("Pagination", () => {
    const query = gql`
      query letters($limit: Int) {
        letters(limit: $limit) {
          name
          position
        }
      }
    `;

    const ab = [
      { name: "A", position: 1 },
      { name: "B", position: 2 },
    ];

    const cd = [
      { name: "C", position: 3 },
      { name: "D", position: 4 },
    ];

    const mocks = [
      {
        request: { query, variables: { limit: 2 } },
        result: {
          data: {
            letters: ab,
          },
        },
      },
      {
        request: { query, variables: { limit: 2 } },
        result: {
          data: {
            letters: cd,
          },
        },
        delay: 10,
      },
    ];

    it("should fetchMore with updateQuery", async () => {
      // TODO: Calling fetchMore with an updateQuery callback is deprecated
      using _warnSpy = spyOnConsole("warn");

      const wrapper = ({ children }: any) => (
        <MockedProvider mocks={mocks}>{children}</MockedProvider>
      );

      const { result } = renderHook(
        () => useQuery(query, { variables: { limit: 2 } }),
        { wrapper }
      );

      expect(result.current.loading).toBe(true);
      expect(result.current.networkStatus).toBe(NetworkStatus.loading);
      expect(result.current.data).toBe(undefined);

      await waitFor(() => {
        expect(result.current.loading).toBe(false);
      });
      expect(result.current.networkStatus).toBe(NetworkStatus.ready);
      expect(result.current.data).toEqual({ letters: ab });

      await waitFor(
        () =>
          void result.current.fetchMore({
            variables: { limit: 2 },
            updateQuery: (prev, { fetchMoreResult }) => ({
              letters: prev.letters.concat(fetchMoreResult.letters),
            }),
          })
      );

      await waitFor(
        () => {
          expect(result.current.data).toEqual({ letters: ab.concat(cd) });
        },
        { interval: 1 }
      );
      expect(result.current.loading).toBe(false);
      expect(result.current.networkStatus).toBe(NetworkStatus.ready);
    });

    it("should fetchMore with updateQuery and notifyOnNetworkStatusChange", async () => {
      // TODO: Calling fetchMore with an updateQuery callback is deprecated
      using _warnSpy = spyOnConsole("warn");

      const wrapper = ({ children }: any) => (
        <MockedProvider mocks={mocks}>{children}</MockedProvider>
      );

      const { result } = renderHook(
        () =>
          useQuery(query, {
            variables: { limit: 2 },
            notifyOnNetworkStatusChange: true,
          }),
        { wrapper }
      );

      expect(result.current.loading).toBe(true);
      expect(result.current.networkStatus).toBe(NetworkStatus.loading);
      expect(result.current.data).toBe(undefined);

      await waitFor(
        () => {
          expect(result.current.loading).toBe(false);
        },
        { interval: 1 }
      );

      expect(result.current.networkStatus).toBe(NetworkStatus.ready);
      expect(result.current.data).toEqual({ letters: ab });

      act(
        () =>
          void result.current.fetchMore({
            variables: { limit: 2 },
            updateQuery: (prev, { fetchMoreResult }) => ({
              letters: prev.letters.concat(fetchMoreResult.letters),
            }),
          })
      );

      expect(result.current.loading).toBe(true);
      expect(result.current.networkStatus).toBe(NetworkStatus.fetchMore);
      expect(result.current.data).toEqual({ letters: ab });

      await waitFor(
        () => {
          expect(result.current.loading).toBe(false);
        },
        { interval: 1 }
      );
      expect(result.current.networkStatus).toBe(NetworkStatus.ready);
      expect(result.current.data).toEqual({ letters: ab.concat(cd) });
    });

    it("fetchMore with concatPagination", async () => {
      const cache = new InMemoryCache({
        typePolicies: {
          Query: {
            fields: {
              letters: concatPagination(),
            },
          },
        },
      });

      const wrapper = ({ children }: any) => (
        <MockedProvider mocks={mocks} cache={cache}>
          {children}
        </MockedProvider>
      );

      const { result } = renderHook(
        () => useQuery(query, { variables: { limit: 2 } }),
        { wrapper }
      );

      expect(result.current.loading).toBe(true);
      expect(result.current.networkStatus).toBe(NetworkStatus.loading);
      expect(result.current.data).toBe(undefined);

      await waitFor(
        () => {
          expect(result.current.loading).toBe(false);
        },
        { interval: 1 }
      );
      expect(result.current.networkStatus).toBe(NetworkStatus.ready);
      expect(result.current.data).toEqual({ letters: ab });
      result.current.fetchMore({ variables: { limit: 2 } });

      expect(result.current.loading).toBe(false);
      await waitFor(
        () => {
          expect(result.current.data).toEqual({ letters: ab.concat(cd) });
        },
        { interval: 1 }
      );
      expect(result.current.networkStatus).toBe(NetworkStatus.ready);
    });

    it("fetchMore with concatPagination and notifyOnNetworkStatusChange", async () => {
      const cache = new InMemoryCache({
        typePolicies: {
          Query: {
            fields: {
              letters: concatPagination(),
            },
          },
        },
      });

      const wrapper = ({ children }: any) => (
        <MockedProvider mocks={mocks} cache={cache}>
          {children}
        </MockedProvider>
      );

      const { result } = renderHook(
        () =>
          useQuery(query, {
            variables: { limit: 2 },
            notifyOnNetworkStatusChange: true,
          }),
        { wrapper }
      );

      expect(result.current.loading).toBe(true);
      expect(result.current.networkStatus).toBe(NetworkStatus.loading);
      expect(result.current.data).toBe(undefined);

      await waitFor(
        () => {
          expect(result.current.loading).toBe(false);
        },
        { interval: 1 }
      );
      expect(result.current.networkStatus).toBe(NetworkStatus.ready);
      expect(result.current.data).toEqual({ letters: ab });

      act(() => void result.current.fetchMore({ variables: { limit: 2 } }));
      expect(result.current.loading).toBe(true);
      expect(result.current.networkStatus).toBe(NetworkStatus.fetchMore);
      expect(result.current.data).toEqual({ letters: ab });

      await waitFor(
        () => {
          expect(result.current.loading).toBe(false);
        },
        { interval: 1 }
      );
      expect(result.current.networkStatus).toBe(NetworkStatus.ready);
      expect(result.current.data).toEqual({ letters: ab.concat(cd) });
    });

    it("regression test for issue #8600", async () => {
      const cache = new InMemoryCache({
        typePolicies: {
          Country: {
            fields: {
              cities: {
                keyArgs: ["size"],
                merge(existing, incoming, { args }) {
                  if (!args) return incoming;

                  const items = existing ? existing.slice(0) : [];

                  const offset = args.offset ?? 0;
                  for (let i = 0; i < incoming.length; ++i) {
                    items[offset + i] = incoming[i];
                  }

                  return items;
                },
              },
            },
          },
          CityInfo: {
            merge: true,
          },
        },
      });

      const GET_COUNTRIES = gql`
        query GetCountries {
          countries {
            id
            ...WithSmallCities
            ...WithAirQuality
          }
        }
        fragment WithSmallCities on Country {
          biggestCity {
            id
          }
          smallCities: cities(size: SMALL) {
            id
          }
        }
        fragment WithAirQuality on Country {
          biggestCity {
            id
            info {
              airQuality
            }
          }
        }
      `;

      const countries = [
        {
          __typename: "Country",
          id: 123,
          biggestCity: {
            __typename: "City",
            id: 234,
            info: {
              __typename: "CityInfo",
              airQuality: 0,
            },
          },
          smallCities: [{ __typename: "City", id: 345 }],
        },
      ];

      const wrapper = ({ children }: any) => (
        <MockedProvider
          mocks={[
            {
              request: { query: GET_COUNTRIES },
              result: { data: { countries } },
            },
          ]}
          cache={cache}
        >
          {children}
        </MockedProvider>
      );

      const { result } = renderHook(() => useQuery(GET_COUNTRIES), { wrapper });

      expect(result.current.loading).toBe(true);
      expect(result.current.data).toBeUndefined();

      await waitFor(
        () => {
          expect(result.current.loading).toBe(false);
        },
        { interval: 1 }
      );
      expect(result.current.data).toEqual({ countries });
    });
  });

  // https://github.com/apollographql/apollo-client/issues/11400
  it("does not return partial data unexpectedly when one query errors, then another succeeds with overlapping data", async () => {
    interface Query1 {
      person: {
        __typename: "Person";
        id: number;
        firstName: string;
        alwaysFails: boolean;
      } | null;
    }

    interface Query2 {
      person: { __typename: "Person"; id: number; lastName: string } | null;
    }

    interface Variables {
      id: number;
    }

    const user = userEvent.setup();

    const query1: TypedDocumentNode<Query1, Variables> = gql`
      query PersonQuery1($id: ID!) {
        person(id: $id) {
          id
          firstName
          alwaysFails
        }
      }
    `;

    const query2: TypedDocumentNode<Query2, Variables> = gql`
      query PersonQuery2($id: ID!) {
        person(id: $id) {
          id
          lastName
        }
      }
    `;

    const Profiler = createProfiler({
      initialSnapshot: {
        useQueryResult: null as QueryResult<Query1, Variables> | null,
        useLazyQueryResult: null as QueryResult<Query2, Variables> | null,
      },
    });

    const client = new ApolloClient({
      link: new MockLink([
        {
          request: { query: query1, variables: { id: 1 } },
          result: {
            data: { person: null },
            errors: [new GraphQLError("Intentional error")],
          },
          maxUsageCount: Number.POSITIVE_INFINITY,
          delay: 20,
        },
        {
          request: { query: query2, variables: { id: 1 } },
          result: {
            data: { person: { __typename: "Person", id: 1, lastName: "Doe" } },
          },
          delay: 20,
        },
      ]),
      cache: new InMemoryCache(),
    });

    function App() {
      const useQueryResult = useQuery(query1, {
        variables: { id: 1 },
        // This is necessary to reproduce the behavior
        notifyOnNetworkStatusChange: true,
      });

      const [execute, useLazyQueryResult] = useLazyQuery(query2, {
        variables: { id: 1 },
      });

      Profiler.replaceSnapshot({ useQueryResult, useLazyQueryResult });

      return (
        <>
          <button onClick={() => execute()}>Run 2nd query</button>
          <button
            onClick={() => {
              // Intentionally use reobserve here as opposed to refetch to
              // ensure we check against reported cache results with cache-first
              // and notifyOnNetworkStatusChange
              useQueryResult.observable.reobserve();
            }}
          >
            Reload 1st query
          </button>
        </>
      );
    }

    render(<App />, {
      wrapper: ({ children }) => (
        <ApolloProvider client={client}>
          <Profiler>{children}</Profiler>
        </ApolloProvider>
      ),
    });

    {
      const { snapshot } = await Profiler.takeRender();

      expect(snapshot.useQueryResult).toMatchObject({
        data: undefined,
        loading: true,
        networkStatus: NetworkStatus.loading,
      });

      expect(snapshot.useLazyQueryResult).toMatchObject({
        called: false,
        data: undefined,
        loading: false,
        networkStatus: NetworkStatus.ready,
      });
    }

    {
      const { snapshot } = await Profiler.takeRender();

      expect(snapshot.useQueryResult).toMatchObject({
        data: undefined,
        error: new ApolloError({
          graphQLErrors: [new GraphQLError("Intentional error")],
        }),
        loading: false,
        networkStatus: NetworkStatus.error,
      });

      expect(snapshot.useLazyQueryResult).toMatchObject({
        called: false,
        data: undefined,
        loading: false,
        networkStatus: NetworkStatus.ready,
      });
    }

    await act(() => user.click(screen.getByText("Run 2nd query")));

    {
      const { snapshot } = await Profiler.takeRender();

      expect(snapshot.useQueryResult).toMatchObject({
        data: undefined,
        error: new ApolloError({
          graphQLErrors: [new GraphQLError("Intentional error")],
        }),
        loading: false,
        networkStatus: NetworkStatus.error,
      });

      expect(snapshot.useLazyQueryResult).toMatchObject({
        called: true,
        data: undefined,
        loading: true,
        networkStatus: NetworkStatus.loading,
      });
    }

    {
      const { snapshot } = await Profiler.takeRender();

      expect(snapshot.useQueryResult).toMatchObject({
        data: undefined,
        error: new ApolloError({
          graphQLErrors: [new GraphQLError("Intentional error")],
        }),
        loading: false,
        networkStatus: NetworkStatus.error,
      });

      // ensure we aren't setting a value on the observable query that contains
      // the partial result
      expect(
        snapshot.useQueryResult?.observable.getCurrentResult(false)
      ).toEqual({
        data: undefined,
        error: new ApolloError({
          graphQLErrors: [new GraphQLError("Intentional error")],
        }),
        errors: [new GraphQLError("Intentional error")],
        loading: false,
        networkStatus: NetworkStatus.error,
        partial: true,
      });

      expect(snapshot.useLazyQueryResult).toMatchObject({
        called: true,
        data: { person: { __typename: "Person", id: 1, lastName: "Doe" } },
        loading: false,
        networkStatus: NetworkStatus.ready,
      });
    }

    await act(() => user.click(screen.getByText("Reload 1st query")));

    {
      const { snapshot } = await Profiler.takeRender();

      expect(snapshot.useQueryResult).toMatchObject({
        data: undefined,
        loading: true,
        networkStatus: NetworkStatus.loading,
      });

      expect(snapshot.useLazyQueryResult).toMatchObject({
        called: true,
        data: { person: { __typename: "Person", id: 1, lastName: "Doe" } },
        loading: false,
        networkStatus: NetworkStatus.ready,
      });
    }

    {
      const { snapshot } = await Profiler.takeRender();

      expect(snapshot.useQueryResult).toMatchObject({
        data: undefined,
        loading: false,
        error: new ApolloError({
          graphQLErrors: [new GraphQLError("Intentional error")],
        }),
        networkStatus: NetworkStatus.error,
      });

      // ensure we aren't setting a value on the observable query that contains
      // the partial result
      expect(
        snapshot.useQueryResult?.observable.getCurrentResult(false)
      ).toEqual({
        data: undefined,
        error: new ApolloError({
          graphQLErrors: [new GraphQLError("Intentional error")],
        }),
        errors: [new GraphQLError("Intentional error")],
        loading: false,
        networkStatus: NetworkStatus.error,
        partial: true,
      });

      expect(snapshot.useLazyQueryResult).toMatchObject({
        called: true,
        data: { person: { __typename: "Person", id: 1, lastName: "Doe" } },
        loading: false,
        networkStatus: NetworkStatus.ready,
      });
    }

    await expect(Profiler).not.toRerender();
  });

  it("rerenders errored query for full cache write", async () => {
    interface Query1 {
      person: {
        __typename: "Person";
        id: number;
        firstName: string;
      } | null;
    }

    interface Query2 {
      person: {
        __typename: "Person";
        id: number;
        firstName: string;
        lastName: string;
      } | null;
    }

    interface Variables {
      id: number;
    }

    const user = userEvent.setup();

    const query1: TypedDocumentNode<Query1, Variables> = gql`
      query PersonQuery1($id: ID!) {
        person(id: $id) {
          id
          firstName
        }
      }
    `;

    const query2: TypedDocumentNode<Query2, Variables> = gql`
      query PersonQuery2($id: ID!) {
        person(id: $id) {
          id
          firstName
          lastName
        }
      }
    `;

    const Profiler = createProfiler({
      initialSnapshot: {
        useQueryResult: null as QueryResult<Query1, Variables> | null,
        useLazyQueryResult: null as QueryResult<Query2, Variables> | null,
      },
    });

    const client = new ApolloClient({
      link: new MockLink([
        {
          request: { query: query1, variables: { id: 1 } },
          result: {
            data: { person: null },
            errors: [new GraphQLError("Intentional error")],
          },
          delay: 20,
        },
        {
          request: { query: query2, variables: { id: 1 } },
          result: {
            data: {
              person: {
                __typename: "Person",
                id: 1,
                firstName: "John",
                lastName: "Doe",
              },
            },
          },
          delay: 20,
        },
      ]),
      cache: new InMemoryCache(),
    });

    function App() {
      const useQueryResult = useQuery(query1, {
        variables: { id: 1 },
        // This is necessary to reproduce the behavior
        notifyOnNetworkStatusChange: true,
      });

      const [execute, useLazyQueryResult] = useLazyQuery(query2, {
        variables: { id: 1 },
      });

      Profiler.replaceSnapshot({ useQueryResult, useLazyQueryResult });

      return <button onClick={() => execute()}>Run 2nd query</button>;
    }

    render(<App />, {
      wrapper: ({ children }) => (
        <ApolloProvider client={client}>
          <Profiler>{children}</Profiler>
        </ApolloProvider>
      ),
    });

    {
      const { snapshot } = await Profiler.takeRender();

      expect(snapshot.useQueryResult).toMatchObject({
        data: undefined,
        loading: true,
        networkStatus: NetworkStatus.loading,
      });

      expect(snapshot.useLazyQueryResult).toMatchObject({
        called: false,
        data: undefined,
        loading: false,
        networkStatus: NetworkStatus.ready,
      });
    }

    {
      const { snapshot } = await Profiler.takeRender();

      expect(snapshot.useQueryResult).toMatchObject({
        data: undefined,
        error: new ApolloError({
          graphQLErrors: [new GraphQLError("Intentional error")],
        }),
        loading: false,
        networkStatus: NetworkStatus.error,
      });

      expect(snapshot.useLazyQueryResult).toMatchObject({
        called: false,
        data: undefined,
        loading: false,
        networkStatus: NetworkStatus.ready,
      });
    }

    await act(() => user.click(screen.getByText("Run 2nd query")));

    {
      const { snapshot } = await Profiler.takeRender();

      expect(snapshot.useQueryResult).toMatchObject({
        data: undefined,
        error: new ApolloError({
          graphQLErrors: [new GraphQLError("Intentional error")],
        }),
        loading: false,
        networkStatus: NetworkStatus.error,
      });

      expect(snapshot.useLazyQueryResult).toMatchObject({
        called: true,
        data: undefined,
        loading: true,
        networkStatus: NetworkStatus.loading,
      });
    }

    {
      const { snapshot } = await Profiler.takeRender();

      // We don't see the update from the cache for one more render cycle, hence
      // why this is still showing the error result even though the result from
      // the other query has finished and re-rendered.
      expect(snapshot.useQueryResult).toMatchObject({
        data: undefined,
        error: new ApolloError({
          graphQLErrors: [new GraphQLError("Intentional error")],
        }),
        loading: false,
        networkStatus: NetworkStatus.error,
      });

      expect(snapshot.useLazyQueryResult).toMatchObject({
        called: true,
        data: {
          person: {
            __typename: "Person",
            id: 1,
            firstName: "John",
            lastName: "Doe",
          },
        },
        loading: false,
        networkStatus: NetworkStatus.ready,
      });
    }

    {
      const { snapshot } = await Profiler.takeRender();

      expect(snapshot.useQueryResult).toMatchObject({
        data: {
          person: {
            __typename: "Person",
            id: 1,
            firstName: "John",
          },
        },
        loading: false,
        networkStatus: NetworkStatus.ready,
      });

      expect(snapshot.useLazyQueryResult).toMatchObject({
        called: true,
        data: {
          person: {
            __typename: "Person",
            id: 1,
            firstName: "John",
            lastName: "Doe",
          },
        },
        loading: false,
        networkStatus: NetworkStatus.ready,
      });
    }

    await expect(Profiler).not.toRerender();
  });

  it("does not rerender or refetch queries with errors for partial cache writes with returnPartialData: true", async () => {
    interface Query1 {
      person: {
        __typename: "Person";
        id: number;
        firstName: string;
        alwaysFails: boolean;
      } | null;
    }

    interface Query2 {
      person: {
        __typename: "Person";
        id: number;
        lastName: string;
      } | null;
    }

    interface Variables {
      id: number;
    }

    const user = userEvent.setup();

    const query1: TypedDocumentNode<Query1, Variables> = gql`
      query PersonQuery1($id: ID!) {
        person(id: $id) {
          id
          firstName
          alwaysFails
        }
      }
    `;

    const query2: TypedDocumentNode<Query2, Variables> = gql`
      query PersonQuery2($id: ID!) {
        person(id: $id) {
          id
          lastName
        }
      }
    `;

    const Profiler = createProfiler({
      initialSnapshot: {
        useQueryResult: null as QueryResult<Query1, Variables> | null,
        useLazyQueryResult: null as QueryResult<Query2, Variables> | null,
      },
    });

    const client = new ApolloClient({
      link: new MockLink([
        {
          request: { query: query1, variables: { id: 1 } },
          result: {
            data: { person: null },
            errors: [new GraphQLError("Intentional error")],
          },
          delay: 20,
          maxUsageCount: Number.POSITIVE_INFINITY,
        },
        {
          request: { query: query2, variables: { id: 1 } },
          result: {
            data: {
              person: {
                __typename: "Person",
                id: 1,
                lastName: "Doe",
              },
            },
          },
          delay: 20,
        },
      ]),
      cache: new InMemoryCache(),
    });

    function App() {
      const useQueryResult = useQuery(query1, {
        variables: { id: 1 },
        notifyOnNetworkStatusChange: true,
        returnPartialData: true,
      });

      const [execute, useLazyQueryResult] = useLazyQuery(query2, {
        variables: { id: 1 },
      });

      Profiler.replaceSnapshot({ useQueryResult, useLazyQueryResult });

      return <button onClick={() => execute()}>Run 2nd query</button>;
    }

    render(<App />, {
      wrapper: ({ children }) => (
        <ApolloProvider client={client}>
          <Profiler>{children}</Profiler>
        </ApolloProvider>
      ),
    });

    {
      const { snapshot } = await Profiler.takeRender();

      expect(snapshot.useQueryResult).toMatchObject({
        data: undefined,
        loading: true,
        networkStatus: NetworkStatus.loading,
      });

      expect(snapshot.useLazyQueryResult).toMatchObject({
        called: false,
        data: undefined,
        loading: false,
        networkStatus: NetworkStatus.ready,
      });
    }

    {
      const { snapshot } = await Profiler.takeRender();

      expect(snapshot.useQueryResult).toMatchObject({
        data: undefined,
        error: new ApolloError({
          graphQLErrors: [new GraphQLError("Intentional error")],
        }),
        loading: false,
        networkStatus: NetworkStatus.error,
      });

      expect(snapshot.useLazyQueryResult).toMatchObject({
        called: false,
        data: undefined,
        loading: false,
        networkStatus: NetworkStatus.ready,
      });
    }

    await act(() => user.click(screen.getByText("Run 2nd query")));

    {
      const { snapshot } = await Profiler.takeRender();

      expect(snapshot.useQueryResult).toMatchObject({
        data: undefined,
        error: new ApolloError({
          graphQLErrors: [new GraphQLError("Intentional error")],
        }),
        loading: false,
        networkStatus: NetworkStatus.error,
      });

      expect(snapshot.useLazyQueryResult).toMatchObject({
        called: true,
        data: undefined,
        loading: true,
        networkStatus: NetworkStatus.loading,
      });
    }

    {
      const { snapshot } = await Profiler.takeRender();

      expect(snapshot.useQueryResult).toMatchObject({
        data: undefined,
        error: new ApolloError({
          graphQLErrors: [new GraphQLError("Intentional error")],
        }),
        loading: false,
        networkStatus: NetworkStatus.error,
      });

      expect(snapshot.useLazyQueryResult).toMatchObject({
        called: true,
        data: {
          person: {
            __typename: "Person",
            id: 1,
            lastName: "Doe",
          },
        },
        loading: false,
        networkStatus: NetworkStatus.ready,
      });
    }

    await expect(Profiler).not.toRerender();
  });

  it("delivers the full network response when a merge function returns an incomplete result", async () => {
    const query = gql`
      query {
        author {
          id
          name
          post {
            id
            title
          }
        }
      }
    `;

    const Profiler = createProfiler({
      initialSnapshot: {
        useQueryResult: null as QueryResult | null,
      },
    });

    const client = new ApolloClient({
      link: new MockLink([
        {
          request: { query },
          result: {
            data: {
              author: {
                __typename: "Author",
                id: 1,
                name: "Author Lee",
                post: {
                  __typename: "Post",
                  id: 1,
                  title: "Title",
                },
              },
            },
          },
          delay: 20,
        },
      ]),
      cache: new InMemoryCache({
        typePolicies: {
          Author: {
            fields: {
              post: {
                merge: () => {
                  return {};
                },
              },
            },
          },
        },
      }),
    });

    function App() {
      const useQueryResult = useQuery(query);

      Profiler.replaceSnapshot({ useQueryResult });

      return null;
    }

    render(<App />, {
      wrapper: ({ children }) => (
        <ApolloProvider client={client}>
          <Profiler>{children}</Profiler>
        </ApolloProvider>
      ),
    });

    {
      const { snapshot } = await Profiler.takeRender();

      expect(snapshot.useQueryResult).toMatchObject({
        data: undefined,
        loading: true,
        networkStatus: NetworkStatus.loading,
      });
    }

    {
      const { snapshot } = await Profiler.takeRender();

      expect(snapshot.useQueryResult).toMatchObject({
        data: {
          author: {
            __typename: "Author",
            id: 1,
            name: "Author Lee",
            post: {
              __typename: "Post",
              title: "Title",
            },
          },
        },
        loading: false,
        networkStatus: NetworkStatus.ready,
      });
    }

    await expect(Profiler).not.toRerender();
  });

  it("triggers a network request and rerenders with the new result when a mutation causes a partial cache update due to an incomplete merge function result", async () => {
    const query = gql`
      query {
        author {
          id
          name
          post {
            id
            title
          }
        }
      }
    `;
    const mutation = gql`
      mutation {
        updateAuthor {
          author {
            id
            name
            post {
              id
              title
            }
          }
        }
      }
    `;

    const user = userEvent.setup();

    const Profiler = createProfiler({
      initialSnapshot: {
        useQueryResult: null as QueryResult | null,
      },
    });

    const client = new ApolloClient({
      link: new MockLink([
        {
          request: { query },
          result: {
            data: {
              author: {
                __typename: "Author",
                id: 1,
                name: "Author Lee",
                post: {
                  __typename: "Post",
                  id: 1,
                  title: "Title",
                },
              },
            },
          },
          delay: 20,
        },
        {
          request: { query },
          result: {
            data: {
              author: {
                __typename: "Author",
                id: 1,
                name: "Author Lee (refetch)",
                post: {
                  __typename: "Post",
                  id: 1,
                  title: "Title",
                },
              },
            },
          },
          delay: 20,
        },
        {
          request: { query: mutation },
          result: {
            data: {
              updateAuthor: {
                author: {
                  __typename: "Author",
                  id: 1,
                  name: "Author Lee (mutation)",
                  post: {
                    __typename: "Post",
                    id: 1,
                    title: "Title",
                  },
                },
              },
            },
          },
          delay: 20,
        },
      ]),
      cache: new InMemoryCache({
        typePolicies: {
          Author: {
            fields: {
              post: {
                // this is necessary to reproduce the issue
                merge: () => {
                  return {};
                },
              },
            },
          },
        },
      }),
    });

    function App() {
      const useQueryResult = useQuery(query);
      const [mutate] = useMutation(mutation);

      Profiler.replaceSnapshot({ useQueryResult });

      return <button onClick={() => mutate()}>Run mutation</button>;
    }

    render(<App />, {
      wrapper: ({ children }) => (
        <ApolloProvider client={client}>
          <Profiler>{children}</Profiler>
        </ApolloProvider>
      ),
    });

    {
      const { snapshot } = await Profiler.takeRender();

      expect(snapshot.useQueryResult).toMatchObject({
        data: undefined,
        loading: true,
        networkStatus: NetworkStatus.loading,
      });
    }

    {
      const { snapshot } = await Profiler.takeRender();

      expect(snapshot.useQueryResult).toMatchObject({
        data: {
          author: {
            __typename: "Author",
            id: 1,
            name: "Author Lee",
            post: {
              __typename: "Post",
              title: "Title",
            },
          },
        },
        loading: false,
        networkStatus: NetworkStatus.ready,
      });
    }

    await act(() => user.click(screen.getByText("Run mutation")));
    await Profiler.takeRender();

    {
      const { snapshot } = await Profiler.takeRender();

      expect(snapshot.useQueryResult).toMatchObject({
        data: {
          author: {
            __typename: "Author",
            id: 1,
            name: "Author Lee",
            post: {
              __typename: "Post",
              title: "Title",
            },
          },
        },
        loading: false,
        networkStatus: NetworkStatus.ready,
      });
    }

    {
      const { snapshot } = await Profiler.takeRender();

      expect(snapshot.useQueryResult).toMatchObject({
        data: {
          author: {
            __typename: "Author",
            id: 1,
            // Because of the merge function returning an incomplete result, we
            // don't expect to see the value returned from the mutation. The
            // partial result from the mutation causes a network fetch which
            // renders the refetched result.
            name: "Author Lee (refetch)",
            post: {
              __typename: "Post",
              title: "Title",
            },
          },
        },
        loading: false,
        networkStatus: NetworkStatus.ready,
      });
    }

    await expect(Profiler).not.toRerender();
  });

  describe("Refetching", () => {
    it("refetching with different variables", async () => {
      const query = gql`
        query ($id: Int) {
          hello(id: $id)
        }
      `;

      const mocks = [
        {
          request: { query, variables: { id: 1 } },
          result: { data: { hello: "world 1" } },
        },
        {
          request: { query, variables: { id: 2 } },
          result: { data: { hello: "world 2" } },
          delay: 10,
        },
      ];

      const cache = new InMemoryCache();
      const wrapper = ({ children }: any) => (
        <MockedProvider mocks={mocks} cache={cache}>
          {children}
        </MockedProvider>
      );

      const { result } = renderHook(
        () =>
          useQuery(query, {
            variables: { id: 1 },
            notifyOnNetworkStatusChange: true,
          }),
        { wrapper }
      );

      expect(result.current.loading).toBe(true);
      expect(result.current.data).toBe(undefined);

      await waitFor(
        () => {
          expect(result.current.loading).toBe(false);
        },
        { interval: 1 }
      );
      expect(result.current.data).toEqual({ hello: "world 1" });

      result.current.refetch({ id: 2 });
      await waitFor(
        () => {
          expect(result.current.loading).toBe(true);
        },
        { interval: 1 }
      );
      expect(result.current.data).toBe(undefined);

      await waitFor(
        () => {
          expect(result.current.loading).toBe(false);
        },
        { interval: 1 }
      );
      expect(result.current.data).toEqual({ hello: "world 2" });
    });

    it("refetching after an error", async () => {
      const query = gql`
        {
          hello
        }
      `;
      const mocks = [
        {
          request: { query },
          result: { data: { hello: "world 1" } },
        },
        {
          request: { query },
          error: new Error("This is an error!"),
          delay: 10,
        },
        {
          request: { query },
          result: { data: { hello: "world 2" } },
          delay: 10,
        },
      ];

      const cache = new InMemoryCache();

      const { result } = renderHook(
        () =>
          useQuery(query, {
            notifyOnNetworkStatusChange: true,
          }),
        {
          wrapper: ({ children }) => (
            <MockedProvider mocks={mocks} cache={cache}>
              {children}
            </MockedProvider>
          ),
        }
      );

      expect(result.current.loading).toBe(true);
      expect(result.current.data).toBe(undefined);

      await waitFor(
        () => {
          expect(result.current.loading).toBe(false);
        },
        { interval: 1 }
      );
      expect(result.current.error).toBe(undefined);
      expect(result.current.data).toEqual({ hello: "world 1" });

      result.current.refetch();
      await waitFor(
        () => {
          expect(result.current.loading).toBe(true);
        },
        { interval: 1 }
      );
      expect(result.current.error).toBe(undefined);
      expect(result.current.data).toEqual({ hello: "world 1" });

      await waitFor(
        () => {
          expect(result.current.loading).toBe(false);
        },
        { interval: 1 }
      );
      expect(result.current.error).toBeInstanceOf(ApolloError);
      expect(result.current.data).toEqual({ hello: "world 1" });

      result.current.refetch();
      await waitFor(
        () => {
          expect(result.current.loading).toBe(true);
        },
        { interval: 1 }
      );
      expect(result.current.error).toBe(undefined);
      expect(result.current.data).toEqual({ hello: "world 1" });

      await waitFor(
        () => {
          expect(result.current.loading).toBe(false);
        },
        { interval: 1 }
      );
      expect(result.current.error).toBe(undefined);
      expect(result.current.data).toEqual({ hello: "world 2" });
    });

    describe("refetchWritePolicy", () => {
      const query = gql`
        query GetPrimes($min: number, $max: number) {
          primes(min: $min, max: $max)
        }
      `;

      const mocks = [
        {
          request: {
            query,
            variables: { min: 0, max: 12 },
          },
          result: {
            data: {
              primes: [2, 3, 5, 7, 11],
            },
          },
        },
        {
          request: {
            query,
            variables: { min: 12, max: 30 },
          },
          result: {
            data: {
              primes: [13, 17, 19, 23, 29],
            },
          },
          delay: 25,
        },
      ];

      it('should support explicit "overwrite"', async () => {
        const mergeParams: [any, any][] = [];
        const cache = new InMemoryCache({
          typePolicies: {
            Query: {
              fields: {
                primes: {
                  keyArgs: false,
                  merge(existing, incoming) {
                    mergeParams.push([existing, incoming]);
                    return existing ? existing.concat(incoming) : incoming;
                  },
                },
              },
            },
          },
        });

        const wrapper = ({ children }: any) => (
          <MockedProvider mocks={mocks} cache={cache}>
            {children}
          </MockedProvider>
        );

        const { result } = renderHook(
          () =>
            useQuery(query, {
              variables: { min: 0, max: 12 },
              notifyOnNetworkStatusChange: true,
              // This is the key line in this test.
              refetchWritePolicy: "overwrite",
            }),
          { wrapper }
        );

        expect(result.current.loading).toBe(true);
        expect(result.current.error).toBe(undefined);
        expect(result.current.data).toBe(undefined);
        expect(typeof result.current.refetch).toBe("function");

        await waitFor(
          () => {
            expect(result.current.loading).toBe(false);
          },
          { interval: 1 }
        );
        expect(result.current.error).toBeUndefined();
        expect(result.current.data).toEqual({ primes: [2, 3, 5, 7, 11] });
        expect(mergeParams).toEqual([[void 0, [2, 3, 5, 7, 11]]]);

        const thenFn = jest.fn();
        result.current.refetch({ min: 12, max: 30 }).then(thenFn);

        await waitFor(
          () => {
            expect(result.current.loading).toBe(true);
          },
          { interval: 1 }
        );
        expect(result.current.error).toBe(undefined);
        expect(result.current.data).toEqual({
          // We get the stale data because we configured keyArgs: false.
          primes: [2, 3, 5, 7, 11],
        });

        // This networkStatus is setVariables instead of refetch because we
        // called refetch with new variables.
        expect(result.current.networkStatus).toBe(NetworkStatus.setVariables);

        await waitFor(
          () => {
            expect(result.current.loading).toBe(false);
          },
          { interval: 1 }
        );

        expect(result.current.error).toBe(undefined);
        expect(result.current.data).toEqual({ primes: [13, 17, 19, 23, 29] });
        expect(mergeParams).toEqual([
          [undefined, [2, 3, 5, 7, 11]],
          // Without refetchWritePolicy: "overwrite", this array will be
          // all 10 primes (2 through 29) together.
          [undefined, [13, 17, 19, 23, 29]],
        ]);

        expect(thenFn).toHaveBeenCalledTimes(1);
        expect(thenFn).toHaveBeenCalledWith({
          loading: false,
          networkStatus: NetworkStatus.ready,
          data: { primes: [13, 17, 19, 23, 29] },
        });
      });

      it('should support explicit "merge"', async () => {
        const mergeParams: [any, any][] = [];
        const cache = new InMemoryCache({
          typePolicies: {
            Query: {
              fields: {
                primes: {
                  keyArgs: false,
                  merge(existing, incoming) {
                    mergeParams.push([existing, incoming]);
                    return existing ? [...existing, ...incoming] : incoming;
                  },
                },
              },
            },
          },
        });

        const wrapper = ({ children }: any) => (
          <MockedProvider mocks={mocks} cache={cache}>
            {children}
          </MockedProvider>
        );

        const { result } = renderHook(
          () =>
            useQuery(query, {
              variables: { min: 0, max: 12 },
              notifyOnNetworkStatusChange: true,
              // This is the key line in this test.
              refetchWritePolicy: "merge",
            }),
          { wrapper }
        );

        expect(result.current.loading).toBe(true);
        expect(result.current.error).toBe(undefined);
        expect(result.current.data).toBe(undefined);
        expect(typeof result.current.refetch).toBe("function");

        await waitFor(
          () => {
            expect(result.current.loading).toBe(false);
          },
          { interval: 1 }
        );
        expect(result.current.error).toBeUndefined();
        expect(result.current.data).toEqual({ primes: [2, 3, 5, 7, 11] });
        expect(mergeParams).toEqual([[undefined, [2, 3, 5, 7, 11]]]);

        const thenFn = jest.fn();
        result.current.refetch({ min: 12, max: 30 }).then(thenFn);

        await waitFor(
          () => {
            expect(result.current.loading).toBe(true);
          },
          { interval: 1 }
        );
        expect(result.current.error).toBe(undefined);
        expect(result.current.data).toEqual({
          // We get the stale data because we configured keyArgs: false.
          primes: [2, 3, 5, 7, 11],
        });
        // This networkStatus is setVariables instead of refetch because we
        // called refetch with new variables.
        expect(result.current.networkStatus).toBe(NetworkStatus.setVariables);
        await waitFor(
          () => {
            expect(result.current.loading).toBe(false);
          },
          { interval: 1 }
        );

        expect(result.current.error).toBe(undefined);
        expect(result.current.data).toEqual({
          primes: [2, 3, 5, 7, 11, 13, 17, 19, 23, 29],
        });
        expect(mergeParams).toEqual([
          [void 0, [2, 3, 5, 7, 11]],
          // This indicates concatenation happened.
          [
            [2, 3, 5, 7, 11],
            [13, 17, 19, 23, 29],
          ],
        ]);
        expect(mergeParams).toEqual([
          [undefined, [2, 3, 5, 7, 11]],
          // Without refetchWritePolicy: "overwrite", this array will be
          // all 10 primes (2 through 29) together.
          [
            [2, 3, 5, 7, 11],
            [13, 17, 19, 23, 29],
          ],
        ]);

        expect(thenFn).toHaveBeenCalledTimes(1);
        expect(thenFn).toHaveBeenCalledWith({
          loading: false,
          networkStatus: NetworkStatus.ready,
          data: { primes: [2, 3, 5, 7, 11, 13, 17, 19, 23, 29] },
        });
      });

      it('should assume default refetchWritePolicy value is "overwrite"', async () => {
        const mergeParams: [any, any][] = [];
        const cache = new InMemoryCache({
          typePolicies: {
            Query: {
              fields: {
                primes: {
                  keyArgs: false,
                  merge(existing, incoming) {
                    mergeParams.push([existing, incoming]);
                    return existing ? existing.concat(incoming) : incoming;
                  },
                },
              },
            },
          },
        });

        const wrapper = ({ children }: any) => (
          <MockedProvider mocks={mocks} cache={cache}>
            {children}
          </MockedProvider>
        );

        const { result } = renderHook(
          () =>
            useQuery(query, {
              variables: { min: 0, max: 12 },
              notifyOnNetworkStatusChange: true,
              // Intentionally not passing refetchWritePolicy.
            }),
          { wrapper }
        );

        expect(result.current.loading).toBe(true);
        expect(result.current.error).toBe(undefined);
        expect(result.current.data).toBe(undefined);
        expect(typeof result.current.refetch).toBe("function");

        await waitFor(
          () => {
            expect(result.current.loading).toBe(false);
          },
          { interval: 1 }
        );
        expect(result.current.error).toBeUndefined();
        expect(result.current.data).toEqual({ primes: [2, 3, 5, 7, 11] });
        expect(mergeParams).toEqual([[void 0, [2, 3, 5, 7, 11]]]);

        const thenFn = jest.fn();
        result.current.refetch({ min: 12, max: 30 }).then(thenFn);

        await waitFor(
          () => {
            expect(result.current.loading).toBe(true);
          },
          { interval: 1 }
        );
        expect(result.current.error).toBe(undefined);
        expect(result.current.data).toEqual({
          // We get the stale data because we configured keyArgs: false.
          primes: [2, 3, 5, 7, 11],
        });

        // This networkStatus is setVariables instead of refetch because we
        // called refetch with new variables.
        expect(result.current.networkStatus).toBe(NetworkStatus.setVariables);

        await waitFor(
          () => {
            expect(result.current.loading).toBe(false);
          },
          { interval: 1 }
        );

        expect(result.current.error).toBe(undefined);
        expect(result.current.data).toEqual({ primes: [13, 17, 19, 23, 29] });
        expect(mergeParams).toEqual([
          [undefined, [2, 3, 5, 7, 11]],
          // Without refetchWritePolicy: "overwrite", this array will be
          // all 10 primes (2 through 29) together.
          [undefined, [13, 17, 19, 23, 29]],
        ]);

        expect(thenFn).toHaveBeenCalledTimes(1);
        expect(thenFn).toHaveBeenCalledWith({
          loading: false,
          networkStatus: NetworkStatus.ready,
          data: { primes: [13, 17, 19, 23, 29] },
        });
      });
    });

    it("keeps cache consistency when a call to refetchQueries is interrupted with another query caused by changing variables and the second query returns before the first one", async () => {
      const CAR_QUERY_BY_ID = gql`
        query Car($id: Int) {
          car(id: $id) {
            make
            model
          }
        }
      `;

      const mocks = {
        1: [
          {
            car: {
              make: "Audi",
              model: "A4",
              __typename: "Car",
            },
          },
          {
            car: {
              make: "Audi",
              model: "A3", // Changed
              __typename: "Car",
            },
          },
        ],
        2: [
          {
            car: {
              make: "Audi",
              model: "RS8",
              __typename: "Car",
            },
          },
        ],
      };

      const link = new ApolloLink(
        (operation) =>
          new Observable((observer) => {
            if (operation.variables.id === 1) {
              // Queries for this ID return after a delay
              setTimeout(() => {
                const data = mocks[1].splice(0, 1).pop();
                observer.next({ data });
                observer.complete();
              }, 100);
            } else if (operation.variables.id === 2) {
              // Queries for this ID return immediately
              const data = mocks[2].splice(0, 1).pop();
              observer.next({ data });
              observer.complete();
            } else {
              observer.error(new Error("Unexpected query"));
            }
          })
      );

      const hookResponse = jest.fn().mockReturnValue(null);

      function Component({ children, id }: any) {
        const result = useQuery(CAR_QUERY_BY_ID, {
          variables: { id },
          notifyOnNetworkStatusChange: true,
          fetchPolicy: "network-only",
        });
        const client = useApolloClient();
        const hasRefetchedRef = useRef(false);

        useEffect(() => {
          if (
            result.networkStatus === NetworkStatus.ready &&
            !hasRefetchedRef.current
          ) {
            client.reFetchObservableQueries();
            hasRefetchedRef.current = true;
          }
        }, [result.networkStatus]);

        return children(result);
      }

      const { rerender } = render(
        <Component id={1}>{hookResponse}</Component>,
        {
          wrapper: ({ children }) => (
            <MockedProvider link={link}>{children}</MockedProvider>
          ),
        }
      );

      await waitFor(() => {
        // Resolves as soon as reFetchObservableQueries is
        // called, but before the result is returned
        expect(hookResponse).toHaveBeenCalledTimes(3);
      });

      rerender(<Component id={2}>{hookResponse}</Component>);

      await waitFor(() => {
        // All results are returned
        expect(hookResponse).toHaveBeenCalledTimes(5);
      });

      expect(hookResponse.mock.calls.map((call) => call[0].data)).toEqual([
        undefined,
        {
          car: {
            __typename: "Car",
            make: "Audi",
            model: "A4",
          },
        },
        {
          car: {
            __typename: "Car",
            make: "Audi",
            model: "A4",
          },
        },
        undefined,
        {
          car: {
            __typename: "Car",
            make: "Audi",
            model: "RS8",
          },
        },
      ]);
    });
  });

  describe("Callbacks", () => {
    it("onCompleted is called once with cached data", async () => {
      const query = gql`
        {
          hello
        }
      `;

      const cache = new InMemoryCache();
      cache.writeQuery({
        query,
        data: { hello: "world" },
      });

      const wrapper = ({ children }: any) => (
        <MockedProvider mocks={[]} cache={cache}>
          {children}
        </MockedProvider>
      );

      const onCompleted = jest.fn();
      const { result } = renderHook(
        () =>
          useQuery(query, {
            fetchPolicy: "cache-only",
            onCompleted,
          }),
        { wrapper }
      );

      await waitFor(
        () => {
          expect(result.current.loading).toBe(false);
        },
        { interval: 1 }
      );
      await waitFor(
        () => {
          expect(result.current.data).toEqual({ hello: "world" });
        },
        { interval: 1 }
      );
      await waitFor(
        () => {
          expect(onCompleted).toHaveBeenCalledTimes(1);
        },
        { interval: 1 }
      );
      await waitFor(
        () => {
          expect(onCompleted).toHaveBeenCalledWith({ hello: "world" });
        },
        { interval: 1 }
      );
      expect(onCompleted).toHaveBeenCalledTimes(1);
    });

    it("onCompleted is called once despite state changes", async () => {
      const query = gql`
        {
          hello
        }
      `;
      const mocks = [
        {
          request: { query },
          result: { data: { hello: "world" } },
        },
      ];

      const cache = new InMemoryCache();
      const wrapper = ({ children }: any) => (
        <MockedProvider mocks={mocks} cache={cache}>
          {children}
        </MockedProvider>
      );

      const onCompleted = jest.fn();
      const { result, rerender } = renderHook(
        () =>
          useQuery(query, {
            onCompleted,
          }),
        { wrapper }
      );

      expect(result.current.loading).toBe(true);
      expect(result.current.data).toBe(undefined);

      await waitFor(
        () => {
          expect(result.current.loading).toBe(false);
        },
        { interval: 1 }
      );

      expect(result.current.data).toEqual({ hello: "world" });
      expect(onCompleted).toHaveBeenCalledTimes(1);
      expect(onCompleted).toHaveBeenCalledWith({ hello: "world" });

      rerender();
      expect(result.current.loading).toBe(false);
      expect(result.current.data).toEqual({ hello: "world" });
      expect(onCompleted).toHaveBeenCalledTimes(1);
      expect(onCompleted).toHaveBeenCalledWith({ hello: "world" });
      expect(onCompleted).toHaveBeenCalledTimes(1);
    });

    it("should not call onCompleted if skip is true", async () => {
      const query = gql`
        {
          hello
        }
      `;
      const mocks = [
        {
          request: { query },
          result: { data: { hello: "world" } },
        },
      ];

      const cache = new InMemoryCache();
      const wrapper = ({ children }: any) => (
        <MockedProvider mocks={mocks} cache={cache}>
          {children}
        </MockedProvider>
      );

      const onCompleted = jest.fn();
      const { result } = renderHook(
        () =>
          useQuery(query, {
            skip: true,
            onCompleted,
          }),
        { wrapper }
      );

      expect(result.current.loading).toBe(false);
      expect(result.current.data).toBe(undefined);

      expect(onCompleted).toHaveBeenCalledTimes(0);

      await expect(
        waitFor(
          () => {
            expect(onCompleted).toHaveBeenCalledTimes(1);
          },
          { interval: 1, timeout: 20 }
        )
      ).rejects.toThrow();

      expect(onCompleted).toHaveBeenCalledTimes(0);
    });

    it("should not make extra network requests when `onCompleted` is defined with a `network-only` fetch policy", async () => {
      const query = gql`
        {
          hello
        }
      `;
      const mocks = [
        {
          request: { query },
          result: { data: { hello: "world" } },
        },
      ];

      const cache = new InMemoryCache();
      const wrapper = ({ children }: any) => (
        <MockedProvider mocks={mocks} cache={cache}>
          {children}
        </MockedProvider>
      );

      const onCompleted = jest.fn();
      let updates = 0;
      const { result } = renderHook(
        () => {
          const pendingResult = useQuery(query, {
            fetchPolicy: "network-only",
            onCompleted,
          });
          updates++;

          return pendingResult;
        },
        { wrapper }
      );

      expect(result.current.loading).toBe(true);

      await waitFor(
        () => {
          expect(result.current.loading).toBe(false);
        },
        { interval: 1 }
      );
      expect(result.current.data).toEqual({ hello: "world" });
      const previousUpdates = updates;
      await expect(
        waitFor(
          () => {
            expect(updates).not.toEqual(previousUpdates);
          },
          { interval: 1, timeout: 20 }
        )
      ).rejects.toThrow();
      expect(onCompleted).toHaveBeenCalledTimes(1);
    });

    it("onCompleted should not fire for polling queries without notifyOnNetworkStatusChange: true", async () => {
      const query = gql`
        {
          hello
        }
      `;
      const mocks = [
        {
          request: { query },
          result: { data: { hello: "world 1" } },
        },
        {
          request: { query },
          result: { data: { hello: "world 2" } },
        },
        {
          request: { query },
          result: { data: { hello: "world 3" } },
        },
      ];

      const cache = new InMemoryCache();
      const onCompleted = jest.fn();
      const { result } = renderHook(
        () =>
          useQuery(query, {
            onCompleted,
            pollInterval: 10,
          }),
        {
          wrapper: ({ children }) => (
            <MockedProvider mocks={mocks} cache={cache}>
              {children}
            </MockedProvider>
          ),
        }
      );

      expect(result.current.loading).toBe(true);

      await waitFor(
        () => {
          expect(result.current.data).toEqual({ hello: "world 1" });
        },
        { interval: 1 }
      );
      expect(result.current.loading).toBe(false);
      expect(onCompleted).toHaveBeenCalledTimes(1);

      await waitFor(
        () => {
          expect(result.current.data).toEqual({ hello: "world 2" });
        },
        { interval: 1 }
      );
      expect(result.current.loading).toBe(false);
      expect(onCompleted).toHaveBeenCalledTimes(1);

      await waitFor(
        () => {
          expect(result.current.data).toEqual({ hello: "world 3" });
        },
        { interval: 1 }
      );
      expect(result.current.loading).toBe(false);
      expect(onCompleted).toHaveBeenCalledTimes(1);
    });

    it("onCompleted should fire when polling with notifyOnNetworkStatusChange: true", async () => {
      const query = gql`
        {
          hello
        }
      `;
      const mocks = [
        {
          request: { query },
          result: { data: { hello: "world 1" } },
        },
        {
          request: { query },
          result: { data: { hello: "world 2" } },
        },
        {
          request: { query },
          result: { data: { hello: "world 3" } },
        },
      ];

      const cache = new InMemoryCache();
      const onCompleted = jest.fn();
      const { result } = renderHook(
        () =>
          useQuery(query, {
            onCompleted,
            notifyOnNetworkStatusChange: true,
            pollInterval: 10,
          }),
        {
          wrapper: ({ children }) => (
            <MockedProvider mocks={mocks} cache={cache}>
              {children}
            </MockedProvider>
          ),
        }
      );

      expect(result.current.loading).toBe(true);

      await waitFor(
        () => {
          expect(result.current.data).toEqual({ hello: "world 1" });
        },
        { interval: 1 }
      );
      expect(result.current.loading).toBe(false);
      expect(onCompleted).toHaveBeenCalledTimes(1);

      await waitFor(
        () => {
          expect(result.current.data).toEqual({ hello: "world 2" });
        },
        { interval: 1 }
      );
      expect(result.current.loading).toBe(false);
      expect(onCompleted).toHaveBeenCalledTimes(2);

      await waitFor(
        () => {
          expect(result.current.data).toEqual({ hello: "world 3" });
        },
        { interval: 1 }
      );
      expect(result.current.loading).toBe(false);
      expect(onCompleted).toHaveBeenCalledTimes(3);
    });

    // This test was added for issue https://github.com/apollographql/apollo-client/issues/9794
    it("onCompleted can set state without causing react errors", async () => {
      using consoleSpy = spyOnConsole("error");
      const query = gql`
        {
          hello
        }
      `;

      const cache = new InMemoryCache();
      cache.writeQuery({
        query,
        data: { hello: "world" },
      });

      const ChildComponent: React.FC<{
        setOnCompletedCalled: React.Dispatch<React.SetStateAction<boolean>>;
      }> = ({ setOnCompletedCalled }) => {
        useQuery(query, {
          fetchPolicy: "cache-only",
          onCompleted: () => {
            setOnCompletedCalled(true);
          },
        });

        return null;
      };

      const ParentComponent: React.FC = () => {
        const [onCompletedCalled, setOnCompletedCalled] = useState(false);
        return (
          <MockedProvider mocks={[]} cache={cache}>
            <div>
              <ChildComponent setOnCompletedCalled={setOnCompletedCalled} />
              onCompletedCalled: {String(onCompletedCalled)}
            </div>
          </MockedProvider>
        );
      };

      render(<ParentComponent />);
      await screen.findByText("onCompletedCalled: true");
      expect(consoleSpy.error).not.toHaveBeenCalled();
    });

    it("onCompleted should not execute on cache writes after initial query execution", async () => {
      const query = gql`
        {
          hello
        }
      `;
      const mocks = [
        {
          request: { query },
          result: { data: { hello: "foo" } },
        },
        {
          request: { query },
          result: { data: { hello: "bar" } },
        },
      ];
      const link = new MockLink(mocks);
      const cache = new InMemoryCache();
      const onCompleted = jest.fn();

      const ChildComponent: React.FC = () => {
        const { data, client } = useQuery(query, { onCompleted });
        function refetchQueries() {
          client.refetchQueries({ include: "active" });
        }
        function writeQuery() {
          client.writeQuery({ query, data: { hello: "baz" } });
        }
        return (
          <div>
            <span>Data: {data?.hello}</span>
            <button onClick={() => refetchQueries()}>Refetch queries</button>
            <button onClick={() => writeQuery()}>Update word</button>
          </div>
        );
      };

      const ParentComponent: React.FC = () => {
        return (
          <MockedProvider link={link} cache={cache}>
            <div>
              <ChildComponent />
            </div>
          </MockedProvider>
        );
      };

      render(<ParentComponent />);

      await screen.findByText("Data: foo");
      await userEvent.click(
        screen.getByRole("button", { name: /refetch queries/i })
      );
      expect(onCompleted).toBeCalledTimes(1);
      await screen.findByText("Data: bar");
      await userEvent.click(
        screen.getByRole("button", { name: /update word/i })
      );
      expect(onCompleted).toBeCalledTimes(1);
      await screen.findByText("Data: baz");
      expect(onCompleted).toBeCalledTimes(1);
    });

    it("onCompleted should execute on cache writes after initial query execution with notifyOnNetworkStatusChange: true", async () => {
      const query = gql`
        {
          hello
        }
      `;
      const mocks = [
        {
          request: { query },
          result: { data: { hello: "foo" } },
        },
        {
          request: { query },
          result: { data: { hello: "bar" } },
        },
      ];
      const link = new MockLink(mocks);
      const cache = new InMemoryCache();
      const onCompleted = jest.fn();

      const ChildComponent: React.FC = () => {
        const { data, client } = useQuery(query, {
          onCompleted,
          notifyOnNetworkStatusChange: true,
        });
        function refetchQueries() {
          client.refetchQueries({ include: "active" });
        }
        function writeQuery() {
          client.writeQuery({ query, data: { hello: "baz" } });
        }
        return (
          <div>
            <span>Data: {data?.hello}</span>
            <button onClick={() => refetchQueries()}>Refetch queries</button>
            <button onClick={() => writeQuery()}>Update word</button>
          </div>
        );
      };

      const ParentComponent: React.FC = () => {
        return (
          <MockedProvider link={link} cache={cache}>
            <div>
              <ChildComponent />
            </div>
          </MockedProvider>
        );
      };

      render(<ParentComponent />);

      await screen.findByText("Data: foo");
      expect(onCompleted).toBeCalledTimes(1);
      await userEvent.click(
        screen.getByRole("button", { name: /refetch queries/i })
      );
      // onCompleted increments when refetch occurs since we're hitting the network...
      expect(onCompleted).toBeCalledTimes(2);
      await screen.findByText("Data: bar");
      await userEvent.click(
        screen.getByRole("button", { name: /update word/i })
      );
      // but not on direct cache write, since there's no network request to complete
      expect(onCompleted).toBeCalledTimes(2);
      await screen.findByText("Data: baz");
      expect(onCompleted).toBeCalledTimes(2);
    });
  });

  describe("Optimistic data", () => {
    it("should display rolled back optimistic data when an error occurs", async () => {
      const query = gql`
        query AllCars {
          cars {
            id
            make
            model
          }
        }
      `;

      const carsData = {
        cars: [
          {
            id: 1,
            make: "Audi",
            model: "RS8",
            __typename: "Car",
          },
        ],
      };

      const mutation = gql`
        mutation AddCar {
          addCar {
            id
            make
            model
          }
        }
      `;

      const carData = {
        id: 2,
        make: "Ford",
        model: "Pinto",
        __typename: "Car",
      };

      const allCarsData = {
        cars: [carsData.cars[0], carData],
      };

      const mocks = [
        {
          request: { query },
          result: { data: carsData },
        },
        {
          request: { query: mutation },
          error: new Error("Oh no!"),
          delay: 500,
        },
      ];

      const cache = new InMemoryCache();
      const wrapper = ({ children }: any) => (
        <MockedProvider mocks={mocks} cache={cache}>
          {children}
        </MockedProvider>
      );

      const onError = jest.fn();
      const { result } = renderHook(
        () => ({
          mutation: useMutation(mutation, {
            optimisticResponse: { addCar: carData },
            update(cache, { data }) {
              cache.modify({
                fields: {
                  cars(existing, { readField }) {
                    const newCarRef = cache.writeFragment({
                      data: data!.addCar,
                      fragment: gql`
                        fragment NewCar on Car {
                          id
                          make
                          model
                        }
                      `,
                    });

                    if (
                      existing.some(
                        (ref: Reference) =>
                          readField("id", ref) === data!.addCar.id
                      )
                    ) {
                      return existing;
                    }

                    return [...existing, newCarRef];
                  },
                },
              });
            },
            onError,
          }),
          query: useQuery(query),
        }),
        { wrapper }
      );

      expect(result.current.query.loading).toBe(true);
      const mutate = result.current.mutation[0];

      await waitFor(
        () => {
          expect(result.current.query.loading).toBe(false);
        },
        { interval: 1 }
      );
      expect(result.current.query.loading).toBe(false);
      expect(result.current.query.data).toEqual(carsData);

      act(() => void mutate());
      // The mutation ran and is loading the result. The query stays at not
      // loading as nothing has changed for the query, but optimistic data is
      // rendered.

      expect(result.current.mutation[1].loading).toBe(true);
      expect(result.current.query.loading).toBe(false);
      expect(result.current.query.data).toEqual(allCarsData);

      expect(onError).toHaveBeenCalledTimes(0);
      await tick();
      // The mutation ran and is loading the result. The query stays at
      // not loading as nothing has changed for the query.
      expect(result.current.mutation[1].loading).toBe(true);
      expect(result.current.query.loading).toBe(false);

      await waitFor(() => {
        expect(result.current.mutation[1].loading).toBe(false);
      });

      // The mutation has completely finished, leaving the query with access to
      // the original cache data.
      expect(result.current.mutation[1].loading).toBe(false);
      expect(result.current.query.loading).toBe(false);
      expect(result.current.query.data).toEqual(carsData);

      expect(onError).toHaveBeenCalledTimes(1);
      expect(onError.mock.calls[0][0].message).toBe("Oh no!");
    });
  });

  describe("Partial refetch", () => {
    it("should attempt a refetch when data is missing and partialRefetch is true", async () => {
      using consoleSpy = spyOnConsole("error");
      const query = gql`
        {
          hello
        }
      `;

      const link = mockSingleLink(
        {
          request: { query },
          result: { data: {} },
          delay: 20,
        },
        {
          request: { query },
          result: { data: { hello: "world" } },
          delay: 20,
        }
      );

      const client = new ApolloClient({
        link,
        cache: new InMemoryCache(),
      });

      const { result } = renderHook(
        () =>
          useQuery(query, {
            partialRefetch: true,
            notifyOnNetworkStatusChange: true,
          }),
        {
          wrapper: ({ children }) => (
            <ApolloProvider client={client}>{children}</ApolloProvider>
          ),
        }
      );

      expect(result.current.loading).toBe(true);
      expect(result.current.data).toBe(undefined);
      expect(result.current.error).toBe(undefined);
      expect(result.current.networkStatus).toBe(NetworkStatus.loading);

      await waitFor(
        () => {
          expect(result.current.networkStatus).toBe(NetworkStatus.refetch);
        },
        { interval: 1 }
      );
      expect(result.current.loading).toBe(true);
      expect(result.current.data).toBe(undefined);
      expect(result.current.error).toBe(undefined);

      expect(consoleSpy.error).toHaveBeenCalledTimes(1);
      expect(consoleSpy.error.mock.calls[0][0]).toMatch("Missing field");

      await waitFor(
        () => {
          expect(result.current.networkStatus).toBe(NetworkStatus.ready);
        },
        { interval: 1 }
      );

      expect(result.current.loading).toBe(false);
      expect(result.current.data).toEqual({ hello: "world" });
      expect(result.current.error).toBe(undefined);
    });

    it("should attempt a refetch when data is missing and partialRefetch is true 2", async () => {
      const query = gql`
        query people {
          allPeople(first: 1) {
            people {
              name
            }
          }
        }
      `;

      const data = {
        allPeople: { people: [{ name: "Luke Skywalker" }] },
      };

      using consoleSpy = spyOnConsole("error");
      const link = mockSingleLink(
        { request: { query }, result: { data: {} }, delay: 20 },
        { request: { query }, result: { data }, delay: 20 }
      );

      const client = new ApolloClient({
        link,
        cache: new InMemoryCache(),
      });

      const { result } = renderHook(
        () =>
          useQuery(query, {
            partialRefetch: true,
            notifyOnNetworkStatusChange: true,
          }),
        {
          wrapper: ({ children }) => (
            <ApolloProvider client={client}>{children}</ApolloProvider>
          ),
        }
      );

      expect(result.current.loading).toBe(true);
      expect(result.current.data).toBe(undefined);
      expect(result.current.error).toBe(undefined);
      expect(result.current.networkStatus).toBe(NetworkStatus.loading);

      await waitFor(
        () => {
          expect(result.current.networkStatus).toBe(NetworkStatus.refetch);
        },
        { interval: 1 }
      );
      expect(result.current.loading).toBe(true);
      expect(result.current.data).toBe(undefined);
      expect(result.current.error).toBe(undefined);

      expect(consoleSpy.error).toHaveBeenCalledTimes(1);
      expect(consoleSpy.error.mock.calls[0][0]).toMatch("Missing field");

      await waitFor(
        () => {
          expect(result.current.networkStatus).toBe(NetworkStatus.ready);
        },
        { interval: 1 }
      );
      expect(result.current.loading).toBe(false);
      expect(result.current.data).toEqual(data);
      expect(result.current.error).toBe(undefined);
    });

    it("should attempt a refetch when data is missing, partialRefetch is true and addTypename is false for the cache", async () => {
      using consoleSpy = spyOnConsole("error");
      const query = gql`
        {
          hello
        }
      `;

      const link = mockSingleLink(
        {
          request: { query },
          result: { data: {} },
          delay: 20,
        },
        {
          request: { query },
          result: { data: { hello: "world" } },
          delay: 20,
        }
      );

      const client = new ApolloClient({
        link,
        // THIS LINE IS THE ONLY DIFFERENCE FOR THIS TEST
        cache: new InMemoryCache({ addTypename: false }),
      });

      const wrapper = ({ children }: any) => (
        <ApolloProvider client={client}>{children}</ApolloProvider>
      );

      const { result } = renderHook(
        () =>
          useQuery(query, {
            partialRefetch: true,
            notifyOnNetworkStatusChange: true,
          }),
        { wrapper }
      );

      expect(result.current.loading).toBe(true);
      expect(result.current.data).toBe(undefined);
      expect(result.current.error).toBe(undefined);
      expect(result.current.networkStatus).toBe(NetworkStatus.loading);

      await waitFor(
        () => {
          expect(result.current.networkStatus).toBe(NetworkStatus.refetch);
        },
        { interval: 1 }
      );
      expect(result.current.loading).toBe(true);
      expect(result.current.error).toBe(undefined);
      expect(result.current.data).toBe(undefined);

      expect(consoleSpy.error).toHaveBeenCalledTimes(1);
      expect(consoleSpy.error.mock.calls[0][0]).toMatch("Missing field");

      await waitFor(
        () => {
          expect(result.current.networkStatus).toBe(NetworkStatus.ready);
        },
        { interval: 1 }
      );

      expect(result.current.loading).toBe(false);
      expect(result.current.data).toEqual({ hello: "world" });
      expect(result.current.error).toBe(undefined);
    });
  });

  describe("Client Resolvers", () => {
    it("should receive up to date @client(always: true) fields on entity update", async () => {
      const query = gql`
        query GetClientData($id: ID) {
          clientEntity(id: $id) @client(always: true) {
            id
            title
            titleLength @client(always: true)
          }
        }
      `;

      const mutation = gql`
        mutation AddOrUpdate {
          addOrUpdate(id: $id, title: $title) @client
        }
      `;

      const fragment = gql`
        fragment ClientDataFragment on ClientData {
          id
          title
        }
      `;

      const client = new ApolloClient({
        cache: new InMemoryCache(),
        link: new ApolloLink(() => Observable.of({ data: {} })),
        resolvers: {
          ClientData: {
            titleLength(data) {
              return data.title.length;
            },
          },
          Query: {
            clientEntity(_root, { id }, { cache }) {
              return cache.readFragment({
                id: cache.identify({ id, __typename: "ClientData" }),
                fragment,
              });
            },
          },
          Mutation: {
            addOrUpdate(_root, { id, title }, { cache }) {
              return cache.writeFragment({
                id: cache.identify({ id, __typename: "ClientData" }),
                fragment,
                data: { id, title, __typename: "ClientData" },
              });
            },
          },
        },
      });

      const entityId = 1;
      const shortTitle = "Short";
      const longerTitle = "A little longer";
      client.mutate({
        mutation,
        variables: {
          id: entityId,
          title: shortTitle,
        },
      });

      const wrapper = ({ children }: any) => (
        <ApolloProvider client={client}>{children}</ApolloProvider>
      );

      const { result } = renderHook(
        () => useQuery(query, { variables: { id: entityId } }),
        { wrapper }
      );

      expect(result.current.loading).toBe(true);
      expect(result.current.data).toBe(undefined);
      await waitFor(
        () => {
          expect(result.current.loading).toBe(false);
        },
        { interval: 1 }
      );

      expect(result.current.data).toEqual({
        clientEntity: {
          id: entityId,
          title: shortTitle,
          titleLength: shortTitle.length,
          __typename: "ClientData",
        },
      });

      setTimeout(() => {
        client.mutate({
          mutation,
          variables: {
            id: entityId,
            title: longerTitle,
          },
        });
      });

      await waitFor(
        () => {
          expect(result.current.data).toEqual({
            clientEntity: {
              id: entityId,
              title: longerTitle,
              titleLength: longerTitle.length,
              __typename: "ClientData",
            },
          });
        },
        { interval: 1 }
      );
    });
  });

  describe("Skipping", () => {
    const query = gql`
      query greeting($someVar: Boolean) {
        hello
      }
    `;
    const mocks = [
      {
        request: { query },
        result: { data: { hello: "world" } },
      },
      {
        request: {
          query,
          variables: { someVar: true },
        },
        result: { data: { hello: "world" } },
      },
    ];

    it("should skip running a query when `skip` is `true`", async () => {
      const query = gql`
        {
          hello
        }
      `;
      const mocks = [
        {
          request: { query },
          result: { data: { hello: "world" } },
        },
      ];

      const cache = new InMemoryCache();
      const wrapper = ({ children }: any) => (
        <MockedProvider mocks={mocks} cache={cache}>
          {children}
        </MockedProvider>
      );

      const { result, rerender } = renderHook(
        ({ skip }) => useQuery(query, { skip }),
        { wrapper, initialProps: { skip: true } }
      );

      expect(result.current.loading).toBe(false);
      expect(result.current.data).toBe(undefined);
      rerender({ skip: false });

      expect(result.current.loading).toBe(true);
      expect(result.current.data).toBe(undefined);

      await waitFor(
        () => {
          expect(result.current.loading).toBeFalsy();
        },
        { interval: 1 }
      );
      expect(result.current.data).toEqual({ hello: "world" });
    });

    it("should not make network requests when `skip` is `true`", async () => {
      const linkFn = jest.fn();
      const link = new ApolloLink((o, f) => {
        linkFn();
        return f ? f(o) : null;
      }).concat(mockSingleLink(...mocks));
      const client = new ApolloClient({
        link,
        cache: new InMemoryCache(),
      });

      const wrapper = ({ children }: any) => (
        <ApolloProvider client={client}>{children}</ApolloProvider>
      );

      const { result, rerender } = renderHook(
        ({ skip, variables }) => useQuery(query, { skip, variables }),
        { wrapper, initialProps: { skip: false, variables: undefined as any } }
      );

      expect(result.current.loading).toBe(true);
      expect(result.current.data).toBe(undefined);

      await waitFor(
        () => {
          expect(result.current.loading).toBe(false);
        },
        { interval: 1 }
      );
      expect(result.current.data).toEqual({ hello: "world" });

      rerender({ skip: true, variables: { someVar: true } });
      expect(result.current.loading).toBe(false);
      expect(result.current.data).toBe(undefined);
      expect(linkFn).toHaveBeenCalledTimes(1);
    });

    it("should tear down the query if `skip` is `true`", async () => {
      const client = new ApolloClient({
        link: new ApolloLink(() => Observable.of({ data: { hello: "world" } })),
        cache: new InMemoryCache(),
      });

      const wrapper = ({ children }: any) => (
        <ApolloProvider client={client}>{children}</ApolloProvider>
      );

      const { unmount } = renderHook(() => useQuery(query, { skip: true }), {
        wrapper,
      });

      expect(client.getObservableQueries("all").size).toBe(1);
      unmount();
      await new Promise((resolve) => setTimeout(resolve));
      expect(client.getObservableQueries("all").size).toBe(0);
    });

    it("should treat fetchPolicy standby like skip", async () => {
      const query = gql`
        {
          hello
        }
      `;
      const mocks = [
        {
          request: { query },
          result: { data: { hello: "world" } },
        },
      ];
      const { result, rerender } = renderHook(
        ({ fetchPolicy }) => useQuery(query, { fetchPolicy }),
        {
          wrapper: ({ children }) => (
            <MockedProvider mocks={mocks}>{children}</MockedProvider>
          ),
          initialProps: { fetchPolicy: "standby" as any },
        }
      );

      expect(result.current.loading).toBe(false);
      expect(result.current.data).toBe(undefined);

      await expect(
        waitFor(
          () => {
            expect(result.current.loading).toBe(true);
          },
          { interval: 1, timeout: 20 }
        )
      ).rejects.toThrow();

      rerender({ fetchPolicy: "cache-first" });
      expect(result.current.data).toBe(undefined);

      await waitFor(
        () => {
          expect(result.current.loading).toBeFalsy();
        },
        { interval: 1 }
      );
      expect(result.current.data).toEqual({ hello: "world" });
    });

    // Amusingly, #8270 thinks this is a bug, but #9101 thinks this is not.
    it("should refetch when skip is true", async () => {
      const query = gql`
        {
          hello
        }
      `;
      const link = new ApolloLink(() =>
        Observable.of({
          data: { hello: "world" },
        })
      );

      const requestSpy = jest.spyOn(link, "request");
      const client = new ApolloClient({
        cache: new InMemoryCache(),
        link,
      });

      const { result } = renderHook(() => useQuery(query, { skip: true }), {
        wrapper: ({ children }) => (
          <ApolloProvider client={client}>{children}</ApolloProvider>
        ),
      });

      let promise;
      await waitFor(async () => {
        promise = result.current.refetch();
      });

      expect(result.current.loading).toBe(false);
      await waitFor(
        () => {
          expect(result.current.data).toBe(undefined);
        },
        { interval: 1 }
      );

      expect(result.current.loading).toBe(false);
      await waitFor(
        () => {
          expect(result.current.data).toBe(undefined);
        },
        { interval: 1 }
      );
      expect(requestSpy).toHaveBeenCalledTimes(1);
      requestSpy.mockRestore();
      expect(promise).resolves.toEqual({
        data: { hello: "world" },
        loading: false,
        networkStatus: 7,
      });
    });

    it("should set correct initialFetchPolicy even if skip:true", async () => {
      const query = gql`
        {
          hello
        }
      `;
      let linkCount = 0;
      const link = new ApolloLink(() =>
        Observable.of({
          data: { hello: ++linkCount },
        })
      );

      const client = new ApolloClient({
        cache: new InMemoryCache(),
        link,
      });

      const correctInitialFetchPolicy: WatchQueryFetchPolicy =
        "cache-and-network";

      const { result, rerender } = renderHook<
        QueryResult,
        {
          skip: boolean;
        }
      >(
        ({ skip = true }) =>
          useQuery(query, {
            // Skipping equates to using a fetchPolicy of "standby", but that
            // should not mean we revert to standby whenever we want to go back to
            // the initial fetchPolicy (e.g. when variables change).
            skip,
            fetchPolicy: correctInitialFetchPolicy,
          }),
        {
          initialProps: {
            skip: true,
          },
          wrapper: ({ children }) => (
            <ApolloProvider client={client}>{children}</ApolloProvider>
          ),
        }
      );

      expect(result.current.loading).toBe(false);
      expect(result.current.data).toBeUndefined();

      function check(
        expectedFetchPolicy: WatchQueryFetchPolicy,
        expectedInitialFetchPolicy: WatchQueryFetchPolicy
      ) {
        const { observable } = result.current;
        const { fetchPolicy, initialFetchPolicy } = observable.options;

        expect(fetchPolicy).toBe(expectedFetchPolicy);
        expect(initialFetchPolicy).toBe(expectedInitialFetchPolicy);
      }

      check("standby", correctInitialFetchPolicy);

      rerender({
        skip: false,
      });

      await waitFor(
        () => {
          expect(result.current.loading).toBe(false);
        },
        { interval: 1 }
      );

      expect(result.current.data).toEqual({
        hello: 1,
      });

      check(correctInitialFetchPolicy, correctInitialFetchPolicy);

      const reasons: string[] = [];

      const reobservePromise = result.current.observable
        .reobserve({
          variables: {
            newVar: true,
          },
          nextFetchPolicy(currentFetchPolicy, context) {
            expect(currentFetchPolicy).toBe("cache-and-network");
            expect(context.initialFetchPolicy).toBe("cache-and-network");
            reasons.push(context.reason);
            return currentFetchPolicy;
          },
        })
        .then((result) => {
          expect(result.loading).toBe(false);
          expect(result.data).toEqual({ hello: 2 });
        });

      expect(result.current.loading).toBe(false);

      await waitFor(
        () => {
          expect(result.current.data).toEqual({
            hello: 2,
          });
        },
        { interval: 1 }
      );

      await reobservePromise;

      expect(reasons).toEqual(["variables-changed", "after-fetch"]);
    });
  });

  describe("Missing Fields", () => {
    it("should log debug messages about MissingFieldErrors from the cache", async () => {
      using consoleSpy = spyOnConsole("error");

      const carQuery: DocumentNode = gql`
        query cars($id: Int) {
          cars(id: $id) {
            id
            make
            model
            vin
            __typename
          }
        }
      `;

      const carData = {
        cars: [
          {
            id: 1,
            make: "Audi",
            model: "RS8",
            vine: "DOLLADOLLABILL",
            __typename: "Car",
          },
        ],
      };

      const mocks = [
        {
          request: { query: carQuery, variables: { id: 1 } },
          result: { data: carData },
        },
      ];

      const cache = new InMemoryCache();
      const wrapper = ({ children }: any) => (
        <MockedProvider mocks={mocks} cache={cache}>
          {children}
        </MockedProvider>
      );

      const { result } = renderHook(
        () => useQuery(carQuery, { variables: { id: 1 } }),
        { wrapper }
      );

      expect(result.current.loading).toBe(true);
      expect(result.current.data).toBe(undefined);
      expect(result.current.error).toBe(undefined);
      await waitFor(
        () => {
          expect(result.current.loading).toBe(false);
        },
        { interval: 1 }
      );
      expect(result.current.data).toEqual(carData);
      expect(result.current.error).toBeUndefined();

      expect(consoleSpy.error).toHaveBeenCalled();
      expect(consoleSpy.error).toHaveBeenLastCalledWith(
        `Missing field '%s' while writing result %o`,
        "vin",
        {
          id: 1,
          make: "Audi",
          model: "RS8",
          vine: "DOLLADOLLABILL",
          __typename: "Car",
        }
      );
    });

    it("should return partial cache data when `returnPartialData` is true", async () => {
      const cache = new InMemoryCache();
      const client = new ApolloClient({
        cache,
        link: ApolloLink.empty(),
      });

      const fullQuery = gql`
        query {
          cars {
            make
            model
            repairs {
              date
              description
            }
          }
        }
      `;

      cache.writeQuery({
        query: fullQuery,
        data: {
          cars: [
            {
              __typename: "Car",
              make: "Ford",
              model: "Mustang",
              vin: "PONY123",
              repairs: [
                {
                  __typename: "Repair",
                  date: "2019-05-08",
                  description: "Could not get after it.",
                },
              ],
            },
          ],
        },
      });

      const partialQuery = gql`
        query {
          cars {
            repairs {
              date
              cost
            }
          }
        }
      `;

      const { result } = renderHook(
        () => useQuery(partialQuery, { returnPartialData: true }),
        {
          wrapper: ({ children }) => (
            <ApolloProvider client={client}>{children}</ApolloProvider>
          ),
        }
      );

      expect(result.current.loading).toBe(true);
      expect(result.current.data).toEqual({
        cars: [
          {
            __typename: "Car",
            repairs: [
              {
                __typename: "Repair",
                date: "2019-05-08",
              },
            ],
          },
        ],
      });
    });

    it("should not return partial cache data when `returnPartialData` is false", () => {
      const cache = new InMemoryCache();
      const client = new ApolloClient({
        cache,
        link: ApolloLink.empty(),
      });

      const fullQuery = gql`
        query {
          cars {
            make
            model
            repairs {
              date
              description
            }
          }
        }
      `;

      cache.writeQuery({
        query: fullQuery,
        data: {
          cars: [
            {
              __typename: "Car",
              make: "Ford",
              model: "Mustang",
              vin: "PONY123",
              repairs: [
                {
                  __typename: "Repair",
                  date: "2019-05-08",
                  description: "Could not get after it.",
                },
              ],
            },
          ],
        },
      });

      const partialQuery = gql`
        query {
          cars {
            repairs {
              date
              cost
            }
          }
        }
      `;

      const { result } = renderHook(
        () => useQuery(partialQuery, { returnPartialData: false }),
        {
          wrapper: ({ children }) => (
            <ApolloProvider client={client}>{children}</ApolloProvider>
          ),
        }
      );

      expect(result.current.loading).toBe(true);
      expect(result.current.data).toBe(undefined);
    });

    it("should not return partial cache data when `returnPartialData` is false and new variables are passed in", async () => {
      const cache = new InMemoryCache();
      const client = new ApolloClient({
        cache,
        link: ApolloLink.empty(),
      });

      const query = gql`
        query MyCar($id: ID) {
          car(id: $id) {
            id
            make
          }
        }
      `;

      const partialQuery = gql`
        query MyCar($id: ID) {
          car(id: $id) {
            id
            make
            model
          }
        }
      `;

      cache.writeQuery({
        query,
        variables: { id: 1 },
        data: {
          car: {
            __typename: "Car",
            id: 1,
            make: "Ford",
            model: "Pinto",
          },
        },
      });

      cache.writeQuery({
        query: partialQuery,
        variables: { id: 2 },
        data: {
          car: {
            __typename: "Car",
            id: 2,
            make: "Ford",
            model: "Pinto",
          },
        },
      });

      let setId: any;
      const { result } = renderHook(
        () => {
          const [id, setId1] = React.useState(2);
          setId = setId1;
          return useQuery(partialQuery, {
            variables: { id },
            returnPartialData: false,
            notifyOnNetworkStatusChange: true,
          });
        },
        {
          wrapper: ({ children }) => (
            <ApolloProvider client={client}>{children}</ApolloProvider>
          ),
        }
      );

      expect(result.current.loading).toBe(false);
      expect(result.current.data).toEqual({
        car: {
          __typename: "Car",
          id: 2,
          make: "Ford",
          model: "Pinto",
        },
      });

      setTimeout(() => {
        setId(1);
      });

      await waitFor(
        () => {
          expect(result.current.loading).toBe(true);
        },
        { interval: 1 }
      );

      expect(result.current.data).toBe(undefined);
    });
  });

  describe("Previous data", () => {
    it("should persist previous data when a query is re-run", async () => {
      const query = gql`
        query car {
          car {
            id
            make
          }
        }
      `;

      const data1 = {
        car: {
          id: 1,
          make: "Venturi",
          __typename: "Car",
        },
      };

      const data2 = {
        car: {
          id: 2,
          make: "Wiesmann",
          __typename: "Car",
        },
      };

      const mocks = [
        { request: { query }, result: { data: data1 } },
        { request: { query }, result: { data: data2 }, delay: 10 },
      ];

      const cache = new InMemoryCache();
      const wrapper = ({ children }: any) => (
        <MockedProvider mocks={mocks} cache={cache}>
          {children}
        </MockedProvider>
      );

      const ProfiledHook = profileHook(() =>
        useQuery(query, { notifyOnNetworkStatusChange: true })
      );

      render(<ProfiledHook />, { wrapper });

      {
        const result = await ProfiledHook.takeSnapshot();
        expect(result.loading).toBe(true);
        expect(result.data).toBe(undefined);
        expect(result.previousData).toBe(undefined);
      }

      {
        const result = await ProfiledHook.takeSnapshot();
        expect(result.loading).toBe(false);
        expect(result.data).toEqual(data1);
        expect(result.previousData).toBe(undefined);

        result.refetch();
      }

      {
        const result = await ProfiledHook.takeSnapshot();
        expect(result.loading).toBe(true);
        expect(result.data).toEqual(data1);
        expect(result.previousData).toEqual(data1);
      }

      {
        const result = await ProfiledHook.takeSnapshot();
        expect(result.loading).toBe(false);
        expect(result.data).toEqual(data2);
        expect(result.previousData).toEqual(data1);
      }
    });

    it("should persist result.previousData across multiple results", async () => {
      const query: TypedDocumentNode<
        {
          car: {
            id: string;
            make: string;
          };
        },
        {
          vin?: string;
        }
      > = gql`
        query car($vin: String) {
          car(vin: $vin) {
            id
            make
          }
        }
      `;

      const data1 = {
        car: {
          id: 1,
          make: "Venturi",
          __typename: "Car",
        },
      };

      const data2 = {
        car: {
          id: 2,
          make: "Wiesmann",
          __typename: "Car",
        },
      };

      const data3 = {
        car: {
          id: 3,
          make: "Beetle",
          __typename: "Car",
        },
      };

      const mocks = [
        { request: { query }, result: { data: data1 } },
        { request: { query }, result: { data: data2 }, delay: 100 },
        {
          request: {
            query,
            variables: { vin: "ABCDEFG0123456789" },
          },
          result: { data: data3 },
        },
      ];

      const cache = new InMemoryCache();
      const wrapper = ({ children }: any) => (
        <MockedProvider mocks={mocks} cache={cache}>
          {children}
        </MockedProvider>
      );

      const { result } = renderHook(
        () => useQuery(query, { notifyOnNetworkStatusChange: true }),
        { wrapper }
      );

      expect(result.current.loading).toBe(true);
      expect(result.current.data).toBe(undefined);
      expect(result.current.previousData).toBe(undefined);

      await waitFor(
        () => {
          expect(result.current.loading).toBe(false);
        },
        { interval: 1 }
      );
      expect(result.current.data).toEqual(data1);
      expect(result.current.previousData).toBe(undefined);

      setTimeout(() => result.current.refetch());
      await waitFor(
        () => {
          expect(result.current.loading).toBe(true);
        },
        { interval: 1 }
      );
      expect(result.current.data).toEqual(data1);
      expect(result.current.previousData).toEqual(data1);

      result.current.refetch({ vin: "ABCDEFG0123456789" });
      expect(result.current.loading).toBe(true);
      expect(result.current.data).toEqual(data1);
      expect(result.current.previousData).toEqual(data1);

      await waitFor(
        () => {
          expect(result.current.loading).toBe(false);
        },
        { interval: 1 }
      );
      expect(result.current.data).toEqual(data3);
      expect(result.current.previousData).toEqual(data1);
    });

    it("should persist result.previousData even if query changes", async () => {
      const aQuery: TypedDocumentNode<{
        a: string;
      }> = gql`
        query A {
          a
        }
      `;

      const abQuery: TypedDocumentNode<{
        a: string;
        b: number;
      }> = gql`
        query AB {
          a
          b
        }
      `;

      const bQuery: TypedDocumentNode<{
        b: number;
      }> = gql`
        query B {
          b
        }
      `;

      let stringOfAs = "";
      let countOfBs = 0;
      const client = new ApolloClient({
        cache: new InMemoryCache(),
        link: new ApolloLink(
          (request) =>
            new Observable((observer) => {
              switch (request.operationName) {
                case "A": {
                  observer.next({
                    data: {
                      a: (stringOfAs += "a"),
                    },
                  });
                  break;
                }
                case "AB": {
                  observer.next({
                    data: {
                      a: (stringOfAs += "a"),
                      b: (countOfBs += 1),
                    },
                  });
                  break;
                }
                case "B": {
                  observer.next({
                    data: {
                      b: (countOfBs += 1),
                    },
                  });
                  break;
                }
              }
              setTimeout(() => {
                observer.complete();
              }, 10);
            })
        ),
      });

      const { result } = renderHook(
        () => {
          const [query, setQuery] = useState<DocumentNode>(aQuery);
          return {
            query,
            setQuery,
            useQueryResult: useQuery(query, {
              fetchPolicy: "cache-and-network",
              notifyOnNetworkStatusChange: true,
            }),
          };
        },
        {
          wrapper: ({ children }: any) => (
            <ApolloProvider client={client}>{children}</ApolloProvider>
          ),
        }
      );

      await waitFor(
        () => {
          const { loading } = result.current.useQueryResult;
          expect(loading).toBe(true);
        },
        { interval: 1 }
      );
      await waitFor(
        () => {
          const { data } = result.current.useQueryResult;
          expect(data).toEqual({ a: "a" });
        },
        { interval: 1 }
      );
      await waitFor(
        () => {
          const { previousData } = result.current.useQueryResult;
          expect(previousData).toBeUndefined();
        },
        { interval: 1 }
      );

      await waitFor(
        () => {
          const { loading } = result.current.useQueryResult;
          expect(loading).toBe(false);
        },
        { interval: 1 }
      );
      await waitFor(
        () => {
          const { data } = result.current.useQueryResult;
          expect(data).toEqual({ a: "a" });
        },
        { interval: 1 }
      );
      await waitFor(
        () => {
          const { previousData } = result.current.useQueryResult;
          expect(previousData).toBe(undefined);
        },
        { interval: 1 }
      );

      await expect(
        await waitFor(
          () => {
            result.current.setQuery(abQuery);
          },
          { interval: 1 }
        )
      );

      await waitFor(
        () => {
          const { loading } = result.current.useQueryResult;
          expect(loading).toBe(false);
        },
        { interval: 1 }
      );
      await waitFor(
        () => {
          const { data } = result.current.useQueryResult;
          expect(data).toEqual({ a: "aa", b: 1 });
        },
        { interval: 1 }
      );
      await waitFor(
        () => {
          const { previousData } = result.current.useQueryResult;
          expect(previousData).toEqual({ a: "a" });
        },
        { interval: 1 }
      );

      await waitFor(
        () => {
          const { loading } = result.current.useQueryResult;
          expect(loading).toBe(false);
        },
        { interval: 1 }
      );
      await waitFor(
        () => {
          const { data } = result.current.useQueryResult;
          expect(data).toEqual({ a: "aa", b: 1 });
        },
        { interval: 1 }
      );
      await waitFor(
        () => {
          const { previousData } = result.current.useQueryResult;
          expect(previousData).toEqual({ a: "a" });
        },
        { interval: 1 }
      );

      await waitFor(
        () => {
          result.current.useQueryResult.reobserve().then((result) => {
            expect(result.loading).toBe(false);
            expect(result.data).toEqual({ a: "aaa", b: 2 });
          });
        },
        { interval: 1 }
      );

      await waitFor(
        () => {
          const { loading } = result.current.useQueryResult;
          expect(loading).toBe(false);
        },
        { interval: 1 }
      );
      await waitFor(
        () => {
          const { data } = result.current.useQueryResult;
          expect(data).toEqual({ a: "aaa", b: 2 });
        },
        { interval: 1 }
      );
      await waitFor(
        () => {
          const { previousData } = result.current.useQueryResult;
          expect(previousData).toEqual({ a: "aa", b: 1 });
        },
        { interval: 1 }
      );

      await waitFor(
        () => {
          result.current.setQuery(bQuery);
        },
        { interval: 1 }
      );

      await waitFor(
        () => {
          const { loading } = result.current.useQueryResult;
          expect(loading).toBe(false);
        },
        { interval: 1 }
      );
      await waitFor(
        () => {
          const { data } = result.current.useQueryResult;
          expect(data).toEqual({ b: 3 });
        },
        { interval: 1 }
      );
      await waitFor(
        () => {
          const { previousData } = result.current.useQueryResult;
          expect(previousData).toEqual({ b: 2 });
        },
        { interval: 1 }
      );
      await waitFor(
        () => {
          const { loading } = result.current.useQueryResult;
          expect(loading).toBe(false);
        },
        { interval: 1 }
      );
      await waitFor(
        () => {
          const { data } = result.current.useQueryResult;
          expect(data).toEqual({ b: 3 });
        },
        { interval: 1 }
      );
      await waitFor(
        () => {
          const { previousData } = result.current.useQueryResult;
          expect(previousData).toEqual({ b: 2 });
        },
        { interval: 1 }
      );
    });

    it("should be cleared when variables change causes cache miss", async () => {
      const peopleData = [
        { id: 1, name: "John Smith", gender: "male" },
        { id: 2, name: "Sara Smith", gender: "female" },
        { id: 3, name: "Budd Deey", gender: "nonbinary" },
        { id: 4, name: "Johnny Appleseed", gender: "male" },
        { id: 5, name: "Ada Lovelace", gender: "female" },
      ];

      const link = new ApolloLink((operation) => {
        return new Observable((observer) => {
          const { gender } = operation.variables;
          new Promise((resolve) => setTimeout(resolve, 300)).then(() => {
            observer.next({
              data: {
                people:
                  gender === "all" ? peopleData
                  : gender ?
                    peopleData.filter((person) => person.gender === gender)
                  : peopleData,
              },
            });
            observer.complete();
          });
        });
      });

      type Person = {
        __typename: string;
        id: string;
        name: string;
      };

      const query: TypedDocumentNode<{
        people: Person[];
      }> = gql`
        query AllPeople($gender: String!) {
          people(gender: $gender) {
            id
            name
          }
        }
      `;

      const cache = new InMemoryCache();
      const wrapper = ({ children }: any) => (
        <MockedProvider link={link} cache={cache}>
          {children}
        </MockedProvider>
      );

      const { result, rerender } = renderHook(
        ({ gender }) =>
          useQuery(query, {
            variables: { gender },
            fetchPolicy: "network-only",
          }),
        { wrapper, initialProps: { gender: "all" } }
      );

      expect(result.current.loading).toBe(true);
      expect(result.current.networkStatus).toBe(NetworkStatus.loading);
      expect(result.current.data).toBe(undefined);

      await waitFor(
        () => {
          expect(result.current.loading).toBe(false);
        },
        { interval: 1 }
      );

      expect(result.current.networkStatus).toBe(NetworkStatus.ready);
      expect(result.current.data).toEqual({
        people: peopleData.map(({ gender, ...person }) => person),
      });

      rerender({ gender: "female" });
      expect(result.current.loading).toBe(true);
      expect(result.current.networkStatus).toBe(NetworkStatus.setVariables);
      expect(result.current.data).toBe(undefined);

      await waitFor(
        () => {
          expect(result.current.loading).toBe(false);
        },
        { interval: 1 }
      );
      expect(result.current.networkStatus).toBe(NetworkStatus.ready);
      expect(result.current.data).toEqual({
        people: peopleData
          .filter((person) => person.gender === "female")
          .map(({ gender, ...person }) => person),
      });

      rerender({ gender: "nonbinary" });
      expect(result.current.loading).toBe(true);
      expect(result.current.networkStatus).toBe(NetworkStatus.setVariables);
      expect(result.current.data).toBe(undefined);

      await waitFor(
        () => {
          expect(result.current.loading).toBe(false);
        },
        { interval: 1 }
      );
      expect(result.current.networkStatus).toBe(NetworkStatus.ready);
      expect(result.current.data).toEqual({
        people: peopleData
          .filter((person) => person.gender === "nonbinary")
          .map(({ gender, ...person }) => person),
      });
    });
  });

  describe("defaultOptions", () => {
    it("should allow polling options to be passed to the client", async () => {
      const query = gql`
        {
          hello
        }
      `;
      const cache = new InMemoryCache();
      const link = mockSingleLink(
        {
          request: { query },
          result: { data: { hello: "world 1" } },
        },
        {
          request: { query },
          result: { data: { hello: "world 2" } },
        },
        {
          request: { query },
          result: { data: { hello: "world 3" } },
        }
      );

      const client = new ApolloClient({
        defaultOptions: {
          watchQuery: {
            pollInterval: 10,
          },
        },
        cache,
        link,
      });

      const { result } = renderHook(() => useQuery(query), {
        wrapper: ({ children }) => (
          <ApolloProvider client={client}>{children}</ApolloProvider>
        ),
      });

      expect(result.current.loading).toBe(true);
      expect(result.current.data).toBe(undefined);

      await waitFor(
        () => {
          expect(result.current.loading).toBe(false);
        },
        { interval: 1 }
      );
      await waitFor(
        () => {
          expect(result.current.data).toEqual({ hello: "world 1" });
        },
        { interval: 1 }
      );

      await waitFor(
        () => {
          expect(result.current.loading).toBe(false);
        },
        { interval: 1 }
      );
      await waitFor(
        () => {
          expect(result.current.data).toEqual({ hello: "world 2" });
        },
        { interval: 1 }
      );

      await waitFor(
        () => {
          expect(result.current.loading).toBe(false);
        },
        { interval: 1 }
      );
      await waitFor(
        () => {
          expect(result.current.data).toEqual({ hello: "world 3" });
        },
        { interval: 1 }
      );
    });
  });

  describe("canonical cache results", () => {
    it("can be disabled via useQuery options", async () => {
      const cache = new InMemoryCache({
        canonizeResults: true,
        typePolicies: {
          Result: {
            keyFields: false,
          },
        },
      });

      const query = gql`
        query {
          results {
            value
          }
        }
      `;

      const results = [
        { __typename: "Result", value: 0 },
        { __typename: "Result", value: 1 },
        { __typename: "Result", value: 1 },
        { __typename: "Result", value: 2 },
        { __typename: "Result", value: 3 },
        { __typename: "Result", value: 5 },
      ];

      cache.writeQuery({
        query,
        data: { results },
      });

      const wrapper = ({ children }: any) => (
        <MockedProvider cache={cache}>{children}</MockedProvider>
      );

      const { result, rerender } = renderHook(
        ({ canonizeResults }) =>
          useQuery(query, {
            fetchPolicy: "cache-only",
            canonizeResults,
          }),
        { wrapper, initialProps: { canonizeResults: false } }
      );

      expect(result.current.loading).toBe(false);
      expect(result.current.data).toEqual({ results });
      expect(result.current.data.results.length).toBe(6);
      let resultSet = new Set(result.current.data.results);
      // Since canonization is not happening, the duplicate 1 results are
      // returned as distinct objects.
      expect(resultSet.size).toBe(6);
      let values: number[] = [];
      resultSet.forEach((result: any) => values.push(result.value));
      expect(values).toEqual([0, 1, 1, 2, 3, 5]);
      rerender({ canonizeResults: true });
      await waitFor(() => {
        results.push({
          __typename: "Result",
          value: 8,
        });
        // Append another element to the results array, invalidating the
        // array itself, triggering another render (below).
        cache.writeQuery({
          query,
          overwrite: true,
          data: { results },
        });
      });

      await waitFor(
        () => {
          expect(result.current.loading).toBe(false);
        },
        { interval: 1 }
      );
      await waitFor(
        () => {
          expect(result.current.data).toEqual({ results });
        },
        { interval: 1 }
      );
      expect(result.current.data.results.length).toBe(7);
      resultSet = new Set(result.current.data.results);
      // Since canonization is happening now, the duplicate 1 results are
      // returned as identical (===) objects.
      expect(resultSet.size).toBe(6);
      values = [];
      resultSet.forEach((result: any) => values.push(result.value));
      expect(values).toEqual([0, 1, 2, 3, 5, 8]);
    });
  });

  describe("canonical cache results", () => {
    it("can be disabled via useQuery options", async () => {
      const cache = new InMemoryCache({
        canonizeResults: true,
        typePolicies: {
          Result: {
            keyFields: false,
          },
        },
      });

      const query = gql`
        query {
          results {
            value
          }
        }
      `;

      const results = [
        { __typename: "Result", value: 0 },
        { __typename: "Result", value: 1 },
        { __typename: "Result", value: 1 },
        { __typename: "Result", value: 2 },
        { __typename: "Result", value: 3 },
        { __typename: "Result", value: 5 },
      ];

      cache.writeQuery({
        query,
        data: { results },
      });

      const wrapper = ({ children }: any) => (
        <MockedProvider cache={cache}>{children}</MockedProvider>
      );

      const { result, rerender } = renderHook(
        ({ canonizeResults }) =>
          useQuery(query, {
            fetchPolicy: "cache-only",
            canonizeResults,
          }),
        { wrapper, initialProps: { canonizeResults: false } }
      );

      expect(result.current.loading).toBe(false);
      expect(result.current.data).toEqual({ results });
      expect(result.current.data.results.length).toBe(6);
      let resultSet = new Set(result.current.data.results);
      // Since canonization is not happening, the duplicate 1 results are
      // returned as distinct objects.
      expect(resultSet.size).toBe(6);
      let values: number[] = [];
      resultSet.forEach((result: any) => values.push(result.value));
      expect(values).toEqual([0, 1, 1, 2, 3, 5]);
      rerender({ canonizeResults: true });
      await waitFor(() => {
        results.push({
          __typename: "Result",
          value: 8,
        });
        // Append another element to the results array, invalidating the
        // array itself, triggering another render (below).
        cache.writeQuery({
          query,
          overwrite: true,
          data: { results },
        });
      });

      await waitFor(
        () => {
          expect(result.current.loading).toBe(false);
        },
        { interval: 1 }
      );
      await waitFor(
        () => {
          expect(result.current.data).toEqual({ results });
        },
        { interval: 1 }
      );
      expect(result.current.data.results.length).toBe(7);
      resultSet = new Set(result.current.data.results);
      // Since canonization is happening now, the duplicate 1 results are
      // returned as identical (===) objects.
      expect(resultSet.size).toBe(6);
      values = [];
      resultSet.forEach((result: any) => values.push(result.value));
      expect(values).toEqual([0, 1, 2, 3, 5, 8]);
    });
  });

  describe("multiple useQuery calls per component", () => {
    type ABFields = {
      id: number;
      name: string;
    };

    const aQuery: TypedDocumentNode<{
      a: ABFields;
    }> = gql`
      query A {
        a {
          id
          name
        }
      }
    `;

    const bQuery: TypedDocumentNode<{
      b: ABFields;
    }> = gql`
      query B {
        b {
          id
          name
        }
      }
    `;

    const aData = {
      a: {
        __typename: "A",
        id: 65,
        name: "ay",
      },
    };

    const bData = {
      b: {
        __typename: "B",
        id: 66,
        name: "bee",
      },
    };

    function makeClient() {
      return new ApolloClient({
        cache: new InMemoryCache(),
        link: new ApolloLink(
          (operation) =>
            new Observable((observer) => {
              switch (operation.operationName) {
                case "A":
                  setTimeout(() => {
                    observer.next({ data: aData });
                    observer.complete();
                  });
                  break;
                case "B":
                  setTimeout(() => {
                    observer.next({ data: bData });
                    observer.complete();
                  }, 10);
                  break;
              }
            })
        ),
      });
    }

    async function check(
      aFetchPolicy: WatchQueryFetchPolicy,
      bFetchPolicy: WatchQueryFetchPolicy
    ) {
      const client = makeClient();
      const { result } = renderHook(
        () => ({
          a: useQuery(aQuery, { fetchPolicy: aFetchPolicy }),
          b: useQuery(bQuery, { fetchPolicy: bFetchPolicy }),
        }),
        {
          wrapper: ({ children }) => (
            <ApolloProvider client={client}>{children}</ApolloProvider>
          ),
        }
      );

      expect(result.current.a.loading).toBe(true);
      expect(result.current.b.loading).toBe(true);
      expect(result.current.a.data).toBe(undefined);
      expect(result.current.b.data).toBe(undefined);

      await waitFor(() => {
        expect(result.current.a.loading).toBe(false);
      });
      await waitFor(() => {
        expect(result.current.b.loading).toBe(false);
      });
      expect(result.current.a.data).toEqual(aData);
      expect(result.current.b.data).toEqual(bData);
    }

    it("cache-first for both", () => check("cache-first", "cache-first"));

    it("cache-first first, cache-and-network second", () =>
      check("cache-first", "cache-and-network"));

    it("cache-first first, network-only second", () =>
      check("cache-first", "network-only"));

    it("cache-and-network for both", () =>
      check("cache-and-network", "cache-and-network"));

    it("cache-and-network first, cache-first second", () =>
      check("cache-and-network", "cache-first"));

    it("cache-and-network first, network-only second", () =>
      check("cache-and-network", "network-only"));

    it("network-only for both", () => check("network-only", "network-only"));

    it("network-only first, cache-first second", () =>
      check("network-only", "cache-first"));

    it("network-only first, cache-and-network second", () =>
      check("network-only", "cache-and-network"));
  });

  describe("regression test issue #9204", () => {
    it("should handle a simple query", async () => {
      const query = gql`
        {
          hello
        }
      `;
      const mocks = [
        {
          request: { query },
          result: { data: { hello: "world" } },
        },
      ];

      const Component = ({ query }: any) => {
        const [counter, setCounter] = useState(0);
        const result = useQuery(query);

        useEffect(() => {
          /**
           * IF the return value from useQuery changes on each render,
           * this component will re-render in an infinite loop.
           */
          if (counter > 10) {
            console.error(`Too many results (${counter})`);
          } else {
            setCounter((c) => c + 1);
          }
        }, [result, result.data]);

        if (result.loading) return null;

        return (
          <div>
            {result.data.hello}
            {counter}
          </div>
        );
      };

      render(
        <MockedProvider mocks={mocks}>
          <Component query={query} />
        </MockedProvider>
      );

      await waitFor(() => {
        expect(screen.getByText("world2")).toBeTruthy();
      });
    });
  });

  // https://github.com/apollographql/apollo-client/issues/10222
  describe("regression test issue #10222", () => {
    it("maintains initial fetch policy when component unmounts and remounts", async () => {
      let helloCount = 1;
      const query = gql`
        {
          hello
        }
      `;
      const link = new ApolloLink(() => {
        return new Observable((observer) => {
          const timer = setTimeout(() => {
            observer.next({ data: { hello: `hello ${helloCount++}` } });
            observer.complete();
          }, 50);

          return () => {
            clearTimeout(timer);
          };
        });
      });

      const cache = new InMemoryCache();

      const client = new ApolloClient({
        link,
        cache,
      });

      let setShow: Function;
      const Toggler = ({ children }: { children: ReactNode }) => {
        const [show, _setShow] = useState(true);
        setShow = _setShow;

        return show ? <>{children}</> : null;
      };

      const { result } = renderHook(
        () =>
          useQuery(query, {
            fetchPolicy: "network-only",
            nextFetchPolicy: "cache-first",
          }),
        {
          wrapper: ({ children }) => (
            <ApolloProvider client={client}>
              <Toggler>{children}</Toggler>
            </ApolloProvider>
          ),
        }
      );

      expect(result.current.loading).toBe(true);
      expect(result.current.data).toBeUndefined();

      await waitFor(() => {
        expect(result.current.loading).toBe(false);
      });

      expect(result.current.data).toEqual({ hello: "hello 1" });
      expect(cache.readQuery({ query })).toEqual({ hello: "hello 1" });

      act(() => {
        setShow(false);
      });

      act(() => {
        setShow(true);
      });

      expect(result.current.loading).toBe(true);
      expect(result.current.data).toBeUndefined();

      await waitFor(() => {
        expect(result.current.loading).toBe(false);
      });

      expect(result.current.data).toEqual({ hello: "hello 2" });
      expect(cache.readQuery({ query })).toEqual({ hello: "hello 2" });
    });
  });

<<<<<<< HEAD
  describe('@defer', () => {
    it('should handle deferred queries', async () => {
=======
  describe("defer", () => {
    it("should handle deferred queries", async () => {
>>>>>>> d502a696
      const query = gql`
        {
          greeting {
            message
            ... on Greeting @defer {
              recipient {
                name
              }
            }
          }
        }
      `;

      const link = new MockSubscriptionLink();

      const client = new ApolloClient({
        link,
        cache: new InMemoryCache(),
      });

      const { result } = renderHook(() => useQuery(query), {
        wrapper: ({ children }) => (
          <ApolloProvider client={client}>{children}</ApolloProvider>
        ),
      });

      expect(result.current.loading).toBe(true);
      expect(result.current.data).toBe(undefined);
<<<<<<< HEAD

      link.simulateResult({
        result: {
          data: {
            greeting: {
              message: 'Hello world',
              __typename: 'Greeting',
            },
=======
      setTimeout(() => {
        link.simulateResult({
          result: {
            data: {
              greeting: {
                message: "Hello world",
                __typename: "Greeting",
              },
            },
            hasNext: true,
>>>>>>> d502a696
          },
          hasNext: true
        },
      });

      await waitFor(
        () => {
          expect(result.current.loading).toBe(false);
        },
        { interval: 1 }
      );
      expect(result.current.data).toEqual({
        greeting: {
          message: "Hello world",
          __typename: "Greeting",
        },
      });
      expect(result.current).not.toContain({ hasNext: true });

<<<<<<< HEAD
      link.simulateResult({
        result: {
          incremental: [{
            data: {
              recipient: {
                name: 'Alice',
                __typename: 'Person',
              },
              __typename: 'Greeting',
            },
            path: ['greeting'],
          }],
          hasNext: false
        },
=======
      setTimeout(() => {
        link.simulateResult({
          result: {
            incremental: [
              {
                data: {
                  recipient: {
                    name: "Alice",
                    __typename: "Person",
                  },
                  __typename: "Greeting",
                },
                path: ["greeting"],
              },
            ],
            hasNext: false,
          },
        });
>>>>>>> d502a696
      });

      await waitFor(
        () => {
          expect(result.current.loading).toBe(false);
        },
        { interval: 1 }
      );
      await waitFor(
        () => {
          expect(result.current.data).toEqual({
            greeting: {
              message: "Hello world",
              __typename: "Greeting",
              recipient: {
                name: "Alice",
                __typename: "Person",
              },
            },
          });
        },
        { interval: 1 }
      );
    });

    it("should handle deferred queries in lists", async () => {
      const query = gql`
        {
          greetings {
            message
            ... on Greeting @defer {
              recipient {
                name
              }
            }
          }
        }
      `;

      const link = new MockSubscriptionLink();

      const client = new ApolloClient({
        link,
        cache: new InMemoryCache(),
      });

      const { result } = renderHook(() => useQuery(query), {
        wrapper: ({ children }) => (
          <ApolloProvider client={client}>{children}</ApolloProvider>
        ),
      });

      expect(result.current.loading).toBe(true);
      expect(result.current.data).toBe(undefined);
<<<<<<< HEAD

      link.simulateResult({
        result: {
          data: {
            greetings: [
              { message: 'Hello world', __typename: 'Greeting' },
              { message: 'Hello again', __typename: 'Greeting' },
            ],
=======
      setTimeout(() => {
        link.simulateResult({
          result: {
            data: {
              greetings: [
                { message: "Hello world", __typename: "Greeting" },
                { message: "Hello again", __typename: "Greeting" },
              ],
            },
            hasNext: true,
>>>>>>> d502a696
          },
          hasNext: true
        },
      });

      await waitFor(
        () => {
          expect(result.current.loading).toBe(false);
        },
        { interval: 1 }
      );
      expect(result.current.data).toEqual({
        greetings: [
          { message: "Hello world", __typename: "Greeting" },
          { message: "Hello again", __typename: "Greeting" },
        ],
      });

<<<<<<< HEAD
      link.simulateResult({
        result: {
          incremental: [{
            data: {
              recipient: {
                name: 'Alice',
                __typename: 'Person',
              },
              __typename: 'Greeting',
            },
            path: ['greetings', 0],
          }],
          hasNext: true,
        },
=======
      setTimeout(() => {
        link.simulateResult({
          result: {
            incremental: [
              {
                data: {
                  recipient: {
                    name: "Alice",
                    __typename: "Person",
                  },
                  __typename: "Greeting",
                },
                path: ["greetings", 0],
              },
            ],
            hasNext: true,
          },
        });
>>>>>>> d502a696
      });

      await waitFor(
        () => {
          expect(result.current.loading).toBe(false);
        },
        { interval: 1 }
      );
      await waitFor(
        () => {
          expect(result.current.data).toEqual({
            greetings: [
              {
                message: "Hello world",
                __typename: "Greeting",
                recipient: { name: "Alice", __typename: "Person" },
              },
              { message: "Hello again", __typename: "Greeting" },
            ],
          });
        },
        { interval: 1 }
      );

<<<<<<< HEAD
      link.simulateResult({
        result: {
          incremental: [{
            data: {
              recipient: {
                name: 'Bob',
                __typename: 'Person',
              },
              __typename: 'Greeting',
            },
            path: ['greetings', 1],
          }],
          hasNext: false
        },
=======
      setTimeout(() => {
        link.simulateResult({
          result: {
            incremental: [
              {
                data: {
                  recipient: {
                    name: "Bob",
                    __typename: "Person",
                  },
                  __typename: "Greeting",
                },
                path: ["greetings", 1],
              },
            ],
            hasNext: false,
          },
        });
>>>>>>> d502a696
      });

      await waitFor(
        () => {
          expect(result.current.loading).toBe(false);
        },
        { interval: 1 }
      );
      await waitFor(
        () => {
          expect(result.current.data).toEqual({
            greetings: [
              {
                message: "Hello world",
                __typename: "Greeting",
                recipient: { name: "Alice", __typename: "Person" },
              },
              {
                message: "Hello again",
                __typename: "Greeting",
                recipient: { name: "Bob", __typename: "Person" },
              },
            ],
          });
        },
        { interval: 1 }
      );
    });

    it("should handle deferred queries in lists, merging arrays", async () => {
      const query = gql`
        query DeferVariation {
          allProducts {
            delivery {
              ...MyFragment @defer
            }
            sku
            id
          }
        }
        fragment MyFragment on DeliveryEstimates {
          estimatedDelivery
          fastestDelivery
        }
      `;

      const link = new MockSubscriptionLink();

      const client = new ApolloClient({
        link,
        cache: new InMemoryCache(),
      });

      const { result } = renderHook(() => useQuery(query), {
        wrapper: ({ children }) => (
          <ApolloProvider client={client}>{children}</ApolloProvider>
        ),
      });

      expect(result.current.loading).toBe(true);
      expect(result.current.data).toBe(undefined);
<<<<<<< HEAD

      link.simulateResult({
        result: {
          data: {
            allProducts: [
              {
                __typename: "Product",
                delivery: {
                  __typename: "DeliveryEstimates"
                },
                id: "apollo-federation",
                sku: "federation"
              },
              {
                __typename: "Product",
                delivery: {
                  __typename: "DeliveryEstimates"
                },
                id: "apollo-studio",
                sku: "studio"
              }
            ]
=======
      setTimeout(() => {
        link.simulateResult({
          result: {
            data: {
              allProducts: [
                {
                  __typename: "Product",
                  delivery: {
                    __typename: "DeliveryEstimates",
                  },
                  id: "apollo-federation",
                  sku: "federation",
                },
                {
                  __typename: "Product",
                  delivery: {
                    __typename: "DeliveryEstimates",
                  },
                  id: "apollo-studio",
                  sku: "studio",
                },
              ],
            },
            hasNext: true,
>>>>>>> d502a696
          },
          hasNext: true
        },
      });

      await waitFor(
        () => {
          expect(result.current.loading).toBe(false);
        },
        { interval: 1 }
      );
      await waitFor(
        () => {
          expect(result.current.data).toEqual({
            allProducts: [
              {
                __typename: "Product",
                delivery: {
                  __typename: "DeliveryEstimates",
                },
                id: "apollo-federation",
                sku: "federation",
              },
              {
                __typename: "Product",
                delivery: {
                  __typename: "DeliveryEstimates",
                },
                id: "apollo-studio",
                sku: "studio",
              },
            ],
          });
        },
        { interval: 1 }
      );

<<<<<<< HEAD
      link.simulateResult({
        result: {
          hasNext: true,
          incremental: [
            {
              data: {
                __typename: "DeliveryEstimates",
                estimatedDelivery: "6/25/2021",
                fastestDelivery: "6/24/2021",
              },
              path: [
                "allProducts",
                0,
                "delivery"
              ]
            },
            {
              data: {
                __typename: "DeliveryEstimates",
                estimatedDelivery: "6/25/2021",
                fastestDelivery: "6/24/2021",
              },
              path: [
                "allProducts",
                1,
                "delivery"
              ]
            },
          ]
        },
=======
      setTimeout(() => {
        link.simulateResult({
          result: {
            hasNext: true,
            incremental: [
              {
                data: {
                  __typename: "DeliveryEstimates",
                  estimatedDelivery: "6/25/2021",
                  fastestDelivery: "6/24/2021",
                },
                path: ["allProducts", 0, "delivery"],
              },
              {
                data: {
                  __typename: "DeliveryEstimates",
                  estimatedDelivery: "6/25/2021",
                  fastestDelivery: "6/24/2021",
                },
                path: ["allProducts", 1, "delivery"],
              },
            ],
          },
        });
>>>>>>> d502a696
      });

      await waitFor(
        () => {
          expect(result.current.loading).toBe(false);
        },
        { interval: 1 }
      );
      await waitFor(
        () => {
          expect(result.current.data).toEqual({
            allProducts: [
              {
                __typename: "Product",
                delivery: {
                  __typename: "DeliveryEstimates",
                  estimatedDelivery: "6/25/2021",
                  fastestDelivery: "6/24/2021",
                },
                id: "apollo-federation",
                sku: "federation",
              },
              {
                __typename: "Product",
                delivery: {
                  __typename: "DeliveryEstimates",
                  estimatedDelivery: "6/25/2021",
                  fastestDelivery: "6/24/2021",
                },
                id: "apollo-studio",
                sku: "studio",
              },
            ],
          });
        },
        { interval: 1 }
      );
    });

    it("should handle deferred queries with fetch policy no-cache", async () => {
      const query = gql`
        {
          greeting {
            message
            ... on Greeting @defer {
              recipient {
                name
              }
            }
          }
        }
      `;

      const link = new MockSubscriptionLink();

      const client = new ApolloClient({
        link,
        cache: new InMemoryCache(),
      });

      const { result } = renderHook(
        () => useQuery(query, { fetchPolicy: "no-cache" }),
        {
          wrapper: ({ children }) => (
            <ApolloProvider client={client}>{children}</ApolloProvider>
          ),
        }
      );

      expect(result.current.loading).toBe(true);
      expect(result.current.data).toBe(undefined);
<<<<<<< HEAD

      link.simulateResult({
        result: {
          data: {
            greeting: {
              message: 'Hello world',
              __typename: 'Greeting',
            },
=======
      setTimeout(() => {
        link.simulateResult({
          result: {
            data: {
              greeting: {
                message: "Hello world",
                __typename: "Greeting",
              },
            },
            hasNext: true,
>>>>>>> d502a696
          },
          hasNext: true
        },
      });

      await waitFor(
        () => {
          expect(result.current.loading).toBe(false);
        },
        { interval: 1 }
      );
      await waitFor(
        () => {
          expect(result.current.data).toEqual({
            greeting: {
              message: "Hello world",
              __typename: "Greeting",
            },
          });
        },
        { interval: 1 }
      );

<<<<<<< HEAD
      link.simulateResult({
        result: {
          incremental: [{
            data: {
              recipient: {
                name: 'Alice',
                __typename: 'Person',
              },
              __typename: 'Greeting',
            },
            path: ['greeting'],
          }],
          hasNext: false
        },
=======
      setTimeout(() => {
        link.simulateResult({
          result: {
            incremental: [
              {
                data: {
                  recipient: {
                    name: "Alice",
                    __typename: "Person",
                  },
                  __typename: "Greeting",
                },
                path: ["greeting"],
              },
            ],
            hasNext: false,
          },
        });
>>>>>>> d502a696
      });

      await waitFor(
        () => {
          expect(result.current.loading).toBe(false);
        },
        { interval: 1 }
      );
      await waitFor(
        () => {
          expect(result.current.data).toEqual({
            greeting: {
              message: "Hello world",
              __typename: "Greeting",
              recipient: {
                name: "Alice",
                __typename: "Person",
              },
            },
          });
        },
        { interval: 1 }
      );
    });

    it("should handle deferred queries with errors returned on the incremental batched result", async () => {
      const query = gql`
        query {
          hero {
            name
            heroFriends {
              id
              name
              ... @defer {
                homeWorld
              }
            }
          }
        }
      `;

      const link = new MockSubscriptionLink();

      const client = new ApolloClient({
        link,
        cache: new InMemoryCache(),
      });

      const { result } = renderHook(() => useQuery(query), {
        wrapper: ({ children }) => (
          <ApolloProvider client={client}>{children}</ApolloProvider>
        ),
      });

      expect(result.current.loading).toBe(true);
      expect(result.current.data).toBe(undefined);
<<<<<<< HEAD

      link.simulateResult({
        result: {
          data: {
            hero: {
              name: "R2-D2",
              heroFriends: [
                {
                  id: "1000",
                  name: "Luke Skywalker"
                },
                {
                  id: "1003",
                  name: "Leia Organa"
                }
              ]
            }
=======
      setTimeout(() => {
        link.simulateResult({
          result: {
            data: {
              hero: {
                name: "R2-D2",
                heroFriends: [
                  {
                    id: "1000",
                    name: "Luke Skywalker",
                  },
                  {
                    id: "1003",
                    name: "Leia Organa",
                  },
                ],
              },
            },
            hasNext: true,
>>>>>>> d502a696
          },
          hasNext: true
        },
      });

      await waitFor(
        () => {
          expect(result.current.loading).toBe(false);
        },
        { interval: 1 }
      );
      await waitFor(
        () => {
          expect(result.current.data).toEqual({
            hero: {
              heroFriends: [
                {
                  id: "1000",
                  name: "Luke Skywalker",
                },
                {
                  id: "1003",
                  name: "Leia Organa",
                },
              ],
              name: "R2-D2",
            },
          });
        },
        { interval: 1 }
      );

<<<<<<< HEAD
      link.simulateResult({
        result: {
          incremental: [
            {
              path: ["hero", "heroFriends", 0],
              errors: [
                new GraphQLError(
                  "homeWorld for character with ID 1000 could not be fetched.",
                  { path: ["hero", "heroFriends", 0, "homeWorld"] }
                )
              ],
              data: {
                "homeWorld": null,
              }
            },
            {
              path: ["hero", "heroFriends", 1],
              data: {
                "homeWorld": "Alderaan",
              }
            },
          ],
          "hasNext": false
        }
=======
      setTimeout(() => {
        link.simulateResult({
          result: {
            incremental: [
              {
                path: ["hero", "heroFriends", 0],
                errors: [
                  new GraphQLError(
                    "homeWorld for character with ID 1000 could not be fetched.",
                    { path: ["hero", "heroFriends", 0, "homeWorld"] }
                  ),
                ],
                data: {
                  homeWorld: null,
                },
              },
              {
                path: ["hero", "heroFriends", 1],
                data: {
                  homeWorld: "Alderaan",
                },
              },
            ],
            hasNext: false,
          },
        });
>>>>>>> d502a696
      });

      await waitFor(
        () => {
          expect(result.current.loading).toBe(false);
        },
        { interval: 1 }
      );
      await waitFor(
        () => {
          expect(result.current.error).toBeInstanceOf(ApolloError);
        },
        { interval: 1 }
      );
      await waitFor(
        () => {
          expect(result.current.error!.message).toBe(
            "homeWorld for character with ID 1000 could not be fetched."
          );
        },
        { interval: 1 }
      );
      await waitFor(
        () => {
          // since default error policy is "none", we do *not* return partial results
          expect(result.current.data).toEqual({
            hero: {
              heroFriends: [
                {
                  id: "1000",
                  name: "Luke Skywalker",
                },
                {
                  id: "1003",
                  name: "Leia Organa",
                },
              ],
              name: "R2-D2",
            },
          });
        },
        { interval: 1 }
      );
    });

    it('should handle deferred queries with errors returned on the incremental batched result and errorPolicy "all"', async () => {
      const query = gql`
        query {
          hero {
            name
            heroFriends {
              id
              name
              ... @defer {
                homeWorld
              }
            }
          }
        }
      `;

      const link = new MockSubscriptionLink();

      const client = new ApolloClient({
        link,
        cache: new InMemoryCache(),
      });

      const { result } = renderHook(
        () => useQuery(query, { errorPolicy: "all" }),
        {
          wrapper: ({ children }) => (
            <ApolloProvider client={client}>{children}</ApolloProvider>
          ),
        }
      );

      expect(result.current.loading).toBe(true);
      expect(result.current.data).toBe(undefined);
<<<<<<< HEAD

      link.simulateResult({
        result: {
          data: {
            hero: {
              name: "R2-D2",
              heroFriends: [
                {
                  id: "1000",
                  name: "Luke Skywalker"
                },
                {
                  id: "1003",
                  name: "Leia Organa"
                }
              ]
            }
=======
      setTimeout(() => {
        link.simulateResult({
          result: {
            data: {
              hero: {
                name: "R2-D2",
                heroFriends: [
                  {
                    id: "1000",
                    name: "Luke Skywalker",
                  },
                  {
                    id: "1003",
                    name: "Leia Organa",
                  },
                ],
              },
            },
            hasNext: true,
>>>>>>> d502a696
          },
          hasNext: true
        },
      });

      await waitFor(
        () => {
          expect(result.current.loading).toBe(false);
        },
        { interval: 1 }
      );
      await waitFor(
        () => {
          expect(result.current.data).toEqual({
            hero: {
              heroFriends: [
                {
                  id: "1000",
                  name: "Luke Skywalker",
                },
                {
                  id: "1003",
                  name: "Leia Organa",
                },
              ],
              name: "R2-D2",
            },
          });
        },
        { interval: 1 }
      );

<<<<<<< HEAD
      link.simulateResult({
        result: {
          extensions: {
            thing1: 'foo',
            thing2: 'bar',
          },
          incremental: [
            {
              path: ["hero", "heroFriends", 0],
              errors: [
                new GraphQLError(
                  "homeWorld for character with ID 1000 could not be fetched.",
                  { path: ["hero", "heroFriends", 0, "homeWorld"] }
                )
              ],
              data: {
                "homeWorld": null,
              }
            },
            {
              path: ["hero", "heroFriends", 1],
              data: {
                "homeWorld": "Alderaan",
              }
            },
          ],
          "hasNext": false
        }
=======
      setTimeout(() => {
        link.simulateResult({
          result: {
            incremental: [
              {
                path: ["hero", "heroFriends", 0],
                errors: [
                  new GraphQLError(
                    "homeWorld for character with ID 1000 could not be fetched.",
                    { path: ["hero", "heroFriends", 0, "homeWorld"] }
                  ),
                ],
                data: {
                  homeWorld: null,
                },
                extensions: {
                  thing1: "foo",
                  thing2: "bar",
                },
              },
              {
                path: ["hero", "heroFriends", 1],
                data: {
                  homeWorld: "Alderaan",
                },
                extensions: {
                  thing1: "foo",
                  thing2: "bar",
                },
              },
            ],
            hasNext: false,
          },
        });
>>>>>>> d502a696
      });

      await waitFor(
        () => {
          expect(result.current.loading).toBe(false);
        },
        { interval: 1 }
      );
      await waitFor(
        () => {
          // @ts-ignore
          expect(result.current.label).toBe(undefined);
        },
        { interval: 1 }
      );
      await waitFor(
        () => {
          // @ts-ignore
          expect(result.current.extensions).toBe(undefined);
        },
        { interval: 1 }
      );
      await waitFor(
        () => {
          expect(result.current.error).toBeInstanceOf(ApolloError);
        },
        { interval: 1 }
      );
      await waitFor(
        () => {
          expect(result.current.error!.message).toBe(
            "homeWorld for character with ID 1000 could not be fetched."
          );
        },
        { interval: 1 }
      );
      await waitFor(
        () => {
          // since default error policy is "all", we *do* return partial results
          expect(result.current.data).toEqual({
            hero: {
              heroFriends: [
                {
                  // the only difference with the previous test
                  // is that homeWorld is populated since errorPolicy: all
                  // populates both partial data and error.graphQLErrors
                  homeWorld: null,
                  id: "1000",
                  name: "Luke Skywalker",
                },
                {
                  // homeWorld is populated due to errorPolicy: all
                  homeWorld: "Alderaan",
                  id: "1003",
                  name: "Leia Organa",
                },
              ],
              name: "R2-D2",
            },
          });
        },
        { interval: 1 }
      );
    });

    it('returns eventually consistent data from deferred queries with data in the cache while using a "cache-and-network" fetch policy', async () => {
      const query = gql`
        query {
          greeting {
            message
            ... on Greeting @defer {
              recipient {
                name
              }
            }
          }
        }
      `;

      const link = new MockSubscriptionLink();
      const cache = new InMemoryCache();
      const client = new ApolloClient({ cache, link });

      cache.writeQuery({
        query,
        data: {
          greeting: {
            __typename: "Greeting",
            message: "Hello cached",
            recipient: { __typename: "Person", name: "Cached Alice" },
          },
        },
      });

      const { result } = renderHook(
        () => useQuery(query, { fetchPolicy: "cache-and-network" }),
        {
          wrapper: ({ children }) => (
            <ApolloProvider client={client}>{children}</ApolloProvider>
          ),
        }
      );

      expect(result.current.loading).toBe(true);
      expect(result.current.networkStatus).toBe(NetworkStatus.loading);
      expect(result.current.data).toEqual({
        greeting: {
          message: "Hello cached",
          __typename: "Greeting",
          recipient: { __typename: "Person", name: "Cached Alice" },
        },
      });

      link.simulateResult({
        result: {
          data: {
            greeting: { __typename: "Greeting", message: "Hello world" },
          },
          hasNext: true,
        },
      });

      await waitFor(
        () => {
          expect(result.current.loading).toBe(false);
        },
        { interval: 1 }
      );
      await waitFor(
        () => {
          expect(result.current.networkStatus).toBe(NetworkStatus.ready);
        },
        { interval: 1 }
      );
      await waitFor(
        () => {
          expect(result.current.data).toEqual({
            greeting: {
              __typename: "Greeting",
              message: "Hello world",
              recipient: { __typename: "Person", name: "Cached Alice" },
            },
          });
        },
        { interval: 1 }
      );

      link.simulateResult({
        result: {
          incremental: [
            {
              data: {
                recipient: { name: "Alice", __typename: "Person" },
                __typename: "Greeting",
              },
              path: ["greeting"],
            },
          ],
          hasNext: false,
        },
      });

      await waitFor(
        () => {
          expect(result.current.loading).toBe(false);
        },
        { interval: 1 }
      );
      await waitFor(
        () => {
          expect(result.current.networkStatus).toBe(NetworkStatus.ready);
        },
        { interval: 1 }
      );
      await waitFor(
        () => {
          expect(result.current.data).toEqual({
            greeting: {
              __typename: "Greeting",
              message: "Hello world",
              recipient: { __typename: "Person", name: "Alice" },
            },
          });
        },
        { interval: 1 }
      );
    });

    it('returns eventually consistent data from deferred queries with partial data in the cache and using a "cache-first" fetch policy with `returnPartialData`', async () => {
      const query = gql`
        query {
          greeting {
            message
            ... on Greeting @defer {
              recipient {
                name
              }
            }
          }
        }
      `;

      const cache = new InMemoryCache();
      const link = new MockSubscriptionLink();
      const client = new ApolloClient({ cache, link });

      // We know we are writing partial data to the cache so suppress the console
      // warning.
      {
        using _consoleSpy = spyOnConsole("error");
        cache.writeQuery({
          query,
          data: {
            greeting: {
              __typename: "Greeting",
              recipient: { __typename: "Person", name: "Cached Alice" },
            },
          },
        });
      }

      const { result } = renderHook(
        () =>
          useQuery(query, {
            fetchPolicy: "cache-first",
            returnPartialData: true,
          }),
        {
          wrapper: ({ children }) => (
            <ApolloProvider client={client}>{children}</ApolloProvider>
          ),
        }
      );

      expect(result.current.loading).toBe(true);
      expect(result.current.networkStatus).toBe(NetworkStatus.loading);
      expect(result.current.data).toEqual({
        greeting: {
          __typename: "Greeting",
          recipient: { __typename: "Person", name: "Cached Alice" },
        },
      });

      link.simulateResult({
        result: {
          data: {
            greeting: { message: "Hello world", __typename: "Greeting" },
          },
          hasNext: true,
        },
      });

      await waitFor(
        () => {
          expect(result.current.loading).toBe(false);
        },
        { interval: 1 }
      );
      await waitFor(
        () => {
          expect(result.current.networkStatus).toBe(NetworkStatus.ready);
        },
        { interval: 1 }
      );
      await waitFor(
        () => {
          expect(result.current.data).toEqual({
            greeting: {
              __typename: "Greeting",
              message: "Hello world",
              recipient: { __typename: "Person", name: "Cached Alice" },
            },
          });
        },
        { interval: 1 }
      );

      link.simulateResult({
        result: {
          incremental: [
            {
              data: {
                __typename: "Greeting",
                recipient: { name: "Alice", __typename: "Person" },
              },
              path: ["greeting"],
            },
          ],
          hasNext: false,
        },
      });

      await waitFor(
        () => {
          expect(result.current.loading).toBe(false);
        },
        { interval: 1 }
      );
      await waitFor(
        () => {
          expect(result.current.networkStatus).toBe(NetworkStatus.ready);
        },
        { interval: 1 }
      );
      await waitFor(
        () => {
          expect(result.current.data).toEqual({
            greeting: {
              __typename: "Greeting",
              message: "Hello world",
              recipient: { __typename: "Person", name: "Alice" },
            },
          });
        },
        { interval: 1 }
      );
    });
  });

  describe('@stream', () => {
    it('should handle streamed lists', async () => {
      const query = gql`
        query {
          books @stream {
            title
            author
          }
        }
      `;

      const link = new MockSubscriptionLink();

      const client = new ApolloClient({
        link,
        cache: new InMemoryCache(),
      });

      const { result } = renderHook(
        () => useQuery(query),
        {
          wrapper: ({ children }) => (
            <ApolloProvider client={client}>
              {children}
            </ApolloProvider>
          ),
        },
      );

      expect(result.current.loading).toBe(true);
      expect(result.current.data).toBe(undefined);

      link.simulateResult({
        result: {
          incremental: [
            {
              items: [
                {
                  title: "Things Fall Apart",
                  author: "Chinua Achebe",
                  __typename: "Book"
                }
              ],
              path: ["books", 0]
            }
          ],
          hasNext: true,
        },
      });

      await waitFor(() => {
        expect(result.current.loading).toBe(false);
      }, { interval: 1 });
      expect(result.current.data).toEqual({
        books: [
          {
            title: "Things Fall Apart",
            author: "Chinua Achebe",
            __typename: "Book"
          }
        ],
      });

      link.simulateResult({
        result: {
          incremental: [
            {
              items: [
                {
                  title: "Fairy tales",
                  author: "Hans Christian Andersen",
                  __typename: "Book"
                }
              ],
              path: ["books", 1]
            }
          ],
          hasNext: true
        },
      });

      await waitFor(() => {
        expect(result.current.data).toEqual({
          books: [
            {
              title: "Things Fall Apart",
              author: "Chinua Achebe",
              __typename: "Book"
            },
            {
              title: "Fairy tales",
              author: "Hans Christian Andersen",
              __typename: "Book"
            }
          ],
        });
      }, { interval: 20 });


      link.simulateResult({
        result: {
          incremental: [
            {
              items: [
                {
                  title: "The Divine Comedy",
                  author: "Dante Alighieri",
                  __typename: "Book"
                }
              ],
              path: ["books", 2]
            }
          ],
          hasNext: true
        },
      });

      await waitFor(() => {
        expect(result.current.data).toEqual({
          books: [
            {
              title: "Things Fall Apart",
              author: "Chinua Achebe",
              __typename: "Book"
            },
            {
              title: "Fairy tales",
              author: "Hans Christian Andersen",
              __typename: "Book"
            },
            {
              title: "The Divine Comedy",
              author: "Dante Alighieri",
              __typename: "Book"
            },
          ],
        });
      }, { interval: 1 });
    });
  });

  describe("interaction with `disableNetworkFetches`", () => {
    const cacheData = { something: "foo" };
    const emptyData = undefined;
    type TestQueryValue = typeof cacheData;

    test.each<
      [
        fetchPolicy: WatchQueryFetchPolicy,
        initialQueryValue: TestQueryValue | undefined,
        shouldFetchOnFirstRender: boolean,
        shouldFetchOnSecondRender: boolean,
      ]
    >([
      [`cache-first`, emptyData, true, false],
      [`cache-first`, cacheData, false, false],
      [`cache-only`, emptyData, false, false],
      [`cache-only`, cacheData, false, false],
      [`cache-and-network`, emptyData, true, false],
      [`cache-and-network`, cacheData, false, false],
      [`network-only`, emptyData, true, false],
      [`network-only`, cacheData, false, false],
      [`no-cache`, emptyData, true, false],
      [`no-cache`, cacheData, true, false],
      [`standby`, emptyData, false, false],
      [`standby`, cacheData, false, false],
    ])(
      "fetchPolicy %s, cache: %p should fetch during `disableNetworkFetches`: %p and after `disableNetworkFetches` has been disabled: %p",
      async (
        policy,
        initialQueryValue,
        shouldFetchOnFirstRender,
        shouldFetchOnSecondRender
      ) => {
        const query: TypedDocumentNode<TestQueryValue> = gql`
          query CallMe {
            something
          }
        `;

        const link = new MockLink([
          { request: { query }, result: { data: { something: "bar" } } },
          { request: { query }, result: { data: { something: "baz" } } },
        ]);
        const requestSpy = jest.spyOn(link, "request");

        const client = new ApolloClient({
          cache: new InMemoryCache(),
          link,
        });
        if (initialQueryValue) {
          client.writeQuery({ query, data: initialQueryValue });
        }
        client.disableNetworkFetches = true;

        const { rerender } = renderHook(
          () =>
            useQuery(query, { fetchPolicy: policy, nextFetchPolicy: policy }),
          {
            wrapper: ({ children }) => (
              <ApolloProvider client={client}>{children}</ApolloProvider>
            ),
          }
        );

        expect(requestSpy).toHaveBeenCalledTimes(
          shouldFetchOnFirstRender ? 1 : 0
        );

        // We need to wait a moment before the rerender for everything to settle down.
        // This part is unfortunately bound to be flaky - but in some cases there is
        // just nothing to "wait for", except "a moment".
        await act(() => new Promise((resolve) => setTimeout(resolve, 10)));

        requestSpy.mockClear();
        client.disableNetworkFetches = false;

        rerender();
        expect(requestSpy).toHaveBeenCalledTimes(
          shouldFetchOnSecondRender ? 1 : 0
        );
      }
    );
  });
});

describe.skip("Type Tests", () => {
  test("NoInfer prevents adding arbitrary additional variables", () => {
    const typedNode = {} as TypedDocumentNode<{ foo: string }, { bar: number }>;
    const { variables } = useQuery(typedNode, {
      variables: {
        bar: 4,
        // @ts-expect-error
        nonExistingVariable: "string",
      },
    });
    variables?.bar;
    // @ts-expect-error
    variables?.nonExistingVariable;
  });
});<|MERGE_RESOLUTION|>--- conflicted
+++ resolved
@@ -8515,13 +8515,8 @@
     });
   });
 
-<<<<<<< HEAD
-  describe('@defer', () => {
-    it('should handle deferred queries', async () => {
-=======
-  describe("defer", () => {
+  describe("@defer", () => {
     it("should handle deferred queries", async () => {
->>>>>>> d502a696
       const query = gql`
         {
           greeting {
@@ -8550,29 +8545,16 @@
 
       expect(result.current.loading).toBe(true);
       expect(result.current.data).toBe(undefined);
-<<<<<<< HEAD
 
       link.simulateResult({
         result: {
           data: {
             greeting: {
-              message: 'Hello world',
-              __typename: 'Greeting',
+              message: "Hello world",
+              __typename: "Greeting",
             },
-=======
-      setTimeout(() => {
-        link.simulateResult({
-          result: {
-            data: {
-              greeting: {
-                message: "Hello world",
-                __typename: "Greeting",
-              },
-            },
-            hasNext: true,
->>>>>>> d502a696
-          },
-          hasNext: true
+          },
+          hasNext: true,
         },
       });
 
@@ -8590,41 +8572,22 @@
       });
       expect(result.current).not.toContain({ hasNext: true });
 
-<<<<<<< HEAD
       link.simulateResult({
         result: {
-          incremental: [{
-            data: {
-              recipient: {
-                name: 'Alice',
-                __typename: 'Person',
+          incremental: [
+            {
+              data: {
+                recipient: {
+                  name: "Alice",
+                  __typename: "Person",
+                },
+                __typename: "Greeting",
               },
-              __typename: 'Greeting',
+              path: ["greeting"],
             },
-            path: ['greeting'],
-          }],
-          hasNext: false
-        },
-=======
-      setTimeout(() => {
-        link.simulateResult({
-          result: {
-            incremental: [
-              {
-                data: {
-                  recipient: {
-                    name: "Alice",
-                    __typename: "Person",
-                  },
-                  __typename: "Greeting",
-                },
-                path: ["greeting"],
-              },
-            ],
-            hasNext: false,
-          },
-        });
->>>>>>> d502a696
+          ],
+          hasNext: false,
+        },
       });
 
       await waitFor(
@@ -8679,29 +8642,16 @@
 
       expect(result.current.loading).toBe(true);
       expect(result.current.data).toBe(undefined);
-<<<<<<< HEAD
 
       link.simulateResult({
         result: {
           data: {
             greetings: [
-              { message: 'Hello world', __typename: 'Greeting' },
-              { message: 'Hello again', __typename: 'Greeting' },
+              { message: "Hello world", __typename: "Greeting" },
+              { message: "Hello again", __typename: "Greeting" },
             ],
-=======
-      setTimeout(() => {
-        link.simulateResult({
-          result: {
-            data: {
-              greetings: [
-                { message: "Hello world", __typename: "Greeting" },
-                { message: "Hello again", __typename: "Greeting" },
-              ],
-            },
-            hasNext: true,
->>>>>>> d502a696
-          },
-          hasNext: true
+          },
+          hasNext: true,
         },
       });
 
@@ -8718,41 +8668,22 @@
         ],
       });
 
-<<<<<<< HEAD
       link.simulateResult({
         result: {
-          incremental: [{
-            data: {
-              recipient: {
-                name: 'Alice',
-                __typename: 'Person',
+          incremental: [
+            {
+              data: {
+                recipient: {
+                  name: "Alice",
+                  __typename: "Person",
+                },
+                __typename: "Greeting",
               },
-              __typename: 'Greeting',
+              path: ["greetings", 0],
             },
-            path: ['greetings', 0],
-          }],
+          ],
           hasNext: true,
         },
-=======
-      setTimeout(() => {
-        link.simulateResult({
-          result: {
-            incremental: [
-              {
-                data: {
-                  recipient: {
-                    name: "Alice",
-                    __typename: "Person",
-                  },
-                  __typename: "Greeting",
-                },
-                path: ["greetings", 0],
-              },
-            ],
-            hasNext: true,
-          },
-        });
->>>>>>> d502a696
       });
 
       await waitFor(
@@ -8777,41 +8708,22 @@
         { interval: 1 }
       );
 
-<<<<<<< HEAD
       link.simulateResult({
         result: {
-          incremental: [{
-            data: {
-              recipient: {
-                name: 'Bob',
-                __typename: 'Person',
+          incremental: [
+            {
+              data: {
+                recipient: {
+                  name: "Bob",
+                  __typename: "Person",
+                },
+                __typename: "Greeting",
               },
-              __typename: 'Greeting',
+              path: ["greetings", 1],
             },
-            path: ['greetings', 1],
-          }],
-          hasNext: false
-        },
-=======
-      setTimeout(() => {
-        link.simulateResult({
-          result: {
-            incremental: [
-              {
-                data: {
-                  recipient: {
-                    name: "Bob",
-                    __typename: "Person",
-                  },
-                  __typename: "Greeting",
-                },
-                path: ["greetings", 1],
-              },
-            ],
-            hasNext: false,
-          },
-        });
->>>>>>> d502a696
+          ],
+          hasNext: false,
+        },
       });
 
       await waitFor(
@@ -8873,7 +8785,6 @@
 
       expect(result.current.loading).toBe(true);
       expect(result.current.data).toBe(undefined);
-<<<<<<< HEAD
 
       link.simulateResult({
         result: {
@@ -8882,48 +8793,22 @@
               {
                 __typename: "Product",
                 delivery: {
-                  __typename: "DeliveryEstimates"
+                  __typename: "DeliveryEstimates",
                 },
                 id: "apollo-federation",
-                sku: "federation"
+                sku: "federation",
               },
               {
                 __typename: "Product",
                 delivery: {
-                  __typename: "DeliveryEstimates"
+                  __typename: "DeliveryEstimates",
                 },
                 id: "apollo-studio",
-                sku: "studio"
-              }
-            ]
-=======
-      setTimeout(() => {
-        link.simulateResult({
-          result: {
-            data: {
-              allProducts: [
-                {
-                  __typename: "Product",
-                  delivery: {
-                    __typename: "DeliveryEstimates",
-                  },
-                  id: "apollo-federation",
-                  sku: "federation",
-                },
-                {
-                  __typename: "Product",
-                  delivery: {
-                    __typename: "DeliveryEstimates",
-                  },
-                  id: "apollo-studio",
-                  sku: "studio",
-                },
-              ],
-            },
-            hasNext: true,
->>>>>>> d502a696
-          },
-          hasNext: true
+                sku: "studio",
+              },
+            ],
+          },
+          hasNext: true,
         },
       });
 
@@ -8959,7 +8844,6 @@
         { interval: 1 }
       );
 
-<<<<<<< HEAD
       link.simulateResult({
         result: {
           hasNext: true,
@@ -8970,11 +8854,7 @@
                 estimatedDelivery: "6/25/2021",
                 fastestDelivery: "6/24/2021",
               },
-              path: [
-                "allProducts",
-                0,
-                "delivery"
-              ]
+              path: ["allProducts", 0, "delivery"],
             },
             {
               data: {
@@ -8982,40 +8862,10 @@
                 estimatedDelivery: "6/25/2021",
                 fastestDelivery: "6/24/2021",
               },
-              path: [
-                "allProducts",
-                1,
-                "delivery"
-              ]
+              path: ["allProducts", 1, "delivery"],
             },
-          ]
-        },
-=======
-      setTimeout(() => {
-        link.simulateResult({
-          result: {
-            hasNext: true,
-            incremental: [
-              {
-                data: {
-                  __typename: "DeliveryEstimates",
-                  estimatedDelivery: "6/25/2021",
-                  fastestDelivery: "6/24/2021",
-                },
-                path: ["allProducts", 0, "delivery"],
-              },
-              {
-                data: {
-                  __typename: "DeliveryEstimates",
-                  estimatedDelivery: "6/25/2021",
-                  fastestDelivery: "6/24/2021",
-                },
-                path: ["allProducts", 1, "delivery"],
-              },
-            ],
-          },
-        });
->>>>>>> d502a696
+          ],
+        },
       });
 
       await waitFor(
@@ -9087,29 +8937,16 @@
 
       expect(result.current.loading).toBe(true);
       expect(result.current.data).toBe(undefined);
-<<<<<<< HEAD
 
       link.simulateResult({
         result: {
           data: {
             greeting: {
-              message: 'Hello world',
-              __typename: 'Greeting',
+              message: "Hello world",
+              __typename: "Greeting",
             },
-=======
-      setTimeout(() => {
-        link.simulateResult({
-          result: {
-            data: {
-              greeting: {
-                message: "Hello world",
-                __typename: "Greeting",
-              },
-            },
-            hasNext: true,
->>>>>>> d502a696
-          },
-          hasNext: true
+          },
+          hasNext: true,
         },
       });
 
@@ -9131,41 +8968,22 @@
         { interval: 1 }
       );
 
-<<<<<<< HEAD
       link.simulateResult({
         result: {
-          incremental: [{
-            data: {
-              recipient: {
-                name: 'Alice',
-                __typename: 'Person',
+          incremental: [
+            {
+              data: {
+                recipient: {
+                  name: "Alice",
+                  __typename: "Person",
+                },
+                __typename: "Greeting",
               },
-              __typename: 'Greeting',
+              path: ["greeting"],
             },
-            path: ['greeting'],
-          }],
-          hasNext: false
-        },
-=======
-      setTimeout(() => {
-        link.simulateResult({
-          result: {
-            incremental: [
-              {
-                data: {
-                  recipient: {
-                    name: "Alice",
-                    __typename: "Person",
-                  },
-                  __typename: "Greeting",
-                },
-                path: ["greeting"],
-              },
-            ],
-            hasNext: false,
-          },
-        });
->>>>>>> d502a696
+          ],
+          hasNext: false,
+        },
       });
 
       await waitFor(
@@ -9222,7 +9040,6 @@
 
       expect(result.current.loading).toBe(true);
       expect(result.current.data).toBe(undefined);
-<<<<<<< HEAD
 
       link.simulateResult({
         result: {
@@ -9232,37 +9049,16 @@
               heroFriends: [
                 {
                   id: "1000",
-                  name: "Luke Skywalker"
+                  name: "Luke Skywalker",
                 },
                 {
                   id: "1003",
-                  name: "Leia Organa"
-                }
-              ]
-            }
-=======
-      setTimeout(() => {
-        link.simulateResult({
-          result: {
-            data: {
-              hero: {
-                name: "R2-D2",
-                heroFriends: [
-                  {
-                    id: "1000",
-                    name: "Luke Skywalker",
-                  },
-                  {
-                    id: "1003",
-                    name: "Leia Organa",
-                  },
-                ],
-              },
+                  name: "Leia Organa",
+                },
+              ],
             },
-            hasNext: true,
->>>>>>> d502a696
-          },
-          hasNext: true
+          },
+          hasNext: true,
         },
       });
 
@@ -9293,7 +9089,6 @@
         { interval: 1 }
       );
 
-<<<<<<< HEAD
       link.simulateResult({
         result: {
           incremental: [
@@ -9303,49 +9098,21 @@
                 new GraphQLError(
                   "homeWorld for character with ID 1000 could not be fetched.",
                   { path: ["hero", "heroFriends", 0, "homeWorld"] }
-                )
+                ),
               ],
               data: {
-                "homeWorld": null,
-              }
+                homeWorld: null,
+              },
             },
             {
               path: ["hero", "heroFriends", 1],
               data: {
-                "homeWorld": "Alderaan",
-              }
+                homeWorld: "Alderaan",
+              },
             },
           ],
-          "hasNext": false
-        }
-=======
-      setTimeout(() => {
-        link.simulateResult({
-          result: {
-            incremental: [
-              {
-                path: ["hero", "heroFriends", 0],
-                errors: [
-                  new GraphQLError(
-                    "homeWorld for character with ID 1000 could not be fetched.",
-                    { path: ["hero", "heroFriends", 0, "homeWorld"] }
-                  ),
-                ],
-                data: {
-                  homeWorld: null,
-                },
-              },
-              {
-                path: ["hero", "heroFriends", 1],
-                data: {
-                  homeWorld: "Alderaan",
-                },
-              },
-            ],
-            hasNext: false,
-          },
-        });
->>>>>>> d502a696
+          hasNext: false,
+        },
       });
 
       await waitFor(
@@ -9425,7 +9192,6 @@
 
       expect(result.current.loading).toBe(true);
       expect(result.current.data).toBe(undefined);
-<<<<<<< HEAD
 
       link.simulateResult({
         result: {
@@ -9435,37 +9201,16 @@
               heroFriends: [
                 {
                   id: "1000",
-                  name: "Luke Skywalker"
+                  name: "Luke Skywalker",
                 },
                 {
                   id: "1003",
-                  name: "Leia Organa"
-                }
-              ]
-            }
-=======
-      setTimeout(() => {
-        link.simulateResult({
-          result: {
-            data: {
-              hero: {
-                name: "R2-D2",
-                heroFriends: [
-                  {
-                    id: "1000",
-                    name: "Luke Skywalker",
-                  },
-                  {
-                    id: "1003",
-                    name: "Leia Organa",
-                  },
-                ],
-              },
+                  name: "Leia Organa",
+                },
+              ],
             },
-            hasNext: true,
->>>>>>> d502a696
-          },
-          hasNext: true
+          },
+          hasNext: true,
         },
       });
 
@@ -9496,12 +9241,11 @@
         { interval: 1 }
       );
 
-<<<<<<< HEAD
       link.simulateResult({
         result: {
           extensions: {
-            thing1: 'foo',
-            thing2: 'bar',
+            thing1: "foo",
+            thing2: "bar",
           },
           incremental: [
             {
@@ -9510,57 +9254,21 @@
                 new GraphQLError(
                   "homeWorld for character with ID 1000 could not be fetched.",
                   { path: ["hero", "heroFriends", 0, "homeWorld"] }
-                )
+                ),
               ],
               data: {
-                "homeWorld": null,
-              }
+                homeWorld: null,
+              },
             },
             {
               path: ["hero", "heroFriends", 1],
               data: {
-                "homeWorld": "Alderaan",
-              }
+                homeWorld: "Alderaan",
+              },
             },
           ],
-          "hasNext": false
-        }
-=======
-      setTimeout(() => {
-        link.simulateResult({
-          result: {
-            incremental: [
-              {
-                path: ["hero", "heroFriends", 0],
-                errors: [
-                  new GraphQLError(
-                    "homeWorld for character with ID 1000 could not be fetched.",
-                    { path: ["hero", "heroFriends", 0, "homeWorld"] }
-                  ),
-                ],
-                data: {
-                  homeWorld: null,
-                },
-                extensions: {
-                  thing1: "foo",
-                  thing2: "bar",
-                },
-              },
-              {
-                path: ["hero", "heroFriends", 1],
-                data: {
-                  homeWorld: "Alderaan",
-                },
-                extensions: {
-                  thing1: "foo",
-                  thing2: "bar",
-                },
-              },
-            ],
-            hasNext: false,
-          },
-        });
->>>>>>> d502a696
+          hasNext: false,
+        },
       });
 
       await waitFor(
@@ -9880,8 +9588,8 @@
     });
   });
 
-  describe('@stream', () => {
-    it('should handle streamed lists', async () => {
+  describe("@stream", () => {
+    it("should handle streamed lists", async () => {
       const query = gql`
         query {
           books @stream {
@@ -9898,16 +9606,11 @@
         cache: new InMemoryCache(),
       });
 
-      const { result } = renderHook(
-        () => useQuery(query),
-        {
-          wrapper: ({ children }) => (
-            <ApolloProvider client={client}>
-              {children}
-            </ApolloProvider>
-          ),
-        },
-      );
+      const { result } = renderHook(() => useQuery(query), {
+        wrapper: ({ children }) => (
+          <ApolloProvider client={client}>{children}</ApolloProvider>
+        ),
+      });
 
       expect(result.current.loading).toBe(true);
       expect(result.current.data).toBe(undefined);
@@ -9920,26 +9623,29 @@
                 {
                   title: "Things Fall Apart",
                   author: "Chinua Achebe",
-                  __typename: "Book"
-                }
+                  __typename: "Book",
+                },
               ],
-              path: ["books", 0]
-            }
+              path: ["books", 0],
+            },
           ],
           hasNext: true,
         },
       });
 
-      await waitFor(() => {
-        expect(result.current.loading).toBe(false);
-      }, { interval: 1 });
+      await waitFor(
+        () => {
+          expect(result.current.loading).toBe(false);
+        },
+        { interval: 1 }
+      );
       expect(result.current.data).toEqual({
         books: [
           {
             title: "Things Fall Apart",
             author: "Chinua Achebe",
-            __typename: "Book"
-          }
+            __typename: "Book",
+          },
         ],
       });
 
@@ -9951,33 +9657,35 @@
                 {
                   title: "Fairy tales",
                   author: "Hans Christian Andersen",
-                  __typename: "Book"
-                }
+                  __typename: "Book",
+                },
               ],
-              path: ["books", 1]
-            }
+              path: ["books", 1],
+            },
           ],
-          hasNext: true
-        },
-      });
-
-      await waitFor(() => {
-        expect(result.current.data).toEqual({
-          books: [
-            {
-              title: "Things Fall Apart",
-              author: "Chinua Achebe",
-              __typename: "Book"
-            },
-            {
-              title: "Fairy tales",
-              author: "Hans Christian Andersen",
-              __typename: "Book"
-            }
-          ],
-        });
-      }, { interval: 20 });
-
+          hasNext: true,
+        },
+      });
+
+      await waitFor(
+        () => {
+          expect(result.current.data).toEqual({
+            books: [
+              {
+                title: "Things Fall Apart",
+                author: "Chinua Achebe",
+                __typename: "Book",
+              },
+              {
+                title: "Fairy tales",
+                author: "Hans Christian Andersen",
+                __typename: "Book",
+              },
+            ],
+          });
+        },
+        { interval: 20 }
+      );
 
       link.simulateResult({
         result: {
@@ -9987,37 +9695,40 @@
                 {
                   title: "The Divine Comedy",
                   author: "Dante Alighieri",
-                  __typename: "Book"
-                }
+                  __typename: "Book",
+                },
               ],
-              path: ["books", 2]
-            }
-          ],
-          hasNext: true
-        },
-      });
-
-      await waitFor(() => {
-        expect(result.current.data).toEqual({
-          books: [
-            {
-              title: "Things Fall Apart",
-              author: "Chinua Achebe",
-              __typename: "Book"
-            },
-            {
-              title: "Fairy tales",
-              author: "Hans Christian Andersen",
-              __typename: "Book"
-            },
-            {
-              title: "The Divine Comedy",
-              author: "Dante Alighieri",
-              __typename: "Book"
+              path: ["books", 2],
             },
           ],
-        });
-      }, { interval: 1 });
+          hasNext: true,
+        },
+      });
+
+      await waitFor(
+        () => {
+          expect(result.current.data).toEqual({
+            books: [
+              {
+                title: "Things Fall Apart",
+                author: "Chinua Achebe",
+                __typename: "Book",
+              },
+              {
+                title: "Fairy tales",
+                author: "Hans Christian Andersen",
+                __typename: "Book",
+              },
+              {
+                title: "The Divine Comedy",
+                author: "Dante Alighieri",
+                __typename: "Book",
+              },
+            ],
+          });
+        },
+        { interval: 1 }
+      );
     });
   });
 
