import { InvariantError } from 'ts-invariant';

export const checkFetcher = (fetcher: WindowOrWorkerGlobalScope['fetch'] | undefined) => {
  if (!fetcher && typeof fetch === 'undefined') {
<<<<<<< HEAD
    let library: string = 'unfetch';
    if (typeof window === 'undefined') library = 'node-fetch';
    throw new InvariantError(
      '"fetch" has not been found globally and no fetcher has been ' +
      'configured. To fix this, install a fetch package ' +
      `(like https://www.npmjs.com/package/${library}), instantiate the ` +
      'fetcher, and pass it into your `HttpLink` constructor. For example:' +
      '\n\n' +
      `import fetch from '${library}';\n` +
      "import { ApolloClient, HttpLink } from '@apollo/client';\n" +
      'const client = new ApolloClient({\n' +
      "  link: new HttpLink({ uri: '/graphql', fetch })\n" +
      '});'
    );
=======
    throw new InvariantError(`
"fetch" has not been found globally and no fetcher has been \
configured. To fix this, install a fetch package (like \
https://www.npmjs.com/package/cross-fetch), instantiate the \
fetcher, and pass it into your HttpLink constructor. For example:

import fetch from 'cross-fetch';
import { ApolloClient, HttpLink } from '@apollo/client';
const client = new ApolloClient({
  link: new HttpLink({ uri: '/graphql', fetch })
});
    `);
>>>>>>> 045a0afa
  }
};<|MERGE_RESOLUTION|>--- conflicted
+++ resolved
@@ -2,22 +2,6 @@
 
 export const checkFetcher = (fetcher: WindowOrWorkerGlobalScope['fetch'] | undefined) => {
   if (!fetcher && typeof fetch === 'undefined') {
-<<<<<<< HEAD
-    let library: string = 'unfetch';
-    if (typeof window === 'undefined') library = 'node-fetch';
-    throw new InvariantError(
-      '"fetch" has not been found globally and no fetcher has been ' +
-      'configured. To fix this, install a fetch package ' +
-      `(like https://www.npmjs.com/package/${library}), instantiate the ` +
-      'fetcher, and pass it into your `HttpLink` constructor. For example:' +
-      '\n\n' +
-      `import fetch from '${library}';\n` +
-      "import { ApolloClient, HttpLink } from '@apollo/client';\n" +
-      'const client = new ApolloClient({\n' +
-      "  link: new HttpLink({ uri: '/graphql', fetch })\n" +
-      '});'
-    );
-=======
     throw new InvariantError(`
 "fetch" has not been found globally and no fetcher has been \
 configured. To fix this, install a fetch package (like \
@@ -30,6 +14,5 @@
   link: new HttpLink({ uri: '/graphql', fetch })
 });
     `);
->>>>>>> 045a0afa
   }
 };