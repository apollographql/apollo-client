<<<<<<< HEAD
import { useState, useMemo, useCallback, useEffect } from 'react';
=======
import * as React from 'react';
>>>>>>> c2c0c351
import type {
  DocumentNode,
  OperationVariables,
  TypedDocumentNode,
} from '../../core/index.js';
import { useApolloClient } from './useApolloClient.js';
import {
  QUERY_REFERENCE_SYMBOL,
  type QueryReference,
<<<<<<< HEAD
} from '../cache/QueryReference';
import type { BackgroundQueryHookOptions, NoInfer } from '../types/types';
import { __use } from './internal';
import { useSuspenseCache } from './useSuspenseCache';
import { useWatchQueryOptions } from './useSuspenseQuery';
import type { FetchMoreFunction, RefetchFunction } from './useSuspenseQuery';
import { canonicalStringify } from '../../cache';
import type { DeepPartial } from '../../utilities';
import { tap } from '../../utilities';
=======
} from '../cache/QueryReference.js';
import type { BackgroundQueryHookOptions, NoInfer } from '../types/types.js';
import { __use } from './internal/index.js';
import { useSuspenseCache } from './useSuspenseCache.js';
import { useTrackedQueryRefs, useWatchQueryOptions } from './useSuspenseQuery.js';
import type { FetchMoreFunction, RefetchFunction } from './useSuspenseQuery.js';
import { canonicalStringify } from '../../cache/index.js';
import type { DeepPartial } from '../../utilities/index.js';
>>>>>>> c2c0c351

export type UseBackgroundQueryResult<
  TData = unknown,
  TVariables extends OperationVariables = OperationVariables
> = [
  QueryReference<TData>,
  {
    fetchMore: FetchMoreFunction<TData, TVariables>;
    refetch: RefetchFunction<TData, TVariables>;
  }
];

type BackgroundQueryHookOptionsNoInfer<
  TData,
  TVariables extends OperationVariables
> = BackgroundQueryHookOptions<NoInfer<TData>, NoInfer<TVariables>>;

export function useBackgroundQuery<
  TData,
  TVariables extends OperationVariables,
  TOptions extends Omit<BackgroundQueryHookOptions<TData>, 'variables'>
>(
  query: DocumentNode | TypedDocumentNode<TData, TVariables>,
  options?: BackgroundQueryHookOptionsNoInfer<TData, TVariables> & TOptions
): UseBackgroundQueryResult<
  TOptions['errorPolicy'] extends 'ignore' | 'all'
    ? TOptions['returnPartialData'] extends true
      ? DeepPartial<TData> | undefined
      : TData | undefined
    : TOptions['returnPartialData'] extends true
    ? TOptions['skip'] extends boolean
      ? DeepPartial<TData> | undefined
      : DeepPartial<TData>
    : TOptions['skip'] extends boolean
    ? TData | undefined
    : TData,
  TVariables
>;

export function useBackgroundQuery<
  TData = unknown,
  TVariables extends OperationVariables = OperationVariables
>(
  query: DocumentNode | TypedDocumentNode<TData, TVariables>,
  options: BackgroundQueryHookOptionsNoInfer<TData, TVariables> & {
    returnPartialData: true;
    errorPolicy: 'ignore' | 'all';
  }
): UseBackgroundQueryResult<DeepPartial<TData> | undefined, TVariables>;

export function useBackgroundQuery<
  TData = unknown,
  TVariables extends OperationVariables = OperationVariables
>(
  query: DocumentNode | TypedDocumentNode<TData, TVariables>,
  options: BackgroundQueryHookOptionsNoInfer<TData, TVariables> & {
    errorPolicy: 'ignore' | 'all';
  }
): UseBackgroundQueryResult<TData | undefined, TVariables>;

export function useBackgroundQuery<
  TData = unknown,
  TVariables extends OperationVariables = OperationVariables
>(
  query: DocumentNode | TypedDocumentNode<TData, TVariables>,
  options: BackgroundQueryHookOptionsNoInfer<TData, TVariables> & {
    skip: boolean;
    returnPartialData: true;
  }
): UseBackgroundQueryResult<DeepPartial<TData> | undefined, TVariables>;

export function useBackgroundQuery<
  TData = unknown,
  TVariables extends OperationVariables = OperationVariables
>(
  query: DocumentNode | TypedDocumentNode<TData, TVariables>,
  options: BackgroundQueryHookOptionsNoInfer<TData, TVariables> & {
    returnPartialData: true;
  }
): UseBackgroundQueryResult<DeepPartial<TData>, TVariables>;

export function useBackgroundQuery<
  TData = unknown,
  TVariables extends OperationVariables = OperationVariables
>(
  query: DocumentNode | TypedDocumentNode<TData, TVariables>,
  options: BackgroundQueryHookOptionsNoInfer<TData, TVariables> & {
    skip: boolean;
  }
): UseBackgroundQueryResult<TData | undefined, TVariables>;

export function useBackgroundQuery<
  TData = unknown,
  TVariables extends OperationVariables = OperationVariables
>(
  query: DocumentNode | TypedDocumentNode<TData, TVariables>,
  options?: BackgroundQueryHookOptionsNoInfer<TData, TVariables>
): UseBackgroundQueryResult<TData, TVariables>;

export function useBackgroundQuery<
  TData = unknown,
  TVariables extends OperationVariables = OperationVariables
>(
  query: DocumentNode | TypedDocumentNode<TData, TVariables>,
  options: BackgroundQueryHookOptionsNoInfer<TData, TVariables> = Object.create(
    null
  )
): UseBackgroundQueryResult<TData> {
  const suspenseCache = useSuspenseCache(options.suspenseCache);
  const client = useApolloClient(options.client);
  const watchQueryOptions = useWatchQueryOptions({ client, query, options });
  const { variables } = watchQueryOptions;
  const { queryKey = [] } = options;

  const cacheKey = (
    [client, query, canonicalStringify(variables)] as any[]
  ).concat(queryKey);

  const queryRef = suspenseCache.getQueryRef(cacheKey, () =>
    client.watchQuery(watchQueryOptions)
  );

  const [promiseCache, setPromiseCache] = React.useState(
    () => new Map([[queryRef.key, queryRef.promise]])
  );

  if (queryRef.didChangeOptions(watchQueryOptions)) {
    const promise = queryRef.applyOptions(watchQueryOptions);
    promiseCache.set(queryRef.key, promise);
  }

  useEffect(() => {
    queryRef.retain();

    return () => {
      queryRef.dispose();
    };
  }, [queryRef]);

  const fetchMore: FetchMoreFunction<TData, TVariables> = React.useCallback(
    (options) => {
      const promise = queryRef.fetchMore(options);

      setPromiseCache((promiseCache) =>
        new Map(promiseCache).set(queryRef.key, queryRef.promise)
      );

      return promise;
    },
    [queryRef]
  );

  const refetch: RefetchFunction<TData, TVariables> = React.useCallback(
    (variables) => {
      const promise = queryRef.refetch(variables);

      setPromiseCache((promiseCache) =>
        new Map(promiseCache).set(queryRef.key, queryRef.promise)
      );

      return promise;
    },
    [queryRef]
  );

  queryRef.promiseCache = promiseCache;

  return React.useMemo(() => {
    return [
      { [QUERY_REFERENCE_SYMBOL]: queryRef },
      {
        fetchMore,
        refetch,
      },
    ];
  }, [queryRef, fetchMore, refetch]);
}<|MERGE_RESOLUTION|>--- conflicted
+++ resolved
@@ -1,8 +1,4 @@
-<<<<<<< HEAD
-import { useState, useMemo, useCallback, useEffect } from 'react';
-=======
 import * as React from 'react';
->>>>>>> c2c0c351
 import type {
   DocumentNode,
   OperationVariables,
@@ -12,26 +8,14 @@
 import {
   QUERY_REFERENCE_SYMBOL,
   type QueryReference,
-<<<<<<< HEAD
-} from '../cache/QueryReference';
-import type { BackgroundQueryHookOptions, NoInfer } from '../types/types';
-import { __use } from './internal';
-import { useSuspenseCache } from './useSuspenseCache';
-import { useWatchQueryOptions } from './useSuspenseQuery';
-import type { FetchMoreFunction, RefetchFunction } from './useSuspenseQuery';
-import { canonicalStringify } from '../../cache';
-import type { DeepPartial } from '../../utilities';
-import { tap } from '../../utilities';
-=======
 } from '../cache/QueryReference.js';
 import type { BackgroundQueryHookOptions, NoInfer } from '../types/types.js';
 import { __use } from './internal/index.js';
 import { useSuspenseCache } from './useSuspenseCache.js';
-import { useTrackedQueryRefs, useWatchQueryOptions } from './useSuspenseQuery.js';
+import { useWatchQueryOptions } from './useSuspenseQuery.js';
 import type { FetchMoreFunction, RefetchFunction } from './useSuspenseQuery.js';
 import { canonicalStringify } from '../../cache/index.js';
 import type { DeepPartial } from '../../utilities/index.js';
->>>>>>> c2c0c351
 
 export type UseBackgroundQueryResult<
   TData = unknown,
