import { act, renderHook, screen } from "@testing-library/react";
import type { RenderStream } from "@testing-library/react-render-stream";
import {
  createRenderStream,
  disableActEnvironment,
  useTrackRenders,
} from "@testing-library/react-render-stream";
import { userEvent } from "@testing-library/user-event";
import equal from "@wry/equality";
import { expectTypeOf } from "expect-type";
import { GraphQLError } from "graphql";
import React, { Suspense } from "react";
import type { FallbackProps } from "react-error-boundary";
import { ErrorBoundary as ReactErrorBoundary } from "react-error-boundary";
import { Observable, of } from "rxjs";

import type {
  DataState,
  DataValue,
  ErrorPolicy,
  ObservableQuery,
  OperationVariables,
  TypedDocumentNode,
} from "@apollo/client";
import {
  ApolloClient,
  ApolloLink,
  CombinedGraphQLErrors,
  gql,
  NetworkStatus,
} from "@apollo/client";
import { InMemoryCache } from "@apollo/client/cache";
import { Defer20220824Handler } from "@apollo/client/incremental";
<<<<<<< HEAD
import type { Masked, MaskedDocumentNode } from "@apollo/client/masking";
import type { QueryRef } from "@apollo/client/react";
=======
>>>>>>> 2c4fd8b0
import {
  ApolloProvider,
  skipToken,
  useBackgroundQuery,
  useReadQuery,
} from "@apollo/client/react";
import { MockLink, MockSubscriptionLink } from "@apollo/client/testing";
import type {
  PaginatedCaseData,
  SimpleCaseData,
  VariablesCaseData,
  VariablesCaseVariables,
} from "@apollo/client/testing/internal";
import {
  addDelayToMocks,
  createClientWrapper,
  createMockWrapper,
  setupMaskedVariablesCase,
  setupPaginatedCase,
  setupSimpleCase,
  setupVariablesCase,
  spyOnConsole,
  wait,
} from "@apollo/client/testing/internal";
import { MockedProvider } from "@apollo/client/testing/react";
import type { DeepPartial } from "@apollo/client/utilities";
import {
  concatPagination,
  offsetLimitPagination,
} from "@apollo/client/utilities";
import { getMainDefinition } from "@apollo/client/utilities/internal";

import type {
  RefetchWritePolicy,
  SubscribeToMoreFunction,
} from "../../../core/watchQueryOptions.js";
import type {
  MaskedVariablesCaseData,
  UnmaskedVariablesCaseData,
} from "../../../testing/internal/scenarios/index.js";

afterEach(() => {
  jest.useRealTimers();
});

function createDefaultTrackedComponents<
  Snapshot extends {
    result: useReadQuery.Result<any> | null;
  },
  TData = Snapshot["result"] extends useReadQuery.Result<infer TData> | null ?
    TData
  : unknown,
  TStates extends DataState<TData>["dataState"] = Snapshot["result"] extends (
    useReadQuery.Result<any, infer TStates> | null
  ) ?
    TStates
  : "complete" | "streaming",
>(renderStream: RenderStream<Snapshot>) {
  function SuspenseFallback() {
    useTrackRenders();
    return <div>Loading</div>;
  }

  function ReadQueryHook({
    queryRef,
  }: {
    queryRef: QueryRef<TData, any, TStates>;
  }) {
    useTrackRenders();
    renderStream.mergeSnapshot({
      result: useReadQuery(queryRef),
    } as unknown as Partial<Snapshot>);

    return null;
  }

  return { SuspenseFallback, ReadQueryHook };
}

function createTrackedErrorComponents<Snapshot extends { error: Error | null }>(
  renderStream: RenderStream<Snapshot>
) {
  function ErrorFallback({ error }: FallbackProps) {
    useTrackRenders({ name: "ErrorFallback" });
    renderStream.mergeSnapshot({ error } as Partial<Snapshot>);

    return <div>Error</div>;
  }

  function ErrorBoundary({ children }: { children: React.ReactNode }) {
    return (
      <ReactErrorBoundary FallbackComponent={ErrorFallback}>
        {children}
      </ReactErrorBoundary>
    );
  }

  return { ErrorBoundary };
}

function createErrorProfiler<TData = unknown>() {
  return createRenderStream({
    initialSnapshot: {
      error: null as Error | null,
      result: null as useReadQuery.Result<TData> | null,
    },
  });
}

function createDefaultProfiler<TData = unknown>() {
  return createRenderStream({
    initialSnapshot: {
      result: null as useReadQuery.Result<TData> | null,
    },
  });
}

it("fetches a simple query with minimal config", async () => {
  const { query, mocks } = setupSimpleCase();

  const renderStream = createDefaultProfiler<SimpleCaseData>();

  const { SuspenseFallback, ReadQueryHook } =
    createDefaultTrackedComponents(renderStream);

  function App() {
    useTrackRenders();
    const [queryRef] = useBackgroundQuery(query);

    return (
      <Suspense fallback={<SuspenseFallback />}>
        <ReadQueryHook queryRef={queryRef} />
      </Suspense>
    );
  }

  using _disabledAct = disableActEnvironment();
  await renderStream.render(<App />, { wrapper: createMockWrapper({ mocks }) });

  {
    const { renderedComponents } = await renderStream.takeRender();

    expect(renderedComponents).toStrictEqual([App, SuspenseFallback]);
  }

  {
    const { renderedComponents, snapshot } = await renderStream.takeRender();

    expect(renderedComponents).toStrictEqual([ReadQueryHook]);
    expect(snapshot.result).toStrictEqualTyped({
      data: { greeting: "Hello" },
      dataState: "complete",
      error: undefined,
      networkStatus: NetworkStatus.ready,
    });
  }

  await expect(renderStream).not.toRerender({ timeout: 50 });
});

it("tears down the query on unmount", async () => {
  const { query, mocks } = setupSimpleCase();
  const client = new ApolloClient({
    link: new MockLink(mocks),
    cache: new InMemoryCache(),
  });
  const renderStream = createDefaultProfiler<SimpleCaseData>();
  const { SuspenseFallback, ReadQueryHook } =
    createDefaultTrackedComponents(renderStream);

  function App() {
    useTrackRenders();
    const [queryRef] = useBackgroundQuery(query);

    return (
      <Suspense fallback={<SuspenseFallback />}>
        <ReadQueryHook queryRef={queryRef} />
      </Suspense>
    );
  }

  using _disabledAct = disableActEnvironment();
  const { unmount } = await renderStream.render(<App />, {
    wrapper: createClientWrapper(client),
  });

  // initial suspended render
  await renderStream.takeRender();

  {
    const { snapshot } = await renderStream.takeRender();

    expect(snapshot.result).toStrictEqualTyped({
      data: { greeting: "Hello" },
      dataState: "complete",
      error: undefined,
      networkStatus: NetworkStatus.ready,
    });
  }

  unmount();

  await wait(0);

  expect(client.getObservableQueries().size).toBe(0);
  expect(client).not.toHaveSuspenseCacheEntryUsing(query);
});

it("auto disposes of the queryRef if not used within timeout", async () => {
  jest.useFakeTimers();
  const { query } = setupSimpleCase();
  const link = new MockSubscriptionLink();
  const client = new ApolloClient({ link, cache: new InMemoryCache() });

  const { result } = renderHook(() => useBackgroundQuery(query, { client }));

  const [queryRef] = result.current;

  expect(queryRef).not.toBeDisposed();
  expect(client.getObservableQueries().size).toBe(1);
  expect(client).toHaveSuspenseCacheEntryUsing(query);

  await act(() => {
    link.simulateResult({ result: { data: { greeting: "Hello" } } }, true);
    // Ensure simulateResult will deliver the result since its wrapped with
    // setTimeout
    jest.advanceTimersByTime(10);
  });

  jest.advanceTimersByTime(30_000);

  expect(queryRef).toBeDisposed();
  expect(client.getObservableQueries().size).toBe(0);
  expect(client).not.toHaveSuspenseCacheEntryUsing(query);
});

it("auto disposes of the queryRef if not used within configured timeout", async () => {
  jest.useFakeTimers();
  const { query } = setupSimpleCase();
  const link = new MockSubscriptionLink();
  const client = new ApolloClient({
    link,
    cache: new InMemoryCache(),
    defaultOptions: {
      react: {
        suspense: {
          autoDisposeTimeoutMs: 5000,
        },
      },
    },
  });

  const { result } = renderHook(() => useBackgroundQuery(query, { client }));

  const [queryRef] = result.current;

  expect(queryRef).not.toBeDisposed();
  expect(client.getObservableQueries().size).toBe(1);
  expect(client).toHaveSuspenseCacheEntryUsing(query);

  await act(() => {
    link.simulateResult({ result: { data: { greeting: "Hello" } } }, true);
    // Ensure simulateResult will deliver the result since its wrapped with
    // setTimeout
    jest.advanceTimersByTime(10);
  });

  jest.advanceTimersByTime(5000);

  expect(queryRef).toBeDisposed();
  expect(client.getObservableQueries().size).toBe(0);
  expect(client).not.toHaveSuspenseCacheEntryUsing(query);
});

it("will resubscribe after disposed when mounting useReadQuery", async () => {
  const { query, mocks } = setupSimpleCase();
  const user = userEvent.setup();
  const client = new ApolloClient({
    link: new MockLink(mocks),
    cache: new InMemoryCache(),
    defaultOptions: {
      react: {
        suspense: {
          // Set this to something really low to avoid fake timers
          autoDisposeTimeoutMs: 20,
        },
      },
    },
  });

  const renderStream = createDefaultProfiler<SimpleCaseData>();
  const { SuspenseFallback, ReadQueryHook } =
    createDefaultTrackedComponents(renderStream);

  function App() {
    useTrackRenders();
    const [show, setShow] = React.useState(false);
    const [queryRef] = useBackgroundQuery(query);

    return (
      <>
        <button onClick={() => setShow((show) => !show)}>Toggle</button>
        <Suspense fallback={<SuspenseFallback />}>
          {show && <ReadQueryHook queryRef={queryRef} />}
        </Suspense>
      </>
    );
  }

  using _disabledAct = disableActEnvironment();
  await renderStream.render(<App />, { wrapper: createClientWrapper(client) });

  expect(client.getObservableQueries().size).toBe(1);
  expect(client).toHaveSuspenseCacheEntryUsing(query);

  {
    const { renderedComponents } = await renderStream.takeRender();

    expect(renderedComponents).toStrictEqual([App]);
  }

  // Wait long enough for auto dispose to kick in
  await wait(80);

  expect(client.getObservableQueries().size).toBe(0);
  expect(client).not.toHaveSuspenseCacheEntryUsing(query);

  await user.click(screen.getByText("Toggle"));

  {
    const { snapshot, renderedComponents } = await renderStream.takeRender();

    expect(renderedComponents).toStrictEqual([App, ReadQueryHook]);
    expect(snapshot.result).toStrictEqualTyped({
      data: { greeting: "Hello" },
      dataState: "complete",
      error: undefined,
      networkStatus: NetworkStatus.ready,
    });
  }

  client.writeQuery({
    query,
    data: { greeting: "Hello again" },
  });

  {
    const { snapshot, renderedComponents } = await renderStream.takeRender();

    expect(renderedComponents).toStrictEqual([ReadQueryHook]);
    expect(snapshot.result).toStrictEqualTyped({
      data: { greeting: "Hello again" },
      dataState: "complete",
      error: undefined,
      networkStatus: NetworkStatus.ready,
    });
  }

  await expect(renderStream).not.toRerender({ timeout: 50 });
});

it("auto resubscribes when mounting useReadQuery after naturally disposed by useReadQuery", async () => {
  const { query, mocks } = setupSimpleCase();
  const user = userEvent.setup();
  const client = new ApolloClient({
    link: new MockLink(mocks),
    cache: new InMemoryCache(),
  });

  const renderStream = createDefaultProfiler<SimpleCaseData>();
  const { SuspenseFallback, ReadQueryHook } =
    createDefaultTrackedComponents(renderStream);

  function App() {
    useTrackRenders();
    const [show, setShow] = React.useState(true);
    const [queryRef] = useBackgroundQuery(query);

    return (
      <>
        <button onClick={() => setShow((show) => !show)}>Toggle</button>
        <Suspense fallback={<SuspenseFallback />}>
          {show && <ReadQueryHook queryRef={queryRef} />}
        </Suspense>
      </>
    );
  }

  using _disabledAct = disableActEnvironment();
  await renderStream.render(<App />, { wrapper: createClientWrapper(client) });

  const toggleButton = screen.getByText("Toggle");

  expect(client.getObservableQueries().size).toBe(1);
  expect(client).toHaveSuspenseCacheEntryUsing(query);

  {
    const { renderedComponents } = await renderStream.takeRender();

    expect(renderedComponents).toStrictEqual([App, SuspenseFallback]);
  }

  {
    const { snapshot } = await renderStream.takeRender();

    expect(snapshot.result).toStrictEqualTyped({
      data: { greeting: "Hello" },
      dataState: "complete",
      error: undefined,
      networkStatus: NetworkStatus.ready,
    });
  }

  await user.click(toggleButton);
  await renderStream.takeRender();
  await wait(0);

  expect(client.getObservableQueries().size).toBe(0);
  // We retain the cache entry in useBackgroundQuery to avoid recreating the
  // queryRef if useBackgroundQuery rerenders before useReadQuery is mounted
  // again.
  expect(client).toHaveSuspenseCacheEntryUsing(query);

  await user.click(toggleButton);

  expect(client.getObservableQueries().size).toBe(1);
  expect(client).toHaveSuspenseCacheEntryUsing(query);

  {
    const { snapshot, renderedComponents } = await renderStream.takeRender();

    expect(renderedComponents).toStrictEqual([App, ReadQueryHook]);
    expect(snapshot.result).toStrictEqualTyped({
      data: { greeting: "Hello" },
      dataState: "complete",
      error: undefined,
      networkStatus: NetworkStatus.ready,
    });
  }

  client.writeQuery({
    query,
    data: { greeting: "Hello again" },
  });

  {
    const { snapshot, renderedComponents } = await renderStream.takeRender();

    expect(renderedComponents).toStrictEqual([ReadQueryHook]);
    expect(snapshot.result).toStrictEqualTyped({
      data: { greeting: "Hello again" },
      dataState: "complete",
      error: undefined,
      networkStatus: NetworkStatus.ready,
    });
  }

  await expect(renderStream).not.toRerender({ timeout: 50 });
});

it("does not recreate queryRef and execute a network request when rerendering useBackgroundQuery after queryRef is disposed", async () => {
  const { query } = setupSimpleCase();
  const user = userEvent.setup();
  let fetchCount = 0;
  const client = new ApolloClient({
    link: new ApolloLink(() => {
      fetchCount++;

      return new Observable((observer) => {
        setTimeout(() => {
          observer.next({ data: { greeting: "Hello" } });
          observer.complete();
        }, 20);
      });
    }),
    cache: new InMemoryCache(),
  });

  const renderStream = createDefaultProfiler<SimpleCaseData>();
  const { SuspenseFallback, ReadQueryHook } =
    createDefaultTrackedComponents(renderStream);

  function App() {
    useTrackRenders();
    const [show, setShow] = React.useState(true);
    // Use a fetchPolicy of no-cache to ensure we can more easily track if
    // another network request was made
    const [queryRef] = useBackgroundQuery(query, { fetchPolicy: "no-cache" });

    return (
      <>
        <button onClick={() => setShow((show) => !show)}>Toggle</button>
        <Suspense fallback={<SuspenseFallback />}>
          {show && <ReadQueryHook queryRef={queryRef} />}
        </Suspense>
      </>
    );
  }

  using _disabledAct = disableActEnvironment();
  const { rerender } = await renderStream.render(<App />, {
    wrapper: createClientWrapper(client),
  });

  const toggleButton = screen.getByText("Toggle");

  {
    const { renderedComponents } = await renderStream.takeRender();

    expect(renderedComponents).toStrictEqual([App, SuspenseFallback]);
  }

  {
    const { snapshot } = await renderStream.takeRender();

    expect(snapshot.result).toStrictEqualTyped({
      data: { greeting: "Hello" },
      dataState: "complete",
      error: undefined,
      networkStatus: NetworkStatus.ready,
    });
  }

  await user.click(toggleButton);
  await renderStream.takeRender();
  await wait(0);

  await rerender(<App />);
  await renderStream.takeRender();

  expect(fetchCount).toBe(1);

  await user.click(toggleButton);

  {
    const { snapshot, renderedComponents } = await renderStream.takeRender();

    expect(renderedComponents).toStrictEqual([App, ReadQueryHook]);
    expect(snapshot.result).toStrictEqualTyped({
      data: { greeting: "Hello" },
      dataState: "complete",
      error: undefined,
      networkStatus: NetworkStatus.ready,
    });
  }

  expect(fetchCount).toBe(1);

  await expect(renderStream).not.toRerender({ timeout: 50 });
});

// https://github.com/apollographql/apollo-client/issues/11815
it("does not recreate queryRef or execute a network request when rerendering useBackgroundQuery in strict mode", async () => {
  const { query } = setupSimpleCase();
  const user = userEvent.setup();
  let fetchCount = 0;
  const client = new ApolloClient({
    link: new ApolloLink(() => {
      fetchCount++;

      return new Observable((observer) => {
        setTimeout(() => {
          observer.next({ data: { greeting: "Hello" } });
          observer.complete();
        }, 20);
      });
    }),
    cache: new InMemoryCache(),
  });

  const renderStream = createRenderStream({
    initialSnapshot: {
      queryRef: null as QueryRef<SimpleCaseData> | null,
      result: null as useReadQuery.Result<SimpleCaseData> | null,
    },
  });
  const { SuspenseFallback, ReadQueryHook } =
    createDefaultTrackedComponents(renderStream);

  function App() {
    useTrackRenders();
    const [, setCount] = React.useState(0);
    // Use a fetchPolicy of no-cache to ensure we can more easily track if
    // another network request was made
    const [queryRef] = useBackgroundQuery(query, { fetchPolicy: "no-cache" });

    renderStream.mergeSnapshot({ queryRef });

    return (
      <>
        <button onClick={() => setCount((count) => count + 1)}>
          Increment
        </button>
        <Suspense fallback={<SuspenseFallback />}>
          <ReadQueryHook queryRef={queryRef} />
        </Suspense>
      </>
    );
  }

  using _disabledAct = disableActEnvironment();
  await renderStream.render(<App />, {
    wrapper: createClientWrapper(client, React.StrictMode),
  });

  const incrementButton = screen.getByText("Increment");

  {
    const { renderedComponents } = await renderStream.takeRender();

    expect(renderedComponents).toStrictEqual([App, SuspenseFallback]);
  }

  // eslint-disable-next-line testing-library/render-result-naming-convention
  const firstRender = await renderStream.takeRender();
  const initialQueryRef = firstRender.snapshot.queryRef;

  await user.click(incrementButton);

  {
    const { snapshot } = await renderStream.takeRender();

    expect(snapshot.queryRef).toBe(initialQueryRef);
    expect(fetchCount).toBe(1);
  }

  await expect(renderStream).not.toRerender({ timeout: 50 });
});

it("disposes of the queryRef when unmounting before it is used by useReadQuery", async () => {
  const { query, mocks } = setupSimpleCase();
  const client = new ApolloClient({
    link: new MockLink(mocks),
    cache: new InMemoryCache(),
  });

  const renderStream = createDefaultProfiler<SimpleCaseData>();

  function App() {
    useTrackRenders();
    useBackgroundQuery(query);

    return null;
  }

  using _disabledAct = disableActEnvironment();
  const { unmount } = await renderStream.render(<App />, {
    wrapper: createClientWrapper(client),
  });

  expect(client.getObservableQueries().size).toBe(1);
  expect(client).toHaveSuspenseCacheEntryUsing(query);

  {
    const { renderedComponents } = await renderStream.takeRender();

    expect(renderedComponents).toStrictEqual([App]);
  }

  unmount();
  await wait(0);

  expect(client.getObservableQueries().size).toBe(0);
  expect(client).not.toHaveSuspenseCacheEntryUsing(query);
});

it("disposes of old queryRefs when changing variables before the queryRef is used by useReadQuery", async () => {
  const { query, mocks } = setupVariablesCase();
  const client = new ApolloClient({
    link: new MockLink(mocks),
    cache: new InMemoryCache(),
  });

  const renderStream = createDefaultProfiler<SimpleCaseData>();

  function App({ id }: { id: string }) {
    useTrackRenders();
    useBackgroundQuery(query, { variables: { id } });

    return null;
  }

  using _disabledAct = disableActEnvironment();
  const { rerender } = await renderStream.render(<App id="1" />, {
    wrapper: createClientWrapper(client),
  });

  expect(client.getObservableQueries().size).toBe(1);
  expect(client).toHaveSuspenseCacheEntryUsing(query, {
    variables: { id: "1" },
  });

  {
    const { renderedComponents } = await renderStream.takeRender();

    expect(renderedComponents).toStrictEqual([App]);
  }

  await rerender(<App id="2" />);

  await wait(10);

  expect(client.getObservableQueries().size).toBe(1);
  expect(client).toHaveSuspenseCacheEntryUsing(query, {
    variables: { id: "2" },
  });
  expect(client).not.toHaveSuspenseCacheEntryUsing(query, {
    variables: { id: "1" },
  });
});

it("does not prematurely dispose of the queryRef when using strict mode", async () => {
  const { query, mocks } = setupSimpleCase();
  const client = new ApolloClient({
    link: new MockLink(mocks),
    cache: new InMemoryCache(),
  });

  const renderStream = createDefaultProfiler<SimpleCaseData>();

  function App() {
    useTrackRenders();
    useBackgroundQuery(query);

    return null;
  }

  using _disabledAct = disableActEnvironment();
  await renderStream.render(<App />, {
    wrapper: createClientWrapper(client, React.StrictMode),
  });

  {
    const { renderedComponents } = await renderStream.takeRender();

    expect(renderedComponents).toStrictEqual([App]);
  }

  await wait(10);

  expect(client.getObservableQueries().size).toBe(1);
  expect(client).toHaveSuspenseCacheEntryUsing(query);
});

it("disposes of the queryRef when unmounting before it is used by useReadQuery even if it has been rerendered", async () => {
  const { query, mocks } = setupSimpleCase();
  const client = new ApolloClient({
    link: new MockLink(mocks),
    cache: new InMemoryCache(),
  });
  const user = userEvent.setup();

  const renderStream = createDefaultProfiler<SimpleCaseData>();

  function App() {
    useTrackRenders();
    useBackgroundQuery(query);

    const [a, setA] = React.useState(0);

    return (
      <>
        <button onClick={() => setA(a + 1)}>Increment</button>
      </>
    );
  }

  using _disabledAct = disableActEnvironment();
  const { unmount } = await renderStream.render(<App />, {
    wrapper: createClientWrapper(client),
  });
  const button = screen.getByText("Increment");

  await user.click(button);

  {
    const { renderedComponents } = await renderStream.takeRender();

    expect(renderedComponents).toStrictEqual([App]);
  }

  expect(client.getObservableQueries().size).toBe(1);
  expect(client).toHaveSuspenseCacheEntryUsing(query);

  await wait(0);

  unmount();
  await wait(0);
  expect(client.getObservableQueries().size).toBe(0);
});

it("allows the client to be overridden", async () => {
  const { query } = setupSimpleCase();

  const globalClient = new ApolloClient({
    link: new ApolloLink(() => of({ data: { greeting: "global hello" } })),
    cache: new InMemoryCache(),
  });

  const localClient = new ApolloClient({
    link: new ApolloLink(() => of({ data: { greeting: "local hello" } })),
    cache: new InMemoryCache(),
  });

  const renderStream = createDefaultProfiler<SimpleCaseData>();

  const { SuspenseFallback, ReadQueryHook } =
    createDefaultTrackedComponents(renderStream);

  function App() {
    useTrackRenders();
    const [queryRef] = useBackgroundQuery(query, { client: localClient });

    return (
      <Suspense fallback={<SuspenseFallback />}>
        <ReadQueryHook queryRef={queryRef} />
      </Suspense>
    );
  }

  using _disabledAct = disableActEnvironment();
  await renderStream.render(<App />, {
    wrapper: createClientWrapper(globalClient),
  });

  {
    const { renderedComponents } = await renderStream.takeRender();

    expect(renderedComponents).toStrictEqual([App, SuspenseFallback]);
  }

  {
    const { snapshot, renderedComponents } = await renderStream.takeRender();

    expect(renderedComponents).toStrictEqual([ReadQueryHook]);
    expect(snapshot.result).toStrictEqualTyped({
      data: { greeting: "local hello" },
      dataState: "complete",
      error: undefined,
      networkStatus: NetworkStatus.ready,
    });
  }

  await expect(renderStream).not.toRerender({ timeout: 50 });
});

it("passes context to the link", async () => {
  const query = gql`
    query ContextQuery {
      context
    }
  `;

  const link = new ApolloLink((operation) => {
    return new Observable((observer) => {
      const { valueA, valueB } = operation.getContext();

      observer.next({ data: { context: { valueA, valueB } } });
      observer.complete();
    });
  });

  const renderStream = createDefaultProfiler();

  const { SuspenseFallback, ReadQueryHook } =
    createDefaultTrackedComponents(renderStream);

  function App() {
    useTrackRenders();
    const [queryRef] = useBackgroundQuery(query, {
      context: { valueA: "A", valueB: "B" },
    });

    return (
      <Suspense fallback={<SuspenseFallback />}>
        <ReadQueryHook queryRef={queryRef} />
      </Suspense>
    );
  }

  using _disabledAct = disableActEnvironment();
  await renderStream.render(<App />, { wrapper: createMockWrapper({ link }) });

  {
    const { renderedComponents } = await renderStream.takeRender();

    expect(renderedComponents).toStrictEqual([App, SuspenseFallback]);
  }

  {
    const { snapshot } = await renderStream.takeRender();

    expect(snapshot.result).toStrictEqualTyped({
      data: { context: { valueA: "A", valueB: "B" } },
      dataState: "complete",
      error: undefined,
      networkStatus: NetworkStatus.ready,
    });
  }
});

it("returns initial cache data followed by network data when the fetch policy is `cache-and-network`", async () => {
  const { query } = setupSimpleCase();
  const cache = new InMemoryCache();
  const link = new MockLink([
    {
      request: { query },
      result: { data: { greeting: "from link" } },
      delay: 20,
    },
  ]);

  const client = new ApolloClient({ link, cache });

  cache.writeQuery({ query, data: { greeting: "from cache" } });

  const renderStream = createDefaultProfiler<SimpleCaseData>();

  const { SuspenseFallback, ReadQueryHook } =
    createDefaultTrackedComponents(renderStream);

  function App() {
    useTrackRenders();
    const [queryRef] = useBackgroundQuery(query, {
      fetchPolicy: "cache-and-network",
    });

    return (
      <Suspense fallback={<SuspenseFallback />}>
        <ReadQueryHook queryRef={queryRef} />
      </Suspense>
    );
  }

  using _disabledAct = disableActEnvironment();
  await renderStream.render(<App />, { wrapper: createClientWrapper(client) });

  {
    const { snapshot, renderedComponents } = await renderStream.takeRender();

    expect(renderedComponents).toStrictEqual([App, ReadQueryHook]);
    expect(snapshot.result).toStrictEqualTyped({
      data: { greeting: "from cache" },
      dataState: "complete",
      error: undefined,
      networkStatus: NetworkStatus.loading,
    });
  }

  {
    const { snapshot, renderedComponents } = await renderStream.takeRender();

    expect(renderedComponents).toStrictEqual([ReadQueryHook]);
    expect(snapshot.result).toStrictEqualTyped({
      data: { greeting: "from link" },
      dataState: "complete",
      error: undefined,
      networkStatus: NetworkStatus.ready,
    });
  }

  await expect(renderStream).not.toRerender({ timeout: 50 });
});

it("all data is present in the cache, no network request is made", async () => {
  const { query } = setupSimpleCase();
  const cache = new InMemoryCache();

  let fetchCount = 0;
  const link = new ApolloLink((operation) => {
    fetchCount++;
    return new Observable((observer) => {
      setTimeout(() => {
        observer.next({ data: { greeting: "from link" } });
        observer.complete();
      }, 20);
    });
  });

  const client = new ApolloClient({ link, cache });

  cache.writeQuery({ query, data: { greeting: "from cache" } });

  const renderStream = createDefaultProfiler<SimpleCaseData>();

  const { SuspenseFallback, ReadQueryHook } =
    createDefaultTrackedComponents(renderStream);

  function App() {
    useTrackRenders();
    const [queryRef] = useBackgroundQuery(query, {
      fetchPolicy: "cache-first",
    });

    return (
      <Suspense fallback={<SuspenseFallback />}>
        <ReadQueryHook queryRef={queryRef} />
      </Suspense>
    );
  }

  using _disabledAct = disableActEnvironment();
  await renderStream.render(<App />, { wrapper: createClientWrapper(client) });

  const { snapshot, renderedComponents } = await renderStream.takeRender();

  expect(renderedComponents).toStrictEqual([App, ReadQueryHook]);
  expect(snapshot.result).toStrictEqualTyped({
    data: { greeting: "from cache" },
    dataState: "complete",
    error: undefined,
    networkStatus: NetworkStatus.ready,
  });

  expect(fetchCount).toBe(0);

  await expect(renderStream).not.toRerender({ timeout: 50 });
});

it("partial data is present in the cache so it is ignored and network request is made", async () => {
  const query = gql`
    {
      hello
      foo
    }
  `;
  const cache = new InMemoryCache();
  const link = new MockLink([
    {
      request: { query },
      result: { data: { hello: "from link", foo: "bar" } },
      delay: 20,
    },
  ]);

  const client = new ApolloClient({ link, cache });

  {
    // we expect a "Missing field 'foo' while writing result..." error
    // when writing hello to the cache, so we'll silence the console.error
    using _consoleSpy = spyOnConsole("error");
    cache.writeQuery({ query, data: { hello: "from cache" } });
  }

  const renderStream = createDefaultProfiler();

  const { SuspenseFallback, ReadQueryHook } =
    createDefaultTrackedComponents(renderStream);

  function App() {
    useTrackRenders();
    const [queryRef] = useBackgroundQuery(query, {
      fetchPolicy: "cache-first",
    });

    return (
      <Suspense fallback={<SuspenseFallback />}>
        <ReadQueryHook queryRef={queryRef} />
      </Suspense>
    );
  }

  using _disabledAct = disableActEnvironment();
  await renderStream.render(<App />, { wrapper: createClientWrapper(client) });

  {
    const { renderedComponents } = await renderStream.takeRender();

    expect(renderedComponents).toStrictEqual([App, SuspenseFallback]);
  }

  {
    const { snapshot } = await renderStream.takeRender();

    expect(snapshot.result).toStrictEqualTyped({
      data: { foo: "bar", hello: "from link" },
      dataState: "complete",
      error: undefined,
      networkStatus: NetworkStatus.ready,
    });
  }

  await expect(renderStream).not.toRerender({ timeout: 50 });
});

it("existing data in the cache is ignored when fetchPolicy is 'network-only'", async () => {
  const { query } = setupSimpleCase();
  const cache = new InMemoryCache();
  const link = new MockLink([
    {
      request: { query },
      result: { data: { greeting: "from link" } },
      delay: 20,
    },
  ]);

  const client = new ApolloClient({ link, cache });

  cache.writeQuery({ query, data: { greeting: "from cache" } });

  const renderStream = createDefaultProfiler<SimpleCaseData>();

  const { SuspenseFallback, ReadQueryHook } =
    createDefaultTrackedComponents(renderStream);

  function App() {
    useTrackRenders();
    const [queryRef] = useBackgroundQuery(query, {
      fetchPolicy: "network-only",
    });

    return (
      <Suspense fallback={<SuspenseFallback />}>
        <ReadQueryHook queryRef={queryRef} />
      </Suspense>
    );
  }

  using _disabledAct = disableActEnvironment();
  await renderStream.render(<App />, { wrapper: createClientWrapper(client) });

  {
    const { renderedComponents } = await renderStream.takeRender();

    expect(renderedComponents).toStrictEqual([App, SuspenseFallback]);
  }

  {
    const { snapshot } = await renderStream.takeRender();

    expect(snapshot.result).toStrictEqualTyped({
      data: { greeting: "from link" },
      dataState: "complete",
      error: undefined,
      networkStatus: NetworkStatus.ready,
    });
  }

  expect(client.cache.extract()).toEqual({
    ROOT_QUERY: { __typename: "Query", greeting: "from link" },
  });

  await expect(renderStream).not.toRerender({ timeout: 50 });
});

it("fetches data from the network but does not update the cache when fetchPolicy is 'no-cache'", async () => {
  const { query } = setupSimpleCase();
  const cache = new InMemoryCache();
  const link = new MockLink([
    {
      request: { query },
      result: { data: { greeting: "from link" } },
      delay: 20,
    },
  ]);

  const client = new ApolloClient({ link, cache });

  cache.writeQuery({ query, data: { greeting: "from cache" } });

  const renderStream = createDefaultProfiler<SimpleCaseData>();

  const { SuspenseFallback, ReadQueryHook } =
    createDefaultTrackedComponents(renderStream);

  function App() {
    useTrackRenders();
    const [queryRef] = useBackgroundQuery(query, { fetchPolicy: "no-cache" });

    return (
      <Suspense fallback={<SuspenseFallback />}>
        <ReadQueryHook queryRef={queryRef} />
      </Suspense>
    );
  }

  using _disabledAct = disableActEnvironment();
  await renderStream.render(<App />, { wrapper: createClientWrapper(client) });

  {
    const { renderedComponents } = await renderStream.takeRender();

    expect(renderedComponents).toStrictEqual([App, SuspenseFallback]);
  }

  {
    const { snapshot } = await renderStream.takeRender();

    expect(snapshot.result).toStrictEqualTyped({
      data: { greeting: "from link" },
      dataState: "complete",
      error: undefined,
      networkStatus: NetworkStatus.ready,
    });
  }

  expect(client.cache.extract()).toEqual({
    ROOT_QUERY: { __typename: "Query", greeting: "from cache" },
  });

  await expect(renderStream).not.toRerender({ timeout: 50 });
});

it("works with startTransition to change variables", async () => {
  type Variables = {
    id: string;
  };

  interface Data {
    todo: {
      id: string;
      name: string;
      completed: boolean;
    };
  }

  const user = userEvent.setup();

  const query: TypedDocumentNode<Data, Variables> = gql`
    query TodoItemQuery($id: ID!) {
      todo(id: $id) {
        id
        name
        completed
      }
    }
  `;

  const mocks: MockLink.MockedResponse<Data, Variables>[] = [
    {
      request: { query, variables: { id: "1" } },
      result: {
        data: { todo: { id: "1", name: "Clean room", completed: false } },
      },
      delay: 10,
    },
    {
      request: { query, variables: { id: "2" } },
      result: {
        data: {
          todo: { id: "2", name: "Take out trash", completed: true },
        },
      },
      delay: 10,
    },
  ];

  const client = new ApolloClient({
    link: new MockLink(mocks),
    cache: new InMemoryCache(),
  });

  const renderStream = createRenderStream({
    initialSnapshot: {
      isPending: false,
      result: null as useReadQuery.Result<Data> | null,
    },
  });

  const { SuspenseFallback, ReadQueryHook } =
    createDefaultTrackedComponents(renderStream);

  function App() {
    useTrackRenders();
    const [id, setId] = React.useState("1");
    const [isPending, startTransition] = React.useTransition();
    const [queryRef] = useBackgroundQuery(query, {
      variables: { id },
    });

    renderStream.mergeSnapshot({ isPending });

    return (
      <>
        <button
          onClick={() => {
            startTransition(() => {
              setId("2");
            });
          }}
        >
          Change todo
        </button>
        <ApolloProvider client={client}>
          <Suspense fallback={<SuspenseFallback />}>
            <ReadQueryHook queryRef={queryRef} />
          </Suspense>
        </ApolloProvider>
      </>
    );
  }

  using _disabledAct = disableActEnvironment();
  await renderStream.render(<App />, { wrapper: createClientWrapper(client) });

  {
    const { renderedComponents } = await renderStream.takeRender();

    expect(renderedComponents).toStrictEqual([App, SuspenseFallback]);
  }

  {
    const { snapshot, renderedComponents } = await renderStream.takeRender();

    expect(renderedComponents).toStrictEqual([ReadQueryHook]);
    expect(snapshot).toStrictEqualTyped({
      isPending: false,
      result: {
        data: { todo: { id: "1", name: "Clean room", completed: false } },
        dataState: "complete",
        error: undefined,
        networkStatus: NetworkStatus.ready,
      },
    });
  }

  await user.click(screen.getByText("Change todo"));

  {
    const { snapshot, renderedComponents } = await renderStream.takeRender();

    // startTransition will avoid rendering the suspense fallback for already
    // revealed content if the state update inside the transition causes the
    // component to suspend.
    //
    // Here we should not see the suspense fallback while the component suspends
    // until the todo is finished loading. Seeing the suspense fallback is an
    // indication that we are suspending the component too late in the process.

    expect(renderedComponents).toStrictEqual([App, ReadQueryHook]);
    expect(snapshot).toStrictEqualTyped({
      isPending: true,
      result: {
        data: { todo: { id: "1", name: "Clean room", completed: false } },
        dataState: "complete",
        error: undefined,
        networkStatus: NetworkStatus.ready,
      },
    });
  }

  {
    const { snapshot, renderedComponents } = await renderStream.takeRender();

    // Eventually we should see the updated todo content once its done
    // suspending.
    expect(renderedComponents).toStrictEqual([App, ReadQueryHook]);
    expect(snapshot).toStrictEqualTyped({
      isPending: false,
      result: {
        data: { todo: { id: "2", name: "Take out trash", completed: true } },
        dataState: "complete",
        error: undefined,
        networkStatus: NetworkStatus.ready,
      },
    });
  }
});

it('does not suspend deferred queries with data in the cache and using a "cache-and-network" fetch policy', async () => {
  interface Data {
    greeting: {
      __typename: string;
      message: string;
      recipient: { name: string; __typename: string };
    };
  }

  const query: TypedDocumentNode<Data> = gql`
    query {
      greeting {
        message
        ... on Greeting @defer {
          recipient {
            name
          }
        }
      }
    }
  `;

  const link = new MockSubscriptionLink();
  const cache = new InMemoryCache();
  cache.writeQuery({
    query,
    data: {
      greeting: {
        __typename: "Greeting",
        message: "Hello cached",
        recipient: { __typename: "Person", name: "Cached Alice" },
      },
    },
  });
  const client = new ApolloClient({
    cache,
    link,
    incrementalHandler: new Defer20220824Handler(),
  });

  const renderStream = createDefaultProfiler<Data>();

  const { SuspenseFallback, ReadQueryHook } =
    createDefaultTrackedComponents(renderStream);

  function App() {
    useTrackRenders();
    const [queryRef] = useBackgroundQuery(query, {
      fetchPolicy: "cache-and-network",
    });

    return (
      <Suspense fallback={<SuspenseFallback />}>
        <ReadQueryHook queryRef={queryRef} />
      </Suspense>
    );
  }

  using _disabledAct = disableActEnvironment();
  await renderStream.render(<App />, { wrapper: createClientWrapper(client) });

  {
    const { snapshot, renderedComponents } = await renderStream.takeRender();

    expect(renderedComponents).toStrictEqual([App, ReadQueryHook]);
    expect(snapshot.result).toStrictEqualTyped({
      data: {
        greeting: {
          __typename: "Greeting",
          message: "Hello cached",
          recipient: { __typename: "Person", name: "Cached Alice" },
        },
      },
      dataState: "complete",
      error: undefined,
      networkStatus: NetworkStatus.loading,
    });
  }

  link.simulateResult({
    result: {
      data: {
        greeting: { __typename: "Greeting", message: "Hello world" },
      },
      hasNext: true,
    },
  });

  {
    const { snapshot, renderedComponents } = await renderStream.takeRender();

    expect(renderedComponents).toStrictEqual([ReadQueryHook]);
    expect(snapshot.result).toStrictEqualTyped({
      data: {
        greeting: {
          __typename: "Greeting",
          message: "Hello world",
          recipient: { __typename: "Person", name: "Cached Alice" },
        },
      },
      dataState: "streaming",
      error: undefined,
      networkStatus: NetworkStatus.streaming,
    });
  }

  link.simulateResult({
    result: {
      incremental: [
        {
          data: {
            recipient: { name: "Alice", __typename: "Person" },
            __typename: "Greeting",
          },
          path: ["greeting"],
        },
      ],
      hasNext: false,
    },
  });

  {
    const { snapshot, renderedComponents } = await renderStream.takeRender();

    expect(renderedComponents).toStrictEqual([ReadQueryHook]);
    expect(snapshot.result).toStrictEqualTyped({
      data: {
        greeting: {
          __typename: "Greeting",
          message: "Hello world",
          recipient: { __typename: "Person", name: "Alice" },
        },
      },
      dataState: "complete",
      error: undefined,
      networkStatus: NetworkStatus.ready,
    });
  }

  await expect(renderStream).not.toRerender({ timeout: 50 });
});

it("reacts to cache updates", async () => {
  const { query, mocks } = setupSimpleCase();

  const client = new ApolloClient({
    link: new MockLink(mocks),
    cache: new InMemoryCache(),
  });

  const renderStream = createDefaultProfiler<SimpleCaseData>();

  const { SuspenseFallback, ReadQueryHook } =
    createDefaultTrackedComponents(renderStream);

  function App() {
    useTrackRenders();
    const [queryRef] = useBackgroundQuery(query);

    return (
      <Suspense fallback={<SuspenseFallback />}>
        <ReadQueryHook queryRef={queryRef} />
      </Suspense>
    );
  }

  using _disabledAct = disableActEnvironment();
  await renderStream.render(<App />, { wrapper: createClientWrapper(client) });

  {
    const { renderedComponents } = await renderStream.takeRender();

    expect(renderedComponents).toStrictEqual([App, SuspenseFallback]);
  }

  {
    const { snapshot } = await renderStream.takeRender();

    expect(snapshot.result).toStrictEqualTyped({
      data: { greeting: "Hello" },
      dataState: "complete",
      error: undefined,
      networkStatus: NetworkStatus.ready,
    });
  }

  client.writeQuery({
    query,
    data: { greeting: "Hello again" },
  });

  {
    const { snapshot, renderedComponents } = await renderStream.takeRender();

    expect(renderedComponents).toStrictEqual([ReadQueryHook]);
    expect(snapshot.result).toStrictEqualTyped({
      data: { greeting: "Hello again" },
      dataState: "complete",
      error: undefined,
      networkStatus: NetworkStatus.ready,
    });
  }

  client.writeQuery({
    query,
    data: { greeting: "You again?" },
  });

  {
    const { snapshot, renderedComponents } = await renderStream.takeRender();

    expect(renderedComponents).toStrictEqual([ReadQueryHook]);
    expect(snapshot.result).toStrictEqualTyped({
      data: { greeting: "You again?" },
      dataState: "complete",
      error: undefined,
      networkStatus: NetworkStatus.ready,
    });
  }

  await expect(renderStream).not.toRerender({ timeout: 50 });
});

it("reacts to variables updates", async () => {
  const { query, mocks } = setupVariablesCase();

  const renderStream = createDefaultProfiler<VariablesCaseData>();

  const { SuspenseFallback, ReadQueryHook } =
    createDefaultTrackedComponents(renderStream);

  function App({ id }: { id: string }) {
    useTrackRenders();
    const [queryRef] = useBackgroundQuery(query, { variables: { id } });

    return (
      <Suspense fallback={<SuspenseFallback />}>
        <ReadQueryHook queryRef={queryRef} />
      </Suspense>
    );
  }

  using _disabledAct = disableActEnvironment();
  const { rerender } = await renderStream.render(<App id="1" />, {
    wrapper: createMockWrapper({
      mocks: addDelayToMocks(mocks, 150, true),
    }),
  });

  {
    const { renderedComponents } = await renderStream.takeRender();

    expect(renderedComponents).toStrictEqual([App, SuspenseFallback]);
  }

  {
    const { snapshot } = await renderStream.takeRender();

    expect(snapshot.result).toStrictEqualTyped({
      data: {
        character: { __typename: "Character", id: "1", name: "Spider-Man" },
      },
      dataState: "complete",
      error: undefined,
      networkStatus: NetworkStatus.ready,
    });
  }

  await rerender(<App id="2" />);

  {
    const { renderedComponents } = await renderStream.takeRender();

    expect(renderedComponents).toStrictEqual([App, SuspenseFallback]);
  }

  {
    const { snapshot } = await renderStream.takeRender();

    expect(snapshot.result).toStrictEqualTyped({
      data: {
        character: { __typename: "Character", id: "2", name: "Black Widow" },
      },
      dataState: "complete",
      error: undefined,
      networkStatus: NetworkStatus.ready,
    });
  }

  await expect(renderStream).not.toRerender({ timeout: 50 });
});

it("does not suspend when `skip` is true", async () => {
  const { query, mocks } = setupSimpleCase();

  const renderStream = createDefaultProfiler<SimpleCaseData>();
  const { SuspenseFallback, ReadQueryHook } =
    createDefaultTrackedComponents(renderStream);

  function App() {
    useTrackRenders();
    const [queryRef] = useBackgroundQuery(query, { skip: true });

    return (
      <Suspense fallback={<SuspenseFallback />}>
        {queryRef && <ReadQueryHook queryRef={queryRef} />}
      </Suspense>
    );
  }

  using _disabledAct = disableActEnvironment();
  await renderStream.render(<App />, { wrapper: createMockWrapper({ mocks }) });

  const { renderedComponents } = await renderStream.takeRender();

  expect(renderedComponents).toStrictEqual([App]);

  await expect(renderStream).not.toRerender({ timeout: 50 });
});

it("does not suspend when using `skipToken` in options", async () => {
  const { query, mocks } = setupSimpleCase();

  const renderStream = createDefaultProfiler<SimpleCaseData>();
  const { SuspenseFallback, ReadQueryHook } =
    createDefaultTrackedComponents(renderStream);

  function App() {
    useTrackRenders();
    const [queryRef] = useBackgroundQuery(query, skipToken);

    return (
      <Suspense fallback={<SuspenseFallback />}>
        {queryRef && <ReadQueryHook queryRef={queryRef} />}
      </Suspense>
    );
  }

  using _disabledAct = disableActEnvironment();
  await renderStream.render(<App />, { wrapper: createMockWrapper({ mocks }) });

  const { renderedComponents } = await renderStream.takeRender();

  expect(renderedComponents).toStrictEqual([App]);

  await expect(renderStream).not.toRerender({ timeout: 50 });
});

it("suspends when `skip` becomes `false` after it was `true`", async () => {
  const { query, mocks } = setupSimpleCase();
  const user = userEvent.setup();

  const renderStream = createDefaultProfiler<SimpleCaseData>();
  const { SuspenseFallback, ReadQueryHook } =
    createDefaultTrackedComponents(renderStream);

  function App() {
    useTrackRenders();
    const [skip, setSkip] = React.useState(true);
    const [queryRef] = useBackgroundQuery(query, { skip });

    return (
      <>
        <button onClick={() => setSkip(false)}>Run query</button>
        <Suspense fallback={<SuspenseFallback />}>
          {queryRef && <ReadQueryHook queryRef={queryRef} />}
        </Suspense>
      </>
    );
  }

  using _disabledAct = disableActEnvironment();
  await renderStream.render(<App />, { wrapper: createMockWrapper({ mocks }) });

  {
    const { renderedComponents } = await renderStream.takeRender();

    expect(renderedComponents).toStrictEqual([App]);
  }

  await user.click(screen.getByText("Run query"));

  {
    const { renderedComponents } = await renderStream.takeRender();

    expect(renderedComponents).toStrictEqual([App, SuspenseFallback]);
  }

  {
    const { snapshot } = await renderStream.takeRender();

    expect(snapshot.result).toStrictEqualTyped({
      data: { greeting: "Hello" },
      dataState: "complete",
      error: undefined,
      networkStatus: NetworkStatus.ready,
    });
  }

  await expect(renderStream).not.toRerender({ timeout: 50 });
});

it("suspends when switching away from `skipToken` in options", async () => {
  const { query, mocks } = setupSimpleCase();

  const user = userEvent.setup();
  const renderStream = createDefaultProfiler<SimpleCaseData>();
  const { SuspenseFallback, ReadQueryHook } =
    createDefaultTrackedComponents(renderStream);

  function App() {
    useTrackRenders();
    const [skip, setSkip] = React.useState(true);
    const [queryRef] = useBackgroundQuery(query, skip ? skipToken : undefined);

    return (
      <>
        <button onClick={() => setSkip(false)}>Run query</button>
        <Suspense fallback={<SuspenseFallback />}>
          {queryRef && <ReadQueryHook queryRef={queryRef} />}
        </Suspense>
      </>
    );
  }

  using _disabledAct = disableActEnvironment();
  await renderStream.render(<App />, { wrapper: createMockWrapper({ mocks }) });

  {
    const { renderedComponents } = await renderStream.takeRender();

    expect(renderedComponents).toStrictEqual([App]);
  }

  await user.click(screen.getByText("Run query"));

  {
    const { renderedComponents } = await renderStream.takeRender();

    expect(renderedComponents).toStrictEqual([App, SuspenseFallback]);
  }

  {
    const { snapshot } = await renderStream.takeRender();

    expect(snapshot.result).toStrictEqualTyped({
      data: { greeting: "Hello" },
      dataState: "complete",
      error: undefined,
      networkStatus: NetworkStatus.ready,
    });
  }

  await expect(renderStream).not.toRerender({ timeout: 50 });
});

it("renders skip result, does not suspend, and maintains `data` when `skip` becomes `true` after it was `false`", async () => {
  const { query, mocks } = setupSimpleCase();

  const user = userEvent.setup();
  const renderStream = createDefaultProfiler<SimpleCaseData>();
  const { SuspenseFallback, ReadQueryHook } =
    createDefaultTrackedComponents(renderStream);

  function App() {
    useTrackRenders();
    const [skip, setSkip] = React.useState(false);
    const [queryRef] = useBackgroundQuery(query, { skip });

    return (
      <>
        <button onClick={() => setSkip((skip) => !skip)}>Toggle skip</button>
        <Suspense fallback={<SuspenseFallback />}>
          {queryRef && <ReadQueryHook queryRef={queryRef} />}
        </Suspense>
      </>
    );
  }

  using _disabledAct = disableActEnvironment();
  await renderStream.render(<App />, { wrapper: createMockWrapper({ mocks }) });

  {
    const { renderedComponents } = await renderStream.takeRender();

    expect(renderedComponents).toStrictEqual([App, SuspenseFallback]);
  }

  {
    const { snapshot } = await renderStream.takeRender();

    expect(snapshot.result).toStrictEqualTyped({
      data: { greeting: "Hello" },
      dataState: "complete",
      error: undefined,
      networkStatus: NetworkStatus.ready,
    });
  }

  await user.click(screen.getByText("Toggle skip"));

  {
    const { snapshot, renderedComponents } = await renderStream.takeRender();

    expect(renderedComponents).toStrictEqual([App, ReadQueryHook]);
    expect(snapshot.result).toStrictEqualTyped({
      data: { greeting: "Hello" },
      dataState: "complete",
      error: undefined,
      networkStatus: NetworkStatus.ready,
    });
  }

  await expect(renderStream).not.toRerender({ timeout: 50 });
});

it("renders skip result, does not suspend, and maintains `data` when switching back to `skipToken`", async () => {
  const { query, mocks } = setupSimpleCase();
  const user = userEvent.setup();
  const renderStream = createDefaultProfiler<SimpleCaseData>();
  const { SuspenseFallback, ReadQueryHook } =
    createDefaultTrackedComponents(renderStream);

  function App() {
    useTrackRenders();
    const [skip, setSkip] = React.useState(false);
    const [queryRef] = useBackgroundQuery(query, skip ? skipToken : undefined);

    return (
      <>
        <button onClick={() => setSkip((skip) => !skip)}>Toggle skip</button>
        <Suspense fallback={<SuspenseFallback />}>
          {queryRef && <ReadQueryHook queryRef={queryRef} />}
        </Suspense>
      </>
    );
  }

  using _disabledAct = disableActEnvironment();
  await renderStream.render(<App />, { wrapper: createMockWrapper({ mocks }) });

  {
    const { renderedComponents } = await renderStream.takeRender();

    expect(renderedComponents).toStrictEqual([App, SuspenseFallback]);
  }

  {
    const { snapshot } = await renderStream.takeRender();

    expect(snapshot.result).toStrictEqualTyped({
      data: { greeting: "Hello" },
      dataState: "complete",
      error: undefined,
      networkStatus: NetworkStatus.ready,
    });
  }

  await user.click(screen.getByText("Toggle skip"));

  {
    const { snapshot, renderedComponents } = await renderStream.takeRender();

    expect(renderedComponents).toStrictEqual([App, ReadQueryHook]);
    expect(snapshot.result).toStrictEqualTyped({
      data: { greeting: "Hello" },
      dataState: "complete",
      error: undefined,
      networkStatus: NetworkStatus.ready,
    });
  }

  await expect(renderStream).not.toRerender({ timeout: 50 });
});

it("does not make network requests when `skip` is `true`", async () => {
  const { query, mocks } = setupSimpleCase();
  const user = userEvent.setup();

  let fetchCount = 0;

  const link = new ApolloLink((operation) => {
    return new Observable((observer) => {
      fetchCount++;

      const mock = mocks.find(({ request }) =>
        equal(request.query, operation.query)
      );

      if (!mock) {
        throw new Error("Could not find mock for operation");
      }

      observer.next((mock as any).result);
      observer.complete();
    });
  });

  const client = new ApolloClient({
    link,
    cache: new InMemoryCache(),
  });

  const renderStream = createDefaultProfiler<SimpleCaseData>();
  const { SuspenseFallback, ReadQueryHook } =
    createDefaultTrackedComponents(renderStream);

  function App() {
    useTrackRenders();
    const [skip, setSkip] = React.useState(true);
    const [queryRef] = useBackgroundQuery(query, { skip });

    return (
      <>
        <button onClick={() => setSkip((skip) => !skip)}>Toggle skip</button>
        <Suspense fallback={<SuspenseFallback />}>
          {queryRef && <ReadQueryHook queryRef={queryRef} />}
        </Suspense>
      </>
    );
  }

  using _disabledAct = disableActEnvironment();
  await renderStream.render(<App />, { wrapper: createClientWrapper(client) });

  // initial skipped result
  await renderStream.takeRender();
  expect(fetchCount).toBe(0);

  // Toggle skip to `false`
  await user.click(screen.getByText("Toggle skip"));

  expect(fetchCount).toBe(1);
  {
    const { renderedComponents } = await renderStream.takeRender();

    expect(renderedComponents).toStrictEqual([App, SuspenseFallback]);
  }

  {
    const { snapshot } = await renderStream.takeRender();

    expect(snapshot.result).toStrictEqualTyped({
      data: { greeting: "Hello" },
      dataState: "complete",
      error: undefined,
      networkStatus: NetworkStatus.ready,
    });
  }

  // Toggle skip to `true`
  await user.click(screen.getByText("Toggle skip"));

  expect(fetchCount).toBe(1);
  {
    const { snapshot } = await renderStream.takeRender();

    expect(snapshot.result).toStrictEqualTyped({
      data: { greeting: "Hello" },
      dataState: "complete",
      error: undefined,
      networkStatus: NetworkStatus.ready,
    });
  }
});

it("does not make network requests when `skipToken` is used", async () => {
  const { query, mocks } = setupSimpleCase();
  const renderStream = createDefaultProfiler<SimpleCaseData>();
  const { SuspenseFallback, ReadQueryHook } =
    createDefaultTrackedComponents(renderStream);
  const user = userEvent.setup();

  let fetchCount = 0;

  const link = new ApolloLink((operation) => {
    return new Observable((observer) => {
      fetchCount++;

      const mock = mocks.find(({ request }) =>
        equal(request.query, operation.query)
      );

      if (!mock) {
        throw new Error("Could not find mock for operation");
      }

      observer.next((mock as any).result);
      observer.complete();
    });
  });

  const client = new ApolloClient({
    link,
    cache: new InMemoryCache(),
  });

  function App() {
    useTrackRenders();
    const [skip, setSkip] = React.useState(true);
    const [queryRef] = useBackgroundQuery(query, skip ? skipToken : undefined);

    return (
      <>
        <button onClick={() => setSkip((skip) => !skip)}>Toggle skip</button>
        <Suspense fallback={<SuspenseFallback />}>
          {queryRef && <ReadQueryHook queryRef={queryRef} />}
        </Suspense>
      </>
    );
  }

  using _disabledAct = disableActEnvironment();
  await renderStream.render(<App />, { wrapper: createClientWrapper(client) });

  // initial skipped result
  await renderStream.takeRender();
  expect(fetchCount).toBe(0);

  // Toggle skip to `false`
  await user.click(screen.getByText("Toggle skip"));

  expect(fetchCount).toBe(1);
  {
    const { renderedComponents } = await renderStream.takeRender();

    expect(renderedComponents).toStrictEqual([App, SuspenseFallback]);
  }

  {
    const { snapshot } = await renderStream.takeRender();

    expect(snapshot.result).toStrictEqualTyped({
      data: { greeting: "Hello" },
      dataState: "complete",
      error: undefined,
      networkStatus: NetworkStatus.ready,
    });
  }

  // Toggle skip to `true`
  await user.click(screen.getByText("Toggle skip"));

  expect(fetchCount).toBe(1);
  {
    const { snapshot } = await renderStream.takeRender();

    expect(snapshot.result).toStrictEqualTyped({
      data: { greeting: "Hello" },
      dataState: "complete",
      error: undefined,
      networkStatus: NetworkStatus.ready,
    });
  }
});

it("does not make network requests when `skipToken` is used in strict mode", async () => {
  const { query, mocks } = setupSimpleCase();
  const renderStream = createDefaultProfiler<SimpleCaseData>();
  const { SuspenseFallback, ReadQueryHook } =
    createDefaultTrackedComponents(renderStream);
  const user = userEvent.setup();

  let fetchCount = 0;

  const link = new ApolloLink((operation) => {
    return new Observable((observer) => {
      fetchCount++;

      const mock = mocks.find(({ request }) =>
        equal(request.query, operation.query)
      );

      if (!mock) {
        throw new Error("Could not find mock for operation");
      }

      observer.next((mock as any).result);
      observer.complete();
    });
  });

  const client = new ApolloClient({
    link,
    cache: new InMemoryCache(),
  });

  function App() {
    useTrackRenders();
    const [skip, setSkip] = React.useState(true);
    const [queryRef] = useBackgroundQuery(query, skip ? skipToken : undefined);

    return (
      <>
        <button onClick={() => setSkip((skip) => !skip)}>Toggle skip</button>
        <Suspense fallback={<SuspenseFallback />}>
          {queryRef && <ReadQueryHook queryRef={queryRef} />}
        </Suspense>
      </>
    );
  }

  using _disabledAct = disableActEnvironment();
  await renderStream.render(<App />, {
    wrapper: createClientWrapper(client, React.StrictMode),
  });

  // initial skipped result
  await renderStream.takeRender();
  expect(fetchCount).toBe(0);

  // Toggle skip to `false`
  await user.click(screen.getByText("Toggle skip"));
  await renderStream.takeRender();

  {
    const { snapshot } = await renderStream.takeRender();

    expect(snapshot.result).toStrictEqualTyped({
      data: { greeting: "Hello" },
      dataState: "complete",
      error: undefined,
      networkStatus: NetworkStatus.ready,
    });
  }

  expect(fetchCount).toBe(1);

  // Toggle skip to `true`
  await user.click(screen.getByText("Toggle skip"));

  {
    const { snapshot } = await renderStream.takeRender();

    expect(snapshot.result).toStrictEqualTyped({
      data: { greeting: "Hello" },
      dataState: "complete",
      error: undefined,
      networkStatus: NetworkStatus.ready,
    });
  }

  expect(fetchCount).toBe(1);

  await expect(renderStream).not.toRerender();
});

it("does not make network requests when using `skip` option in strict mode", async () => {
  const { query, mocks } = setupSimpleCase();
  const renderStream = createDefaultProfiler<SimpleCaseData>();
  const { SuspenseFallback, ReadQueryHook } =
    createDefaultTrackedComponents(renderStream);
  const user = userEvent.setup();

  let fetchCount = 0;

  const link = new ApolloLink((operation) => {
    return new Observable((observer) => {
      fetchCount++;

      const mock = mocks.find(({ request }) =>
        equal(request.query, operation.query)
      );

      if (!mock) {
        throw new Error("Could not find mock for operation");
      }

      observer.next((mock as any).result);
      observer.complete();
    });
  });

  const client = new ApolloClient({
    link,
    cache: new InMemoryCache(),
  });

  function App() {
    useTrackRenders();
    const [skip, setSkip] = React.useState(true);
    const [queryRef] = useBackgroundQuery(query, { skip });

    return (
      <>
        <button onClick={() => setSkip((skip) => !skip)}>Toggle skip</button>
        <Suspense fallback={<SuspenseFallback />}>
          {queryRef && <ReadQueryHook queryRef={queryRef} />}
        </Suspense>
      </>
    );
  }

  using _disabledAct = disableActEnvironment();
  await renderStream.render(<App />, {
    wrapper: createClientWrapper(client, React.StrictMode),
  });

  // initial skipped result
  await renderStream.takeRender();
  expect(fetchCount).toBe(0);

  // Toggle skip to `false`
  await user.click(screen.getByText("Toggle skip"));
  await renderStream.takeRender();

  {
    const { snapshot } = await renderStream.takeRender();

    expect(snapshot.result).toStrictEqualTyped({
      data: { greeting: "Hello" },
      dataState: "complete",
      error: undefined,
      networkStatus: NetworkStatus.ready,
    });
  }

  expect(fetchCount).toBe(1);

  // Toggle skip to `true`
  await user.click(screen.getByText("Toggle skip"));

  {
    const { snapshot } = await renderStream.takeRender();

    expect(snapshot.result).toStrictEqualTyped({
      data: { greeting: "Hello" },
      dataState: "complete",
      error: undefined,
      networkStatus: NetworkStatus.ready,
    });
  }

  expect(fetchCount).toBe(1);

  await expect(renderStream).not.toRerender();
});

it("result is referentially stable", async () => {
  const { query, mocks } = setupSimpleCase();

  let result: useReadQuery.Result<SimpleCaseData> | null = null;

  const renderStream = createDefaultProfiler<SimpleCaseData>();
  const { SuspenseFallback, ReadQueryHook } =
    createDefaultTrackedComponents(renderStream);

  function App() {
    useTrackRenders();
    const [queryRef] = useBackgroundQuery(query);

    return (
      <Suspense fallback={<SuspenseFallback />}>
        <ReadQueryHook queryRef={queryRef} />
      </Suspense>
    );
  }

  using _disabledAct = disableActEnvironment();
  const { rerender } = await renderStream.render(<App />, {
    wrapper: createMockWrapper({ mocks }),
  });

  {
    const { renderedComponents } = await renderStream.takeRender();

    expect(renderedComponents).toStrictEqual([App, SuspenseFallback]);
  }

  {
    const { snapshot } = await renderStream.takeRender();

    expect(snapshot.result).toStrictEqualTyped({
      data: { greeting: "Hello" },
      dataState: "complete",
      error: undefined,
      networkStatus: NetworkStatus.ready,
    });

    result = snapshot.result;
  }

  await rerender(<App />);

  {
    const { snapshot } = await renderStream.takeRender();

    expect(snapshot.result).toBe(result);
  }
});

it("`skip` option works with `startTransition`", async () => {
  const { query, mocks } = setupSimpleCase();

  const user = userEvent.setup();
  const renderStream = createRenderStream({
    initialSnapshot: {
      isPending: false,
      result: null as useReadQuery.Result<SimpleCaseData> | null,
    },
  });
  const { SuspenseFallback, ReadQueryHook } =
    createDefaultTrackedComponents(renderStream);

  function App() {
    useTrackRenders();
    const [skip, setSkip] = React.useState(true);
    const [isPending, startTransition] = React.useTransition();
    const [queryRef] = useBackgroundQuery(query, { skip });

    renderStream.mergeSnapshot({ isPending });

    return (
      <>
        <button
          disabled={isPending}
          onClick={() =>
            startTransition(() => {
              setSkip((skip) => !skip);
            })
          }
        >
          Toggle skip
        </button>
        <Suspense fallback={<SuspenseFallback />}>
          {queryRef && <ReadQueryHook queryRef={queryRef} />}
        </Suspense>
      </>
    );
  }

  using _disabledAct = disableActEnvironment();
  await renderStream.render(<App />, { wrapper: createMockWrapper({ mocks }) });

  {
    const { renderedComponents } = await renderStream.takeRender();

    expect(renderedComponents).toStrictEqual([App]);
  }

  // Toggle skip to `false`
  await user.click(screen.getByText("Toggle skip"));

  {
    const { snapshot, renderedComponents } = await renderStream.takeRender();

    expect(renderedComponents).toStrictEqual([App]);
    expect(snapshot).toStrictEqualTyped({
      isPending: true,
      result: null,
    });
  }

  {
    const { snapshot, renderedComponents } = await renderStream.takeRender();

    expect(renderedComponents).toStrictEqual([App, ReadQueryHook]);
    expect(snapshot).toStrictEqualTyped({
      isPending: false,
      result: {
        data: { greeting: "Hello" },
        dataState: "complete",
        error: undefined,
        networkStatus: NetworkStatus.ready,
      },
    });
  }

  await expect(renderStream).not.toRerender();
});

it("`skipToken` works with `startTransition`", async () => {
  const { query, mocks } = setupSimpleCase();
  const user = userEvent.setup();

  const renderStream = createRenderStream({
    initialSnapshot: {
      isPending: false,
      result: null as useReadQuery.Result<SimpleCaseData> | null,
    },
  });

  const { SuspenseFallback, ReadQueryHook } =
    createDefaultTrackedComponents(renderStream);

  function App() {
    useTrackRenders();
    const [skip, setSkip] = React.useState(true);
    const [isPending, startTransition] = React.useTransition();
    const [queryRef] = useBackgroundQuery(query, skip ? skipToken : undefined);

    renderStream.mergeSnapshot({ isPending });

    return (
      <>
        <button
          disabled={isPending}
          onClick={() =>
            startTransition(() => {
              setSkip((skip) => !skip);
            })
          }
        >
          Toggle skip
        </button>
        <Suspense fallback={<SuspenseFallback />}>
          {queryRef && <ReadQueryHook queryRef={queryRef} />}
        </Suspense>
      </>
    );
  }

  using _disabledAct = disableActEnvironment();
  await renderStream.render(<App />, { wrapper: createMockWrapper({ mocks }) });

  {
    const { renderedComponents } = await renderStream.takeRender();

    expect(renderedComponents).toStrictEqual([App]);
  }

  // Toggle skip to `false`
  await user.click(screen.getByText("Toggle skip"));

  {
    const { snapshot, renderedComponents } = await renderStream.takeRender();

    expect(renderedComponents).toStrictEqual([App]);
    expect(snapshot).toStrictEqualTyped({
      isPending: true,
      result: null,
    });
  }

  {
    const { snapshot, renderedComponents } = await renderStream.takeRender();

    expect(renderedComponents).toStrictEqual([App, ReadQueryHook]);
    expect(snapshot).toStrictEqualTyped({
      isPending: false,
      result: {
        data: { greeting: "Hello" },
        dataState: "complete",
        error: undefined,
        networkStatus: NetworkStatus.ready,
      },
    });
  }

  await expect(renderStream).not.toRerender({ timeout: 50 });
});

it("applies `errorPolicy` on next fetch when it changes between renders", async () => {
  const { query } = setupSimpleCase();
  const user = userEvent.setup();

  const mocks = [
    {
      request: { query },
      result: { data: { greeting: "Hello" } },
      delay: 10,
    },
    {
      request: { query },
      result: {
        errors: [new GraphQLError("oops")],
      },
      delay: 10,
    },
  ];

  const renderStream = createErrorProfiler<SimpleCaseData>();
  const { SuspenseFallback, ReadQueryHook } =
    createDefaultTrackedComponents(renderStream);
  const { ErrorBoundary } = createTrackedErrorComponents(renderStream);

  function App() {
    useTrackRenders();
    const [errorPolicy, setErrorPolicy] = React.useState<ErrorPolicy>("none");
    const [queryRef, { refetch }] = useBackgroundQuery(query, {
      errorPolicy,
    });

    return (
      <>
        <button onClick={() => setErrorPolicy("all")}>
          Change error policy
        </button>
        <button onClick={() => refetch()}>Refetch greeting</button>
        <Suspense fallback={<SuspenseFallback />}>
          <ErrorBoundary>
            <ReadQueryHook queryRef={queryRef} />
          </ErrorBoundary>
        </Suspense>
      </>
    );
  }

  using _disabledAct = disableActEnvironment();
  await renderStream.render(<App />, { wrapper: createMockWrapper({ mocks }) });

  // initial render
  await renderStream.takeRender();

  {
    const { snapshot } = await renderStream.takeRender();

    expect(snapshot.result).toStrictEqualTyped({
      data: { greeting: "Hello" },
      dataState: "complete",
      error: undefined,
      networkStatus: NetworkStatus.ready,
    });
  }

  await user.click(screen.getByText("Change error policy"));
  await renderStream.takeRender();

  await user.click(screen.getByText("Refetch greeting"));
  await renderStream.takeRender();

  {
    const { snapshot, renderedComponents } = await renderStream.takeRender();

    expect(renderedComponents).toStrictEqual([ReadQueryHook]);
    expect(snapshot).toStrictEqualTyped({
      error: null,
      result: {
        data: { greeting: "Hello" },
        dataState: "complete",
        error: new CombinedGraphQLErrors({ errors: [{ message: "oops" }] }),
        networkStatus: NetworkStatus.error,
      },
    });
  }
});

it("applies `context` on next fetch when it changes between renders", async () => {
  interface Data {
    context: Record<string, any>;
  }

  const user = userEvent.setup();

  const query: TypedDocumentNode<Data> = gql`
    query {
      context
    }
  `;

  const link = new ApolloLink((operation) => {
    return new Observable((observer) => {
      setTimeout(() => {
        const { phase } = operation.getContext();
        observer.next({ data: { context: { phase } } });
        observer.complete();
      }, 10);
    });
  });

  const client = new ApolloClient({ link, cache: new InMemoryCache() });

  const renderStream = createDefaultProfiler<Data>();
  const { SuspenseFallback, ReadQueryHook } =
    createDefaultTrackedComponents(renderStream);

  function App() {
    useTrackRenders();
    const [phase, setPhase] = React.useState("initial");
    const [queryRef, { refetch }] = useBackgroundQuery(query, {
      context: { phase },
    });

    return (
      <>
        <button onClick={() => setPhase("rerender")}>Update context</button>
        <button onClick={() => refetch()}>Refetch</button>
        <Suspense fallback={<SuspenseFallback />}>
          <ReadQueryHook queryRef={queryRef} />
        </Suspense>
      </>
    );
  }

  using _disabledAct = disableActEnvironment();
  await renderStream.render(<App />, { wrapper: createClientWrapper(client) });

  {
    const { renderedComponents } = await renderStream.takeRender();

    expect(renderedComponents).toStrictEqual([App, SuspenseFallback]);
  }

  {
    const { snapshot } = await renderStream.takeRender();

    expect(snapshot.result).toStrictEqualTyped({
      data: { context: { phase: "initial" } },
      dataState: "complete",
      error: undefined,
      networkStatus: NetworkStatus.ready,
    });
  }

  await user.click(screen.getByText("Update context"));
  await renderStream.takeRender();

  await user.click(screen.getByText("Refetch"));
  await renderStream.takeRender();

  {
    const { snapshot } = await renderStream.takeRender();

    expect(snapshot.result).toStrictEqualTyped({
      data: { context: { phase: "rerender" } },
      dataState: "complete",
      error: undefined,
      networkStatus: NetworkStatus.ready,
    });
  }
});

it("applies changed `refetchWritePolicy` to next fetch when changing between renders", async () => {
  interface Data {
    primes: number[];
  }

  const user = userEvent.setup();

  const query: TypedDocumentNode<Data, { min: number; max: number }> = gql`
    query GetPrimes($min: number, $max: number) {
      primes(min: $min, max: $max)
    }
  `;

  const mocks = [
    {
      request: { query, variables: { min: 0, max: 12 } },
      result: { data: { primes: [2, 3, 5, 7, 11] } },
      delay: 10,
    },
    {
      request: { query, variables: { min: 12, max: 30 } },
      result: { data: { primes: [13, 17, 19, 23, 29] } },
      delay: 10,
    },
    {
      request: { query, variables: { min: 30, max: 50 } },
      result: { data: { primes: [31, 37, 41, 43, 47] } },
      delay: 10,
    },
  ];

  const mergeParams: [number[] | undefined, number[]][] = [];

  const cache = new InMemoryCache({
    typePolicies: {
      Query: {
        fields: {
          primes: {
            keyArgs: false,
            merge(existing: number[] | undefined, incoming: number[]) {
              mergeParams.push([existing, incoming]);
              return existing ? existing.concat(incoming) : incoming;
            },
          },
        },
      },
    },
  });

  const client = new ApolloClient({
    link: new MockLink(mocks),
    cache,
  });

  const renderStream = createDefaultProfiler<Data>();
  const { SuspenseFallback, ReadQueryHook } =
    createDefaultTrackedComponents(renderStream);

  function App() {
    useTrackRenders();
    const [refetchWritePolicy, setRefetchWritePolicy] =
      React.useState<RefetchWritePolicy>("merge");

    const [queryRef, { refetch }] = useBackgroundQuery(query, {
      refetchWritePolicy,
      variables: { min: 0, max: 12 },
    });

    return (
      <>
        <button onClick={() => setRefetchWritePolicy("overwrite")}>
          Change refetch write policy
        </button>
        <button onClick={() => refetch({ min: 12, max: 30 })}>
          Refetch next
        </button>
        <button onClick={() => refetch({ min: 30, max: 50 })}>
          Refetch last
        </button>
        <Suspense fallback={<SuspenseFallback />}>
          <ReadQueryHook queryRef={queryRef} />
        </Suspense>
      </>
    );
  }

  using _disabledAct = disableActEnvironment();
  await renderStream.render(<App />, { wrapper: createClientWrapper(client) });

  // initial suspended render
  await renderStream.takeRender();

  {
    const { snapshot } = await renderStream.takeRender();

    expect(snapshot.result).toStrictEqualTyped({
      data: { primes: [2, 3, 5, 7, 11] },
      dataState: "complete",
      error: undefined,
      networkStatus: NetworkStatus.ready,
    });
    expect(mergeParams).toEqual([[undefined, [2, 3, 5, 7, 11]]]);
  }

  await user.click(screen.getByText("Refetch next"));
  await renderStream.takeRender();

  {
    const { snapshot } = await renderStream.takeRender();

    expect(snapshot.result).toStrictEqualTyped({
      data: { primes: [2, 3, 5, 7, 11, 13, 17, 19, 23, 29] },
      dataState: "complete",
      error: undefined,
      networkStatus: NetworkStatus.ready,
    });
    expect(mergeParams).toEqual([
      [undefined, [2, 3, 5, 7, 11]],
      [
        [2, 3, 5, 7, 11],
        [13, 17, 19, 23, 29],
      ],
    ]);
  }

  await user.click(screen.getByText("Change refetch write policy"));
  await renderStream.takeRender();

  await user.click(screen.getByText("Refetch last"));
  await renderStream.takeRender();

  {
    const { snapshot } = await renderStream.takeRender();

    expect(snapshot.result).toStrictEqualTyped({
      data: { primes: [31, 37, 41, 43, 47] },
      dataState: "complete",
      error: undefined,
      networkStatus: NetworkStatus.ready,
    });
    expect(mergeParams).toEqual([
      [undefined, [2, 3, 5, 7, 11]],
      [
        [2, 3, 5, 7, 11],
        [13, 17, 19, 23, 29],
      ],
      [undefined, [31, 37, 41, 43, 47]],
    ]);
  }
});

it("applies `returnPartialData` on next fetch when it changes between renders", async () => {
  const query: TypedDocumentNode<
    VariablesCaseData,
    Record<string, never>
  > = gql`
    query CharacterQuery($id: ID!) {
      character(id: $id) {
        id
        name
      }
    }
  `;

  interface PartialData {
    character: {
      __typename: "Character";
      id: string;
    };
  }

  const user = userEvent.setup();

  const partialQuery: TypedDocumentNode<PartialData> = gql`
    query {
      character {
        __typename
        id
      }
    }
  `;

  const mocks: MockLink.MockedResponse<VariablesCaseData>[] = [
    {
      request: { query },
      result: {
        data: {
          character: {
            __typename: "Character",
            id: "1",
            name: "Doctor Strange",
          },
        },
      },
      delay: 10,
    },
    {
      request: { query },
      result: {
        data: {
          character: {
            __typename: "Character",
            id: "1",
            name: "Doctor Strange (refetched)",
          },
        },
      },
      delay: 10,
    },
  ];

  const cache = new InMemoryCache();

  cache.writeQuery({
    query: partialQuery,
    data: { character: { __typename: "Character", id: "1" } },
  });

  const client = new ApolloClient({
    link: new MockLink(mocks),
    cache,
  });

  const renderStream = createDefaultProfiler<VariablesCaseData>();
  const { SuspenseFallback, ReadQueryHook } =
    createDefaultTrackedComponents(renderStream);

  function App() {
    useTrackRenders();
    const [returnPartialData, setReturnPartialData] = React.useState(false);
    const [queryRef] = useBackgroundQuery(query, { returnPartialData });

    return (
      <>
        <button onClick={() => setReturnPartialData(true)}>
          Update partial data
        </button>
        <Suspense fallback={<SuspenseFallback />}>
          <ReadQueryHook queryRef={queryRef} />
        </Suspense>
      </>
    );
  }

  using _disabledAct = disableActEnvironment();
  await renderStream.render(<App />, { wrapper: createClientWrapper(client) });

  // initial suspended render
  await renderStream.takeRender();

  {
    const { snapshot } = await renderStream.takeRender();

    expect(snapshot.result).toStrictEqualTyped({
      data: {
        character: { __typename: "Character", id: "1", name: "Doctor Strange" },
      },
      dataState: "complete",
      error: undefined,
      networkStatus: NetworkStatus.ready,
    });
  }

  await user.click(screen.getByText("Update partial data"));
  await renderStream.takeRender();

  cache.modify({
    id: cache.identify({ __typename: "Character", id: "1" }),
    fields: {
      name: (_, { DELETE }) => DELETE,
    },
  });

  {
    const { snapshot } = await renderStream.takeRender();

    expect(snapshot.result).toStrictEqualTyped({
      data: { character: { __typename: "Character", id: "1" } },
      dataState: "partial",
      error: undefined,
      networkStatus: NetworkStatus.loading,
    });
  }

  {
    const { snapshot } = await renderStream.takeRender();

    expect(snapshot.result).toStrictEqualTyped({
      data: {
        character: {
          __typename: "Character",
          id: "1",
          name: "Doctor Strange (refetched)",
        },
      },
      dataState: "complete",
      error: undefined,
      networkStatus: NetworkStatus.ready,
    });
  }

  await expect(renderStream).not.toRerender();
});

it("applies updated `fetchPolicy` on next fetch when it changes between renders", async () => {
  const { query, mocks } = setupVariablesCase();

  const user = userEvent.setup();
  const cache = new InMemoryCache();

  cache.writeQuery({
    query,
    variables: { id: "1" },
    data: {
      character: {
        __typename: "Character",
        id: "1",
        name: "Spider-Cacheman",
      },
    },
  });

  const client = new ApolloClient({
    link: new MockLink(mocks),
    cache,
  });

  const renderStream = createDefaultProfiler<VariablesCaseData>();
  const { SuspenseFallback, ReadQueryHook } =
    createDefaultTrackedComponents(renderStream);

  function App() {
    const [fetchPolicy, setFetchPolicy] =
      React.useState<useBackgroundQuery.FetchPolicy>("cache-first");

    const [queryRef, { refetch }] = useBackgroundQuery(query, {
      fetchPolicy,
      variables: { id: "1" },
    });

    return (
      <>
        <button onClick={() => setFetchPolicy("no-cache")}>
          Change fetch policy
        </button>
        <button onClick={() => refetch()}>Refetch</button>
        <Suspense fallback={<SuspenseFallback />}>
          <ReadQueryHook queryRef={queryRef} />
        </Suspense>
      </>
    );
  }

  using _disabledAct = disableActEnvironment();
  await renderStream.render(<App />, { wrapper: createClientWrapper(client) });

  {
    const { snapshot } = await renderStream.takeRender();

    expect(snapshot.result).toStrictEqualTyped({
      data: {
        character: {
          __typename: "Character",
          id: "1",
          name: "Spider-Cacheman",
        },
      },
      dataState: "complete",
      error: undefined,
      networkStatus: NetworkStatus.ready,
    });
  }

  await user.click(screen.getByText("Change fetch policy"));
  {
    const { snapshot } = await renderStream.takeRender();

    // ensure we haven't changed the result yet just by changing the fetch policy
    expect(snapshot.result).toStrictEqualTyped({
      data: {
        character: {
          __typename: "Character",
          id: "1",
          name: "Spider-Cacheman",
        },
      },
      dataState: "complete",
      error: undefined,
      networkStatus: NetworkStatus.ready,
    });
  }

  await user.click(screen.getByText("Refetch"));
  await renderStream.takeRender();

  {
    const { snapshot } = await renderStream.takeRender();

    expect(snapshot.result).toStrictEqualTyped({
      data: {
        character: { __typename: "Character", id: "1", name: "Spider-Man" },
      },
      dataState: "complete",
      error: undefined,
      networkStatus: NetworkStatus.ready,
    });
  }

  // Because we switched to a `no-cache` fetch policy, we should not see the
  // newly fetched data in the cache after the fetch occurred.
  expect(cache.readQuery({ query, variables: { id: "1" } })).toStrictEqualTyped(
    {
      character: {
        __typename: "Character",
        id: "1",
        name: "Spider-Cacheman",
      },
    }
  );
});

it("properly handles changing options along with changing `variables`", async () => {
  const { query } = setupVariablesCase();
  const user = userEvent.setup();
  const mocks: MockLink.MockedResponse<VariablesCaseData>[] = [
    {
      request: { query, variables: { id: "1" } },
      result: {
        errors: [new GraphQLError("oops")],
      },
      delay: 10,
    },
    {
      request: { query, variables: { id: "2" } },
      result: {
        data: {
          character: {
            __typename: "Character",
            id: "2",
            name: "Hulk",
          },
        },
      },
      delay: 10,
    },
  ];

  const cache = new InMemoryCache();

  cache.writeQuery({
    query,
    variables: {
      id: "1",
    },
    data: {
      character: {
        __typename: "Character",
        id: "1",
        name: "Doctor Strangecache",
      },
    },
  });

  const client = new ApolloClient({
    link: new MockLink(mocks),
    cache,
  });

  const renderStream = createErrorProfiler<VariablesCaseData>();
  const { SuspenseFallback, ReadQueryHook } =
    createDefaultTrackedComponents(renderStream);
  const { ErrorBoundary } = createTrackedErrorComponents(renderStream);

  function App() {
    useTrackRenders();
    const [id, setId] = React.useState("1");

    const [queryRef, { refetch }] = useBackgroundQuery(query, {
      errorPolicy: id === "1" ? "all" : "none",
      variables: { id },
    });

    return (
      <>
        <button onClick={() => setId("1")}>Get first character</button>
        <button onClick={() => setId("2")}>Get second character</button>
        <button onClick={() => refetch()}>Refetch</button>
        <ErrorBoundary>
          <Suspense fallback={<SuspenseFallback />}>
            <ReadQueryHook queryRef={queryRef} />
          </Suspense>
        </ErrorBoundary>
      </>
    );
  }

  using _disabledAct = disableActEnvironment();
  await renderStream.render(<App />, { wrapper: createClientWrapper(client) });

  {
    const { snapshot } = await renderStream.takeRender();

    expect(snapshot).toStrictEqualTyped({
      error: null,
      result: {
        data: {
          character: {
            __typename: "Character",
            id: "1",
            name: "Doctor Strangecache",
          },
        },
        dataState: "complete",
        error: undefined,
        networkStatus: NetworkStatus.ready,
      },
    });
  }

  await user.click(screen.getByText("Get second character"));
  await renderStream.takeRender();

  {
    const { snapshot } = await renderStream.takeRender();

    expect(snapshot).toStrictEqualTyped({
      error: null,
      result: {
        data: {
          character: {
            __typename: "Character",
            id: "2",
            name: "Hulk",
          },
        },
        dataState: "complete",
        error: undefined,
        networkStatus: NetworkStatus.ready,
      },
    });
  }

  await user.click(screen.getByText("Get first character"));

  {
    const { snapshot } = await renderStream.takeRender();

    expect(snapshot).toStrictEqualTyped({
      error: null,
      result: {
        data: {
          character: {
            __typename: "Character",
            id: "1",
            name: "Doctor Strangecache",
          },
        },
        dataState: "complete",
        error: undefined,
        networkStatus: NetworkStatus.ready,
      },
    });
  }

  await user.click(screen.getByText("Refetch"));
  await renderStream.takeRender();

  {
    const { snapshot, renderedComponents } = await renderStream.takeRender();

    // Ensure we render the inline error instead of the error boundary, which
    // tells us the error policy was properly applied.
    expect(renderedComponents).toStrictEqual([ReadQueryHook]);
    expect(snapshot).toStrictEqualTyped({
      error: null,
      result: {
        data: {
          character: {
            __typename: "Character",
            id: "1",
            name: "Doctor Strangecache",
          },
        },
        dataState: "complete",
        error: new CombinedGraphQLErrors({ errors: [{ message: "oops" }] }),
        networkStatus: NetworkStatus.error,
      },
    });
  }
});

it('does not suspend when partial data is in the cache and using a "cache-first" fetch policy with returnPartialData', async () => {
  const { query, mocks } = setupVariablesCase();
  const cache = new InMemoryCache();

  {
    // Disable missing field warning
    using _consoleSpy = spyOnConsole("error");
    cache.writeQuery({
      query,
      // @ts-expect-error writing partial query data
      data: { character: { __typename: "Character", id: "1" } },
      variables: { id: "1" },
    });
  }

  const client = new ApolloClient({
    link: new MockLink(mocks),
    cache,
  });

  const renderStream = createDefaultProfiler<DeepPartial<VariablesCaseData>>();
  const { SuspenseFallback, ReadQueryHook } =
    createDefaultTrackedComponents(renderStream);

  function App() {
    useTrackRenders();
    const [queryRef] = useBackgroundQuery(query, {
      fetchPolicy: "cache-first",
      returnPartialData: true,
      variables: { id: "1" },
    });

    return (
      <Suspense fallback={<SuspenseFallback />}>
        <ReadQueryHook queryRef={queryRef} />
      </Suspense>
    );
  }

  using _disabledAct = disableActEnvironment();
  await renderStream.render(<App />, { wrapper: createClientWrapper(client) });

  {
    const { snapshot, renderedComponents } = await renderStream.takeRender();

    expect(renderedComponents).toStrictEqual([App, ReadQueryHook]);
    expect(snapshot.result).toStrictEqualTyped({
      data: { character: { __typename: "Character", id: "1" } },
      dataState: "partial",
      error: undefined,
      networkStatus: NetworkStatus.loading,
    });
  }

  {
    const { snapshot, renderedComponents } = await renderStream.takeRender();

    expect(renderedComponents).toStrictEqual([ReadQueryHook]);
    expect(snapshot.result).toStrictEqualTyped({
      data: {
        character: { __typename: "Character", id: "1", name: "Spider-Man" },
      },
      dataState: "complete",
      error: undefined,
      networkStatus: NetworkStatus.ready,
    });
  }

  await expect(renderStream).not.toRerender({ timeout: 50 });
});

it('suspends and does not use partial data from other variables in the cache when changing variables and using a "cache-first" fetch policy with returnPartialData: true', async () => {
  const { query, mocks } = setupVariablesCase();
  const partialQuery = gql`
    query ($id: ID!) {
      character(id: $id) {
        id
      }
    }
  `;

  const cache = new InMemoryCache();

  cache.writeQuery({
    query: partialQuery,
    data: { character: { __typename: "Character", id: "1" } },
    variables: { id: "1" },
  });

  const renderStream = createDefaultProfiler<DeepPartial<VariablesCaseData>>();
  const { SuspenseFallback, ReadQueryHook } =
    createDefaultTrackedComponents(renderStream);

  function App({ id }: { id: string }) {
    useTrackRenders();
    const [queryRef] = useBackgroundQuery(query, {
      fetchPolicy: "cache-first",
      returnPartialData: true,
      variables: { id },
    });

    return (
      <Suspense fallback={<SuspenseFallback />}>
        <ReadQueryHook queryRef={queryRef} />
      </Suspense>
    );
  }

  using _disabledAct = disableActEnvironment();
  const { rerender } = await renderStream.render(<App id="1" />, {
    wrapper: createMockWrapper({
      cache,
      mocks: addDelayToMocks(mocks, 150, true),
    }),
  });

  {
    const { snapshot, renderedComponents } = await renderStream.takeRender();

    expect(renderedComponents).toStrictEqual([App, ReadQueryHook]);
    expect(snapshot.result).toStrictEqualTyped({
      data: { character: { __typename: "Character", id: "1" } },
      dataState: "partial",
      error: undefined,
      networkStatus: NetworkStatus.loading,
    });
  }

  {
    const { snapshot, renderedComponents } = await renderStream.takeRender();

    expect(renderedComponents).toStrictEqual([ReadQueryHook]);
    expect(snapshot.result).toStrictEqualTyped({
      data: {
        character: { __typename: "Character", id: "1", name: "Spider-Man" },
      },
      dataState: "complete",
      error: undefined,
      networkStatus: NetworkStatus.ready,
    });
  }

  await rerender(<App id="2" />);

  {
    const { renderedComponents } = await renderStream.takeRender();

    expect(renderedComponents).toStrictEqual([App, SuspenseFallback]);
  }

  {
    const { snapshot, renderedComponents } = await renderStream.takeRender();

    expect(renderedComponents).toStrictEqual([ReadQueryHook]);
    expect(snapshot.result).toStrictEqualTyped({
      data: {
        character: { __typename: "Character", id: "2", name: "Black Widow" },
      },
      dataState: "complete",
      error: undefined,
      networkStatus: NetworkStatus.ready,
    });
  }

  await expect(renderStream).not.toRerender({ timeout: 50 });
});

it('suspends when partial data is in the cache and using a "network-only" fetch policy with returnPartialData', async () => {
  const { query, mocks } = setupVariablesCase();

  const partialQuery = gql`
    query ($id: String!) {
      character(id: $id) {
        id
      }
    }
  `;

  const cache = new InMemoryCache();

  cache.writeQuery({
    query: partialQuery,
    variables: { id: "1" },
    data: { character: { __typename: "Character", id: "1" } },
  });

  const client = new ApolloClient({
    link: new MockLink(mocks),
    cache,
  });

  const renderStream = createDefaultProfiler<DeepPartial<VariablesCaseData>>();
  const { SuspenseFallback, ReadQueryHook } =
    createDefaultTrackedComponents(renderStream);

  function App() {
    useTrackRenders();
    const [queryRef] = useBackgroundQuery(query, {
      fetchPolicy: "network-only",
      returnPartialData: true,
      variables: { id: "1" },
    });

    return (
      <Suspense fallback={<SuspenseFallback />}>
        <ReadQueryHook queryRef={queryRef} />
      </Suspense>
    );
  }

  using _disabledAct = disableActEnvironment();
  await renderStream.render(<App />, { wrapper: createClientWrapper(client) });

  {
    const { renderedComponents } = await renderStream.takeRender();

    expect(renderedComponents).toStrictEqual([App, SuspenseFallback]);
  }

  {
    const { snapshot } = await renderStream.takeRender();

    expect(snapshot.result).toStrictEqualTyped({
      data: {
        character: { __typename: "Character", id: "1", name: "Spider-Man" },
      },
      dataState: "complete",
      error: undefined,
      networkStatus: NetworkStatus.ready,
    });
  }

  await expect(renderStream).not.toRerender({ timeout: 50 });
});

it('suspends when partial data is in the cache and using a "no-cache" fetch policy with returnPartialData', async () => {
  using _consoleSpy = spyOnConsole("warn");
  const { query, mocks } = setupVariablesCase();

  const partialQuery = gql`
    query ($id: ID!) {
      character(id: $id) {
        id
      }
    }
  `;

  const cache = new InMemoryCache();

  cache.writeQuery({
    query: partialQuery,
    data: { character: { __typename: "Character", id: "1" } },
    variables: { id: "1" },
  });

  const client = new ApolloClient({
    link: new MockLink(mocks),
    cache,
  });

  const renderStream = createDefaultProfiler<DeepPartial<VariablesCaseData>>();
  const { SuspenseFallback, ReadQueryHook } =
    createDefaultTrackedComponents(renderStream);

  function App() {
    useTrackRenders();
    const [queryRef] = useBackgroundQuery(query, {
      fetchPolicy: "no-cache",
      returnPartialData: true,
      variables: { id: "1" },
    });

    return (
      <Suspense fallback={<SuspenseFallback />}>
        <ReadQueryHook queryRef={queryRef} />
      </Suspense>
    );
  }

  using _disabledAct = disableActEnvironment();
  await renderStream.render(<App />, { wrapper: createClientWrapper(client) });

  {
    const { renderedComponents } = await renderStream.takeRender();

    expect(renderedComponents).toStrictEqual([App, SuspenseFallback]);
  }

  {
    const { snapshot } = await renderStream.takeRender();

    expect(snapshot.result).toStrictEqualTyped({
      data: {
        character: { __typename: "Character", id: "1", name: "Spider-Man" },
      },
      dataState: "complete",
      error: undefined,
      networkStatus: NetworkStatus.ready,
    });
  }

  await expect(renderStream).not.toRerender({ timeout: 50 });
});

it('warns when using returnPartialData with a "no-cache" fetch policy', async () => {
  using _consoleSpy = spyOnConsole("warn");

  const query: TypedDocumentNode<SimpleCaseData> = gql`
    query UserQuery {
      greeting
    }
  `;
  const mocks = [
    {
      request: { query },
      result: { data: { greeting: "Hello" } },
    },
  ];

  renderHook(
    () =>
      useBackgroundQuery(query, {
        fetchPolicy: "no-cache",
        returnPartialData: true,
      }),
    {
      wrapper: ({ children }) => (
        <MockedProvider mocks={mocks}>{children}</MockedProvider>
      ),
    }
  );

  expect(console.warn).toHaveBeenCalledTimes(1);
  expect(console.warn).toHaveBeenCalledWith(
    "Using `returnPartialData` with a `no-cache` fetch policy has no effect. To read partial data from the cache, consider using an alternate fetch policy."
  );
});

it('does not suspend when partial data is in the cache and using a "cache-and-network" fetch policy with returnPartialData', async () => {
  const { query, mocks } = setupVariablesCase();

  const partialQuery = gql`
    query ($id: ID!) {
      character(id: $id) {
        id
      }
    }
  `;

  const cache = new InMemoryCache();

  cache.writeQuery({
    query: partialQuery,
    data: { character: { __typename: "Character", id: "1" } },
    variables: { id: "1" },
  });

  const client = new ApolloClient({
    link: new MockLink(mocks),
    cache,
  });

  const renderStream = createDefaultProfiler<DeepPartial<VariablesCaseData>>();
  const { SuspenseFallback, ReadQueryHook } =
    createDefaultTrackedComponents(renderStream);

  function App() {
    useTrackRenders();
    const [queryRef] = useBackgroundQuery(query, {
      fetchPolicy: "cache-and-network",
      returnPartialData: true,
      variables: { id: "1" },
    });

    return (
      <Suspense fallback={<SuspenseFallback />}>
        <ReadQueryHook queryRef={queryRef} />
      </Suspense>
    );
  }

  using _disabledAct = disableActEnvironment();
  await renderStream.render(<App />, { wrapper: createClientWrapper(client) });

  {
    const { snapshot, renderedComponents } = await renderStream.takeRender();

    expect(renderedComponents).toStrictEqual([App, ReadQueryHook]);
    expect(snapshot.result).toStrictEqualTyped({
      data: { character: { __typename: "Character", id: "1" } },
      dataState: "partial",
      error: undefined,
      networkStatus: NetworkStatus.loading,
    });
  }

  {
    const { snapshot, renderedComponents } = await renderStream.takeRender();

    expect(renderedComponents).toStrictEqual([ReadQueryHook]);
    expect(snapshot.result).toStrictEqualTyped({
      data: {
        character: { __typename: "Character", id: "1", name: "Spider-Man" },
      },
      dataState: "complete",
      error: undefined,
      networkStatus: NetworkStatus.ready,
    });
  }

  await expect(renderStream).not.toRerender({ timeout: 50 });
});

it('suspends and does not use partial data when changing variables and using a "cache-and-network" fetch policy with returnPartialData', async () => {
  const { query, mocks } = setupVariablesCase();
  const partialQuery = gql`
    query ($id: ID!) {
      character(id: $id) {
        id
      }
    }
  `;

  const cache = new InMemoryCache();

  cache.writeQuery({
    query: partialQuery,
    data: { character: { __typename: "Character", id: "1" } },
    variables: { id: "1" },
  });

  const renderStream = createDefaultProfiler<DeepPartial<VariablesCaseData>>();
  const { SuspenseFallback, ReadQueryHook } =
    createDefaultTrackedComponents(renderStream);

  function App({ id }: { id: string }) {
    useTrackRenders();
    const [queryRef] = useBackgroundQuery(query, {
      fetchPolicy: "cache-and-network",
      returnPartialData: true,
      variables: { id },
    });

    return (
      <Suspense fallback={<SuspenseFallback />}>
        <ReadQueryHook queryRef={queryRef} />
      </Suspense>
    );
  }

  using _disabledAct = disableActEnvironment();
  const { rerender } = await renderStream.render(<App id="1" />, {
    wrapper: createMockWrapper({
      cache,
      mocks: addDelayToMocks(mocks, 150, true),
    }),
  });

  {
    const { snapshot, renderedComponents } = await renderStream.takeRender();

    expect(renderedComponents).toStrictEqual([App, ReadQueryHook]);
    expect(snapshot.result).toStrictEqualTyped({
      data: { character: { __typename: "Character", id: "1" } },
      dataState: "partial",
      error: undefined,
      networkStatus: NetworkStatus.loading,
    });
  }

  {
    const { snapshot, renderedComponents } = await renderStream.takeRender();

    expect(renderedComponents).toStrictEqual([ReadQueryHook]);
    expect(snapshot.result).toStrictEqualTyped({
      data: {
        character: { __typename: "Character", id: "1", name: "Spider-Man" },
      },
      dataState: "complete",
      error: undefined,
      networkStatus: NetworkStatus.ready,
    });
  }

  await rerender(<App id="2" />);

  {
    const { renderedComponents } = await renderStream.takeRender();

    expect(renderedComponents).toStrictEqual([App, SuspenseFallback]);
  }

  {
    const { snapshot, renderedComponents } = await renderStream.takeRender();

    expect(renderedComponents).toStrictEqual([ReadQueryHook]);
    expect(snapshot.result).toStrictEqualTyped({
      data: {
        character: { __typename: "Character", id: "2", name: "Black Widow" },
      },
      dataState: "complete",
      error: undefined,
      networkStatus: NetworkStatus.ready,
    });
  }

  await expect(renderStream).not.toRerender({ timeout: 50 });
});

it('does not suspend deferred queries with partial data in the cache and using a "cache-first" fetch policy with `returnPartialData`', async () => {
  interface QueryData {
    greeting: {
      __typename: string;
      message?: string;
      recipient?: {
        __typename: string;
        name: string;
      };
    };
  }

  const query: TypedDocumentNode<QueryData> = gql`
    query {
      greeting {
        message
        ... on Greeting @defer {
          recipient {
            name
          }
        }
      }
    }
  `;

  const link = new MockSubscriptionLink();
  const cache = new InMemoryCache();

  // We are intentionally writing partial data to the cache. Supress console
  // warnings to avoid unnecessary noise in the test.
  {
    using _consoleSpy = spyOnConsole("error");
    cache.writeQuery({
      query,
      data: {
        greeting: {
          __typename: "Greeting",
          recipient: { __typename: "Person", name: "Cached Alice" },
        },
      },
    });
  }

  const client = new ApolloClient({
    link,
    cache,
    incrementalHandler: new Defer20220824Handler(),
  });

  const renderStream = createDefaultProfiler<DeepPartial<QueryData>>();
  const { SuspenseFallback, ReadQueryHook } =
    createDefaultTrackedComponents(renderStream);

  function App() {
    useTrackRenders();
    const [queryRef] = useBackgroundQuery(query, {
      fetchPolicy: "cache-first",
      returnPartialData: true,
    });

    return (
      <Suspense fallback={<SuspenseFallback />}>
        <ReadQueryHook queryRef={queryRef} />
      </Suspense>
    );
  }

  using _disabledAct = disableActEnvironment();
  await renderStream.render(<App />, { wrapper: createClientWrapper(client) });

  {
    const { snapshot, renderedComponents } = await renderStream.takeRender();

    expect(renderedComponents).toStrictEqual([App, ReadQueryHook]);
    expect(snapshot.result).toStrictEqualTyped({
      data: {
        greeting: {
          __typename: "Greeting",
          recipient: { __typename: "Person", name: "Cached Alice" },
        },
      },
      dataState: "partial",
      error: undefined,
      networkStatus: NetworkStatus.loading,
    });
  }

  link.simulateResult({
    result: {
      data: {
        greeting: { message: "Hello world", __typename: "Greeting" },
      },
      hasNext: true,
    },
  });

  {
    const { snapshot, renderedComponents } = await renderStream.takeRender();

    expect(renderedComponents).toStrictEqual([ReadQueryHook]);
    expect(snapshot.result).toStrictEqualTyped({
      data: {
        greeting: {
          __typename: "Greeting",
          message: "Hello world",
          recipient: { __typename: "Person", name: "Cached Alice" },
        },
      },
      dataState: "streaming",
      error: undefined,
      networkStatus: NetworkStatus.streaming,
    });
  }

  link.simulateResult(
    {
      result: {
        incremental: [
          {
            data: {
              __typename: "Greeting",
              recipient: { name: "Alice", __typename: "Person" },
            },
            path: ["greeting"],
          },
        ],
        hasNext: false,
      },
    },
    true
  );

  {
    const { snapshot, renderedComponents } = await renderStream.takeRender();

    expect(renderedComponents).toStrictEqual([ReadQueryHook]);
    expect(snapshot.result).toStrictEqualTyped({
      data: {
        greeting: {
          __typename: "Greeting",
          message: "Hello world",
          recipient: { __typename: "Person", name: "Alice" },
        },
      },
      dataState: "complete",
      error: undefined,
      networkStatus: NetworkStatus.ready,
    });
  }

  await expect(renderStream).not.toRerender({ timeout: 50 });
});

it.each<useBackgroundQuery.FetchPolicy>([
  "cache-first",
  "network-only",
  "cache-and-network",
])(
  'responds to cache updates in strict mode while using a "%s" fetch policy',
  async (fetchPolicy) => {
    const { query, mocks } = setupSimpleCase();

    const client = new ApolloClient({
      cache: new InMemoryCache(),
      link: new MockLink(mocks),
    });

    const renderStream = createDefaultProfiler<SimpleCaseData>();
    const { SuspenseFallback, ReadQueryHook } =
      createDefaultTrackedComponents(renderStream);

    function App() {
      useTrackRenders();
      const [queryRef] = useBackgroundQuery(query, { fetchPolicy });

      return (
        <Suspense fallback={<SuspenseFallback />}>
          <ReadQueryHook queryRef={queryRef} />
        </Suspense>
      );
    }

    using _disabledAct = disableActEnvironment();
    await renderStream.render(<App />, {
      wrapper: createClientWrapper(client, React.StrictMode),
    });

    {
      const { renderedComponents } = await renderStream.takeRender();

      expect(renderedComponents).toStrictEqual([App, SuspenseFallback]);
    }

    {
      const { snapshot } = await renderStream.takeRender();

      expect(snapshot.result).toStrictEqualTyped({
        data: { greeting: "Hello" },
        dataState: "complete",
        error: undefined,
        networkStatus: NetworkStatus.ready,
      });
    }

    client.writeQuery({
      query,
      data: { greeting: "Updated hello" },
    });

    {
      const { snapshot } = await renderStream.takeRender();

      expect(snapshot.result).toStrictEqualTyped({
        data: { greeting: "Updated hello" },
        dataState: "complete",
        error: undefined,
        networkStatus: NetworkStatus.ready,
      });
    }

    await expect(renderStream).not.toRerender({ timeout: 50 });
  }
);

it("masks queries when dataMasking is `true`", async () => {
  type UserFieldsFragment = {
    age: number;
  } & { " $fragmentName"?: "UserFieldsFragment" };

  interface Query {
    currentUser: {
      __typename: "User";
      id: number;
      name: string;
    } & { " $fragmentRefs"?: { UserFieldsFragment: UserFieldsFragment } };
  }

  const query: TypedDocumentNode<Query, Record<string, never>> = gql`
    query MaskedQuery {
      currentUser {
        id
        name
        ...UserFields
      }
    }

    fragment UserFields on User {
      age
    }
  `;

  const mocks = [
    {
      request: { query },
      result: {
        data: {
          currentUser: {
            __typename: "User",
            id: 1,
            name: "Test User",
            age: 30,
          },
        },
      },
    },
  ];

  const client = new ApolloClient({
    dataMasking: true,
    cache: new InMemoryCache(),
    link: new MockLink(mocks),
  });

  const renderStream = createDefaultProfiler<Query>();
  const { SuspenseFallback, ReadQueryHook } =
    createDefaultTrackedComponents(renderStream);

  function App() {
    useTrackRenders();
    const [queryRef] = useBackgroundQuery(query);

    return (
      <Suspense fallback={<SuspenseFallback />}>
        <ReadQueryHook queryRef={queryRef} />
      </Suspense>
    );
  }

  using _disabledAct = disableActEnvironment();
  await renderStream.render(<App />, {
    wrapper: createClientWrapper(client),
  });

  // loading
  await renderStream.takeRender();

  {
    const { snapshot } = await renderStream.takeRender();

    expect(snapshot.result).toStrictEqualTyped({
      data: {
        currentUser: {
          __typename: "User",
          id: 1,
          name: "Test User",
        },
      },
      dataState: "complete",
      error: undefined,
      networkStatus: NetworkStatus.ready,
    });
  }
});

it("does not mask query when dataMasking is `false`", async () => {
  type UserFieldsFragment = {
    age: number;
  } & { " $fragmentName"?: "UserFieldsFragment" };

  interface Query {
    currentUser: {
      __typename: "User";
      id: number;
      name: string;
      age: number;
    } & { " $fragmentRefs"?: { UserFieldsFragment: UserFieldsFragment } };
  }

  const query: TypedDocumentNode<Query, Record<string, never>> = gql`
    query MaskedQuery {
      currentUser {
        id
        name
        ...UserFields
      }
    }

    fragment UserFields on User {
      age
    }
  `;

  const mocks = [
    {
      request: { query },
      result: {
        data: {
          currentUser: {
            __typename: "User",
            id: 1,
            name: "Test User",
            age: 30,
          },
        },
      },
    },
  ];

  const client = new ApolloClient({
    dataMasking: false,
    cache: new InMemoryCache(),
    link: new MockLink(mocks),
  });

  const renderStream = createDefaultProfiler<Query>();
  const { SuspenseFallback, ReadQueryHook } =
    createDefaultTrackedComponents(renderStream);

  function App() {
    useTrackRenders();
    const [queryRef] = useBackgroundQuery(query);

    return (
      <Suspense fallback={<SuspenseFallback />}>
        <ReadQueryHook queryRef={queryRef} />
      </Suspense>
    );
  }

  using _disabledAct = disableActEnvironment();
  await renderStream.render(<App />, { wrapper: createClientWrapper(client) });

  // loading
  await renderStream.takeRender();

  const { snapshot } = await renderStream.takeRender();

  expect(snapshot.result).toStrictEqualTyped({
    data: {
      currentUser: {
        __typename: "User",
        id: 1,
        name: "Test User",
        age: 30,
      },
    },
    dataState: "complete",
    error: undefined,
    networkStatus: NetworkStatus.ready,
  });
});

it("does not mask query by default", async () => {
  type UserFieldsFragment = {
    age: number;
  } & { " $fragmentName"?: "UserFieldsFragment" };

  interface Query {
    currentUser: {
      __typename: "User";
      id: number;
      name: string;
      age: number;
    } & { " $fragmentRefs"?: { UserFieldsFragment: UserFieldsFragment } };
  }

  const query: TypedDocumentNode<Query, Record<string, never>> = gql`
    query MaskedQuery {
      currentUser {
        id
        name
        ...UserFields
      }
    }

    fragment UserFields on User {
      age
    }
  `;

  const mocks = [
    {
      request: { query },
      result: {
        data: {
          currentUser: {
            __typename: "User",
            id: 1,
            name: "Test User",
            age: 30,
          },
        },
      },
    },
  ];

  const client = new ApolloClient({
    cache: new InMemoryCache(),
    link: new MockLink(mocks),
  });

  const renderStream = createDefaultProfiler<Query>();
  const { SuspenseFallback, ReadQueryHook } =
    createDefaultTrackedComponents(renderStream);

  function App() {
    useTrackRenders();
    const [queryRef] = useBackgroundQuery(query);

    return (
      <Suspense fallback={<SuspenseFallback />}>
        <ReadQueryHook queryRef={queryRef} />
      </Suspense>
    );
  }

  using _disabledAct = disableActEnvironment();
  await renderStream.render(<App />, { wrapper: createClientWrapper(client) });

  // loading
  await renderStream.takeRender();

  const { snapshot } = await renderStream.takeRender();

  expect(snapshot.result).toStrictEqualTyped({
    data: {
      currentUser: {
        __typename: "User",
        id: 1,
        name: "Test User",
        age: 30,
      },
    },
    dataState: "complete",
    error: undefined,
    networkStatus: NetworkStatus.ready,
  });
});

it("masks queries updated by the cache", async () => {
  type UserFieldsFragment = {
    age: number;
  } & { " $fragmentName"?: "UserFieldsFragment" };

  interface Query {
    currentUser: {
      __typename: "User";
      id: number;
      name: string;
    } & { " $fragmentRefs"?: { UserFieldsFragment: UserFieldsFragment } };
  }

  const query: TypedDocumentNode<Query, Record<string, never>> = gql`
    query MaskedQuery {
      currentUser {
        id
        name
        ...UserFields
      }
    }

    fragment UserFields on User {
      age
    }
  `;

  const mocks = [
    {
      request: { query },
      result: {
        data: {
          currentUser: {
            __typename: "User",
            id: 1,
            name: "Test User",
            age: 30,
          },
        },
      },
    },
  ];

  const client = new ApolloClient({
    dataMasking: true,
    cache: new InMemoryCache(),
    link: new MockLink(mocks),
  });

  const renderStream = createDefaultProfiler<Query>();
  const { SuspenseFallback, ReadQueryHook } =
    createDefaultTrackedComponents(renderStream);

  function App() {
    useTrackRenders();
    const [queryRef] = useBackgroundQuery(query);

    return (
      <Suspense fallback={<SuspenseFallback />}>
        <ReadQueryHook queryRef={queryRef} />
      </Suspense>
    );
  }

  using _disabledAct = disableActEnvironment();
  await renderStream.render(<App />, { wrapper: createClientWrapper(client) });

  // loading
  await renderStream.takeRender();

  {
    const { snapshot } = await renderStream.takeRender();

    expect(snapshot.result).toStrictEqualTyped({
      data: {
        currentUser: {
          __typename: "User",
          id: 1,
          name: "Test User",
        },
      },
      dataState: "complete",
      error: undefined,
      networkStatus: NetworkStatus.ready,
    });
  }

  client.writeQuery({
    query,
    data: {
      currentUser: {
        __typename: "User",
        id: 1,
        name: "Test User (updated)",
        // @ts-ignore TODO: Determine how to handle cache writes with masked
        // query type
        age: 35,
      },
    },
  });

  {
    const { snapshot } = await renderStream.takeRender();

    expect(snapshot.result).toStrictEqualTyped({
      data: {
        currentUser: {
          __typename: "User",
          id: 1,
          name: "Test User (updated)",
        },
      },
      dataState: "complete",
      error: undefined,
      networkStatus: NetworkStatus.ready,
    });
  }
});

it("does not rerender when updating field in named fragment", async () => {
  type UserFieldsFragment = {
    age: number;
  } & { " $fragmentName"?: "UserFieldsFragment" };

  interface Query {
    currentUser: {
      __typename: "User";
      id: number;
      name: string;
    } & { " $fragmentRefs"?: { UserFieldsFragment: UserFieldsFragment } };
  }

  const query: TypedDocumentNode<Query, Record<string, never>> = gql`
    query MaskedQuery {
      currentUser {
        id
        name
        ...UserFields
      }
    }

    fragment UserFields on User {
      age
    }
  `;

  const mocks = [
    {
      request: { query },
      result: {
        data: {
          currentUser: {
            __typename: "User",
            id: 1,
            name: "Test User",
            age: 30,
          },
        },
      },
    },
  ];

  const client = new ApolloClient({
    dataMasking: true,
    cache: new InMemoryCache(),
    link: new MockLink(mocks),
  });

  const renderStream = createDefaultProfiler<Query>();
  const { SuspenseFallback, ReadQueryHook } =
    createDefaultTrackedComponents(renderStream);

  function App() {
    useTrackRenders();
    const [queryRef] = useBackgroundQuery(query);

    return (
      <Suspense fallback={<SuspenseFallback />}>
        <ReadQueryHook queryRef={queryRef} />
      </Suspense>
    );
  }

  using _disabledAct = disableActEnvironment();
  await renderStream.render(<App />, {
    wrapper: createClientWrapper(client),
  });

  // loading
  await renderStream.takeRender();

  {
    const { snapshot } = await renderStream.takeRender();

    expect(snapshot.result).toStrictEqualTyped({
      data: {
        currentUser: {
          __typename: "User",
          id: 1,
          name: "Test User",
        },
      },
      dataState: "complete",
      error: undefined,
      networkStatus: NetworkStatus.ready,
    });
  }

  client.writeQuery({
    query,
    data: {
      currentUser: {
        __typename: "User",
        id: 1,
        name: "Test User",
        // @ts-ignore TODO: Determine how to handle cache writes with masked
        // query type
        age: 35,
      },
    },
  });

  await expect(renderStream).not.toRerender();

  expect(client.readQuery({ query })).toStrictEqualTyped({
    currentUser: {
      __typename: "User",
      id: 1,
      name: "Test User",
      age: 35,
    },
  });
});

it("masks result from cache when using with cache-first fetch policy", async () => {
  type UserFieldsFragment = {
    age: number;
  } & { " $fragmentName"?: "UserFieldsFragment" };

  interface Query {
    currentUser: {
      __typename: "User";
      id: number;
      name: string;
    } & { " $fragmentRefs"?: { UserFieldsFragment: UserFieldsFragment } };
  }

  const query: TypedDocumentNode<Query, Record<string, never>> = gql`
    query MaskedQuery {
      currentUser {
        id
        name
        ...UserFields
      }
    }

    fragment UserFields on User {
      age
    }
  `;

  const mocks = [
    {
      request: { query },
      result: {
        data: {
          currentUser: {
            __typename: "User",
            id: 1,
            name: "Test User",
            age: 30,
          },
        },
      },
    },
  ];

  const client = new ApolloClient({
    dataMasking: true,
    cache: new InMemoryCache(),
    link: new MockLink(mocks),
  });

  client.writeQuery({
    query,
    data: {
      currentUser: {
        __typename: "User",
        id: 1,
        name: "Test User",
        age: 30,
      },
    },
  });

  const renderStream = createDefaultProfiler<Query>();
  const { SuspenseFallback, ReadQueryHook } =
    createDefaultTrackedComponents(renderStream);

  function App() {
    useTrackRenders();
    const [queryRef] = useBackgroundQuery(query, {
      fetchPolicy: "cache-first",
    });

    return (
      <Suspense fallback={<SuspenseFallback />}>
        <ReadQueryHook queryRef={queryRef} />
      </Suspense>
    );
  }

  using _disabledAct = disableActEnvironment();
  await renderStream.render(<App />, { wrapper: createClientWrapper(client) });

  const { snapshot } = await renderStream.takeRender();

  expect(snapshot.result).toStrictEqualTyped({
    data: {
      currentUser: {
        __typename: "User",
        id: 1,
        name: "Test User",
      },
    },
    dataState: "complete",
    error: undefined,
    networkStatus: NetworkStatus.ready,
  });
});

it("masks cache and network result when using cache-and-network fetch policy", async () => {
  type UserFieldsFragment = {
    age: number;
  } & { " $fragmentName"?: "UserFieldsFragment" };

  interface Query {
    currentUser: {
      __typename: "User";
      id: number;
      name: string;
    } & { " $fragmentRefs"?: { UserFieldsFragment: UserFieldsFragment } };
  }

  const query: TypedDocumentNode<Query, Record<string, never>> = gql`
    query MaskedQuery {
      currentUser {
        id
        name
        ...UserFields
      }
    }

    fragment UserFields on User {
      age
    }
  `;

  const mocks = [
    {
      request: { query },
      result: {
        data: {
          currentUser: {
            __typename: "User",
            id: 1,
            name: "Test User (server)",
            age: 35,
          },
        },
      },
      delay: 20,
    },
  ];

  const client = new ApolloClient({
    dataMasking: true,
    cache: new InMemoryCache(),
    link: new MockLink(mocks),
  });

  client.writeQuery({
    query,
    data: {
      currentUser: {
        __typename: "User",
        id: 1,
        name: "Test User",
        age: 34,
      },
    },
  });

  const renderStream = createDefaultProfiler<Query>();
  const { SuspenseFallback, ReadQueryHook } =
    createDefaultTrackedComponents(renderStream);

  function App() {
    useTrackRenders();
    const [queryRef] = useBackgroundQuery(query, {
      fetchPolicy: "cache-and-network",
    });

    return (
      <Suspense fallback={<SuspenseFallback />}>
        <ReadQueryHook queryRef={queryRef} />
      </Suspense>
    );
  }

  using _disabledAct = disableActEnvironment();
  await renderStream.render(<App />, { wrapper: createClientWrapper(client) });

  {
    const { snapshot } = await renderStream.takeRender();

    expect(snapshot.result).toStrictEqualTyped({
      data: {
        currentUser: {
          __typename: "User",
          id: 1,
          name: "Test User",
        },
      },
      dataState: "complete",
      error: undefined,
      networkStatus: NetworkStatus.loading,
    });
  }

  {
    const { snapshot } = await renderStream.takeRender();

    expect(snapshot.result).toStrictEqualTyped({
      data: {
        currentUser: {
          __typename: "User",
          id: 1,
          name: "Test User (server)",
        },
      },
      dataState: "complete",
      error: undefined,
      networkStatus: NetworkStatus.ready,
    });
  }
});

it("masks partial cache data when returnPartialData is `true`", async () => {
  type UserFieldsFragment = {
    __typename: "User";
    age: number;
  } & { " $fragmentName"?: "UserFieldsFragment" };

  interface Query {
    currentUser: {
      __typename: "User";
      id: number;
      name: string;
    } & { " $fragmentRefs"?: { UserFieldsFragment: UserFieldsFragment } };
  }

  const query: TypedDocumentNode<Query, Record<string, never>> = gql`
    query MaskedQuery {
      currentUser {
        id
        name
        ...UserFields
      }
    }

    fragment UserFields on User {
      age
    }
  `;

  const mocks = [
    {
      request: { query },
      result: {
        data: {
          currentUser: {
            __typename: "User",
            id: 1,
            name: "Test User (server)",
            age: 35,
          },
        },
      },
      delay: 20,
    },
  ];

  const client = new ApolloClient({
    dataMasking: true,
    cache: new InMemoryCache(),
    link: new MockLink(mocks),
  });

  {
    using _ = spyOnConsole("error");
    client.writeQuery({
      query,
      data: {
        // @ts-expect-error writing partial cache data
        currentUser: {
          __typename: "User",
          id: 1,
          age: 34,
        },
      },
    });
  }

  const renderStream = createDefaultProfiler<DeepPartial<Query>>();
  const { SuspenseFallback, ReadQueryHook } =
    createDefaultTrackedComponents(renderStream);

  function App() {
    useTrackRenders();
    const [queryRef] = useBackgroundQuery(query, { returnPartialData: true });

    return (
      <Suspense fallback={<SuspenseFallback />}>
        <ReadQueryHook queryRef={queryRef} />
      </Suspense>
    );
  }

  using _disabledAct = disableActEnvironment();
  await renderStream.render(<App />, { wrapper: createClientWrapper(client) });

  {
    const { snapshot } = await renderStream.takeRender();

    expect(snapshot.result).toStrictEqualTyped({
      data: {
        currentUser: {
          __typename: "User",
          id: 1,
        },
      },
      dataState: "partial",
      error: undefined,
      networkStatus: NetworkStatus.loading,
    });
  }

  {
    const { snapshot } = await renderStream.takeRender();

    expect(snapshot.result).toStrictEqualTyped({
      data: {
        currentUser: {
          __typename: "User",
          id: 1,
          name: "Test User (server)",
        },
      },
      dataState: "complete",
      error: undefined,
      networkStatus: NetworkStatus.ready,
    });
  }
});

it("masks partial data returned from data on errors with errorPolicy `all`", async () => {
  type UserFieldsFragment = {
    age: number;
  } & { " $fragmentName"?: "UserFieldsFragment" };

  interface Query {
    currentUser: {
      __typename: "User";
      id: number;
      name: string | null;
    } & { " $fragmentRefs"?: { UserFieldsFragment: UserFieldsFragment } };
  }

  const query: TypedDocumentNode<Query, Record<string, never>> = gql`
    query MaskedQuery {
      currentUser {
        id
        name
        ...UserFields
      }
    }

    fragment UserFields on User {
      age
    }
  `;

  const mocks = [
    {
      request: { query },
      result: {
        data: {
          currentUser: {
            __typename: "User",
            id: 1,
            name: null,
            age: 34,
          },
        },
        errors: [new GraphQLError("Couldn't get name")],
      },
      delay: 20,
    },
  ];

  const client = new ApolloClient({
    dataMasking: true,
    cache: new InMemoryCache(),
    link: new MockLink(mocks),
  });

  const renderStream = createDefaultProfiler<Query | undefined>();
  const { SuspenseFallback, ReadQueryHook } =
    createDefaultTrackedComponents(renderStream);

  function App() {
    useTrackRenders();
    const [queryRef] = useBackgroundQuery(query, { errorPolicy: "all" });

    return (
      <Suspense fallback={<SuspenseFallback />}>
        <ReadQueryHook queryRef={queryRef} />
      </Suspense>
    );
  }

  using _disabledAct = disableActEnvironment();
  await renderStream.render(<App />, { wrapper: createClientWrapper(client) });

  // loading
  await renderStream.takeRender();

  {
    const { snapshot } = await renderStream.takeRender();

    expect(snapshot.result).toStrictEqualTyped({
      data: {
        currentUser: {
          __typename: "User",
          id: 1,
          name: null,
        },
      },
      dataState: "complete",
      error: new CombinedGraphQLErrors({
        data: {
          currentUser: {
            __typename: "User",
            id: 1,
            name: null,
            age: 34,
          },
        },
        errors: [{ message: "Couldn't get name" }],
      }),
      networkStatus: NetworkStatus.error,
    });
  }
});

describe("refetch", () => {
  it("re-suspends when calling `refetch`", async () => {
    const { query, mocks: defaultMocks } = setupVariablesCase();
    const user = userEvent.setup();
    const renderStream = createDefaultProfiler<VariablesCaseData>();
    const { SuspenseFallback, ReadQueryHook } =
      createDefaultTrackedComponents(renderStream);

    const mocks: MockLink.MockedResponse<VariablesCaseData>[] = [
      ...defaultMocks,
      {
        request: { query, variables: { id: "1" } },
        result: {
          data: {
            character: {
              __typename: "Character",
              id: "1",
              name: "Spider-Man (refetched)",
            },
          },
        },
        delay: 10,
      },
    ];

    function App() {
      useTrackRenders();
      const [queryRef, { refetch }] = useBackgroundQuery(query, {
        variables: { id: "1" },
      });

      return (
        <>
          <button onClick={() => refetch()}>Refetch</button>
          <Suspense fallback={<SuspenseFallback />}>
            <ReadQueryHook queryRef={queryRef} />
          </Suspense>
        </>
      );
    }

    using _disabledAct = disableActEnvironment();
    await renderStream.render(<App />, {
      wrapper: createMockWrapper({ mocks }),
    });

    {
      const { renderedComponents } = await renderStream.takeRender();

      expect(renderedComponents).toStrictEqual([App, SuspenseFallback]);
    }

    {
      const { snapshot } = await renderStream.takeRender();

      expect(snapshot.result).toStrictEqualTyped({
        data: {
          character: {
            __typename: "Character",
            id: "1",
            name: "Spider-Man",
          },
        },
        dataState: "complete",
        error: undefined,
        networkStatus: NetworkStatus.ready,
      });
    }

    await user.click(screen.getByText("Refetch"));

    {
      // parent component re-suspends
      const { renderedComponents } = await renderStream.takeRender();

      expect(renderedComponents).toStrictEqual([App, SuspenseFallback]);
    }

    {
      const { snapshot } = await renderStream.takeRender();

      expect(snapshot.result).toStrictEqualTyped({
        data: {
          character: {
            __typename: "Character",
            id: "1",
            name: "Spider-Man (refetched)",
          },
        },
        dataState: "complete",
        error: undefined,
        networkStatus: NetworkStatus.ready,
      });
    }

    await expect(renderStream).not.toRerender({ timeout: 50 });
  });

  it("re-suspends when calling `refetch` with new variables", async () => {
    const { query, mocks } = setupVariablesCase();
    const user = userEvent.setup();
    const renderStream = createDefaultProfiler<VariablesCaseData>();
    const { SuspenseFallback, ReadQueryHook } =
      createDefaultTrackedComponents(renderStream);

    function App() {
      useTrackRenders();
      const [queryRef, { refetch }] = useBackgroundQuery(query, {
        variables: { id: "1" },
      });

      return (
        <>
          <button onClick={() => refetch({ id: "2" })}>Refetch</button>
          <Suspense fallback={<SuspenseFallback />}>
            <ReadQueryHook queryRef={queryRef} />
          </Suspense>
        </>
      );
    }

    using _disabledAct = disableActEnvironment();
    await renderStream.render(<App />, {
      wrapper: createMockWrapper({ mocks }),
    });

    {
      const { renderedComponents } = await renderStream.takeRender();

      expect(renderedComponents).toStrictEqual([App, SuspenseFallback]);
    }

    {
      const { snapshot } = await renderStream.takeRender();

      expect(snapshot.result).toStrictEqualTyped({
        data: {
          character: {
            __typename: "Character",
            id: "1",
            name: "Spider-Man",
          },
        },
        dataState: "complete",
        error: undefined,
        networkStatus: NetworkStatus.ready,
      });
    }

    await user.click(screen.getByText("Refetch"));

    {
      const { renderedComponents } = await renderStream.takeRender();

      expect(renderedComponents).toStrictEqual([App, SuspenseFallback]);
    }

    {
      const { snapshot } = await renderStream.takeRender();

      expect(snapshot.result).toStrictEqualTyped({
        data: {
          character: {
            __typename: "Character",
            id: "2",
            name: "Black Widow",
          },
        },
        dataState: "complete",
        error: undefined,
        networkStatus: NetworkStatus.ready,
      });
    }

    await expect(renderStream).not.toRerender({ timeout: 50 });
  });

  it("re-suspends multiple times when calling `refetch` multiple times", async () => {
    const { query, mocks: defaultMocks } = setupVariablesCase();
    const user = userEvent.setup();
    const renderStream = createDefaultProfiler<VariablesCaseData>();
    const { SuspenseFallback, ReadQueryHook } =
      createDefaultTrackedComponents(renderStream);

    const mocks: MockLink.MockedResponse<VariablesCaseData>[] = [
      ...defaultMocks,
      {
        request: { query, variables: { id: "1" } },
        result: {
          data: {
            character: {
              __typename: "Character",
              id: "1",
              name: "Spider-Man (refetched)",
            },
          },
        },
        delay: 20,
      },
      {
        request: { query, variables: { id: "1" } },
        result: {
          data: {
            character: {
              __typename: "Character",
              id: "1",
              name: "Spider-Man (refetched again)",
            },
          },
        },
        delay: 20,
      },
    ];

    function App() {
      useTrackRenders();
      const [queryRef, { refetch }] = useBackgroundQuery(query, {
        variables: { id: "1" },
      });

      return (
        <>
          <button onClick={() => refetch()}>Refetch</button>
          <Suspense fallback={<SuspenseFallback />}>
            <ReadQueryHook queryRef={queryRef} />
          </Suspense>
        </>
      );
    }

    using _disabledAct = disableActEnvironment();
    await renderStream.render(<App />, {
      wrapper: createMockWrapper({ mocks }),
    });

    {
      const { renderedComponents } = await renderStream.takeRender();

      expect(renderedComponents).toStrictEqual([App, SuspenseFallback]);
    }

    {
      const { snapshot } = await renderStream.takeRender();

      expect(snapshot.result).toStrictEqualTyped({
        data: {
          character: { __typename: "Character", id: "1", name: "Spider-Man" },
        },
        dataState: "complete",
        error: undefined,
        networkStatus: NetworkStatus.ready,
      });
    }

    const button = screen.getByText("Refetch");

    await user.click(button);

    {
      const { renderedComponents } = await renderStream.takeRender();

      expect(renderedComponents).toStrictEqual([App, SuspenseFallback]);
    }

    {
      const { snapshot } = await renderStream.takeRender();

      expect(snapshot.result).toStrictEqualTyped({
        data: {
          character: {
            __typename: "Character",
            id: "1",
            name: "Spider-Man (refetched)",
          },
        },
        dataState: "complete",
        error: undefined,
        networkStatus: NetworkStatus.ready,
      });
    }

    await user.click(button);

    {
      const { renderedComponents } = await renderStream.takeRender();

      expect(renderedComponents).toStrictEqual([App, SuspenseFallback]);
    }

    {
      const { snapshot } = await renderStream.takeRender();

      expect(snapshot.result).toStrictEqualTyped({
        data: {
          character: {
            __typename: "Character",
            id: "1",
            name: "Spider-Man (refetched again)",
          },
        },
        dataState: "complete",
        error: undefined,
        networkStatus: NetworkStatus.ready,
      });
    }

    await expect(renderStream).not.toRerender({ timeout: 50 });
  });

  it("throws errors when errors are returned after calling `refetch`", async () => {
    using _consoleSpy = spyOnConsole("error");
    const { query, mocks: defaultMocks } = setupVariablesCase();
    const user = userEvent.setup();
    const mocks: MockLink.MockedResponse<VariablesCaseData>[] = [
      ...defaultMocks,
      {
        request: { query, variables: { id: "1" } },
        result: {
          errors: [new GraphQLError("Something went wrong")],
        },
        delay: 10,
      },
    ];

    const renderStream = createErrorProfiler<VariablesCaseData>();
    const { SuspenseFallback, ReadQueryHook } =
      createDefaultTrackedComponents(renderStream);
    const { ErrorBoundary } = createTrackedErrorComponents(renderStream);

    function App() {
      useTrackRenders();
      const [queryRef, { refetch }] = useBackgroundQuery(query, {
        variables: { id: "1" },
      });

      return (
        <>
          <button onClick={() => refetch()}>Refetch</button>
          <Suspense fallback={<SuspenseFallback />}>
            <ErrorBoundary>
              <ReadQueryHook queryRef={queryRef} />
            </ErrorBoundary>
          </Suspense>
        </>
      );
    }

    using _disabledAct = disableActEnvironment();
    await renderStream.render(<App />, {
      wrapper: createMockWrapper({ mocks }),
    });

    {
      const { renderedComponents } = await renderStream.takeRender();

      expect(renderedComponents).toStrictEqual([App, SuspenseFallback]);
    }

    {
      const { snapshot } = await renderStream.takeRender();

      expect(snapshot).toStrictEqualTyped({
        error: null,
        result: {
          data: {
            character: {
              __typename: "Character",
              id: "1",
              name: "Spider-Man",
            },
          },
          dataState: "complete",
          error: undefined,
          networkStatus: NetworkStatus.ready,
        },
      });
    }

    await user.click(screen.getByText("Refetch"));

    {
      const { renderedComponents } = await renderStream.takeRender();

      expect(renderedComponents).toStrictEqual([App, SuspenseFallback]);
    }

    {
      const { snapshot, renderedComponents } = await renderStream.takeRender();

      expect(renderedComponents).toStrictEqual(["ErrorFallback"]);
      expect(snapshot.error).toEqual(
        new CombinedGraphQLErrors({
          errors: [{ message: "Something went wrong" }],
        })
      );
    }

    await expect(renderStream).not.toRerender({ timeout: 50 });
  });

  it('ignores errors returned after calling `refetch` when errorPolicy is set to "ignore"', async () => {
    const { query, mocks: defaultMocks } = setupVariablesCase();
    const user = userEvent.setup();
    const mocks = [
      ...defaultMocks,
      {
        request: { query, variables: { id: "1" } },
        result: {
          errors: [new GraphQLError("Something went wrong")],
        },
        delay: 10,
      },
    ];

    const renderStream = createErrorProfiler<VariablesCaseData | undefined>();
    const { SuspenseFallback, ReadQueryHook } =
      createDefaultTrackedComponents(renderStream);
    const { ErrorBoundary } = createTrackedErrorComponents(renderStream);

    function App() {
      useTrackRenders();
      const [queryRef, { refetch }] = useBackgroundQuery(query, {
        variables: { id: "1" },
        errorPolicy: "ignore",
      });

      return (
        <>
          <button onClick={() => refetch()}>Refetch</button>
          <Suspense fallback={<SuspenseFallback />}>
            <ErrorBoundary>
              <ReadQueryHook queryRef={queryRef} />
            </ErrorBoundary>
          </Suspense>
        </>
      );
    }

    using _disabledAct = disableActEnvironment();
    await renderStream.render(<App />, {
      wrapper: createMockWrapper({ mocks }),
    });

    {
      const { renderedComponents } = await renderStream.takeRender();

      expect(renderedComponents).toStrictEqual([App, SuspenseFallback]);
    }

    {
      const { snapshot } = await renderStream.takeRender();

      expect(snapshot).toStrictEqualTyped({
        error: null,
        result: {
          data: {
            character: {
              __typename: "Character",
              id: "1",
              name: "Spider-Man",
            },
          },
          dataState: "complete",
          error: undefined,
          networkStatus: NetworkStatus.ready,
        },
      });
    }

    await user.click(screen.getByText("Refetch"));

    {
      const { renderedComponents } = await renderStream.takeRender();

      expect(renderedComponents).toStrictEqual([App, SuspenseFallback]);
    }

    {
      const { snapshot } = await renderStream.takeRender();

      expect(snapshot).toStrictEqualTyped({
        error: null,
        result: {
          data: {
            character: {
              __typename: "Character",
              id: "1",
              name: "Spider-Man",
            },
          },
          dataState: "complete",
          error: undefined,
          networkStatus: NetworkStatus.ready,
        },
      });
    }

    await expect(renderStream).not.toRerender({ timeout: 50 });
  });

  it('returns errors after calling `refetch` when errorPolicy is set to "all"', async () => {
    const { query, mocks: defaultMocks } = setupVariablesCase();
    const user = userEvent.setup();
    const mocks = [
      ...defaultMocks,
      {
        request: { query, variables: { id: "1" } },
        result: {
          errors: [new GraphQLError("Something went wrong")],
        },
        delay: 10,
      },
    ];

    const renderStream = createErrorProfiler<VariablesCaseData | undefined>();
    const { SuspenseFallback, ReadQueryHook } =
      createDefaultTrackedComponents(renderStream);
    const { ErrorBoundary } = createTrackedErrorComponents(renderStream);

    function App() {
      useTrackRenders();
      const [queryRef, { refetch }] = useBackgroundQuery(query, {
        variables: { id: "1" },
        errorPolicy: "all",
      });

      return (
        <>
          <button onClick={() => refetch()}>Refetch</button>
          <Suspense fallback={<SuspenseFallback />}>
            <ErrorBoundary>
              <ReadQueryHook queryRef={queryRef} />
            </ErrorBoundary>
          </Suspense>
        </>
      );
    }

    using _disabledAct = disableActEnvironment();
    await renderStream.render(<App />, {
      wrapper: createMockWrapper({ mocks }),
    });

    {
      const { renderedComponents } = await renderStream.takeRender();

      expect(renderedComponents).toStrictEqual([App, SuspenseFallback]);
    }

    {
      const { snapshot } = await renderStream.takeRender();

      expect(snapshot).toStrictEqualTyped({
        error: null,
        result: {
          data: {
            character: {
              __typename: "Character",
              id: "1",
              name: "Spider-Man",
            },
          },
          dataState: "complete",
          error: undefined,
          networkStatus: NetworkStatus.ready,
        },
      });
    }

    await user.click(screen.getByText("Refetch"));

    {
      const { renderedComponents } = await renderStream.takeRender();

      expect(renderedComponents).toStrictEqual([App, SuspenseFallback]);
    }

    {
      const { snapshot } = await renderStream.takeRender();

      expect(snapshot).toStrictEqualTyped({
        error: null,
        result: {
          data: {
            character: {
              __typename: "Character",
              id: "1",
              name: "Spider-Man",
            },
          },
          dataState: "complete",
          error: new CombinedGraphQLErrors({
            errors: [{ message: "Something went wrong" }],
          }),
          networkStatus: NetworkStatus.error,
        },
      });
    }

    await expect(renderStream).not.toRerender({ timeout: 50 });
  });

  it('handles partial data results after calling `refetch` when errorPolicy is set to "all"', async () => {
    type VariablesCaseData = {
      character: {
        __typename: "Character";
        id: string;
        name: string | null;
      };
    };
    const query: TypedDocumentNode<VariablesCaseData, VariablesCaseVariables> =
      gql`
        query CharacterQuery($id: ID!) {
          character(id: $id) {
            id
            name
          }
        }
      `;
    const { mocks: defaultMocks } = setupVariablesCase();
    const user = userEvent.setup();
    const mocks = [
      ...defaultMocks,
      {
        request: { query, variables: { id: "1" } },
        result: {
          data: { character: { __typename: "Character", id: "1", name: null } },
          errors: [new GraphQLError("Something went wrong")],
        },
        delay: 10,
      },
    ];

    const renderStream = createErrorProfiler<VariablesCaseData | undefined>();
    const { SuspenseFallback, ReadQueryHook } =
      createDefaultTrackedComponents(renderStream);
    const { ErrorBoundary } = createTrackedErrorComponents(renderStream);

    function App() {
      useTrackRenders();
      const [queryRef, { refetch }] = useBackgroundQuery(query, {
        variables: { id: "1" },
        errorPolicy: "all",
      });

      return (
        <>
          <button onClick={() => refetch()}>Refetch</button>
          <Suspense fallback={<SuspenseFallback />}>
            <ErrorBoundary>
              <ReadQueryHook queryRef={queryRef} />
            </ErrorBoundary>
          </Suspense>
        </>
      );
    }

    using _disabledAct = disableActEnvironment();
    await renderStream.render(<App />, {
      wrapper: createMockWrapper({ mocks }),
    });

    {
      const { renderedComponents } = await renderStream.takeRender();

      expect(renderedComponents).toStrictEqual([App, SuspenseFallback]);
    }

    {
      const { snapshot } = await renderStream.takeRender();

      expect(snapshot).toStrictEqualTyped({
        error: null,
        result: {
          data: {
            character: {
              __typename: "Character",
              id: "1",
              name: "Spider-Man",
            },
          },
          dataState: "complete",
          error: undefined,
          networkStatus: NetworkStatus.ready,
        },
      });
    }

    await user.click(screen.getByText("Refetch"));

    {
      const { renderedComponents } = await renderStream.takeRender();

      expect(renderedComponents).toStrictEqual([App, SuspenseFallback]);
    }

    {
      const { snapshot } = await renderStream.takeRender();

      expect(snapshot).toStrictEqualTyped({
        error: null,
        result: {
          data: {
            character: {
              __typename: "Character",
              id: "1",
              name: null,
            },
          },
          dataState: "complete",
          error: new CombinedGraphQLErrors({
            data: {
              character: {
                __typename: "Character",
                id: "1",
                name: null,
              },
            },
            errors: [{ message: "Something went wrong" }],
          }),
          networkStatus: NetworkStatus.error,
        },
      });
    }

    await expect(renderStream).not.toRerender({ timeout: 50 });
  });

  it("can refetch after error is encountered", async () => {
    type Variables = {
      id: string;
    };

    interface Data {
      todo: {
        id: string;
        name: string;
        completed: boolean;
      };
    }

    const user = userEvent.setup();

    const query: TypedDocumentNode<Data, Variables> = gql`
      query TodoItemQuery($id: ID!) {
        todo(id: $id) {
          id
          name
          completed
        }
      }
    `;

    const mocks = [
      {
        request: { query, variables: { id: "1" } },
        result: {
          data: null,
          errors: [new GraphQLError("Oops couldn't fetch")],
        },
        delay: 10,
      },
      {
        request: { query, variables: { id: "1" } },
        result: {
          data: { todo: { id: "1", name: "Clean room", completed: true } },
        },
        delay: 10,
      },
    ];

    const renderStream = createErrorProfiler<Data>();
    const { SuspenseFallback } = createDefaultTrackedComponents(renderStream);

    function ErrorFallback({ error, resetErrorBoundary }: FallbackProps) {
      useTrackRenders();
      renderStream.mergeSnapshot({ error });

      return <button onClick={resetErrorBoundary}>Retry</button>;
    }

    function App() {
      useTrackRenders();
      const [queryRef, { refetch }] = useBackgroundQuery(query, {
        variables: { id: "1" },
      });

      return (
        <Suspense fallback={<SuspenseFallback />}>
          <ReactErrorBoundary
            onReset={() => refetch()}
            FallbackComponent={ErrorFallback}
          >
            <Todo queryRef={queryRef} />
          </ReactErrorBoundary>
        </Suspense>
      );
    }

    function Todo({ queryRef }: { queryRef: QueryRef<Data> }) {
      useTrackRenders();
      renderStream.mergeSnapshot({ result: useReadQuery(queryRef) });

      return null;
    }

    using _disabledAct = disableActEnvironment();
    await renderStream.render(<App />, {
      wrapper: createMockWrapper({ mocks }),
    });

    {
      const { renderedComponents } = await renderStream.takeRender();

      expect(renderedComponents).toStrictEqual([App, SuspenseFallback]);
    }

    {
      // Disable error message shown in the console due to an uncaught error.
      using _consoleSpy = spyOnConsole("error");
      const { snapshot, renderedComponents } = await renderStream.takeRender();

      expect(renderedComponents).toStrictEqual([ErrorFallback]);
      expect(snapshot).toStrictEqualTyped({
        error: new CombinedGraphQLErrors({
          data: null,
          errors: [{ message: "Oops couldn't fetch" }],
        }),
        result: null,
      });
    }

    await user.click(screen.getByText("Retry"));

    {
      const { renderedComponents } = await renderStream.takeRender();

      expect(renderedComponents).toStrictEqual([App, SuspenseFallback]);
    }

    {
      const { snapshot, renderedComponents } = await renderStream.takeRender();

      expect(renderedComponents).toStrictEqual([Todo]);
      expect(snapshot).toStrictEqualTyped({
        // TODO: We should reset the snapshot between renders to better capture
        // the actual result. This makes it seem like the error is rendered, but
        // in this is just leftover from the previous snapshot.
        error: new CombinedGraphQLErrors({
          data: null,
          errors: [{ message: "Oops couldn't fetch" }],
        }),
        result: {
          data: { todo: { id: "1", name: "Clean room", completed: true } },
          dataState: "complete",
          error: undefined,
          networkStatus: NetworkStatus.ready,
        },
      });
    }
  });

  it("throws errors on refetch after error is encountered after first fetch with error", async () => {
    // Disable error message shown in the console due to an uncaught error.
    using _consoleSpy = spyOnConsole("error");
    type Variables = {
      id: string;
    };

    interface Data {
      todo: {
        id: string;
        name: string;
        completed: boolean;
      };
    }

    const user = userEvent.setup();
    const query: TypedDocumentNode<Data, Variables> = gql`
      query TodoItemQuery($id: ID!) {
        todo(id: $id) {
          id
          name
          completed
        }
      }
    `;

    const mocks = [
      {
        request: { query, variables: { id: "1" } },
        result: {
          data: null,
          errors: [new GraphQLError("Oops couldn't fetch")],
        },
        delay: 10,
      },
      {
        request: { query, variables: { id: "1" } },
        result: {
          data: null,
          errors: [new GraphQLError("Oops couldn't fetch again")],
        },
        delay: 10,
      },
    ];

    const renderStream = createErrorProfiler<Data>();
    const { SuspenseFallback } = createDefaultTrackedComponents(renderStream);

    function ErrorFallback({ error, resetErrorBoundary }: FallbackProps) {
      useTrackRenders();
      renderStream.mergeSnapshot({ error });

      return <button onClick={resetErrorBoundary}>Retry</button>;
    }

    function App() {
      useTrackRenders();
      const [queryRef, { refetch }] = useBackgroundQuery(query, {
        variables: { id: "1" },
      });

      return (
        <Suspense fallback={<SuspenseFallback />}>
          <ReactErrorBoundary
            onReset={() => refetch()}
            FallbackComponent={ErrorFallback}
          >
            <Todo queryRef={queryRef} />
          </ReactErrorBoundary>
        </Suspense>
      );
    }

    function Todo({ queryRef }: { queryRef: QueryRef<Data> }) {
      useTrackRenders();
      renderStream.mergeSnapshot({ result: useReadQuery(queryRef) });

      return null;
    }

    using _disabledAct = disableActEnvironment();
    await renderStream.render(<App />, {
      wrapper: createMockWrapper({ mocks }),
    });

    {
      const { renderedComponents } = await renderStream.takeRender();

      expect(renderedComponents).toStrictEqual([App, SuspenseFallback]);
    }

    {
      const { snapshot, renderedComponents } = await renderStream.takeRender();

      expect(renderedComponents).toStrictEqual([ErrorFallback]);
      expect(snapshot).toStrictEqualTyped({
        error: new CombinedGraphQLErrors({
          data: null,
          errors: [{ message: "Oops couldn't fetch" }],
        }),
        result: null,
      });
    }

    await user.click(screen.getByText("Retry"));

    {
      const { renderedComponents } = await renderStream.takeRender();

      expect(renderedComponents).toStrictEqual([App, SuspenseFallback]);
    }

    {
      const { snapshot, renderedComponents } = await renderStream.takeRender();

      expect(renderedComponents).toStrictEqual([ErrorFallback]);
      expect(snapshot).toStrictEqualTyped({
        error: new CombinedGraphQLErrors({
          data: null,
          errors: [{ message: "Oops couldn't fetch again" }],
        }),
        result: null,
      });
    }
  });

  it("`refetch` works with startTransition to allow React to show stale UI until finished suspending", async () => {
    type Variables = {
      id: string;
    };

    interface Data {
      todo: {
        id: string;
        name: string;
        completed: boolean;
      };
    }

    const user = userEvent.setup();

    const query: TypedDocumentNode<Data, Variables> = gql`
      query TodoItemQuery($id: ID!) {
        todo(id: $id) {
          id
          name
          completed
        }
      }
    `;

    const mocks: MockLink.MockedResponse<Data, Variables>[] = [
      {
        request: { query, variables: { id: "1" } },
        result: {
          data: { todo: { id: "1", name: "Clean room", completed: false } },
        },
        delay: 10,
      },
      {
        request: { query, variables: { id: "1" } },
        result: {
          data: { todo: { id: "1", name: "Clean room", completed: true } },
        },
        delay: 10,
      },
    ];

    const renderStream = createRenderStream({
      initialSnapshot: {
        isPending: false,
        result: null as useReadQuery.Result<Data> | null,
      },
    });

    const { SuspenseFallback, ReadQueryHook } =
      createDefaultTrackedComponents(renderStream);

    function App() {
      useTrackRenders();
      const [isPending, startTransition] = React.useTransition();
      const [queryRef, { refetch }] = useBackgroundQuery(query, {
        variables: { id: "1" },
      });

      renderStream.mergeSnapshot({ isPending });

      return (
        <>
          <button
            onClick={() => {
              startTransition(() => {
                void refetch();
              });
            }}
          >
            Refetch
          </button>
          <Suspense fallback={<SuspenseFallback />}>
            <ReadQueryHook queryRef={queryRef} />
          </Suspense>
        </>
      );
    }

    using _disabledAct = disableActEnvironment();
    await renderStream.render(<App />, {
      wrapper: createMockWrapper({ mocks }),
    });

    {
      const { renderedComponents } = await renderStream.takeRender();

      expect(renderedComponents).toStrictEqual([App, SuspenseFallback]);
    }

    {
      const { snapshot } = await renderStream.takeRender();

      expect(snapshot).toStrictEqualTyped({
        isPending: false,
        result: {
          data: { todo: { id: "1", name: "Clean room", completed: false } },
          dataState: "complete",
          error: undefined,
          networkStatus: NetworkStatus.ready,
        },
      });
    }

    await user.click(screen.getByText("Refetch"));

    {
      // startTransition will avoid rendering the suspense fallback for already
      // revealed content if the state update inside the transition causes the
      // component to suspend.
      //
      // Here we should not see the suspense fallback while the component
      // suspends until the todo is finished loading. Seeing the suspense
      // fallback is an indication that we are suspending the component too late
      // in the process.
      const { snapshot, renderedComponents } = await renderStream.takeRender();

      expect(renderedComponents).toStrictEqual([App, ReadQueryHook]);
      expect(snapshot).toStrictEqualTyped({
        isPending: true,
        result: {
          data: { todo: { id: "1", name: "Clean room", completed: false } },
          dataState: "complete",
          error: undefined,
          networkStatus: NetworkStatus.ready,
        },
      });
    }

    {
      const { snapshot, renderedComponents } = await renderStream.takeRender();

      // Eventually we should see the updated todo content once its done
      // suspending.
      expect(renderedComponents).toStrictEqual([App, ReadQueryHook]);
      expect(snapshot).toStrictEqualTyped({
        isPending: false,
        result: {
          data: { todo: { id: "1", name: "Clean room", completed: true } },
          dataState: "complete",
          error: undefined,
          networkStatus: NetworkStatus.ready,
        },
      });
    }
  });

  it('honors refetchWritePolicy set to "merge"', async () => {
    const user = userEvent.setup();

    const query: TypedDocumentNode<QueryData, { min: number; max: number }> =
      gql`
        query GetPrimes($min: number, $max: number) {
          primes(min: $min, max: $max)
        }
      `;

    interface QueryData {
      primes: number[];
    }

    const mocks = [
      {
        request: { query, variables: { min: 0, max: 12 } },
        result: { data: { primes: [2, 3, 5, 7, 11] } },
        delay: 10,
      },
      {
        request: { query, variables: { min: 12, max: 30 } },
        result: { data: { primes: [13, 17, 19, 23, 29] } },
        delay: 10,
      },
    ];

    const mergeParams: [number[] | undefined, number[]][] = [];
    const cache = new InMemoryCache({
      typePolicies: {
        Query: {
          fields: {
            primes: {
              keyArgs: false,
              merge(existing: number[] | undefined, incoming: number[]) {
                mergeParams.push([existing, incoming]);
                return existing ? existing.concat(incoming) : incoming;
              },
            },
          },
        },
      },
    });

    const renderStream = createDefaultProfiler<QueryData>();
    const { SuspenseFallback, ReadQueryHook } =
      createDefaultTrackedComponents(renderStream);

    const client = new ApolloClient({
      link: new MockLink(mocks),
      cache,
    });

    function App() {
      useTrackRenders();
      const [queryRef, { refetch }] = useBackgroundQuery(query, {
        variables: { min: 0, max: 12 },
        refetchWritePolicy: "merge",
      });

      return (
        <>
          <button onClick={() => refetch({ min: 12, max: 30 })}>Refetch</button>
          <Suspense fallback={<SuspenseFallback />}>
            <ReadQueryHook queryRef={queryRef} />
          </Suspense>
        </>
      );
    }

    using _disabledAct = disableActEnvironment();
    await renderStream.render(<App />, {
      wrapper: createClientWrapper(client),
    });

    {
      const { renderedComponents } = await renderStream.takeRender();

      expect(renderedComponents).toStrictEqual([App, SuspenseFallback]);
    }

    {
      const { snapshot } = await renderStream.takeRender();

      expect(snapshot.result).toStrictEqualTyped({
        data: { primes: [2, 3, 5, 7, 11] },
        dataState: "complete",
        error: undefined,
        networkStatus: NetworkStatus.ready,
      });
      expect(mergeParams).toEqual([[undefined, [2, 3, 5, 7, 11]]]);
    }

    await user.click(screen.getByText("Refetch"));

    {
      const { renderedComponents } = await renderStream.takeRender();

      expect(renderedComponents).toStrictEqual([App, SuspenseFallback]);
    }

    {
      const { snapshot } = await renderStream.takeRender();

      expect(snapshot.result).toStrictEqualTyped({
        data: { primes: [2, 3, 5, 7, 11, 13, 17, 19, 23, 29] },
        dataState: "complete",
        error: undefined,
        networkStatus: NetworkStatus.ready,
      });
      expect(mergeParams).toEqual([
        [undefined, [2, 3, 5, 7, 11]],
        [
          [2, 3, 5, 7, 11],
          [13, 17, 19, 23, 29],
        ],
      ]);
    }
  });

  it('defaults refetchWritePolicy to "overwrite"', async () => {
    const user = userEvent.setup();

    const query: TypedDocumentNode<QueryData, { min: number; max: number }> =
      gql`
        query GetPrimes($min: number, $max: number) {
          primes(min: $min, max: $max)
        }
      `;

    interface QueryData {
      primes: number[];
    }

    const mocks = [
      {
        request: { query, variables: { min: 0, max: 12 } },
        result: { data: { primes: [2, 3, 5, 7, 11] } },
        delay: 10,
      },
      {
        request: { query, variables: { min: 12, max: 30 } },
        result: { data: { primes: [13, 17, 19, 23, 29] } },
        delay: 10,
      },
    ];

    const mergeParams: [number[] | undefined, number[]][] = [];
    const cache = new InMemoryCache({
      typePolicies: {
        Query: {
          fields: {
            primes: {
              keyArgs: false,
              merge(existing: number[] | undefined, incoming: number[]) {
                mergeParams.push([existing, incoming]);
                return existing ? existing.concat(incoming) : incoming;
              },
            },
          },
        },
      },
    });

    const client = new ApolloClient({
      link: new MockLink(mocks),
      cache,
    });

    const renderStream = createDefaultProfiler<QueryData>();
    const { SuspenseFallback, ReadQueryHook } =
      createDefaultTrackedComponents(renderStream);

    function App() {
      useTrackRenders();
      const [queryRef, { refetch }] = useBackgroundQuery(query, {
        variables: { min: 0, max: 12 },
      });

      return (
        <>
          <button onClick={() => refetch({ min: 12, max: 30 })}>Refetch</button>
          <Suspense fallback={<SuspenseFallback />}>
            <ReadQueryHook queryRef={queryRef} />
          </Suspense>
        </>
      );
    }

    using _disabledAct = disableActEnvironment();
    await renderStream.render(<App />, {
      wrapper: createClientWrapper(client),
    });

    {
      const { renderedComponents } = await renderStream.takeRender();

      expect(renderedComponents).toStrictEqual([App, SuspenseFallback]);
    }

    {
      const { snapshot } = await renderStream.takeRender();

      expect(snapshot.result).toStrictEqualTyped({
        data: { primes: [2, 3, 5, 7, 11] },
        dataState: "complete",
        error: undefined,
        networkStatus: NetworkStatus.ready,
      });
      expect(mergeParams).toEqual([[undefined, [2, 3, 5, 7, 11]]]);
    }

    await user.click(screen.getByText("Refetch"));

    {
      const { renderedComponents } = await renderStream.takeRender();

      expect(renderedComponents).toStrictEqual([App, SuspenseFallback]);
    }

    {
      const { snapshot } = await renderStream.takeRender();

      expect(snapshot.result).toStrictEqualTyped({
        data: { primes: [13, 17, 19, 23, 29] },
        dataState: "complete",
        error: undefined,
        networkStatus: NetworkStatus.ready,
      });
      expect(mergeParams).toEqual([
        [undefined, [2, 3, 5, 7, 11]],
        [undefined, [13, 17, 19, 23, 29]],
      ]);
    }
  });
});

describe("fetchMore", () => {
  it("re-suspends when calling `fetchMore` with different variables", async () => {
    const { query, link } = setupPaginatedCase();
    const cache = new InMemoryCache({
      typePolicies: {
        Query: {
          fields: {
            letters: { keyArgs: false },
          },
        },
      },
    });
    const user = userEvent.setup();
    const renderStream = createDefaultProfiler<PaginatedCaseData>();
    const { SuspenseFallback, ReadQueryHook } =
      createDefaultTrackedComponents(renderStream);

    function App() {
      useTrackRenders();
      const [queryRef, { fetchMore }] = useBackgroundQuery(query);

      return (
        <>
          <button
            onClick={() => fetchMore({ variables: { offset: 2, limit: 2 } })}
          >
            Fetch more
          </button>
          <Suspense fallback={<SuspenseFallback />}>
            <ReadQueryHook queryRef={queryRef} />
          </Suspense>
        </>
      );
    }

    using _disabledAct = disableActEnvironment();
    await renderStream.render(<App />, {
      wrapper: createMockWrapper({ cache, link }),
    });

    {
      const { renderedComponents } = await renderStream.takeRender();

      expect(renderedComponents).toStrictEqual([App, SuspenseFallback]);
    }

    {
      const { snapshot } = await renderStream.takeRender();
      expect(snapshot.result).toStrictEqualTyped({
        data: {
          letters: [
            { __typename: "Letter", position: 1, letter: "A" },
            { __typename: "Letter", position: 2, letter: "B" },
          ],
        },
        dataState: "complete",
        error: undefined,
        networkStatus: NetworkStatus.ready,
      });
    }

    await user.click(screen.getByText("Fetch more"));

    {
      const { renderedComponents } = await renderStream.takeRender();

      expect(renderedComponents).toStrictEqual([App, SuspenseFallback]);
    }

    {
      const { snapshot } = await renderStream.takeRender();
      expect(snapshot.result).toStrictEqualTyped({
        data: {
          letters: [
            { __typename: "Letter", position: 3, letter: "C" },
            { __typename: "Letter", position: 4, letter: "D" },
          ],
        },
        dataState: "complete",
        error: undefined,
        networkStatus: NetworkStatus.ready,
      });
    }

    await expect(renderStream).not.toRerender({ timeout: 50 });
  });

  it("properly uses `updateQuery` when calling `fetchMore`", async () => {
    const { query, link } = setupPaginatedCase();
    const user = userEvent.setup();
    const renderStream = createDefaultProfiler<PaginatedCaseData>();
    const { SuspenseFallback, ReadQueryHook } =
      createDefaultTrackedComponents(renderStream);

    function App() {
      useTrackRenders();
      const [queryRef, { fetchMore }] = useBackgroundQuery(query);

      return (
        <>
          <button
            onClick={() =>
              fetchMore({
                variables: { offset: 2, limit: 2 },
                updateQuery: (prev, { fetchMoreResult }) => ({
                  letters: prev.letters.concat(fetchMoreResult.letters),
                }),
              })
            }
          >
            Fetch more
          </button>
          <Suspense fallback={<SuspenseFallback />}>
            <ReadQueryHook queryRef={queryRef} />
          </Suspense>
        </>
      );
    }

    using _disabledAct = disableActEnvironment();
    await renderStream.render(<App />, {
      wrapper: createMockWrapper({ link }),
    });

    {
      const { renderedComponents } = await renderStream.takeRender();

      expect(renderedComponents).toStrictEqual([App, SuspenseFallback]);
    }

    {
      const { snapshot } = await renderStream.takeRender();
      expect(snapshot.result).toStrictEqualTyped({
        data: {
          letters: [
            { __typename: "Letter", position: 1, letter: "A" },
            { __typename: "Letter", position: 2, letter: "B" },
          ],
        },
        dataState: "complete",
        error: undefined,
        networkStatus: NetworkStatus.ready,
      });
    }

    await user.click(screen.getByText("Fetch more"));

    {
      const { renderedComponents } = await renderStream.takeRender();

      expect(renderedComponents).toStrictEqual([App, SuspenseFallback]);
    }

    {
      const { snapshot } = await renderStream.takeRender();

      expect(snapshot.result).toStrictEqualTyped({
        data: {
          letters: [
            { __typename: "Letter", position: 1, letter: "A" },
            { __typename: "Letter", position: 2, letter: "B" },
            { __typename: "Letter", position: 3, letter: "C" },
            { __typename: "Letter", position: 4, letter: "D" },
          ],
        },
        dataState: "complete",
        error: undefined,
        networkStatus: NetworkStatus.ready,
      });
    }

    await expect(renderStream).not.toRerender({ timeout: 50 });
  });

  it("properly uses cache field policies when calling `fetchMore` without `updateQuery`", async () => {
    const { query, link } = setupPaginatedCase();
    const user = userEvent.setup();
    const renderStream = createDefaultProfiler<PaginatedCaseData>();
    const { SuspenseFallback, ReadQueryHook } =
      createDefaultTrackedComponents(renderStream);

    const client = new ApolloClient({
      link,
      cache: new InMemoryCache({
        typePolicies: {
          Query: {
            fields: {
              letters: concatPagination(),
            },
          },
        },
      }),
    });

    function App() {
      useTrackRenders();
      const [queryRef, { fetchMore }] = useBackgroundQuery(query);

      return (
        <>
          <button
            onClick={() => fetchMore({ variables: { offset: 2, limit: 2 } })}
          >
            Fetch more
          </button>
          <Suspense fallback={<SuspenseFallback />}>
            <ReadQueryHook queryRef={queryRef} />
          </Suspense>
        </>
      );
    }

    using _disabledAct = disableActEnvironment();
    await renderStream.render(<App />, {
      wrapper: createClientWrapper(client),
    });

    {
      const { renderedComponents } = await renderStream.takeRender();

      expect(renderedComponents).toStrictEqual([App, SuspenseFallback]);
    }

    {
      const { snapshot } = await renderStream.takeRender();
      expect(snapshot.result).toStrictEqualTyped({
        data: {
          letters: [
            { __typename: "Letter", position: 1, letter: "A" },
            { __typename: "Letter", position: 2, letter: "B" },
          ],
        },
        dataState: "complete",
        error: undefined,
        networkStatus: NetworkStatus.ready,
      });
    }

    await user.click(screen.getByText("Fetch more"));

    {
      const { renderedComponents } = await renderStream.takeRender();

      expect(renderedComponents).toStrictEqual([App, SuspenseFallback]);
    }

    {
      const { snapshot } = await renderStream.takeRender();

      expect(snapshot.result).toStrictEqualTyped({
        data: {
          letters: [
            { __typename: "Letter", position: 1, letter: "A" },
            { __typename: "Letter", position: 2, letter: "B" },
            { __typename: "Letter", position: 3, letter: "C" },
            { __typename: "Letter", position: 4, letter: "D" },
          ],
        },
        dataState: "complete",
        error: undefined,
        networkStatus: NetworkStatus.ready,
      });
    }

    await expect(renderStream).not.toRerender({ timeout: 50 });
  });

  it("`fetchMore` works with startTransition to allow React to show stale UI until finished suspending", async () => {
    type Variables = {
      offset: number;
    };

    interface Todo {
      __typename: "Todo";
      id: string;
      name: string;
      completed: boolean;
    }

    interface Data {
      todos: Todo[];
    }

    const user = userEvent.setup();

    const query: TypedDocumentNode<Data, Variables> = gql`
      query TodosQuery($offset: Int!) {
        todos(offset: $offset) {
          id
          name
          completed
        }
      }
    `;

    const mocks: MockLink.MockedResponse<Data, Variables>[] = [
      {
        request: { query, variables: { offset: 0 } },
        result: {
          data: {
            todos: [
              {
                __typename: "Todo",
                id: "1",
                name: "Clean room",
                completed: false,
              },
            ],
          },
        },
        delay: 10,
      },
      {
        request: { query, variables: { offset: 1 } },
        result: {
          data: {
            todos: [
              {
                __typename: "Todo",
                id: "2",
                name: "Take out trash",
                completed: true,
              },
            ],
          },
        },
        delay: 10,
      },
    ];

    const renderStream = createRenderStream({
      initialSnapshot: {
        isPending: false,
        result: null as useReadQuery.Result<Data> | null,
      },
    });
    const { SuspenseFallback, ReadQueryHook } =
      createDefaultTrackedComponents(renderStream);

    const client = new ApolloClient({
      link: new MockLink(mocks),
      cache: new InMemoryCache({
        typePolicies: {
          Query: {
            fields: {
              todos: offsetLimitPagination(),
            },
          },
        },
      }),
    });

    function App() {
      useTrackRenders();
      const [isPending, startTransition] = React.useTransition();
      const [queryRef, { fetchMore }] = useBackgroundQuery(query, {
        variables: { offset: 0 },
      });

      renderStream.mergeSnapshot({ isPending });

      return (
        <>
          <button
            onClick={() => {
              startTransition(() => {
                void fetchMore({ variables: { offset: 1 } });
              });
            }}
          >
            Load more
          </button>
          <Suspense fallback={<SuspenseFallback />}>
            <ReadQueryHook queryRef={queryRef} />
          </Suspense>
        </>
      );
    }

    using _disabledAct = disableActEnvironment();
    await renderStream.render(<App />, {
      wrapper: createClientWrapper(client),
    });

    {
      const { renderedComponents } = await renderStream.takeRender();

      expect(renderedComponents).toStrictEqual([App, SuspenseFallback]);
    }

    {
      const { snapshot } = await renderStream.takeRender();

      expect(snapshot).toStrictEqualTyped({
        isPending: false,
        result: {
          data: {
            todos: [
              {
                __typename: "Todo",
                id: "1",
                name: "Clean room",
                completed: false,
              },
            ],
          },
          dataState: "complete",
          error: undefined,
          networkStatus: NetworkStatus.ready,
        },
      });
    }

    await user.click(screen.getByText("Load more"));

    {
      // startTransition will avoid rendering the suspense fallback for already
      // revealed content if the state update inside the transition causes the
      // component to suspend.
      //
      // Here we should not see the suspense fallback while the component suspends
      // until the todo is finished loading. Seeing the suspense fallback is an
      // indication that we are suspending the component too late in the process.
      const { snapshot, renderedComponents } = await renderStream.takeRender();

      expect(renderedComponents).toStrictEqual([App, ReadQueryHook]);
      expect(snapshot).toStrictEqualTyped({
        isPending: true,
        result: {
          data: {
            todos: [
              {
                __typename: "Todo",
                id: "1",
                name: "Clean room",
                completed: false,
              },
            ],
          },
          dataState: "complete",
          error: undefined,
          networkStatus: NetworkStatus.ready,
        },
      });
    }

    {
      // Eventually we should see the updated todos content once its done
      // suspending.
      const { snapshot, renderedComponents } = await renderStream.takeRender();

      expect(renderedComponents).toStrictEqual([App, ReadQueryHook]);
      expect(snapshot).toStrictEqualTyped({
        isPending: false,
        result: {
          data: {
            todos: [
              {
                __typename: "Todo",
                id: "1",
                name: "Clean room",
                completed: false,
              },
              {
                __typename: "Todo",
                id: "2",
                name: "Take out trash",
                completed: true,
              },
            ],
          },
          dataState: "complete",
          error: undefined,
          networkStatus: NetworkStatus.ready,
        },
      });
    }

    await expect(renderStream).not.toRerender();
  });

  // https://github.com/apollographql/apollo-client/issues/11708
  it("`fetchMore` works with startTransition when setting errorPolicy as default option in ApolloClient constructor", async () => {
    type Variables = {
      offset: number;
    };

    interface Todo {
      __typename: "Todo";
      id: string;
      name: string;
      completed: boolean;
    }
    interface Data {
      todos: Todo[];
    }
    const user = userEvent.setup();

    const query: TypedDocumentNode<Data, Variables> = gql`
      query TodosQuery($offset: Int!) {
        todos(offset: $offset) {
          id
          name
          completed
        }
      }
    `;

    const mocks: MockLink.MockedResponse<Data, Variables>[] = [
      {
        request: { query, variables: { offset: 0 } },
        result: {
          data: {
            todos: [
              {
                __typename: "Todo",
                id: "1",
                name: "Clean room",
                completed: false,
              },
            ],
          },
        },
        delay: 10,
      },
      {
        request: { query, variables: { offset: 1 } },
        result: {
          data: {
            todos: [
              {
                __typename: "Todo",
                id: "2",
                name: "Take out trash",
                completed: true,
              },
            ],
          },
        },
        delay: 10,
      },
    ];

    const renderStream = createRenderStream({
      initialSnapshot: {
        isPending: false,
        result: null as useReadQuery.Result<Data> | null,
      },
    });

    const { SuspenseFallback, ReadQueryHook } =
      createDefaultTrackedComponents(renderStream);

    const client = new ApolloClient({
      link: new MockLink(mocks),
      cache: new InMemoryCache({
        typePolicies: {
          Query: {
            fields: {
              todos: offsetLimitPagination(),
            },
          },
        },
      }),
      defaultOptions: {
        watchQuery: {
          errorPolicy: "all",
        },
      },
    });

    function App() {
      useTrackRenders();
      const [isPending, startTransition] = React.useTransition();
      const [queryRef, { fetchMore }] = useBackgroundQuery(query, {
        variables: { offset: 0 },
      });

      renderStream.mergeSnapshot({ isPending });

      return (
        <>
          <button
            onClick={() => {
              startTransition(() => {
                void fetchMore({ variables: { offset: 1 } });
              });
            }}
          >
            Load more
          </button>
          <Suspense fallback={<SuspenseFallback />}>
            <ReadQueryHook queryRef={queryRef} />
          </Suspense>
        </>
      );
    }

    using _disabledAct = disableActEnvironment();
    await renderStream.render(<App />, {
      wrapper: createClientWrapper(client),
    });

    {
      const { renderedComponents } = await renderStream.takeRender();

      expect(renderedComponents).toStrictEqual([App, SuspenseFallback]);
    }

    {
      const { snapshot } = await renderStream.takeRender();

      expect(snapshot).toStrictEqualTyped({
        isPending: false,
        result: {
          data: {
            todos: [
              {
                __typename: "Todo",
                id: "1",
                name: "Clean room",
                completed: false,
              },
            ],
          },
          dataState: "complete",
          error: undefined,
          networkStatus: NetworkStatus.ready,
        },
      });
    }

    await user.click(screen.getByText("Load more"));

    {
      const { snapshot, renderedComponents } = await renderStream.takeRender();

      expect(renderedComponents).toStrictEqual([App, ReadQueryHook]);
      expect(snapshot).toStrictEqualTyped({
        isPending: true,
        result: {
          data: {
            todos: [
              {
                __typename: "Todo",
                id: "1",
                name: "Clean room",
                completed: false,
              },
            ],
          },
          dataState: "complete",
          error: undefined,
          networkStatus: NetworkStatus.ready,
        },
      });
    }

    {
      const { snapshot, renderedComponents } = await renderStream.takeRender();

      expect(renderedComponents).toStrictEqual([App, ReadQueryHook]);
      expect(snapshot).toStrictEqualTyped({
        isPending: false,
        result: {
          data: {
            todos: [
              {
                __typename: "Todo",
                id: "1",
                name: "Clean room",
                completed: false,
              },
              {
                __typename: "Todo",
                id: "2",
                name: "Take out trash",
                completed: true,
              },
            ],
          },
          dataState: "complete",
          error: undefined,
          networkStatus: NetworkStatus.ready,
        },
      });
    }

    await expect(renderStream).not.toRerender();
  });

  it("can subscribe to subscriptions and react to cache updates via `subscribeToMore`", async () => {
    interface SubscriptionData {
      greetingUpdated: string;
    }

    type UpdateQueryFn = NonNullable<
      ObservableQuery.SubscribeToMoreOptions<
        SimpleCaseData,
        Record<string, never>,
        SubscriptionData
      >["updateQuery"]
    >;

    const subscription: TypedDocumentNode<
      SubscriptionData,
      Record<string, never>
    > = gql`
      subscription {
        greetingUpdated
      }
    `;

    const { mocks, query } = setupSimpleCase();

    const wsLink = new MockSubscriptionLink();
    const mockLink = new MockLink(mocks);

    const link = ApolloLink.split(
      ({ query }) => {
        const definition = getMainDefinition(query);

        return (
          definition.kind === "OperationDefinition" &&
          definition.operation === "subscription"
        );
      },
      wsLink,
      mockLink
    );

    const client = new ApolloClient({ link, cache: new InMemoryCache() });

    const renderStream = createRenderStream({
      initialSnapshot: {
        subscribeToMore: null as SubscribeToMoreFunction<
          SimpleCaseData,
          Record<string, never>
        > | null,
        result: null as useReadQuery.Result<SimpleCaseData> | null,
      },
    });

    const { SuspenseFallback, ReadQueryHook } =
      createDefaultTrackedComponents(renderStream);

    function App() {
      useTrackRenders();
      const [queryRef, { subscribeToMore }] = useBackgroundQuery(query);

      renderStream.mergeSnapshot({ subscribeToMore });

      return (
        <Suspense fallback={<SuspenseFallback />}>
          <ReadQueryHook queryRef={queryRef} />
        </Suspense>
      );
    }

    using _disabledAct = disableActEnvironment();
    await renderStream.render(<App />, {
      wrapper: createClientWrapper(client),
    });

    {
      const { renderedComponents } = await renderStream.takeRender();

      expect(renderedComponents).toStrictEqual([App, SuspenseFallback]);
    }

    {
      const { renderedComponents, snapshot } = await renderStream.takeRender();

      expect(renderedComponents).toStrictEqual([ReadQueryHook]);
      expect(snapshot.result).toStrictEqualTyped({
        data: { greeting: "Hello" },
        dataState: "complete",
        error: undefined,
        networkStatus: NetworkStatus.ready,
      });
    }

    const updateQuery = jest.fn<
      ReturnType<UpdateQueryFn>,
      Parameters<UpdateQueryFn>
    >((_, { subscriptionData: { data } }) => {
      return { greeting: data.greetingUpdated };
    });

    const { snapshot } = renderStream.getCurrentRender();

    snapshot.subscribeToMore!({ document: subscription, updateQuery });

    wsLink.simulateResult({
      result: {
        data: {
          greetingUpdated: "Subscription hello",
        },
      },
    });

    {
      const { snapshot, renderedComponents } = await renderStream.takeRender();

      expect(renderedComponents).toStrictEqual([ReadQueryHook]);
      expect(snapshot.result).toStrictEqualTyped({
        data: { greeting: "Subscription hello" },
        dataState: "complete",
        error: undefined,
        networkStatus: NetworkStatus.ready,
      });
    }

    expect(updateQuery).toHaveBeenCalledTimes(1);
    expect(updateQuery).toHaveBeenCalledWith(
      { greeting: "Hello" },
      {
        complete: true,
        previousData: { greeting: "Hello" },
        subscriptionData: {
          data: { greetingUpdated: "Subscription hello" },
        },
        variables: {},
      }
    );
  });
});

describe.skip("type tests", () => {
  it("returns unknown when TData cannot be inferred", () => {
    const query = gql`
      query {
        hello
      }
    `;

    const [queryRef] = useBackgroundQuery(query);
    const { data, dataState } = useReadQuery(queryRef);

    expectTypeOf(queryRef).toEqualTypeOf<
      QueryRef<unknown, OperationVariables, "complete" | "streaming">
    >;
    expectTypeOf(data).toEqualTypeOf<unknown>();
    expectTypeOf(dataState).toEqualTypeOf<"complete" | "streaming">();
  });

  it("disallows wider variables type than specified", () => {
    const { query } = setupVariablesCase();

    useBackgroundQuery(query, {
      variables: {
        id: "1",
        // @ts-expect-error unknown variable
        foo: "bar",
      },
    });
  });

  it("returns TData in default case", () => {
    const { query } = setupVariablesCase();

    {
      const [queryRef] = useBackgroundQuery(query, { variables: { id: "1" } });
      const { data, dataState } = useReadQuery(queryRef);

      expectTypeOf(queryRef).toEqualTypeOf<
        QueryRef<
          VariablesCaseData,
          VariablesCaseVariables,
          "complete" | "streaming"
        >
      >;
      expectTypeOf(data).toEqualTypeOf<
        VariablesCaseData | DataValue.Streaming<VariablesCaseData>
      >();
      expectTypeOf(dataState).toEqualTypeOf<"complete" | "streaming">();

      if (dataState === "complete") {
        expectTypeOf(data).toEqualTypeOf<VariablesCaseData>();
      }

      if (dataState === "streaming") {
        expectTypeOf(data).toEqualTypeOf<
          DataValue.Streaming<VariablesCaseData>
        >();
      }
    }

    {
      const [queryRef] = useBackgroundQuery<
        VariablesCaseData,
        VariablesCaseVariables
      >(query, { variables: { id: "1" } });
      const { data, dataState } = useReadQuery(queryRef);

      expectTypeOf(queryRef).toEqualTypeOf<
        QueryRef<
          VariablesCaseData,
          VariablesCaseVariables,
          "complete" | "streaming"
        >
      >;
      expectTypeOf(data).toEqualTypeOf<
        VariablesCaseData | DataValue.Streaming<VariablesCaseData>
      >();
      expectTypeOf(dataState).toEqualTypeOf<"complete" | "streaming">();

      if (dataState === "complete") {
        expectTypeOf(data).toEqualTypeOf<VariablesCaseData>();
      }

      if (dataState === "streaming") {
        expectTypeOf(data).toEqualTypeOf<
          DataValue.Streaming<VariablesCaseData>
        >();
      }
    }

    const { query: maskedQuery } = setupMaskedVariablesCase();

    {
      const [queryRef] = useBackgroundQuery(maskedQuery, {
        variables: { id: "1" },
      });
      const { data, dataState } = useReadQuery(queryRef);

      expectTypeOf(queryRef).toEqualTypeOf<
        QueryRef<
          MaskedVariablesCaseData,
          VariablesCaseVariables,
          "complete" | "streaming"
        >
      >;
      expectTypeOf(data).toEqualTypeOf<
        MaskedVariablesCaseData | DataValue.Streaming<MaskedVariablesCaseData>
      >();
      expectTypeOf(dataState).toEqualTypeOf<"complete" | "streaming">();

      if (dataState === "complete") {
        expectTypeOf(data).toEqualTypeOf<MaskedVariablesCaseData>();
      }

      if (dataState === "streaming") {
        expectTypeOf(data).toEqualTypeOf<
          DataValue.Streaming<MaskedVariablesCaseData>
        >();
      }
    }

    {
      const [queryRef] = useBackgroundQuery<
        MaskedVariablesCaseData,
        VariablesCaseVariables
      >(maskedQuery, { variables: { id: "1" } });
      const { data, dataState } = useReadQuery(queryRef);

      expectTypeOf(queryRef).toEqualTypeOf<
        QueryRef<
          MaskedVariablesCaseData,
          VariablesCaseVariables,
          "complete" | "streaming"
        >
      >;
      expectTypeOf(data).toEqualTypeOf<
        MaskedVariablesCaseData | DataValue.Streaming<MaskedVariablesCaseData>
      >();
      expectTypeOf(dataState).toEqualTypeOf<"complete" | "streaming">();

      if (dataState === "complete") {
        expectTypeOf(data).toEqualTypeOf<MaskedVariablesCaseData>();
      }

      if (dataState === "streaming") {
        expectTypeOf(data).toEqualTypeOf<
          DataValue.Streaming<MaskedVariablesCaseData>
        >();
      }
    }

    {
      const [queryRef] = useBackgroundQuery<
        MaskedVariablesCaseData,
        VariablesCaseVariables
      >(maskedQuery, { variables: { id: "1" } });
      const { data, dataState } = useReadQuery(queryRef);

      expectTypeOf(queryRef).toEqualTypeOf<
        QueryRef<
          MaskedVariablesCaseData,
          VariablesCaseVariables,
          "complete" | "streaming"
        >
      >;
      expectTypeOf(data).toEqualTypeOf<
        MaskedVariablesCaseData | DataValue.Streaming<MaskedVariablesCaseData>
      >();
      expectTypeOf(dataState).toEqualTypeOf<"complete" | "streaming">();

      if (dataState === "complete") {
        expectTypeOf(data).toEqualTypeOf<MaskedVariablesCaseData>();
      }

      if (dataState === "streaming") {
        expectTypeOf(data).toEqualTypeOf<
          DataValue.Streaming<MaskedVariablesCaseData>
        >();
      }
    }
  });

  it('returns TData | undefined with errorPolicy: "ignore"', () => {
    const { query } = setupVariablesCase();

    {
      const [queryRef] = useBackgroundQuery(query, {
        errorPolicy: "ignore",
        variables: { id: "1" },
      });
      const { data, dataState } = useReadQuery(queryRef);

      expectTypeOf(queryRef).toEqualTypeOf<
        QueryRef<
          VariablesCaseData,
          VariablesCaseVariables,
          "complete" | "streaming" | "empty"
        >
      >;
      expectTypeOf(data).toEqualTypeOf<
        VariablesCaseData | undefined | DataValue.Streaming<VariablesCaseData>
      >();
      expectTypeOf(dataState).toEqualTypeOf<
        "complete" | "streaming" | "empty"
      >();

      if (dataState === "complete") {
        expectTypeOf(data).toEqualTypeOf<VariablesCaseData>();
      }

      if (dataState === "streaming") {
        expectTypeOf(data).toEqualTypeOf<
          DataValue.Streaming<VariablesCaseData>
        >();
      }

      if (dataState === "empty") {
        expectTypeOf(data).toEqualTypeOf<undefined>();
      }
    }

    {
      const [queryRef] = useBackgroundQuery<
        VariablesCaseData,
        VariablesCaseVariables
      >(query, { errorPolicy: "ignore", variables: { id: "1" } });

      const { data, dataState } = useReadQuery(queryRef);

      expectTypeOf(queryRef).toEqualTypeOf<
        QueryRef<
          VariablesCaseData,
          VariablesCaseVariables,
          "complete" | "streaming" | "empty"
        >
      >;
      expectTypeOf(data).toEqualTypeOf<
        VariablesCaseData | undefined | DataValue.Streaming<VariablesCaseData>
      >();
      expectTypeOf(dataState).toEqualTypeOf<
        "complete" | "streaming" | "empty"
      >();

      if (dataState === "complete") {
        expectTypeOf(data).toEqualTypeOf<VariablesCaseData>();
      }

      if (dataState === "streaming") {
        expectTypeOf(data).toEqualTypeOf<
          DataValue.Streaming<VariablesCaseData>
        >();
      }

      if (dataState === "empty") {
        expectTypeOf(data).toEqualTypeOf<undefined>();
      }
    }

    const { query: maskedQuery } = setupMaskedVariablesCase();

    {
      const [queryRef] = useBackgroundQuery(maskedQuery, {
        errorPolicy: "ignore",
        variables: { id: "1" },
      });
      const { data, dataState } = useReadQuery(queryRef);

      expectTypeOf(queryRef).toEqualTypeOf<
        QueryRef<
          MaskedVariablesCaseData,
          VariablesCaseVariables,
          "complete" | "streaming" | "empty"
        >
      >;
      expectTypeOf(data).toEqualTypeOf<
        | MaskedVariablesCaseData
        | undefined
        | DataValue.Streaming<MaskedVariablesCaseData>
      >();
      expectTypeOf(dataState).toEqualTypeOf<
        "complete" | "streaming" | "empty"
      >();

      if (dataState === "complete") {
        expectTypeOf(data).toEqualTypeOf<MaskedVariablesCaseData>();
      }

      if (dataState === "streaming") {
        expectTypeOf(data).toEqualTypeOf<
          DataValue.Streaming<MaskedVariablesCaseData>
        >();
      }

      if (dataState === "empty") {
        expectTypeOf(data).toEqualTypeOf<undefined>();
      }
    }

    {
      const [queryRef] = useBackgroundQuery<
        MaskedVariablesCaseData,
        VariablesCaseVariables
      >(maskedQuery, { errorPolicy: "ignore", variables: { id: "1" } });
      const { data, dataState } = useReadQuery(queryRef);

      expectTypeOf(queryRef).toEqualTypeOf<
        QueryRef<
          MaskedVariablesCaseData,
          VariablesCaseVariables,
          "complete" | "streaming" | "empty"
        >
      >;
      expectTypeOf(data).toEqualTypeOf<
        | MaskedVariablesCaseData
        | undefined
        | DataValue.Streaming<MaskedVariablesCaseData>
      >();
      expectTypeOf(dataState).toEqualTypeOf<
        "complete" | "streaming" | "empty"
      >();

      if (dataState === "complete") {
        expectTypeOf(data).toEqualTypeOf<MaskedVariablesCaseData>();
      }

      if (dataState === "streaming") {
        expectTypeOf(data).toEqualTypeOf<
          DataValue.Streaming<MaskedVariablesCaseData>
        >();
      }

      if (dataState === "empty") {
        expectTypeOf(data).toEqualTypeOf<undefined>();
      }
    }

    {
      const [queryRef] = useBackgroundQuery<
        MaskedVariablesCaseData,
        VariablesCaseVariables
      >(maskedQuery, { errorPolicy: "ignore", variables: { id: "1" } });
      const { data, dataState } = useReadQuery(queryRef);

      expectTypeOf(queryRef).toEqualTypeOf<
        QueryRef<
          MaskedVariablesCaseData,
          VariablesCaseVariables,
          "complete" | "streaming" | "empty"
        >
      >;
      expectTypeOf(data).toEqualTypeOf<
        | MaskedVariablesCaseData
        | undefined
        | DataValue.Streaming<MaskedVariablesCaseData>
      >();
      expectTypeOf(dataState).toEqualTypeOf<
        "complete" | "streaming" | "empty"
      >();

      if (dataState === "complete") {
        expectTypeOf(data).toEqualTypeOf<MaskedVariablesCaseData>();
      }

      if (dataState === "streaming") {
        expectTypeOf(data).toEqualTypeOf<
          DataValue.Streaming<MaskedVariablesCaseData>
        >();
      }

      if (dataState === "empty") {
        expectTypeOf(data).toEqualTypeOf<undefined>();
      }
    }
  });

  it('returns TData | undefined with errorPolicy: "all"', () => {
    const { query } = setupVariablesCase();

    {
      const [queryRef] = useBackgroundQuery(query, {
        errorPolicy: "all",
        variables: { id: "1" },
      });
      const { data, dataState } = useReadQuery(queryRef);

      expectTypeOf(queryRef).toEqualTypeOf<
        QueryRef<
          VariablesCaseData,
          VariablesCaseVariables,
          "complete" | "streaming" | "empty"
        >
      >;
      expectTypeOf(data).toEqualTypeOf<
        VariablesCaseData | undefined | DataValue.Streaming<VariablesCaseData>
      >();
      expectTypeOf(dataState).toEqualTypeOf<
        "complete" | "streaming" | "empty"
      >();

      if (dataState === "complete") {
        expectTypeOf(data).toEqualTypeOf<VariablesCaseData>();
      }

      if (dataState === "streaming") {
        expectTypeOf(data).toEqualTypeOf<
          DataValue.Streaming<VariablesCaseData>
        >();
      }

      if (dataState === "empty") {
        expectTypeOf(data).toEqualTypeOf<undefined>();
      }
    }

    {
      const [queryRef] = useBackgroundQuery(query, {
        errorPolicy: "all",
        variables: { id: "1" },
      });
      const { data, dataState } = useReadQuery(queryRef);

      expectTypeOf(queryRef).toEqualTypeOf<
        QueryRef<
          VariablesCaseData,
          VariablesCaseVariables,
          "complete" | "streaming" | "empty"
        >
      >;
      expectTypeOf(data).toEqualTypeOf<
        VariablesCaseData | undefined | DataValue.Streaming<VariablesCaseData>
      >();
      expectTypeOf(dataState).toEqualTypeOf<
        "complete" | "streaming" | "empty"
      >();

      if (dataState === "complete") {
        expectTypeOf(data).toEqualTypeOf<VariablesCaseData>();
      }

      if (dataState === "streaming") {
        expectTypeOf(data).toEqualTypeOf<
          DataValue.Streaming<VariablesCaseData>
        >();
      }

      if (dataState === "empty") {
        expectTypeOf(data).toEqualTypeOf<undefined>();
      }
    }

    const { query: maskedQuery } = setupMaskedVariablesCase();

    {
      const [queryRef] = useBackgroundQuery(maskedQuery, {
        errorPolicy: "all",
        variables: { id: "1" },
      });
      const { data, dataState } = useReadQuery(queryRef);

      expectTypeOf(queryRef).toEqualTypeOf<
        QueryRef<
          MaskedVariablesCaseData,
          VariablesCaseVariables,
          "complete" | "streaming" | "empty"
        >
      >;
      expectTypeOf(data).toEqualTypeOf<
        | MaskedVariablesCaseData
        | undefined
        | DataValue.Streaming<MaskedVariablesCaseData>
      >();
      expectTypeOf(dataState).toEqualTypeOf<
        "complete" | "streaming" | "empty"
      >();

      if (dataState === "complete") {
        expectTypeOf(data).toEqualTypeOf<MaskedVariablesCaseData>();
      }

      if (dataState === "streaming") {
        expectTypeOf(data).toEqualTypeOf<
          DataValue.Streaming<MaskedVariablesCaseData>
        >();
      }

      if (dataState === "empty") {
        expectTypeOf(data).toEqualTypeOf<undefined>();
      }
    }

    {
      const [queryRef] = useBackgroundQuery<
        MaskedVariablesCaseData,
        VariablesCaseVariables
      >(maskedQuery, { errorPolicy: "all", variables: { id: "1" } });
      const { data, dataState } = useReadQuery(queryRef);

      expectTypeOf(queryRef).toEqualTypeOf<
        QueryRef<
          MaskedVariablesCaseData,
          VariablesCaseVariables,
          "complete" | "streaming" | "empty"
        >
      >;
      expectTypeOf(data).toEqualTypeOf<
        | MaskedVariablesCaseData
        | undefined
        | DataValue.Streaming<MaskedVariablesCaseData>
      >();
      expectTypeOf(dataState).toEqualTypeOf<
        "complete" | "streaming" | "empty"
      >();

      if (dataState === "complete") {
        expectTypeOf(data).toEqualTypeOf<MaskedVariablesCaseData>();
      }

      if (dataState === "streaming") {
        expectTypeOf(data).toEqualTypeOf<
          DataValue.Streaming<MaskedVariablesCaseData>
        >();
      }

      if (dataState === "empty") {
        expectTypeOf(data).toEqualTypeOf<undefined>();
      }
    }

    {
      const [queryRef] = useBackgroundQuery<
        MaskedVariablesCaseData,
        VariablesCaseVariables
      >(maskedQuery, { errorPolicy: "all", variables: { id: "1" } });
      const { data, dataState } = useReadQuery(queryRef);

      expectTypeOf(queryRef).toEqualTypeOf<
        QueryRef<
          MaskedVariablesCaseData,
          VariablesCaseVariables,
          "complete" | "streaming" | "empty"
        >
      >;
      expectTypeOf(data).toEqualTypeOf<
        | MaskedVariablesCaseData
        | undefined
        | DataValue.Streaming<MaskedVariablesCaseData>
      >();
      expectTypeOf(dataState).toEqualTypeOf<
        "complete" | "streaming" | "empty"
      >();

      if (dataState === "complete") {
        expectTypeOf(data).toEqualTypeOf<MaskedVariablesCaseData>();
      }

      if (dataState === "streaming") {
        expectTypeOf(data).toEqualTypeOf<
          DataValue.Streaming<MaskedVariablesCaseData>
        >();
      }

      if (dataState === "empty") {
        expectTypeOf(data).toEqualTypeOf<undefined>();
      }
    }
  });

  it('returns TData with errorPolicy: "none"', () => {
    const { query } = setupVariablesCase();

    {
      const [queryRef] = useBackgroundQuery(query, {
        errorPolicy: "none",
        variables: { id: "1" },
      });
      const { data, dataState } = useReadQuery(queryRef);

      expectTypeOf(queryRef).toEqualTypeOf<
        QueryRef<
          VariablesCaseData,
          VariablesCaseVariables,
          "complete" | "streaming"
        >
      >;
      expectTypeOf(data).toEqualTypeOf<
        VariablesCaseData | DataValue.Streaming<VariablesCaseData>
      >();
      expectTypeOf(dataState).toEqualTypeOf<"complete" | "streaming">();

      if (dataState === "complete") {
        expectTypeOf(data).toEqualTypeOf<VariablesCaseData>();
      }

      if (dataState === "streaming") {
        expectTypeOf(data).toEqualTypeOf<
          DataValue.Streaming<VariablesCaseData>
        >();
      }
    }

    {
      const [queryRef] = useBackgroundQuery(query, {
        errorPolicy: "none",
        variables: { id: "1" },
      });
      const { data, dataState } = useReadQuery(queryRef);

      expectTypeOf(queryRef).toEqualTypeOf<
        QueryRef<
          VariablesCaseData,
          VariablesCaseVariables,
          "complete" | "streaming"
        >
      >;
      expectTypeOf(data).toEqualTypeOf<
        VariablesCaseData | DataValue.Streaming<VariablesCaseData>
      >();
      expectTypeOf(dataState).toEqualTypeOf<"complete" | "streaming">();

      if (dataState === "complete") {
        expectTypeOf(data).toEqualTypeOf<VariablesCaseData>();
      }

      if (dataState === "streaming") {
        expectTypeOf(data).toEqualTypeOf<
          DataValue.Streaming<VariablesCaseData>
        >();
      }
    }

    const { query: maskedQuery } = setupMaskedVariablesCase();

    {
      const [queryRef] = useBackgroundQuery(maskedQuery, {
        errorPolicy: "none",
        variables: { id: "1" },
      });
      const { data, dataState } = useReadQuery(queryRef);

      expectTypeOf(queryRef).toEqualTypeOf<
        QueryRef<
          MaskedVariablesCaseData,
          VariablesCaseVariables,
          "complete" | "streaming"
        >
      >;
      expectTypeOf(data).toEqualTypeOf<
        MaskedVariablesCaseData | DataValue.Streaming<MaskedVariablesCaseData>
      >();
      expectTypeOf(dataState).toEqualTypeOf<"complete" | "streaming">();

      if (dataState === "complete") {
        expectTypeOf(data).toEqualTypeOf<MaskedVariablesCaseData>();
      }

      if (dataState === "streaming") {
        expectTypeOf(data).toEqualTypeOf<
          DataValue.Streaming<MaskedVariablesCaseData>
        >();
      }
    }

    {
      const [queryRef] = useBackgroundQuery<
        MaskedVariablesCaseData,
        VariablesCaseVariables
      >(maskedQuery, { errorPolicy: "none", variables: { id: "1" } });
      const { data, dataState } = useReadQuery(queryRef);

      expectTypeOf(queryRef).toEqualTypeOf<
        QueryRef<
          MaskedVariablesCaseData,
          VariablesCaseVariables,
          "complete" | "streaming"
        >
      >;
      expectTypeOf(data).toEqualTypeOf<
        MaskedVariablesCaseData | DataValue.Streaming<MaskedVariablesCaseData>
      >();
      expectTypeOf(dataState).toEqualTypeOf<"complete" | "streaming">();

      if (dataState === "complete") {
        expectTypeOf(data).toEqualTypeOf<MaskedVariablesCaseData>();
      }

      if (dataState === "streaming") {
        expectTypeOf(data).toEqualTypeOf<
          DataValue.Streaming<MaskedVariablesCaseData>
        >();
      }
    }

    {
      const [queryRef] = useBackgroundQuery<
        MaskedVariablesCaseData,
        VariablesCaseVariables
      >(maskedQuery, { errorPolicy: "none", variables: { id: "1" } });
      const { data, dataState } = useReadQuery(queryRef);

      expectTypeOf(queryRef).toEqualTypeOf<
        QueryRef<
          MaskedVariablesCaseData,
          VariablesCaseVariables,
          "complete" | "streaming"
        >
      >;
      expectTypeOf(data).toEqualTypeOf<
        MaskedVariablesCaseData | DataValue.Streaming<MaskedVariablesCaseData>
      >();
      expectTypeOf(dataState).toEqualTypeOf<"complete" | "streaming">();

      if (dataState === "complete") {
        expectTypeOf(data).toEqualTypeOf<MaskedVariablesCaseData>();
      }

      if (dataState === "streaming") {
        expectTypeOf(data).toEqualTypeOf<
          DataValue.Streaming<MaskedVariablesCaseData>
        >();
      }
    }
  });

  it("returns DeepPartial<TData> with returnPartialData: true", () => {
    const { query } = setupVariablesCase();

    {
      const [queryRef] = useBackgroundQuery(query, {
        returnPartialData: true,
        variables: { id: "1" },
      });
      const { data, dataState } = useReadQuery(queryRef);

      expectTypeOf(queryRef).toEqualTypeOf<
        QueryRef<
          VariablesCaseData,
          VariablesCaseVariables,
          "complete" | "streaming" | "partial"
        >
      >;
      expectTypeOf(data).toEqualTypeOf<
        | VariablesCaseData
        | DeepPartial<VariablesCaseData>
        | DataValue.Streaming<VariablesCaseData>
      >();
      expectTypeOf(dataState).toEqualTypeOf<
        "complete" | "streaming" | "partial"
      >();

      if (dataState === "complete") {
        expectTypeOf(data).toEqualTypeOf<VariablesCaseData>();
      }

      if (dataState === "streaming") {
        expectTypeOf(data).toEqualTypeOf<
          DataValue.Streaming<VariablesCaseData>
        >();
      }

      if (dataState === "partial") {
        expectTypeOf(data).toEqualTypeOf<DeepPartial<VariablesCaseData>>();
      }
    }

    {
      const [queryRef] = useBackgroundQuery<
        VariablesCaseData,
        VariablesCaseVariables
      >(query, { returnPartialData: true, variables: { id: "1" } });
      const { data, dataState } = useReadQuery(queryRef);

      expectTypeOf(queryRef).toEqualTypeOf<
        QueryRef<
          VariablesCaseData,
          VariablesCaseVariables,
          "complete" | "streaming" | "partial"
        >
      >;
      expectTypeOf(data).toEqualTypeOf<
        | VariablesCaseData
        | DeepPartial<VariablesCaseData>
        | DataValue.Streaming<VariablesCaseData>
      >();
      expectTypeOf(dataState).toEqualTypeOf<
        "complete" | "streaming" | "partial"
      >();

      if (dataState === "complete") {
        expectTypeOf(data).toEqualTypeOf<VariablesCaseData>();
      }

      if (dataState === "streaming") {
        expectTypeOf(data).toEqualTypeOf<
          DataValue.Streaming<VariablesCaseData>
        >();
      }

      if (dataState === "partial") {
        expectTypeOf(data).toEqualTypeOf<DeepPartial<VariablesCaseData>>();
      }
    }

    const { query: maskedQuery } = setupMaskedVariablesCase();

    {
      const [queryRef] = useBackgroundQuery(maskedQuery, {
        returnPartialData: true,
        variables: { id: "1" },
      });
      const { data, dataState } = useReadQuery(queryRef);

      expectTypeOf(queryRef).toEqualTypeOf<
        QueryRef<
          MaskedVariablesCaseData,
          VariablesCaseVariables,
          "complete" | "streaming" | "partial"
        >
      >;
      expectTypeOf(data).toEqualTypeOf<
        | MaskedVariablesCaseData
        | DeepPartial<MaskedVariablesCaseData>
        | DataValue.Streaming<MaskedVariablesCaseData>
      >();
      expectTypeOf(dataState).toEqualTypeOf<
        "complete" | "streaming" | "partial"
      >();

      if (dataState === "complete") {
        expectTypeOf(data).toEqualTypeOf<MaskedVariablesCaseData>();
      }

      if (dataState === "streaming") {
        expectTypeOf(data).toEqualTypeOf<
          DataValue.Streaming<MaskedVariablesCaseData>
        >();
      }

      if (dataState === "partial") {
        expectTypeOf(data).toEqualTypeOf<
          DeepPartial<MaskedVariablesCaseData>
        >();
      }
    }

    {
      const [queryRef] = useBackgroundQuery<
        MaskedVariablesCaseData,
        VariablesCaseVariables
      >(maskedQuery, { returnPartialData: true, variables: { id: "1" } });
      const { data, dataState } = useReadQuery(queryRef);

      expectTypeOf(queryRef).toEqualTypeOf<
        QueryRef<
          MaskedVariablesCaseData,
          VariablesCaseVariables,
          "complete" | "streaming" | "partial"
        >
      >;
      expectTypeOf(data).toEqualTypeOf<
        | MaskedVariablesCaseData
        | DeepPartial<MaskedVariablesCaseData>
        | DataValue.Streaming<MaskedVariablesCaseData>
      >();
      expectTypeOf(dataState).toEqualTypeOf<
        "complete" | "streaming" | "partial"
      >();

      if (dataState === "complete") {
        expectTypeOf(data).toEqualTypeOf<MaskedVariablesCaseData>();
      }

      if (dataState === "streaming") {
        expectTypeOf(data).toEqualTypeOf<
          DataValue.Streaming<MaskedVariablesCaseData>
        >();
      }

      if (dataState === "partial") {
        expectTypeOf(data).toEqualTypeOf<
          DeepPartial<MaskedVariablesCaseData>
        >();
      }
    }

    {
      const [queryRef] = useBackgroundQuery<
        MaskedVariablesCaseData,
        VariablesCaseVariables
      >(maskedQuery, { returnPartialData: true, variables: { id: "1" } });
      const { data, dataState } = useReadQuery(queryRef);

      expectTypeOf(queryRef).toEqualTypeOf<
        QueryRef<
          MaskedVariablesCaseData,
          VariablesCaseVariables,
          "complete" | "streaming" | "partial"
        >
      >;
      expectTypeOf(data).toEqualTypeOf<
        | MaskedVariablesCaseData
        | DeepPartial<MaskedVariablesCaseData>
        | DataValue.Streaming<MaskedVariablesCaseData>
      >();
      expectTypeOf(dataState).toEqualTypeOf<
        "complete" | "streaming" | "partial"
      >();

      if (dataState === "complete") {
        expectTypeOf(data).toEqualTypeOf<MaskedVariablesCaseData>();
      }

      if (dataState === "streaming") {
        expectTypeOf(data).toEqualTypeOf<
          DataValue.Streaming<MaskedVariablesCaseData>
        >();
      }

      if (dataState === "partial") {
        expectTypeOf(data).toEqualTypeOf<
          DeepPartial<MaskedVariablesCaseData>
        >();
      }
    }
  });

  it("returns TData with returnPartialData: false", () => {
    const { query } = setupVariablesCase();

    {
      const [queryRef] = useBackgroundQuery(query, {
        returnPartialData: false,
        variables: { id: "1" },
      });
      const { data, dataState } = useReadQuery(queryRef);

      expectTypeOf(queryRef).toEqualTypeOf<
        QueryRef<
          VariablesCaseData,
          VariablesCaseVariables,
          "complete" | "streaming"
        >
      >;
      expectTypeOf(data).toEqualTypeOf<
        VariablesCaseData | DataValue.Streaming<VariablesCaseData>
      >();
      expectTypeOf(dataState).toEqualTypeOf<"complete" | "streaming">();

      if (dataState === "complete") {
        expectTypeOf(data).toEqualTypeOf<VariablesCaseData>();
      }

      if (dataState === "streaming") {
        expectTypeOf(data).toEqualTypeOf<
          DataValue.Streaming<VariablesCaseData>
        >();
      }
    }

    {
      const [queryRef] = useBackgroundQuery<
        VariablesCaseData,
        VariablesCaseVariables
      >(query, { returnPartialData: false, variables: { id: "1" } });

      const { data, dataState } = useReadQuery(queryRef);

      expectTypeOf(queryRef).toEqualTypeOf<
        QueryRef<
          VariablesCaseData,
          VariablesCaseVariables,
          "complete" | "streaming"
        >
      >;
      expectTypeOf(data).toEqualTypeOf<
        VariablesCaseData | DataValue.Streaming<VariablesCaseData>
      >();
      expectTypeOf(dataState).toEqualTypeOf<"complete" | "streaming">();

      if (dataState === "complete") {
        expectTypeOf(data).toEqualTypeOf<VariablesCaseData>();
      }

      if (dataState === "streaming") {
        expectTypeOf(data).toEqualTypeOf<
          DataValue.Streaming<VariablesCaseData>
        >();
      }
    }

    const { query: maskedQuery } = setupMaskedVariablesCase();

    {
      const [queryRef] = useBackgroundQuery(maskedQuery, {
        returnPartialData: false,
        variables: { id: "1" },
      });
      const { data, dataState } = useReadQuery(queryRef);

      expectTypeOf(queryRef).toEqualTypeOf<
        QueryRef<
          MaskedVariablesCaseData,
          VariablesCaseVariables,
          "complete" | "streaming"
        >
      >;
      expectTypeOf(data).toEqualTypeOf<
        MaskedVariablesCaseData | DataValue.Streaming<MaskedVariablesCaseData>
      >();
      expectTypeOf(dataState).toEqualTypeOf<"complete" | "streaming">();

      if (dataState === "complete") {
        expectTypeOf(data).toEqualTypeOf<MaskedVariablesCaseData>();
      }

      if (dataState === "streaming") {
        expectTypeOf(data).toEqualTypeOf<
          DataValue.Streaming<MaskedVariablesCaseData>
        >();
      }
    }

    {
      const [queryRef] = useBackgroundQuery<
        MaskedVariablesCaseData,
        VariablesCaseVariables
      >(maskedQuery, { returnPartialData: false, variables: { id: "1" } });
      const { data, dataState } = useReadQuery(queryRef);

      expectTypeOf(queryRef).toEqualTypeOf<
        QueryRef<
          MaskedVariablesCaseData,
          VariablesCaseVariables,
          "complete" | "streaming"
        >
      >;
      expectTypeOf(data).toEqualTypeOf<
        MaskedVariablesCaseData | DataValue.Streaming<MaskedVariablesCaseData>
      >();
      expectTypeOf(dataState).toEqualTypeOf<"complete" | "streaming">();

      if (dataState === "complete") {
        expectTypeOf(data).toEqualTypeOf<MaskedVariablesCaseData>();
      }

      if (dataState === "streaming") {
        expectTypeOf(data).toEqualTypeOf<
          DataValue.Streaming<MaskedVariablesCaseData>
        >();
      }
    }

    {
      const [queryRef] = useBackgroundQuery<
        MaskedVariablesCaseData,
        VariablesCaseVariables
      >(maskedQuery, { returnPartialData: false, variables: { id: "1" } });
      const { data, dataState } = useReadQuery(queryRef);

      expectTypeOf(queryRef).toEqualTypeOf<
        QueryRef<
          MaskedVariablesCaseData,
          VariablesCaseVariables,
          "complete" | "streaming"
        >
      >;
      expectTypeOf(data).toEqualTypeOf<
        MaskedVariablesCaseData | DataValue.Streaming<MaskedVariablesCaseData>
      >();
      expectTypeOf(dataState).toEqualTypeOf<"complete" | "streaming">();

      if (dataState === "complete") {
        expectTypeOf(data).toEqualTypeOf<MaskedVariablesCaseData>();
      }

      if (dataState === "streaming") {
        expectTypeOf(data).toEqualTypeOf<
          DataValue.Streaming<MaskedVariablesCaseData>
        >();
      }
    }
  });

  it("returns DeepPartial<TData> with returnPartialData: boolean", () => {
    const { query } = setupVariablesCase();

    const options = {
      returnPartialData: true,
      variables: { id: "1" },
    };

    {
      const [queryRef] = useBackgroundQuery(query, options);
      const { data, dataState } = useReadQuery(queryRef);

      expectTypeOf(queryRef).toEqualTypeOf<
        QueryRef<
          VariablesCaseData,
          VariablesCaseVariables,
          "complete" | "streaming" | "partial"
        >
      >;
      expectTypeOf(data).toEqualTypeOf<
        | VariablesCaseData
        | DeepPartial<VariablesCaseData>
        | DataValue.Streaming<VariablesCaseData>
      >();
      expectTypeOf(dataState).toEqualTypeOf<
        "complete" | "streaming" | "partial"
      >();

      if (dataState === "complete") {
        expectTypeOf(data).toEqualTypeOf<VariablesCaseData>();
      }

      if (dataState === "streaming") {
        expectTypeOf(data).toEqualTypeOf<
          DataValue.Streaming<VariablesCaseData>
        >();
      }

      if (dataState === "partial") {
        expectTypeOf(data).toEqualTypeOf<DeepPartial<VariablesCaseData>>();
      }
    }

    {
      const [queryRef] = useBackgroundQuery<
        VariablesCaseData,
        VariablesCaseVariables
      >(query, options);

      const { data, dataState } = useReadQuery(queryRef);

      expectTypeOf(queryRef).toEqualTypeOf<
        QueryRef<
          VariablesCaseData,
          VariablesCaseVariables,
          "complete" | "streaming" | "partial"
        >
      >;
      expectTypeOf(data).toEqualTypeOf<
        | VariablesCaseData
        | DeepPartial<VariablesCaseData>
        | DataValue.Streaming<VariablesCaseData>
      >();
      expectTypeOf(dataState).toEqualTypeOf<
        "complete" | "streaming" | "partial"
      >();

      if (dataState === "complete") {
        expectTypeOf(data).toEqualTypeOf<VariablesCaseData>();
      }

      if (dataState === "streaming") {
        expectTypeOf(data).toEqualTypeOf<
          DataValue.Streaming<VariablesCaseData>
        >();
      }

      if (dataState === "partial") {
        expectTypeOf(data).toEqualTypeOf<DeepPartial<VariablesCaseData>>();
      }
    }
  });

  it("returns TData with returnPartialData: true and fetchPolicy: no-cache", () => {
    const { query } = setupVariablesCase();

    {
      const [queryRef] = useBackgroundQuery(query, {
        returnPartialData: true,
        fetchPolicy: "no-cache",
        variables: { id: "1" },
      });
      const { data, dataState } = useReadQuery(queryRef);

      expectTypeOf(queryRef).toEqualTypeOf<
        QueryRef<
          VariablesCaseData,
          VariablesCaseVariables,
          "complete" | "streaming"
        >
      >;
      expectTypeOf(data).toEqualTypeOf<
        VariablesCaseData | DataValue.Streaming<VariablesCaseData>
      >();
      expectTypeOf(dataState).toEqualTypeOf<"complete" | "streaming">();

      if (dataState === "complete") {
        expectTypeOf(data).toEqualTypeOf<VariablesCaseData>();
      }

      if (dataState === "streaming") {
        expectTypeOf(data).toEqualTypeOf<
          DataValue.Streaming<VariablesCaseData>
        >();
      }
    }

    {
      const [queryRef] = useBackgroundQuery<
        VariablesCaseData,
        VariablesCaseVariables
      >(query, {
        returnPartialData: true,
        fetchPolicy: "no-cache",
        variables: { id: "1" },
      });

      const { data, dataState } = useReadQuery(queryRef);

      expectTypeOf(queryRef).toEqualTypeOf<
        QueryRef<
          VariablesCaseData,
          VariablesCaseVariables,
          "complete" | "streaming"
        >
      >;
      expectTypeOf(data).toEqualTypeOf<
        VariablesCaseData | DataValue.Streaming<VariablesCaseData>
      >();
      expectTypeOf(dataState).toEqualTypeOf<"complete" | "streaming">();

      if (dataState === "complete") {
        expectTypeOf(data).toEqualTypeOf<VariablesCaseData>();
      }

      if (dataState === "streaming") {
        expectTypeOf(data).toEqualTypeOf<
          DataValue.Streaming<VariablesCaseData>
        >();
      }
    }
  });

  it("returns TData when passing an option that does not affect TData", () => {
    const { query } = setupVariablesCase();

    {
      const [queryRef] = useBackgroundQuery(query, {
        fetchPolicy: "no-cache",
        variables: { id: "1" },
      });
      const { data, dataState } = useReadQuery(queryRef);

      expectTypeOf(queryRef).toEqualTypeOf<
        QueryRef<
          VariablesCaseData,
          VariablesCaseVariables,
          "complete" | "streaming"
        >
      >;
      expectTypeOf(data).toEqualTypeOf<
        VariablesCaseData | DataValue.Streaming<VariablesCaseData>
      >();
      expectTypeOf(dataState).toEqualTypeOf<"complete" | "streaming">();

      if (dataState === "complete") {
        expectTypeOf(data).toEqualTypeOf<VariablesCaseData>();
      }

      if (dataState === "streaming") {
        expectTypeOf(data).toEqualTypeOf<
          DataValue.Streaming<VariablesCaseData>
        >();
      }
    }

    {
      const [queryRef] = useBackgroundQuery<
        VariablesCaseData,
        VariablesCaseVariables
      >(query, { fetchPolicy: "no-cache", variables: { id: "1" } });

      const { data, dataState } = useReadQuery(queryRef);

      expectTypeOf(queryRef).toEqualTypeOf<
        QueryRef<
          VariablesCaseData,
          VariablesCaseVariables,
          "complete" | "streaming"
        >
      >;
      expectTypeOf(data).toEqualTypeOf<
        VariablesCaseData | DataValue.Streaming<VariablesCaseData>
      >();
      expectTypeOf(dataState).toEqualTypeOf<"complete" | "streaming">();

      if (dataState === "complete") {
        expectTypeOf(data).toEqualTypeOf<VariablesCaseData>();
      }

      if (dataState === "streaming") {
        expectTypeOf(data).toEqualTypeOf<
          DataValue.Streaming<VariablesCaseData>
        >();
      }
    }

    const { query: maskedQuery } = setupMaskedVariablesCase();

    {
      const [queryRef] = useBackgroundQuery(maskedQuery, {
        fetchPolicy: "no-cache",
        variables: { id: "1" },
      });
      const { data, dataState } = useReadQuery(queryRef);

      expectTypeOf(queryRef).toEqualTypeOf<
        QueryRef<
          MaskedVariablesCaseData,
          VariablesCaseVariables,
          "complete" | "streaming"
        >
      >;
      expectTypeOf(data).toEqualTypeOf<
        MaskedVariablesCaseData | DataValue.Streaming<MaskedVariablesCaseData>
      >();
      expectTypeOf(dataState).toEqualTypeOf<"complete" | "streaming">();

      if (dataState === "complete") {
        expectTypeOf(data).toEqualTypeOf<MaskedVariablesCaseData>();
      }

      if (dataState === "streaming") {
        expectTypeOf(data).toEqualTypeOf<
          DataValue.Streaming<MaskedVariablesCaseData>
        >();
      }
    }

    {
      const [queryRef] = useBackgroundQuery<
        MaskedVariablesCaseData,
        VariablesCaseVariables
      >(maskedQuery, { fetchPolicy: "no-cache", variables: { id: "1" } });
      const { data, dataState } = useReadQuery(queryRef);

      expectTypeOf(queryRef).toEqualTypeOf<
        QueryRef<
          MaskedVariablesCaseData,
          VariablesCaseVariables,
          "complete" | "streaming"
        >
      >;
      expectTypeOf(data).toEqualTypeOf<
        MaskedVariablesCaseData | DataValue.Streaming<MaskedVariablesCaseData>
      >();
      expectTypeOf(dataState).toEqualTypeOf<"complete" | "streaming">();

      if (dataState === "complete") {
        expectTypeOf(data).toEqualTypeOf<MaskedVariablesCaseData>();
      }

      if (dataState === "streaming") {
        expectTypeOf(data).toEqualTypeOf<
          DataValue.Streaming<MaskedVariablesCaseData>
        >();
      }
    }

    {
      const [queryRef] = useBackgroundQuery<
        MaskedVariablesCaseData,
        VariablesCaseVariables
      >(maskedQuery, { fetchPolicy: "no-cache", variables: { id: "1" } });
      const { data, dataState } = useReadQuery(queryRef);

      expectTypeOf(queryRef).toEqualTypeOf<
        QueryRef<
          MaskedVariablesCaseData,
          VariablesCaseVariables,
          "complete" | "streaming"
        >
      >;
      expectTypeOf(data).toEqualTypeOf<
        MaskedVariablesCaseData | DataValue.Streaming<MaskedVariablesCaseData>
      >();
      expectTypeOf(dataState).toEqualTypeOf<"complete" | "streaming">();

      if (dataState === "complete") {
        expectTypeOf(data).toEqualTypeOf<MaskedVariablesCaseData>();
      }

      if (dataState === "streaming") {
        expectTypeOf(data).toEqualTypeOf<
          DataValue.Streaming<MaskedVariablesCaseData>
        >();
      }
    }
  });

  it("handles combinations of options", () => {
    const { query } = setupVariablesCase();
    const { query: maskedQuery } = setupMaskedVariablesCase();

    {
      const [queryRef] = useBackgroundQuery(query, {
        returnPartialData: true,
        errorPolicy: "ignore",
        variables: { id: "1" },
      });
      const { data, dataState } = useReadQuery(queryRef);

      expectTypeOf(queryRef).toEqualTypeOf<
        QueryRef<
          VariablesCaseData,
          VariablesCaseVariables,
          "complete" | "streaming" | "partial" | "empty"
        >
      >;
      expectTypeOf(data).toEqualTypeOf<
        | VariablesCaseData
        | DeepPartial<VariablesCaseData>
        | undefined
        | DataValue.Streaming<VariablesCaseData>
      >();
      expectTypeOf(dataState).toEqualTypeOf<
        "complete" | "streaming" | "partial" | "empty"
      >();

      if (dataState === "complete") {
        expectTypeOf(data).toEqualTypeOf<VariablesCaseData>();
      }

      if (dataState === "streaming") {
        expectTypeOf(data).toEqualTypeOf<
          DataValue.Streaming<VariablesCaseData>
        >();
      }

      if (dataState === "partial") {
        expectTypeOf(data).toEqualTypeOf<DeepPartial<VariablesCaseData>>();
      }

      if (dataState === "empty") {
        expectTypeOf(data).toEqualTypeOf<undefined>();
      }
    }

    {
      const [queryRef] = useBackgroundQuery<
        VariablesCaseData,
        VariablesCaseVariables
      >(query, {
        returnPartialData: true,
        errorPolicy: "ignore",
        variables: { id: "1" },
      });
      const { data, dataState } = useReadQuery(queryRef);

      expectTypeOf(queryRef).toEqualTypeOf<
        QueryRef<
          VariablesCaseData,
          VariablesCaseVariables,
          "complete" | "streaming" | "partial" | "empty"
        >
      >;
      expectTypeOf(data).toEqualTypeOf<
        | VariablesCaseData
        | DeepPartial<VariablesCaseData>
        | DataValue.Streaming<VariablesCaseData>
        | undefined
      >();
      expectTypeOf(dataState).toEqualTypeOf<
        "complete" | "streaming" | "partial" | "empty"
      >();

      if (dataState === "complete") {
        expectTypeOf(data).toEqualTypeOf<VariablesCaseData>();
      }

      if (dataState === "streaming") {
        expectTypeOf(data).toEqualTypeOf<
          DataValue.Streaming<VariablesCaseData>
        >();
      }

      if (dataState === "partial") {
        expectTypeOf(data).toEqualTypeOf<DeepPartial<VariablesCaseData>>();
      }

      if (dataState === "empty") {
        expectTypeOf(data).toEqualTypeOf<undefined>();
      }
    }

    {
      const [queryRef] = useBackgroundQuery(maskedQuery, {
        returnPartialData: true,
        errorPolicy: "ignore",
        variables: { id: "1" },
      });
      const { data, dataState } = useReadQuery(queryRef);

      expectTypeOf(queryRef).toEqualTypeOf<
        QueryRef<
          MaskedVariablesCaseData,
          VariablesCaseVariables,
          "complete" | "streaming" | "partial" | "empty"
        >
      >;
      expectTypeOf(data).toEqualTypeOf<
        | MaskedVariablesCaseData
        | DeepPartial<MaskedVariablesCaseData>
        | DataValue.Streaming<MaskedVariablesCaseData>
        | undefined
      >();
      expectTypeOf(dataState).toEqualTypeOf<
        "complete" | "streaming" | "partial" | "empty"
      >();

      if (dataState === "complete") {
        expectTypeOf(data).toEqualTypeOf<MaskedVariablesCaseData>();
      }

      if (dataState === "streaming") {
        expectTypeOf(data).toEqualTypeOf<
          DataValue.Streaming<MaskedVariablesCaseData>
        >();
      }

      if (dataState === "partial") {
        expectTypeOf(data).toEqualTypeOf<
          DeepPartial<MaskedVariablesCaseData>
        >();
      }

      if (dataState === "empty") {
        expectTypeOf(data).toEqualTypeOf<undefined>();
      }
    }

    {
      const [queryRef] = useBackgroundQuery<
        MaskedVariablesCaseData,
        VariablesCaseVariables
      >(maskedQuery, {
        returnPartialData: true,
        errorPolicy: "ignore",
        variables: { id: "1" },
      });
      const { data, dataState } = useReadQuery(queryRef);

      expectTypeOf(queryRef).toEqualTypeOf<
        QueryRef<
          MaskedVariablesCaseData,
          VariablesCaseVariables,
          "complete" | "streaming" | "partial" | "empty"
        >
      >;
      expectTypeOf(data).toEqualTypeOf<
        | MaskedVariablesCaseData
        | DeepPartial<MaskedVariablesCaseData>
        | DataValue.Streaming<MaskedVariablesCaseData>
        | undefined
      >();
      expectTypeOf(dataState).toEqualTypeOf<
        "complete" | "streaming" | "partial" | "empty"
      >();

      if (dataState === "complete") {
        expectTypeOf(data).toEqualTypeOf<MaskedVariablesCaseData>();
      }

      if (dataState === "streaming") {
        expectTypeOf(data).toEqualTypeOf<
          DataValue.Streaming<MaskedVariablesCaseData>
        >();
      }

      if (dataState === "partial") {
        expectTypeOf(data).toEqualTypeOf<
          DeepPartial<MaskedVariablesCaseData>
        >();
      }

      if (dataState === "empty") {
        expectTypeOf(data).toEqualTypeOf<undefined>();
      }
    }

    {
      const [queryRef] = useBackgroundQuery<
        MaskedVariablesCaseData,
        VariablesCaseVariables
      >(maskedQuery, {
        returnPartialData: true,
        errorPolicy: "ignore",
        variables: { id: "1" },
      });
      const { data, dataState } = useReadQuery(queryRef);

      expectTypeOf(queryRef).toEqualTypeOf<
        QueryRef<
          MaskedVariablesCaseData,
          VariablesCaseVariables,
          "complete" | "streaming" | "partial" | "empty"
        >
      >;
      expectTypeOf(data).toEqualTypeOf<
        | MaskedVariablesCaseData
        | DeepPartial<MaskedVariablesCaseData>
        | DataValue.Streaming<MaskedVariablesCaseData>
        | undefined
      >();
      expectTypeOf(dataState).toEqualTypeOf<
        "complete" | "streaming" | "partial" | "empty"
      >();

      if (dataState === "complete") {
        expectTypeOf(data).toEqualTypeOf<MaskedVariablesCaseData>();
      }

      if (dataState === "streaming") {
        expectTypeOf(data).toEqualTypeOf<
          DataValue.Streaming<MaskedVariablesCaseData>
        >();
      }

      if (dataState === "partial") {
        expectTypeOf(data).toEqualTypeOf<
          DeepPartial<MaskedVariablesCaseData>
        >();
      }

      if (dataState === "empty") {
        expectTypeOf(data).toEqualTypeOf<undefined>();
      }
    }

    {
      const [queryRef] = useBackgroundQuery(query, {
        returnPartialData: true,
        errorPolicy: "none",
        variables: { id: "1" },
      });
      const { data, dataState } = useReadQuery(queryRef);

      expectTypeOf(queryRef).toEqualTypeOf<
        QueryRef<
          VariablesCaseData,
          VariablesCaseVariables,
          "complete" | "streaming" | "partial"
        >
      >;
      expectTypeOf(data).toEqualTypeOf<
        | VariablesCaseData
        | DeepPartial<VariablesCaseData>
        | DataValue.Streaming<VariablesCaseData>
      >();
      expectTypeOf(dataState).toEqualTypeOf<
        "complete" | "streaming" | "partial"
      >();

      if (dataState === "complete") {
        expectTypeOf(data).toEqualTypeOf<VariablesCaseData>();
      }

      if (dataState === "streaming") {
        expectTypeOf(data).toEqualTypeOf<
          DataValue.Streaming<VariablesCaseData>
        >();
      }

      if (dataState === "partial") {
        expectTypeOf(data).toEqualTypeOf<DeepPartial<VariablesCaseData>>();
      }
    }

    {
      const [queryRef] = useBackgroundQuery<
        VariablesCaseData,
        VariablesCaseVariables
      >(query, {
        returnPartialData: true,
        errorPolicy: "none",
        variables: { id: "1" },
      });
      const { data, dataState } = useReadQuery(queryRef);

      expectTypeOf(queryRef).toEqualTypeOf<
        QueryRef<
          VariablesCaseData,
          VariablesCaseVariables,
          "complete" | "streaming" | "partial"
        >
      >;
      expectTypeOf(data).toEqualTypeOf<
        | VariablesCaseData
        | DeepPartial<VariablesCaseData>
        | DataValue.Streaming<VariablesCaseData>
      >();
      expectTypeOf(dataState).toEqualTypeOf<
        "complete" | "streaming" | "partial"
      >();

      if (dataState === "complete") {
        expectTypeOf(data).toEqualTypeOf<VariablesCaseData>();
      }

      if (dataState === "streaming") {
        expectTypeOf(data).toEqualTypeOf<
          DataValue.Streaming<VariablesCaseData>
        >();
      }

      if (dataState === "partial") {
        expectTypeOf(data).toEqualTypeOf<DeepPartial<VariablesCaseData>>();
      }
    }

    {
      const [queryRef] = useBackgroundQuery(maskedQuery, {
        returnPartialData: true,
        errorPolicy: "none",
        variables: { id: "1" },
      });
      const { data, dataState } = useReadQuery(queryRef);

      expectTypeOf(queryRef).toEqualTypeOf<
        QueryRef<
          MaskedVariablesCaseData,
          VariablesCaseVariables,
          "complete" | "streaming" | "partial"
        >
      >;
      expectTypeOf(data).toEqualTypeOf<
        | MaskedVariablesCaseData
        | DeepPartial<MaskedVariablesCaseData>
        | DataValue.Streaming<MaskedVariablesCaseData>
      >();
      expectTypeOf(dataState).toEqualTypeOf<
        "complete" | "streaming" | "partial"
      >();

      if (dataState === "complete") {
        expectTypeOf(data).toEqualTypeOf<MaskedVariablesCaseData>();
      }

      if (dataState === "streaming") {
        expectTypeOf(data).toEqualTypeOf<
          DataValue.Streaming<MaskedVariablesCaseData>
        >();
      }

      if (dataState === "partial") {
        expectTypeOf(data).toEqualTypeOf<
          DeepPartial<MaskedVariablesCaseData>
        >();
      }
    }

    {
      const [queryRef] = useBackgroundQuery<
        MaskedVariablesCaseData,
        VariablesCaseVariables
      >(maskedQuery, {
        returnPartialData: true,
        errorPolicy: "none",
        variables: { id: "1" },
      });
      const { data, dataState } = useReadQuery(queryRef);

      expectTypeOf(queryRef).toEqualTypeOf<
        QueryRef<
          MaskedVariablesCaseData,
          VariablesCaseVariables,
          "complete" | "streaming" | "partial"
        >
      >;
      expectTypeOf(data).toEqualTypeOf<
        | MaskedVariablesCaseData
        | DeepPartial<MaskedVariablesCaseData>
        | DataValue.Streaming<MaskedVariablesCaseData>
      >();
      expectTypeOf(dataState).toEqualTypeOf<
        "complete" | "streaming" | "partial"
      >();

      if (dataState === "complete") {
        expectTypeOf(data).toEqualTypeOf<MaskedVariablesCaseData>();
      }

      if (dataState === "streaming") {
        expectTypeOf(data).toEqualTypeOf<
          DataValue.Streaming<MaskedVariablesCaseData>
        >();
      }

      if (dataState === "partial") {
        expectTypeOf(data).toEqualTypeOf<
          DeepPartial<MaskedVariablesCaseData>
        >();
      }
    }

    {
      const [queryRef] = useBackgroundQuery<
        MaskedVariablesCaseData,
        VariablesCaseVariables
      >(maskedQuery, {
        returnPartialData: true,
        errorPolicy: "none",
        variables: { id: "1" },
      });
      const { data, dataState } = useReadQuery(queryRef);

      expectTypeOf(queryRef).toEqualTypeOf<
        QueryRef<
          MaskedVariablesCaseData,
          VariablesCaseVariables,
          "complete" | "streaming" | "partial"
        >
      >;
      expectTypeOf(data).toEqualTypeOf<
        | MaskedVariablesCaseData
        | DeepPartial<MaskedVariablesCaseData>
        | DataValue.Streaming<MaskedVariablesCaseData>
      >();
      expectTypeOf(dataState).toEqualTypeOf<
        "complete" | "streaming" | "partial"
      >();

      if (dataState === "complete") {
        expectTypeOf(data).toEqualTypeOf<MaskedVariablesCaseData>();
      }

      if (dataState === "streaming") {
        expectTypeOf(data).toEqualTypeOf<
          DataValue.Streaming<MaskedVariablesCaseData>
        >();
      }

      if (dataState === "partial") {
        expectTypeOf(data).toEqualTypeOf<
          DeepPartial<MaskedVariablesCaseData>
        >();
      }
    }
  });

  it("returns correct TData type when combined options that do not affect TData", () => {
    const { query } = setupVariablesCase();

    {
      const [queryRef] = useBackgroundQuery(query, {
        fetchPolicy: "no-cache",
        returnPartialData: true,
        errorPolicy: "none",
        variables: { id: "1" },
      });
      const { data, dataState } = useReadQuery(queryRef);

      expectTypeOf(queryRef).toEqualTypeOf<
        QueryRef<
          VariablesCaseData,
          VariablesCaseVariables,
          "complete" | "streaming"
        >
      >;
      expectTypeOf(data).toEqualTypeOf<
        VariablesCaseData | DataValue.Streaming<VariablesCaseData>
      >();
      expectTypeOf(dataState).toEqualTypeOf<"complete" | "streaming">();

      if (dataState === "complete") {
        expectTypeOf(data).toEqualTypeOf<VariablesCaseData>();
      }

      if (dataState === "streaming") {
        expectTypeOf(data).toEqualTypeOf<
          DataValue.Streaming<VariablesCaseData>
        >();
      }
    }

    {
      const [queryRef] = useBackgroundQuery<
        VariablesCaseData,
        VariablesCaseVariables
      >(query, {
        fetchPolicy: "no-cache",
        returnPartialData: true,
        errorPolicy: "none",
        variables: { id: "1" },
      });

      const { data, dataState } = useReadQuery(queryRef);

      expectTypeOf(queryRef).toEqualTypeOf<
        QueryRef<
          VariablesCaseData,
          VariablesCaseVariables,
          "complete" | "streaming"
        >
      >;
      expectTypeOf(data).toEqualTypeOf<
        VariablesCaseData | DataValue.Streaming<VariablesCaseData>
      >();
      expectTypeOf(dataState).toEqualTypeOf<"complete" | "streaming">();

      if (dataState === "complete") {
        expectTypeOf(data).toEqualTypeOf<VariablesCaseData>();
      }

      if (dataState === "streaming") {
        expectTypeOf(data).toEqualTypeOf<
          DataValue.Streaming<VariablesCaseData>
        >();
      }
    }

    const { query: maskedQuery } = setupMaskedVariablesCase();

    {
      const [queryRef] = useBackgroundQuery(maskedQuery, {
        fetchPolicy: "no-cache",
        returnPartialData: true,
        errorPolicy: "none",
        variables: { id: "1" },
      });
      const { data, dataState } = useReadQuery(queryRef);

      expectTypeOf(queryRef).toEqualTypeOf<
        QueryRef<
          MaskedVariablesCaseData,
          VariablesCaseVariables,
          "complete" | "streaming"
        >
      >;
      expectTypeOf(data).toEqualTypeOf<
        MaskedVariablesCaseData | DataValue.Streaming<MaskedVariablesCaseData>
      >();
      expectTypeOf(dataState).toEqualTypeOf<"complete" | "streaming">();

      if (dataState === "complete") {
        expectTypeOf(data).toEqualTypeOf<MaskedVariablesCaseData>();
      }

      if (dataState === "streaming") {
        expectTypeOf(data).toEqualTypeOf<
          DataValue.Streaming<MaskedVariablesCaseData>
        >();
      }
    }

    {
      const [queryRef] = useBackgroundQuery<
        MaskedVariablesCaseData,
        VariablesCaseVariables
      >(maskedQuery, {
        fetchPolicy: "no-cache",
        returnPartialData: true,
        errorPolicy: "none",
        variables: { id: "1" },
      });
      const { data, dataState } = useReadQuery(queryRef);

      expectTypeOf(queryRef).toEqualTypeOf<
        QueryRef<
          MaskedVariablesCaseData,
          VariablesCaseVariables,
          "complete" | "streaming"
        >
      >;
      expectTypeOf(data).toEqualTypeOf<
        MaskedVariablesCaseData | DataValue.Streaming<MaskedVariablesCaseData>
      >();
      expectTypeOf(dataState).toEqualTypeOf<"complete" | "streaming">();

      if (dataState === "complete") {
        expectTypeOf(data).toEqualTypeOf<MaskedVariablesCaseData>();
      }

      if (dataState === "streaming") {
        expectTypeOf(data).toEqualTypeOf<
          DataValue.Streaming<MaskedVariablesCaseData>
        >();
      }
    }

    {
      const [queryRef] = useBackgroundQuery<
        MaskedVariablesCaseData,
        VariablesCaseVariables
      >(maskedQuery, {
        fetchPolicy: "no-cache",
        returnPartialData: true,
        errorPolicy: "none",
        variables: { id: "1" },
      });
      const { data, dataState } = useReadQuery(queryRef);

      expectTypeOf(queryRef).toEqualTypeOf<
        QueryRef<
          MaskedVariablesCaseData,
          VariablesCaseVariables,
          "complete" | "streaming"
        >
      >;
      expectTypeOf(data).toEqualTypeOf<
        MaskedVariablesCaseData | DataValue.Streaming<MaskedVariablesCaseData>
      >();
      expectTypeOf(dataState).toEqualTypeOf<"complete" | "streaming">();

      if (dataState === "complete") {
        expectTypeOf(data).toEqualTypeOf<MaskedVariablesCaseData>();
      }

      if (dataState === "streaming") {
        expectTypeOf(data).toEqualTypeOf<
          DataValue.Streaming<MaskedVariablesCaseData>
        >();
      }
    }
  });

  it("returns QueryRef<TData> | undefined when `skip` is present", () => {
    const { query } = setupVariablesCase();
    const { query: maskedQuery } = setupMaskedVariablesCase();

    {
      const [queryRef] = useBackgroundQuery(query, {
        skip: true,
        variables: { id: "1" },
      });

      expectTypeOf(queryRef).toEqualTypeOf<
        | QueryRef<
            VariablesCaseData,
            VariablesCaseVariables,
            "complete" | "streaming"
          >
        | undefined
      >;
    }

    {
      const [queryRef] = useBackgroundQuery<
        VariablesCaseData,
        VariablesCaseVariables
      >(query, { skip: true, variables: { id: "1" } });

      expectTypeOf(queryRef).toEqualTypeOf<
        | QueryRef<
            VariablesCaseData,
            VariablesCaseVariables,
            "complete" | "streaming"
          >
        | undefined
      >();
    }

    {
      const [queryRef] = useBackgroundQuery(maskedQuery, {
        skip: true,
        variables: { id: "1" },
      });

      expectTypeOf(queryRef).toEqualTypeOf<
        | QueryRef<
            MaskedVariablesCaseData,
            VariablesCaseVariables,
            "complete" | "streaming"
          >
        | undefined
      >();
    }

    {
      const [queryRef] = useBackgroundQuery<
        MaskedVariablesCaseData,
        VariablesCaseVariables
      >(maskedQuery, { skip: true, variables: { id: "1" } });

      expectTypeOf(queryRef).toEqualTypeOf<
        | QueryRef<
            MaskedVariablesCaseData,
            VariablesCaseVariables,
            "complete" | "streaming"
          >
        | undefined
      >();
    }

    {
      const [queryRef] = useBackgroundQuery<
        MaskedVariablesCaseData,
        VariablesCaseVariables
      >(maskedQuery, { skip: true, variables: { id: "1" } });

      expectTypeOf(queryRef).toEqualTypeOf<
        | QueryRef<
            MaskedVariablesCaseData,
            VariablesCaseVariables,
            "complete" | "streaming"
          >
        | undefined
      >();
    }

    // TypeScript is too smart and using a `const` or `let` boolean variable
    // for the `skip` option results in a false positive. Using an options
    // object allows us to properly check for a dynamic case.
    const options = {
      skip: true,
    };

    {
      const [queryRef] = useBackgroundQuery(query, {
        skip: options.skip,
        variables: { id: "1" },
      });

      expectTypeOf(queryRef).toEqualTypeOf<
        | QueryRef<
            VariablesCaseData,
            VariablesCaseVariables,
            "complete" | "streaming"
          >
        | undefined
      >();
    }

    {
      const [queryRef] = useBackgroundQuery(maskedQuery, {
        skip: options.skip,
        variables: { id: "1" },
      });

      expectTypeOf(queryRef).toEqualTypeOf<
        | QueryRef<
            MaskedVariablesCaseData,
            VariablesCaseVariables,
            "complete" | "streaming"
          >
        | undefined
      >();
    }

    {
      const [queryRef] = useBackgroundQuery<
        MaskedVariablesCaseData,
        VariablesCaseVariables
      >(maskedQuery, { skip: options.skip, variables: { id: "1" } });

      expectTypeOf(queryRef).toEqualTypeOf<
        | QueryRef<
            MaskedVariablesCaseData,
            VariablesCaseVariables,
            "complete" | "streaming"
          >
        | undefined
      >();
    }

    {
      const [queryRef] = useBackgroundQuery<
        MaskedVariablesCaseData,
        VariablesCaseVariables
      >(maskedQuery, { skip: options.skip, variables: { id: "1" } });

      expectTypeOf(queryRef).toEqualTypeOf<
        | QueryRef<
            MaskedVariablesCaseData,
            VariablesCaseVariables,
            "complete" | "streaming"
          >
        | undefined
      >();
    }
  });

  it("returns `undefined` when using `skipToken` unconditionally", () => {
    const { query } = setupVariablesCase();

    {
      const [queryRef] = useBackgroundQuery(query, skipToken);

      expectTypeOf(queryRef).toEqualTypeOf<undefined>();
    }

    {
      const [queryRef] = useBackgroundQuery<
        VariablesCaseData,
        VariablesCaseVariables
      >(query, skipToken);

      expectTypeOf(queryRef).toEqualTypeOf<undefined>();
    }

    const { query: maskedQuery } = setupMaskedVariablesCase();

    {
      const [queryRef] = useBackgroundQuery(maskedQuery, skipToken);

      expectTypeOf(queryRef).toEqualTypeOf<undefined>();
    }

    {
      const [queryRef] = useBackgroundQuery<
        MaskedVariablesCaseData,
        VariablesCaseVariables
      >(maskedQuery, skipToken);

      expectTypeOf(queryRef).toEqualTypeOf<undefined>();
    }

    {
      const [queryRef] = useBackgroundQuery<
        MaskedVariablesCaseData,
        VariablesCaseVariables
      >(maskedQuery, skipToken);

      expectTypeOf(queryRef).toEqualTypeOf<undefined>();
    }
  });

  it("returns QueryRef<TData> | undefined when using conditional `skipToken`", () => {
    const { query } = setupVariablesCase();
    const options = {
      skip: true,
    };

    {
      const [queryRef] = useBackgroundQuery(
        query,
        options.skip ? skipToken : { variables: { id: "1" } }
      );

      expectTypeOf(queryRef).toEqualTypeOf<
        | QueryRef<
            VariablesCaseData,
            VariablesCaseVariables,
            "complete" | "streaming"
          >
        | undefined
      >();
    }

    {
      const [queryRef] = useBackgroundQuery<
        VariablesCaseData,
        VariablesCaseVariables
      >(query, options.skip ? skipToken : { variables: { id: "1" } });

      expectTypeOf(queryRef).toEqualTypeOf<
        | QueryRef<
            VariablesCaseData,
            VariablesCaseVariables,
            "complete" | "streaming"
          >
        | undefined
      >();
    }

    const { query: maskedQuery } = setupMaskedVariablesCase();

    {
      const [queryRef] = useBackgroundQuery(
        maskedQuery,
        options.skip ? skipToken : { variables: { id: "1" } }
      );

      expectTypeOf(queryRef).toEqualTypeOf<
        | QueryRef<
            MaskedVariablesCaseData,
            VariablesCaseVariables,
            "complete" | "streaming"
          >
        | undefined
      >();
    }

    {
      const [queryRef] = useBackgroundQuery<
        MaskedVariablesCaseData,
        VariablesCaseVariables
      >(maskedQuery, options.skip ? skipToken : { variables: { id: "1" } });

      expectTypeOf(queryRef).toEqualTypeOf<
        | QueryRef<
            MaskedVariablesCaseData,
            VariablesCaseVariables,
            "complete" | "streaming"
          >
        | undefined
      >();
    }

    {
      const [queryRef] = useBackgroundQuery<
        MaskedVariablesCaseData,
        VariablesCaseVariables
      >(maskedQuery, options.skip ? skipToken : { variables: { id: "1" } });

      expectTypeOf(queryRef).toEqualTypeOf<
        | QueryRef<
            MaskedVariablesCaseData,
            VariablesCaseVariables,
            "complete" | "streaming"
          >
        | undefined
      >();
    }
  });

  it("returns QueryRef<DeepPartial<TData>> | undefined when using `skipToken` with `returnPartialData`", () => {
    const { query } = setupVariablesCase();
    const options = {
      skip: true,
    };

    {
      const [queryRef] = useBackgroundQuery(
        query,
        options.skip ? skipToken : (
          { returnPartialData: true, variables: { id: "1" } }
        )
      );

      expectTypeOf(queryRef).toEqualTypeOf<
        | QueryRef<
            VariablesCaseData,
            VariablesCaseVariables,
            "complete" | "streaming" | "partial"
          >
        | undefined
      >();
    }

    {
      const [queryRef] = useBackgroundQuery<
        VariablesCaseData,
        VariablesCaseVariables
      >(
        query,
        options.skip ? skipToken : (
          { returnPartialData: true, variables: { id: "1" } }
        )
      );

      expectTypeOf(queryRef).toEqualTypeOf<
        | QueryRef<
            VariablesCaseData,
            VariablesCaseVariables,
            "complete" | "streaming" | "partial"
          >
        | undefined
      >();
    }

    const { query: maskedQuery } = setupMaskedVariablesCase();

    {
      const [queryRef] = useBackgroundQuery(
        maskedQuery,
        options.skip ? skipToken : (
          { returnPartialData: true, variables: { id: "1" } }
        )
      );

      expectTypeOf(queryRef).toEqualTypeOf<
        | QueryRef<
            MaskedVariablesCaseData,
            VariablesCaseVariables,
            "complete" | "streaming" | "partial"
          >
        | undefined
      >();
    }

    {
      const [queryRef] = useBackgroundQuery<
        MaskedVariablesCaseData,
        VariablesCaseVariables
      >(
        maskedQuery,
        options.skip ? skipToken : (
          { returnPartialData: true, variables: { id: "1" } }
        )
      );

      expectTypeOf(queryRef).toEqualTypeOf<
        | QueryRef<
            MaskedVariablesCaseData,
            VariablesCaseVariables,
            "complete" | "streaming" | "partial"
          >
        | undefined
      >();
    }

    {
      const [queryRef] = useBackgroundQuery<
        MaskedVariablesCaseData,
        VariablesCaseVariables
      >(
        maskedQuery,
        options.skip ? skipToken : (
          { returnPartialData: true, variables: { id: "1" } }
        )
      );

      expectTypeOf(queryRef).toEqualTypeOf<
        | QueryRef<
            MaskedVariablesCaseData,
            VariablesCaseVariables,
            "complete" | "streaming" | "partial"
          >
        | undefined
      >();
    }
  });

  it("uses proper masked types for refetch", async () => {
    const { query, unmaskedQuery } = setupMaskedVariablesCase();

    {
      const [, { refetch }] = useBackgroundQuery(query, {
        variables: { id: "1" },
      });
      const { data } = await refetch();

      expectTypeOf(data).toEqualTypeOf<MaskedVariablesCaseData | undefined>();
    }

    {
      const [, { refetch }] = useBackgroundQuery(unmaskedQuery, {
        variables: { id: "1" },
      });
      const { data } = await refetch();

      expectTypeOf(data).toEqualTypeOf<UnmaskedVariablesCaseData | undefined>();
    }
  });

  it("uses proper masked types for fetchMore", async () => {
    const { query, unmaskedQuery } = setupMaskedVariablesCase();

    {
      const [, { fetchMore }] = useBackgroundQuery(query, {
        variables: { id: "1" },
      });

      const { data } = await fetchMore({
        updateQuery: (queryData, { fetchMoreResult }) => {
          expectTypeOf(queryData).toEqualTypeOf<UnmaskedVariablesCaseData>();

          expectTypeOf(
            fetchMoreResult
          ).toEqualTypeOf<UnmaskedVariablesCaseData>();

          return {} as UnmaskedVariablesCaseData;
        },
      });

      expectTypeOf(data).toEqualTypeOf<MaskedVariablesCaseData | undefined>();
    }

    {
      const [, { fetchMore }] = useBackgroundQuery(unmaskedQuery, {
        variables: { id: "1" },
      });

      const { data } = await fetchMore({
        updateQuery: (queryData, { fetchMoreResult }) => {
          expectTypeOf(queryData).toEqualTypeOf<UnmaskedVariablesCaseData>();
          expectTypeOf(queryData).not.toEqualTypeOf<MaskedVariablesCaseData>();

          expectTypeOf(
            fetchMoreResult
          ).toEqualTypeOf<UnmaskedVariablesCaseData>();
          expectTypeOf(
            fetchMoreResult
          ).not.toEqualTypeOf<MaskedVariablesCaseData>();

          return {} as UnmaskedVariablesCaseData;
        },
      });

      expectTypeOf(data).toEqualTypeOf<UnmaskedVariablesCaseData | undefined>();
    }
  });

  it("uses proper masked types for subscribeToMore", async () => {
    type CharacterFragment = {
      __typename: "Character";
      name: string;
    } & { " $fragmentName": "CharacterFragment" };

    type Subscription = {
      pushLetter: {
        __typename: "Character";
        id: number;
      } & { " $fragmentRefs": { CharacterFragment: CharacterFragment } };
    };

    type UnmaskedSubscription = {
      pushLetter: {
        __typename: "Character";
        id: number;
        name: string;
      };
    };

    const { query, unmaskedQuery } = setupMaskedVariablesCase();

    {
      const [, { subscribeToMore }] = useBackgroundQuery(query, {
        variables: { id: "1" },
      });

      const subscription: TypedDocumentNode<
        Subscription,
        { letterId: string }
      > = gql`
        subscription LetterPushed($letterId: ID!) {
          pushLetter(letterId: $letterId) {
            id
            ...CharacterFragment
          }
        }

        fragment CharacterFragment on Character {
          name
        }
      `;

      subscribeToMore({
        document: subscription,
        updateQuery: (
          queryData,
          { subscriptionData, variables, complete, previousData }
        ) => {
          expectTypeOf(queryData).toEqualTypeOf<
            DeepPartial<UnmaskedVariablesCaseData>
          >();
          expectTypeOf(queryData).not.toEqualTypeOf<MaskedVariablesCaseData>();
          expectTypeOf(previousData).toEqualTypeOf<
            | UnmaskedVariablesCaseData
            | DeepPartial<UnmaskedVariablesCaseData>
            | undefined
          >();

          if (complete) {
            // Should narrow the type
            expectTypeOf(
              previousData
            ).toEqualTypeOf<UnmaskedVariablesCaseData>();
            expectTypeOf(
              previousData
            ).not.toEqualTypeOf<MaskedVariablesCaseData>();
          } else {
            expectTypeOf(previousData).toEqualTypeOf<
              DeepPartial<UnmaskedVariablesCaseData> | undefined
            >();
          }

          expectTypeOf(
            subscriptionData.data
          ).toEqualTypeOf<UnmaskedSubscription>();
          expectTypeOf(subscriptionData.data).not.toEqualTypeOf<Subscription>();

          expectTypeOf(variables).toEqualTypeOf<
            VariablesCaseVariables | undefined
          >();

          return {} as UnmaskedVariablesCaseData;
        },
      });
    }

    {
      const [, { subscribeToMore }] = useBackgroundQuery(unmaskedQuery, {
        variables: { id: "1" },
      });

      const subscription: TypedDocumentNode<Subscription, never> = gql`
        subscription {
          pushLetter {
            id
            ...CharacterFragment
          }
        }

        fragment CharacterFragment on Character {
          name
        }
      `;

      subscribeToMore({
        document: subscription,
        updateQuery: (
          queryData,
          { subscriptionData, variables, complete, previousData }
        ) => {
          expectTypeOf(queryData).toEqualTypeOf<
            DeepPartial<UnmaskedVariablesCaseData>
          >();
          expectTypeOf(queryData).not.toEqualTypeOf<MaskedVariablesCaseData>();

          expectTypeOf(previousData).toEqualTypeOf<
            | UnmaskedVariablesCaseData
            | DeepPartial<UnmaskedVariablesCaseData>
            | undefined
          >();

          if (complete) {
            // Should narrow the type
            expectTypeOf(
              previousData
            ).toEqualTypeOf<UnmaskedVariablesCaseData>();
            expectTypeOf(
              previousData
            ).not.toEqualTypeOf<MaskedVariablesCaseData>();
          } else {
            expectTypeOf(previousData).toEqualTypeOf<
              DeepPartial<UnmaskedVariablesCaseData> | undefined
            >();
          }

          expectTypeOf(
            subscriptionData.data
          ).toEqualTypeOf<UnmaskedSubscription>();
          expectTypeOf(subscriptionData.data).not.toEqualTypeOf<Subscription>();

          expectTypeOf(variables).toEqualTypeOf<
            VariablesCaseVariables | undefined
          >();

          return queryData as UnmaskedVariablesCaseData;
        },
      });
    }
  });

  test("variables are optional and can be anything with an DocumentNode", () => {
    const query = gql``;

    useBackgroundQuery(query);
    useBackgroundQuery(query, {});
    useBackgroundQuery(query, { variables: {} });
    useBackgroundQuery(query, { variables: { foo: "bar" } });
    useBackgroundQuery(query, { variables: { bar: "baz" } });

    let skip!: boolean;
    useBackgroundQuery(query, skip ? skipToken : undefined);
    useBackgroundQuery(query, skip ? skipToken : {});
    useBackgroundQuery(query, skip ? skipToken : { variables: {} });
    useBackgroundQuery(query, skip ? skipToken : { variables: { foo: "bar" } });
    useBackgroundQuery(query, skip ? skipToken : { variables: { bar: "baz" } });
  });

  test("variables are optional and can be anything with unspecified TVariables on a TypedDocumentNode", () => {
    const query: TypedDocumentNode<{ greeting: string }> = gql``;

    useBackgroundQuery(query);
    useBackgroundQuery(query, {});
    useBackgroundQuery(query, { variables: {} });
    useBackgroundQuery(query, { variables: { foo: "bar" } });
    useBackgroundQuery(query, { variables: { bar: "baz" } });

    let skip!: boolean;
    useBackgroundQuery(query, skip ? skipToken : undefined);
    useBackgroundQuery(query, skip ? skipToken : {});
    useBackgroundQuery(query, skip ? skipToken : { variables: {} });
    useBackgroundQuery(query, skip ? skipToken : { variables: { foo: "bar" } });
    useBackgroundQuery(query, skip ? skipToken : { variables: { bar: "baz" } });
  });

  test("variables are optional when TVariables are empty", () => {
    const query: TypedDocumentNode<
      { greeting: string },
      Record<string, never>
    > = gql``;

    useBackgroundQuery(query);
    useBackgroundQuery(query, {});
    useBackgroundQuery(query, { variables: {} });
    useBackgroundQuery(query, {
      variables: {
        // @ts-expect-error unknown variables
        foo: "bar",
      },
    });

    let skip!: boolean;
    useBackgroundQuery(query, skip ? skipToken : undefined);
    useBackgroundQuery(query, skip ? skipToken : {});
    useBackgroundQuery(query, skip ? skipToken : { variables: {} });
    useBackgroundQuery(
      query,
      // @ts-expect-error unknown variables
      skip ? skipToken : { variables: { foo: "bar" } }
    );
  });

  test("is invalid when TVariables is `never`", () => {
    const query: TypedDocumentNode<{ greeting: string }, never> = gql``;

    // @ts-expect-error
    useBackgroundQuery(query);
    // @ts-expect-error
    useBackgroundQuery(query, {});
    useBackgroundQuery(query, {
      // @ts-expect-error
      variables: {},
    });
    useBackgroundQuery(query, {
      // @ts-expect-error
      variables: undefined,
    });
    useBackgroundQuery(query, {
      // @ts-expect-error
      variables: {
        foo: "bar",
      },
    });

    let skip!: boolean;
    // @ts-expect-error
    useBackgroundQuery(query, skip ? skipToken : undefined);
    useBackgroundQuery(
      query,
      // @ts-expect-error
      skip ? skipToken : {}
    );
    useBackgroundQuery(
      query,
      // @ts-expect-error
      skip ? skipToken : { variables: {} }
    );
    useBackgroundQuery(
      query,
      // @ts-expect-error
      skip ? skipToken : { variables: undefined }
    );
    useBackgroundQuery(
      query,
      // @ts-expect-error unknown variables
      skip ? skipToken : { variables: { foo: "bar" } }
    );
  });

  test("optional variables are optional", () => {
    const query: TypedDocumentNode<{ posts: string[] }, { limit?: number }> =
      gql``;

    useBackgroundQuery(query);
    useBackgroundQuery(query, {});
    useBackgroundQuery(query, { variables: {} });
    useBackgroundQuery(query, { variables: { limit: 10 } });
    useBackgroundQuery(query, {
      variables: {
        // @ts-expect-error unknown variables
        foo: "bar",
      },
    });
    useBackgroundQuery(query, {
      variables: {
        limit: 10,
        // @ts-expect-error unknown variables
        foo: "bar",
      },
    });

    let skip!: boolean;
    useBackgroundQuery(query, skip ? skipToken : undefined);
    useBackgroundQuery(query, skip ? skipToken : {});
    useBackgroundQuery(query, skip ? skipToken : { variables: {} });
    useBackgroundQuery(query, skip ? skipToken : { variables: { limit: 10 } });
    useBackgroundQuery(
      query,
      skip ? skipToken : (
        {
          variables: {
            // @ts-expect-error unknown variables
            foo: "bar",
          },
        }
      )
    );
    useBackgroundQuery(
      query,
      skip ? skipToken : (
        {
          variables: {
            limit: 10,
            // @ts-expect-error unknown variables
            foo: "bar",
          },
        }
      )
    );
  });

  test("enforces required variables when TVariables includes required variables", () => {
    const query: TypedDocumentNode<{ character: string }, { id: string }> =
      gql``;

    // @ts-expect-error empty variables
    useBackgroundQuery(query);
    // @ts-expect-error empty variables
    useBackgroundQuery(query, {});
    // @ts-expect-error empty variables
    useBackgroundQuery(query, { variables: {} });
    useBackgroundQuery(query, { variables: { id: "1" } });
    useBackgroundQuery(query, {
      variables: {
        // @ts-expect-error unknown variables
        foo: "bar",
      },
    });
    useBackgroundQuery(query, {
      variables: {
        id: "1",
        // @ts-expect-error unknown variables
        foo: "bar",
      },
    });

    let skip!: boolean;
    // @ts-expect-error missing variables option
    useBackgroundQuery(query, skip ? skipToken : undefined);
    useBackgroundQuery(
      query,
      // @ts-expect-error missing variables option
      skip ? skipToken : {}
    );
    useBackgroundQuery(
      query,
      // @ts-expect-error missing required variables
      skip ? skipToken : { variables: {} }
    );
    useBackgroundQuery(query, skip ? skipToken : { variables: { id: "1" } });
    useBackgroundQuery(
      query,
      skip ? skipToken : (
        {
          variables: {
            // @ts-expect-error unknown variables
            foo: "bar",
          },
        }
      )
    );
    useBackgroundQuery(
      query,
      skip ? skipToken : (
        {
          variables: {
            id: "1",
            // @ts-expect-error unknown variables
            foo: "bar",
          },
        }
      )
    );
  });

  test("requires variables with mixed TVariables", () => {
    const query: TypedDocumentNode<
      { character: string },
      { id: string; language?: string }
    > = gql``;

    // @ts-expect-error empty variables
    useBackgroundQuery(query);
    // @ts-expect-error empty variables
    useBackgroundQuery(query, {});
    // @ts-expect-error empty variables
    useBackgroundQuery(query, { variables: {} });
    useBackgroundQuery(query, { variables: { id: "1" } });
    useBackgroundQuery(query, {
      // @ts-expect-error missing required variables
      variables: { language: "en" },
    });
    useBackgroundQuery(query, { variables: { id: "1", language: "en" } });
    useBackgroundQuery(query, {
      variables: {
        id: "1",
        // @ts-expect-error unknown variables
        foo: "bar",
      },
    });
    useBackgroundQuery(query, {
      variables: {
        id: "1",
        language: "en",
        // @ts-expect-error unknown variables
        foo: "bar",
      },
    });

    let skip!: boolean;
    // @ts-expect-error missing variables option
    useBackgroundQuery(query, skip ? skipToken : undefined);
    useBackgroundQuery(
      query,
      // @ts-expect-error missing variables option
      skip ? skipToken : {}
    );
    useBackgroundQuery(
      query,
      // @ts-expect-error missing required variables
      skip ? skipToken : { variables: {} }
    );
    useBackgroundQuery(query, skip ? skipToken : { variables: { id: "1" } });
    useBackgroundQuery(
      query,
      skip ? skipToken : { variables: { id: "1", language: "en" } }
    );
    useBackgroundQuery(
      query,
      skip ? skipToken : (
        {
          variables: {
            id: "1",
            // @ts-expect-error unknown variables
            foo: "bar",
          },
        }
      )
    );
    useBackgroundQuery(
      query,
      skip ? skipToken : (
        {
          variables: {
            id: "1",
            language: "en",
            // @ts-expect-error unknown variables
            foo: "bar",
          },
        }
      )
    );
  });
});<|MERGE_RESOLUTION|>--- conflicted
+++ resolved
@@ -31,11 +31,7 @@
 } from "@apollo/client";
 import { InMemoryCache } from "@apollo/client/cache";
 import { Defer20220824Handler } from "@apollo/client/incremental";
-<<<<<<< HEAD
-import type { Masked, MaskedDocumentNode } from "@apollo/client/masking";
 import type { QueryRef } from "@apollo/client/react";
-=======
->>>>>>> 2c4fd8b0
 import {
   ApolloProvider,
   skipToken,
