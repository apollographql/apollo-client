--- conflicted
+++ resolved
@@ -47,22 +47,6 @@
   "split",
   "throwServerError",
   "toPromise",
-<<<<<<< HEAD
-=======
-  "useApolloClient",
-  "useBackgroundQuery",
-  "useFragment",
-  "useLazyQuery",
-  "useLoadableQuery",
-  "useMutation",
-  "useQuery",
-  "useQueryRefHandlers",
-  "useReactiveVar",
-  "useReadQuery",
-  "useSubscription",
-  "useSuspenseFragment",
-  "useSuspenseQuery",
->>>>>>> e93d19fa
 ]
 `;
 
