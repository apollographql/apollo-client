{
  "name": "apollo-client-monorepo",
  "private": true,
  "license": "MIT",
  "scripts": {
    "postinstall": "lerna exec -- npm install --package-lock=false && lerna run prepare",
    "diff": "check-if-folder-contents-changed-in-git-commit-range",
    "build": "lerna run build",
    "test": "jest --verbose",
    "test-ci": "npm run coverage -- --ci --maxWorkers=2 --reporters=default --reporters=jest-junit",
    "benchmark": "cd packages/apollo-client && npm run benchmark",
    "prelint": "npm run lint-fix",
    "lint": "lerna run lint",
    "lint-fix": "prettier --ignore-path \"./config/prettierignore\" --trailing-comma all --single-quote --write \"packages/*/{src,tests,test,benchmark}/**/*.{j,t}s*\"",
    "lint-staged": "lint-staged",
    "filesize": "lerna run build && bundlesize",
    "coverage": "jest --verbose --coverage",
    "coverage:upload": "codecov",
    "danger": "danger run --verbose --dangerfile=./config/dangerfile.ts",
    "deploy": "lerna publish -m \"chore: Publish\" && cd packages/apollo-client && npm run deploy",
    "clean": "find . -name \"node_modules\" -exec rm -rf '{}' + && find . -name \"lib\" -exec rm -rf '{}' +"
  },
  "bundlesize": [
    {
      "name": "apollo-cache",
      "path": "./packages/apollo-cache/lib/bundle.cjs.min.js",
      "maxSize": "825 B"
    },
    {
      "name": "apollo-cache-inmemory",
      "path": "./packages/apollo-cache-inmemory/lib/bundle.cjs.min.js",
      "maxSize": "4.95 kB"
    },
    {
      "name": "apollo-client",
      "path": "./packages/apollo-client/lib/bundle.cjs.min.js",
      "maxSize": "10.6 kB"
    },
    {
      "name": "apollo-utilities",
      "path": "./packages/apollo-utilities/lib/bundle.cjs.min.js",
      "maxSize": "4.2 kB"
    }
  ],
  "lint-staged": {
    "*.ts*": [
      "prettier --ignore-path \"./config/prettierignore\" --trailing-comma all --single-quote --write"
    ],
    "*.js*": [
      "prettier --ignore-path \"./config/prettierignore\" --trailing-comma all --single-quote --write"
    ]
  },
  "pre-commit": "lint-staged",
  "dependencies": {
    "apollo-boost": "file:packages/apollo-boost",
    "apollo-cache": "file:packages/apollo-cache",
    "apollo-cache-inmemory": "file:packages/apollo-cache-inmemory",
    "apollo-client": "file:packages/apollo-client",
    "apollo-utilities": "file:packages/apollo-utilities",
    "graphql-anywhere": "file:packages/graphql-anywhere"
  },
  "devDependencies": {
    "@condenast/bundlesize": "0.18.1",
    "@octokit/rest": "16.26.0",
    "@types/benchmark": "1.0.31",
    "@types/graphql": "14.2.0",
    "@types/isomorphic-fetch": "0.0.35",
    "@types/jest": "24.0.13",
    "@types/lodash": "4.14.126",
    "@types/node": "12.0.2",
    "@types/react": "16.8.17",
    "@types/react-dom": "16.8.4",
    "benchmark": "2.1.4",
    "check-if-folder-contents-changed-in-git-commit-range": "1.0.0",
    "codecov": "3.5.0",
    "danger": "7.1.4",
    "fetch-mock": "7.3.3",
    "flow-bin": "0.98.1",
    "graphql": "14.3.0",
    "graphql-tag": "2.10.1",
    "isomorphic-fetch": "2.2.1",
    "jest": "24.8.0",
    "jest-junit": "5.2.0",
<<<<<<< HEAD
    "lerna": "3.13.4",
    "lint-staged": "8.1.7",
=======
    "lerna": "3.14.1",
    "lint-staged": "8.1.6",
>>>>>>> 247251a1
    "lodash": "4.17.11",
    "pre-commit": "1.2.2",
    "prettier": "1.17.1",
    "prop-types": "15.7.2",
    "react": "16.8.6",
    "react-dom": "16.8.6",
    "rollup": "1.12.3",
    "rollup-plugin-invariant": "0.5.3",
    "rollup-plugin-local-resolve": "1.0.7",
    "rollup-plugin-node-resolve": "5.0.0",
    "rollup-plugin-sourcemaps": "0.4.2",
    "rollup-plugin-terser": "4.0.4",
    "rollup-plugin-typescript2": "0.18.1",
    "rxjs": "6.5.2",
    "ts-jest": "23.1.4",
    "tsc-watch": "2.1.2",
    "tslib": "1.9.3",
    "tslint": "5.16.0",
    "typescript": "3.3.4000",
    "uglify-js": "3.5.14",
    "webpack": "3.12.0",
    "webpack-bundle-analyzer": "3.3.2"
  },
  "renovate": {
    "extends": [
      ":pinOnlyDevDependencies"
    ],
    "semanticCommits": true,
    "timezone": "America/Los_Angeles",
    "schedule": [
      "after 10pm and before 5am on every weekday"
    ],
    "rebaseStalePrs": true,
    "prCreation": "not-pending",
    "automerge": "minor",
    "labels": [
      "dependencies"
    ],
    "assignees": [
      "@hwillson"
    ],
    "reviewers": [
      "@hwillson"
    ],
    "pathRules": [
      {
        "paths": [
          "docs/package.json"
        ],
        "extends": [
          "apollo-docs"
        ]
      }
    ]
  }
}<|MERGE_RESOLUTION|>--- conflicted
+++ resolved
@@ -81,13 +81,8 @@
     "isomorphic-fetch": "2.2.1",
     "jest": "24.8.0",
     "jest-junit": "5.2.0",
-<<<<<<< HEAD
-    "lerna": "3.13.4",
+    "lerna": "3.14.1",
     "lint-staged": "8.1.7",
-=======
-    "lerna": "3.14.1",
-    "lint-staged": "8.1.6",
->>>>>>> 247251a1
     "lodash": "4.17.11",
     "pre-commit": "1.2.2",
     "prettier": "1.17.1",
