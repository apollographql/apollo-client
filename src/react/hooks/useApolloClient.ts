<<<<<<< HEAD
import { invariant } from '../../utilities/globals';
import * as React from 'react';
import type { ApolloClient } from '../../core';
import { getApolloContext } from '../context';
=======
import { invariant } from '../../utilities/globals/index.js';
import { useContext } from 'react';
import type { ApolloClient } from '../../core/index.js';
import { getApolloContext } from '../context/index.js';
>>>>>>> 2ebbd3ab

export function useApolloClient(
  override?: ApolloClient<object>,
): ApolloClient<object> {
  const context = React.useContext(getApolloContext());
  const client = override || context.client;
  invariant(
    !!client,
    'Could not find "client" in the context or passed in as an option. ' +
    'Wrap the root component in an <ApolloProvider>, or pass an ApolloClient ' +
    'instance in via options.',
  );

  return client;
}<|MERGE_RESOLUTION|>--- conflicted
+++ resolved
@@ -1,14 +1,7 @@
-<<<<<<< HEAD
-import { invariant } from '../../utilities/globals';
+import { invariant } from '../../utilities/globals/index.js';
 import * as React from 'react';
-import type { ApolloClient } from '../../core';
-import { getApolloContext } from '../context';
-=======
-import { invariant } from '../../utilities/globals/index.js';
-import { useContext } from 'react';
 import type { ApolloClient } from '../../core/index.js';
 import { getApolloContext } from '../context/index.js';
->>>>>>> 2ebbd3ab
 
 export function useApolloClient(
   override?: ApolloClient<object>,
