import { act, renderHook, screen, waitFor } from "@testing-library/react";
import type {
  AsyncRenderFn,
  RenderStream,
} from "@testing-library/react-render-stream";
import {
  createRenderStream,
  disableActEnvironment,
  useTrackRenders,
} from "@testing-library/react-render-stream";
import { userEvent } from "@testing-library/user-event";
import { expectTypeOf } from "expect-type";
import { GraphQLError } from "graphql";
import React, { Suspense, useState } from "react";
import { ErrorBoundary as ReactErrorBoundary } from "react-error-boundary";
import { Observable } from "rxjs";

import type {
  DataState,
  DataValue,
  ErrorPolicy,
  ObservableQuery,
  OperationVariables,
  RefetchWritePolicy,
  TypedDocumentNode,
} from "@apollo/client";
import {
  ApolloClient,
  ApolloLink,
  CombinedGraphQLErrors,
  gql,
  NetworkStatus,
} from "@apollo/client";
import { InMemoryCache } from "@apollo/client/cache";
import type { QueryRef } from "@apollo/client/react";
import {
  ApolloProvider,
  useLoadableQuery,
  useReadQuery,
} from "@apollo/client/react";
import { MockLink, MockSubscriptionLink } from "@apollo/client/testing";
import type {
  PaginatedCaseData,
  SimpleCaseData,
} from "@apollo/client/testing/internal";
import {
  renderAsync,
  setupPaginatedCase,
  setupSimpleCase,
  spyOnConsole,
  wait,
} from "@apollo/client/testing/internal";
import type { MockedProviderProps } from "@apollo/client/testing/react";
import { MockedProvider } from "@apollo/client/testing/react";
import type { DeepPartial } from "@apollo/client/utilities";
import {
  concatPagination,
  offsetLimitPagination,
} from "@apollo/client/utilities";
import { getMainDefinition } from "@apollo/client/utilities/internal";
import { invariant, InvariantError } from "@apollo/client/utilities/invariant";

import type { SubscribeToMoreFunction } from "../../../core/watchQueryOptions.js";
import type {
  FetchMoreFunction,
  RefetchFunction,
} from "../../internal/types.js";

const IS_REACT_19 = React.version.startsWith("19");

afterEach(() => {
  jest.useRealTimers();
});

interface SimpleQueryData {
  greeting: string;
}

function useSimpleQueryCase() {
  const query: TypedDocumentNode<SimpleQueryData, Record<string, never>> = gql`
    query GreetingQuery {
      greeting
    }
  `;

  const mocks: MockLink.MockedResponse<SimpleQueryData>[] = [
    {
      request: { query },
      result: { data: { greeting: "Hello" } },
      delay: 10,
    },
  ];

  return { query, mocks };
}

interface VariablesCaseData {
  character: {
    id: string;
    name: string;
  };
}

interface VariablesCaseVariables {
  id: string;
}

function useVariablesQueryCase() {
  const query: TypedDocumentNode<VariablesCaseData, VariablesCaseVariables> =
    gql`
      query CharacterQuery($id: ID!) {
        character(id: $id) {
          id
          name
        }
      }
    `;
  const CHARACTERS = ["Spider-Man", "Black Widow", "Iron Man", "Hulk"];

  const mocks: MockLink.MockedResponse<VariablesCaseData>[] = [
    ...CHARACTERS,
  ].map((name, index) => ({
    request: { query, variables: { id: String(index + 1) } },
    result: { data: { character: { id: String(index + 1), name } } },
    delay: 20,
  }));

  return { mocks, query };
}

interface PaginatedQueryData {
  letters: {
    letter: string;
    position: number;
  }[];
}

interface PaginatedQueryVariables {
  limit?: number;
  offset?: number;
}

function usePaginatedQueryCase() {
  const query: TypedDocumentNode<PaginatedQueryData, PaginatedQueryVariables> =
    gql`
      query letters($limit: Int, $offset: Int) {
        letters(limit: $limit) {
          letter
          position
        }
      }
    `;

  const data = "ABCDEFG"
    .split("")
    .map((letter, index) => ({ letter, position: index + 1 }));

  const link = new ApolloLink((operation) => {
    const { offset = 0, limit = 2 } = operation.variables;
    const letters = data.slice(offset, offset + limit);

    return new Observable((observer) => {
      setTimeout(() => {
        observer.next({ data: { letters } });
        observer.complete();
      }, 10);
    });
  });

  const client = new ApolloClient({ cache: new InMemoryCache(), link });

  return { query, link, client };
}

function createDefaultProfiler<TData>() {
  return createRenderStream({
    initialSnapshot: {
      error: null as Error | null,
      result: null as useReadQuery.Result<TData> | null,
    },
    skipNonTrackingRenders: true,
  });
}

function createDefaultProfiledComponents<
  Snapshot extends {
    result: useReadQuery.Result<any> | null;
    error?: Error | null;
  },
  TData = Snapshot["result"] extends useReadQuery.Result<infer TData> | null ?
    TData
  : unknown,
  TStates extends DataState<TData>["dataState"] = Snapshot["result"] extends (
    useReadQuery.Result<any, infer TStates> | null
  ) ?
    TStates
  : "complete" | "streaming",
>(profiler: RenderStream<Snapshot>) {
  function SuspenseFallback() {
    useTrackRenders();
    return <p>Loading</p>;
  }

  function ReadQueryHook({
    queryRef,
  }: {
    queryRef: QueryRef<TData, any, TStates>;
  }) {
    useTrackRenders();
    profiler.mergeSnapshot({
      result: useReadQuery(queryRef),
    } as unknown as Partial<Snapshot>);

    return null;
  }

  function ErrorFallback({ error }: { error: Error }) {
    useTrackRenders();
    profiler.mergeSnapshot({ error } as Partial<Snapshot>);

    return <div>Oops</div>;
  }

  function ErrorBoundary({ children }: { children: React.ReactNode }) {
    return (
      <ReactErrorBoundary FallbackComponent={ErrorFallback}>
        {children}
      </ReactErrorBoundary>
    );
  }

  return {
    SuspenseFallback,
    ReadQueryHook,
    ErrorFallback,
    ErrorBoundary,
  };
}

async function renderWithMocks(
  ui: React.ReactElement,
  props: MockedProviderProps,
  { render: doRender }: { render: AsyncRenderFn | typeof renderAsync }
) {
  const user = userEvent.setup();

  const utils = await doRender(ui, {
    wrapper: ({ children }) => (
      <MockedProvider {...props}>{children}</MockedProvider>
    ),
  });

  return { ...utils, user };
}

async function renderWithClient(
  ui: React.ReactElement,
  options: { client: ApolloClient },
  { render: doRender }: { render: AsyncRenderFn | typeof renderAsync }
) {
  const { client } = options;
  const user = userEvent.setup();

  const utils = await doRender(ui, {
    wrapper: ({ children }: { children: React.ReactNode }) => (
      <ApolloProvider client={client}>{children}</ApolloProvider>
    ),
  });

  return { ...utils, user };
}

it("loads a query and suspends when the load query function is called", async () => {
  const { query, mocks } = useSimpleQueryCase();

  using _disabledAct = disableActEnvironment();
  const renderStream = createDefaultProfiler<SimpleQueryData>();

  const { SuspenseFallback, ReadQueryHook } =
    createDefaultProfiledComponents(renderStream);

  function App() {
    useTrackRenders();
    const [loadQuery, queryRef] = useLoadableQuery(query);

    return (
      <>
        <button onClick={() => loadQuery()}>Load query</button>
        <Suspense fallback={<SuspenseFallback />}>
          {queryRef && <ReadQueryHook queryRef={queryRef} />}
        </Suspense>
      </>
    );
  }

  const { user } = await renderWithMocks(
    <App />,
    {
      mocks,
    },
    renderStream
  );

  {
    const { renderedComponents } = await renderStream.takeRender();

    expect(renderedComponents).toStrictEqual([App]);
  }

  await user.click(screen.getByText("Load query"));

  {
    const { renderedComponents } = await renderStream.takeRender();

    expect(renderedComponents).toStrictEqual([App, SuspenseFallback]);
  }

  {
    const { snapshot, renderedComponents } = await renderStream.takeRender();

    expect(snapshot.result).toStrictEqualTyped({
      data: { greeting: "Hello" },
      dataState: "complete",
      error: undefined,
      networkStatus: NetworkStatus.ready,
    });

    expect(renderedComponents).toStrictEqual([ReadQueryHook]);
  }
});

it("loads a query with variables and suspends by passing variables to the loadQuery function", async () => {
  const { query, mocks } = useVariablesQueryCase();

  using _disabledAct = disableActEnvironment();
  const renderStream = createDefaultProfiler<VariablesCaseData>();

  const { SuspenseFallback, ReadQueryHook } =
    createDefaultProfiledComponents(renderStream);

  function App() {
    useTrackRenders();
    const [loadQuery, queryRef] = useLoadableQuery(query);

    return (
      <>
        <button onClick={() => loadQuery({ id: "1" })}>Load query</button>
        <Suspense fallback={<SuspenseFallback />}>
          {queryRef && <ReadQueryHook queryRef={queryRef} />}
        </Suspense>
      </>
    );
  }

  const { user } = await renderWithMocks(
    <App />,
    {
      mocks,
    },
    renderStream
  );

  {
    const { renderedComponents } = await renderStream.takeRender();

    expect(renderedComponents).toStrictEqual([App]);
  }

  await user.click(screen.getByText("Load query"));

  {
    const { renderedComponents } = await renderStream.takeRender();

    expect(renderedComponents).toStrictEqual([App, SuspenseFallback]);
  }

  {
    const { snapshot, renderedComponents } = await renderStream.takeRender();

    expect(renderedComponents).toStrictEqual([ReadQueryHook]);
    expect(snapshot.result).toStrictEqualTyped({
      data: { character: { id: "1", name: "Spider-Man" } },
      dataState: "complete",
      networkStatus: NetworkStatus.ready,
      error: undefined,
    });
  }

  await expect(renderStream).not.toRerender();
});

it("tears down the query on unmount", async () => {
  const { query, mocks } = useSimpleQueryCase();

  const client = new ApolloClient({
    cache: new InMemoryCache(),
    link: new MockLink(mocks),
  });

  using _disabledAct = disableActEnvironment();
  const renderStream = createDefaultProfiler<SimpleQueryData>();
  const { SuspenseFallback, ReadQueryHook } =
    createDefaultProfiledComponents(renderStream);

  function App() {
    useTrackRenders();
    const [loadQuery, queryRef] = useLoadableQuery(query);

    return (
      <>
        <button onClick={() => loadQuery()}>Load query</button>
        <Suspense fallback={<SuspenseFallback />}>
          {queryRef && <ReadQueryHook queryRef={queryRef} />}
        </Suspense>
      </>
    );
  }

  const { user, unmount } = await renderWithClient(
    <App />,
    {
      client,
    },
    renderStream
  );

  // initial render
  await renderStream.takeRender();

  await user.click(screen.getByText("Load query"));
  await renderStream.takeRender();

  const { snapshot } = await renderStream.takeRender();

  expect(snapshot.result).toStrictEqualTyped({
    data: { greeting: "Hello" },
    dataState: "complete",
    error: undefined,
    networkStatus: NetworkStatus.ready,
  });

  unmount();

  // We need to wait a tick since the cleanup is run in a setTimeout to
  // prevent strict mode bugs.
  await wait(0);

  expect(client.getObservableQueries().size).toBe(0);
  expect(client).not.toHaveSuspenseCacheEntryUsing(query);
});

it("auto disposes of the queryRef if not used within timeout", async () => {
  jest.useFakeTimers();
  const { query } = setupSimpleCase();
  const link = new MockSubscriptionLink();
  const client = new ApolloClient({ link, cache: new InMemoryCache() });

  const { result } = renderHook(() => useLoadableQuery(query, { client }));
  const [loadQuery] = result.current;

  void act(() => loadQuery());
  const [, queryRef] = result.current;

  expect(queryRef!).not.toBeDisposed();
  expect(client.getObservableQueries().size).toBe(1);
  expect(client).toHaveSuspenseCacheEntryUsing(query);

  await act(async () => {
    link.simulateResult({ result: { data: { greeting: "Hello" } } }, true);
    // Ensure simulateResult will deliver the result since its wrapped with
    // setTimeout
    await jest.advanceTimersByTimeAsync(10);
  });

  jest.advanceTimersByTime(30_000);

  expect(queryRef!).toBeDisposed();
  expect(client.getObservableQueries().size).toBe(0);
  expect(client).not.toHaveSuspenseCacheEntryUsing(query);
});

it("auto disposes of the queryRef if not used within configured timeout", async () => {
  jest.useFakeTimers();
  const { query } = setupSimpleCase();
  const link = new MockSubscriptionLink();
  const client = new ApolloClient({
    link,
    cache: new InMemoryCache(),
    defaultOptions: {
      react: {
        suspense: {
          autoDisposeTimeoutMs: 5000,
        },
      },
    },
  });

  const { result } = renderHook(() => useLoadableQuery(query, { client }));
  const [loadQuery] = result.current;

  void act(() => loadQuery());
  const [, queryRef] = result.current;

  expect(queryRef!).not.toBeDisposed();
  expect(client.getObservableQueries().size).toBe(1);
  expect(client).toHaveSuspenseCacheEntryUsing(query);

  await act(async () => {
    link.simulateResult({ result: { data: { greeting: "Hello" } } }, true);
    // Ensure simulateResult will deliver the result since its wrapped with
    // setTimeout
    await jest.advanceTimersByTimeAsync(10);
  });

  jest.advanceTimersByTime(5000);

  expect(queryRef!).toBeDisposed();
  expect(client.getObservableQueries().size).toBe(0);
  expect(client).not.toHaveSuspenseCacheEntryUsing(query);
});

it("will resubscribe after disposed when mounting useReadQuery", async () => {
  const { query, mocks } = setupSimpleCase();
  const client = new ApolloClient({
    link: new MockLink(mocks),
    cache: new InMemoryCache(),
    defaultOptions: {
      react: {
        suspense: {
          // Set this to something really low to avoid fake timers
          autoDisposeTimeoutMs: 20,
        },
      },
    },
  });

  using _disabledAct = disableActEnvironment();
  const renderStream = createDefaultProfiler<SimpleCaseData>();
  const { SuspenseFallback, ReadQueryHook } =
    createDefaultProfiledComponents(renderStream);

  function App() {
    useTrackRenders();
    const [show, setShow] = React.useState(false);
    const [loadQuery, queryRef] = useLoadableQuery(query);

    return (
      <>
        <button onClick={() => loadQuery()}>Load query</button>
        <button onClick={() => setShow((show) => !show)}>Toggle</button>
        <Suspense fallback={<SuspenseFallback />}>
          {show && queryRef && <ReadQueryHook queryRef={queryRef} />}
        </Suspense>
      </>
    );
  }

  const { user } = await renderWithClient(
    <App />,
    {
      client,
    },
    renderStream
  );

  // initial render
  await renderStream.takeRender();
  await user.click(screen.getByText("Load query"));

  expect(client.getObservableQueries().size).toBe(1);
  expect(client).toHaveSuspenseCacheEntryUsing(query);

  {
    const { renderedComponents } = await renderStream.takeRender();

    expect(renderedComponents).toStrictEqual([App]);
  }

  // Wait long enough for auto dispose to kick in
  await wait(50);

  expect(client.getObservableQueries().size).toBe(0);
  expect(client).not.toHaveSuspenseCacheEntryUsing(query);

  await user.click(screen.getByText("Toggle"));

  {
    const { snapshot, renderedComponents } = await renderStream.takeRender();

    expect(renderedComponents).toStrictEqual([App, ReadQueryHook]);
    expect(snapshot.result).toStrictEqualTyped({
      data: { greeting: "Hello" },
      dataState: "complete",
      error: undefined,
      networkStatus: NetworkStatus.ready,
    });
  }

  client.writeQuery({
    query,
    data: { greeting: "Hello again" },
  });

  {
    const { snapshot, renderedComponents } = await renderStream.takeRender();

    expect(renderedComponents).toStrictEqual([ReadQueryHook]);
    expect(snapshot.result).toStrictEqualTyped({
      data: { greeting: "Hello again" },
      dataState: "complete",
      error: undefined,
      networkStatus: NetworkStatus.ready,
    });
  }

  await expect(renderStream).not.toRerender({ timeout: 50 });
});

it("auto resubscribes when mounting useReadQuery after naturally disposed by useReadQuery", async () => {
  const { query, mocks } = setupSimpleCase();
  const client = new ApolloClient({
    link: new MockLink(mocks),
    cache: new InMemoryCache(),
  });

  using _disabledAct = disableActEnvironment();
  const renderStream = createDefaultProfiler<SimpleCaseData>();
  const { SuspenseFallback, ReadQueryHook } =
    createDefaultProfiledComponents(renderStream);

  function App() {
    useTrackRenders();
    const [show, setShow] = React.useState(true);
    const [loadQuery, queryRef] = useLoadableQuery(query);

    return (
      <>
        <button onClick={() => loadQuery()}>Load query</button>
        <button onClick={() => setShow((show) => !show)}>Toggle</button>
        <Suspense fallback={<SuspenseFallback />}>
          {show && queryRef && <ReadQueryHook queryRef={queryRef} />}
        </Suspense>
      </>
    );
  }

  const { user } = await renderWithClient(
    <App />,
    {
      client,
    },
    renderStream
  );
  const toggleButton = screen.getByText("Toggle");

  // initial render
  await renderStream.takeRender();
  await user.click(screen.getByText("Load query"));

  expect(client.getObservableQueries().size).toBe(1);
  expect(client).toHaveSuspenseCacheEntryUsing(query);

  {
    const { renderedComponents } = await renderStream.takeRender();

    expect(renderedComponents).toStrictEqual([App, SuspenseFallback]);
  }

  {
    const { snapshot } = await renderStream.takeRender();

    expect(snapshot.result).toStrictEqualTyped({
      data: { greeting: "Hello" },
      dataState: "complete",
      error: undefined,
      networkStatus: NetworkStatus.ready,
    });
  }

  await user.click(toggleButton);
  await renderStream.takeRender();
  await wait(0);

  expect(client.getObservableQueries().size).toBe(0);
  expect(client).not.toHaveSuspenseCacheEntryUsing(query);

  await user.click(toggleButton);

  expect(client.getObservableQueries().size).toBe(1);
  // Here we don't expect a suspense cache entry because we previously disposed
  // of it and did not call `loadQuery` again, which would normally add it to
  // the suspense cache
  expect(client).not.toHaveSuspenseCacheEntryUsing(query);

  {
    const { snapshot, renderedComponents } = await renderStream.takeRender();

    expect(renderedComponents).toStrictEqual([App, ReadQueryHook]);
    expect(snapshot.result).toStrictEqualTyped({
      data: { greeting: "Hello" },
      dataState: "complete",
      error: undefined,
      networkStatus: NetworkStatus.ready,
    });
  }

  client.writeQuery({
    query,
    data: { greeting: "Hello again" },
  });

  {
    const { snapshot, renderedComponents } = await renderStream.takeRender();

    expect(renderedComponents).toStrictEqual([ReadQueryHook]);
    expect(snapshot.result).toStrictEqualTyped({
      data: { greeting: "Hello again" },
      dataState: "complete",
      error: undefined,
      networkStatus: NetworkStatus.ready,
    });
  }

  await expect(renderStream).not.toRerender({ timeout: 50 });
});

it("changes variables on a query and resuspends when passing new variables to the loadQuery function", async () => {
  const { query, mocks } = useVariablesQueryCase();

  using _disabledAct = disableActEnvironment();
  const renderStream = createDefaultProfiler<VariablesCaseData>();

  const { SuspenseFallback, ReadQueryHook } =
    createDefaultProfiledComponents(renderStream);

  const App = () => {
    useTrackRenders();
    const [loadQuery, queryRef] = useLoadableQuery(query);

    return (
      <>
        <button onClick={() => loadQuery({ id: "1" })}>
          Load 1st character
        </button>
        <button onClick={() => loadQuery({ id: "2" })}>
          Load 2nd character
        </button>
        <Suspense fallback={<SuspenseFallback />}>
          {queryRef && <ReadQueryHook queryRef={queryRef} />}
        </Suspense>
      </>
    );
  };

  const { user } = await renderWithMocks(
    <App />,
    {
      mocks,
    },
    renderStream
  );

  {
    const { renderedComponents } = await renderStream.takeRender();

    expect(renderedComponents).toStrictEqual([App]);
  }

  await user.click(screen.getByText("Load 1st character"));

  {
    const { renderedComponents } = await renderStream.takeRender();

    expect(renderedComponents).toStrictEqual([App, SuspenseFallback]);
  }

  {
    const { snapshot, renderedComponents } = await renderStream.takeRender();

    expect(renderedComponents).toStrictEqual([ReadQueryHook]);
    expect(snapshot.result).toStrictEqualTyped({
      data: { character: { id: "1", name: "Spider-Man" } },
      dataState: "complete",
      networkStatus: NetworkStatus.ready,
      error: undefined,
    });
  }

  await user.click(screen.getByText("Load 2nd character"));

  {
    const { renderedComponents } = await renderStream.takeRender();

    expect(renderedComponents).toStrictEqual([App, SuspenseFallback]);
  }

  {
    const { snapshot, renderedComponents } = await renderStream.takeRender();

    expect(renderedComponents).toStrictEqual([ReadQueryHook]);
    expect(snapshot.result).toStrictEqualTyped({
      data: { character: { id: "2", name: "Black Widow" } },
      dataState: "complete",
      networkStatus: NetworkStatus.ready,
      error: undefined,
    });
  }

  await expect(renderStream).not.toRerender();
});

it("resets the `queryRef` to null and disposes of it when calling the `reset` function", async () => {
  const { query, mocks } = useSimpleQueryCase();

  const client = new ApolloClient({
    cache: new InMemoryCache(),
    link: new MockLink(mocks),
  });

  using _disabledAct = disableActEnvironment();
  const renderStream = createDefaultProfiler<SimpleQueryData>();
  const { SuspenseFallback, ReadQueryHook } =
    createDefaultProfiledComponents(renderStream);

  function App() {
    useTrackRenders();
    const [loadQuery, queryRef, { reset }] = useLoadableQuery(query);

    // Resetting the result allows us to detect when ReadQueryHook is unmounted
    // since it won't render and overwrite the `null`
    renderStream.mergeSnapshot({ result: null });

    return (
      <>
        <button onClick={() => loadQuery()}>Load query</button>
        <button onClick={() => reset()}>Reset query</button>
        <Suspense fallback={<SuspenseFallback />}>
          {queryRef && <ReadQueryHook queryRef={queryRef} />}
        </Suspense>
      </>
    );
  }

  const { user } = await renderWithClient(
    <App />,
    {
      client,
    },
    renderStream
  );

  // initial render
  await renderStream.takeRender();

  await user.click(screen.getByText("Load query"));
  await renderStream.takeRender();

  {
    const { snapshot } = await renderStream.takeRender();

    expect(snapshot.result).toStrictEqualTyped({
      data: { greeting: "Hello" },
      dataState: "complete",
      error: undefined,
      networkStatus: NetworkStatus.ready,
    });
  }

  await user.click(screen.getByText("Reset query"));

  {
    const { snapshot, renderedComponents } = await renderStream.takeRender();

    expect(renderedComponents).toStrictEqual([App]);
    expect(snapshot.result).toBeNull();
  }

  // Since dispose is called in a setTimeout, we need to wait a tick before
  // checking to see if the query ref was properly disposed
  await wait(0);

  expect(client.getObservableQueries().size).toBe(0);
});

it("allows the client to be overridden", async () => {
  const { query } = useSimpleQueryCase();

  const globalClient = new ApolloClient({
    link: new MockLink([
      {
        request: { query },
        result: { data: { greeting: "global hello" } },
        delay: 10,
      },
    ]),
    cache: new InMemoryCache(),
  });

  const localClient = new ApolloClient({
    link: new MockLink([
      {
        request: { query },
        result: { data: { greeting: "local hello" } },
        delay: 10,
      },
    ]),
    cache: new InMemoryCache(),
  });

  using _disabledAct = disableActEnvironment();
  const renderStream = createDefaultProfiler<SimpleQueryData>();

  const { SuspenseFallback, ReadQueryHook } =
    createDefaultProfiledComponents(renderStream);

  function App() {
    useTrackRenders();
    const [loadQuery, queryRef] = useLoadableQuery(query, {
      client: localClient,
    });

    return (
      <>
        <button onClick={() => loadQuery()}>Load query</button>
        <Suspense fallback={<SuspenseFallback />}>
          {queryRef && <ReadQueryHook queryRef={queryRef} />}
        </Suspense>
      </>
    );
  }

  const { user } = await renderWithClient(
    <App />,
    {
      client: globalClient,
    },
    renderStream
  );

  // initial render
  await renderStream.takeRender();

  await user.click(screen.getByText("Load query"));
  await renderStream.takeRender();

  const { snapshot } = await renderStream.takeRender();

  expect(snapshot.result).toStrictEqualTyped({
    data: { greeting: "local hello" },
    dataState: "complete",
    networkStatus: NetworkStatus.ready,
    error: undefined,
  });
});

it("passes context to the link", async () => {
  interface QueryData {
    context: Record<string, any>;
  }

  const query: TypedDocumentNode<QueryData, Record<string, never>> = gql`
    query ContextQuery {
      context
    }
  `;

  const client = new ApolloClient({
    cache: new InMemoryCache(),
    link: new ApolloLink((operation) => {
      return new Observable((observer) => {
        const { valueA, valueB } = operation.getContext();
        setTimeout(() => {
          observer.next({ data: { context: { valueA, valueB } } });
          observer.complete();
        }, 10);
      });
    }),
  });

  using _disabledAct = disableActEnvironment();
  const renderStream = createDefaultProfiler<QueryData>();

  const { SuspenseFallback, ReadQueryHook } =
    createDefaultProfiledComponents(renderStream);

  function App() {
    useTrackRenders();
    const [loadQuery, queryRef] = useLoadableQuery(query, {
      context: { valueA: "A", valueB: "B" },
    });

    return (
      <>
        <button onClick={() => loadQuery()}>Load query</button>
        <Suspense fallback={<SuspenseFallback />}>
          {queryRef && <ReadQueryHook queryRef={queryRef} />}
        </Suspense>
      </>
    );
  }

  const { user } = await renderWithClient(
    <App />,
    {
      client,
    },
    renderStream
  );

  // initial render
  await renderStream.takeRender();

  await user.click(screen.getByText("Load query"));
  await renderStream.takeRender();

  const { snapshot } = await renderStream.takeRender();

  expect(snapshot.result).toStrictEqualTyped({
    data: { context: { valueA: "A", valueB: "B" } },
    dataState: "complete",
    networkStatus: NetworkStatus.ready,
    error: undefined,
  });
});

it("returns initial cache data followed by network data when the fetch policy is `cache-and-network`", async () => {
  type QueryData = { hello: string };
  const query: TypedDocumentNode<QueryData, Record<string, never>> = gql`
    query {
      hello
    }
  `;
  const cache = new InMemoryCache();
  const link = new MockLink([
    {
      request: { query },
      result: { data: { hello: "from link" } },
      delay: 20,
    },
  ]);

  const client = new ApolloClient({ link, cache });

  cache.writeQuery({ query, data: { hello: "from cache" } });

  using _disabledAct = disableActEnvironment();
  const renderStream = createDefaultProfiler<QueryData>();

  const { SuspenseFallback, ReadQueryHook } =
    createDefaultProfiledComponents(renderStream);

  function App() {
    useTrackRenders();
    const [loadQuery, queryRef] = useLoadableQuery(query, {
      fetchPolicy: "cache-and-network",
    });

    return (
      <>
        <button onClick={() => loadQuery()}>Load query</button>
        <Suspense fallback={<SuspenseFallback />}>
          {queryRef && <ReadQueryHook queryRef={queryRef} />}
        </Suspense>
      </>
    );
  }

  const { user } = await renderWithClient(
    <App />,
    {
      client,
    },
    renderStream
  );

  // initial render
  await renderStream.takeRender();

  await user.click(screen.getByText("Load query"));

  {
    const { snapshot, renderedComponents } = await renderStream.takeRender();

    expect(renderedComponents).toStrictEqual([App, ReadQueryHook]);
    expect(snapshot.result).toStrictEqualTyped({
      data: { hello: "from cache" },
      dataState: "complete",
      networkStatus: NetworkStatus.loading,
      error: undefined,
    });
  }

  {
    const { snapshot, renderedComponents } = await renderStream.takeRender();

    expect(renderedComponents).toStrictEqual([ReadQueryHook]);
    expect(snapshot.result).toStrictEqualTyped({
      data: { hello: "from link" },
      dataState: "complete",
      networkStatus: NetworkStatus.ready,
      error: undefined,
    });
  }
});

it("all data is present in the cache, no network request is made", async () => {
  const query = gql`
    query {
      hello
    }
  `;
  const cache = new InMemoryCache();
  const link = new MockLink([
    {
      request: { query },
      result: { data: { hello: "from link" } },
      delay: 20,
    },
  ]);

  const client = new ApolloClient({
    link,
    cache,
  });

  cache.writeQuery({ query, data: { hello: "from cache" } });

  using _disabledAct = disableActEnvironment();
  const renderStream = createDefaultProfiler();
  const { SuspenseFallback, ReadQueryHook } =
    createDefaultProfiledComponents(renderStream);

  function App() {
    useTrackRenders();
    const [loadQuery, queryRef] = useLoadableQuery(query);

    return (
      <>
        <button onClick={() => loadQuery()}>Load query</button>
        <Suspense fallback={<SuspenseFallback />}>
          {queryRef && <ReadQueryHook queryRef={queryRef} />}
        </Suspense>
      </>
    );
  }

  const { user } = await renderWithClient(
    <App />,
    {
      client,
    },
    renderStream
  );

  // initial render
  await renderStream.takeRender();

  await user.click(screen.getByText("Load query"));

  const { snapshot, renderedComponents } = await renderStream.takeRender();

  expect(renderedComponents).toStrictEqual([App, ReadQueryHook]);
  expect(snapshot.result).toStrictEqualTyped({
    data: { hello: "from cache" },
    dataState: "complete",
    networkStatus: NetworkStatus.ready,
    error: undefined,
  });

  await expect(renderStream).not.toRerender();
});

it("partial data is present in the cache so it is ignored and network request is made", async () => {
  const query = gql`
    {
      hello
      foo
    }
  `;
  const cache = new InMemoryCache();
  const link = new MockLink([
    {
      request: { query },
      result: { data: { hello: "from link", foo: "bar" } },
      delay: 20,
    },
  ]);

  const client = new ApolloClient({
    link,
    cache,
  });

  {
    // we expect a "Missing field 'foo' while writing result..." error
    // when writing hello to the cache, so we'll silence the console.error
    using _consoleSpy = spyOnConsole("error");
    cache.writeQuery({ query, data: { hello: "from cache" } });
  }

  using _disabledAct = disableActEnvironment();
  const renderStream = createDefaultProfiler();
  const { SuspenseFallback, ReadQueryHook } =
    createDefaultProfiledComponents(renderStream);

  function App() {
    useTrackRenders();
    const [loadQuery, queryRef] = useLoadableQuery(query);

    return (
      <>
        <button onClick={() => loadQuery()}>Load query</button>
        <Suspense fallback={<SuspenseFallback />}>
          {queryRef && <ReadQueryHook queryRef={queryRef} />}
        </Suspense>
      </>
    );
  }

  const { user } = await renderWithClient(
    <App />,
    {
      client,
    },
    renderStream
  );

  // initial render
  await renderStream.takeRender();

  await user.click(screen.getByText("Load query"));

  {
    const { renderedComponents } = await renderStream.takeRender();

    expect(renderedComponents).toStrictEqual([App, SuspenseFallback]);
  }

  {
    const { snapshot } = await renderStream.takeRender();

    expect(snapshot.result).toStrictEqualTyped({
      data: { foo: "bar", hello: "from link" },
      dataState: "complete",
      error: undefined,
      networkStatus: NetworkStatus.ready,
    });
  }
});

it("existing data in the cache is ignored when `fetchPolicy` is 'network-only'", async () => {
  const query = gql`
    query {
      hello
    }
  `;
  const cache = new InMemoryCache();
  const link = new MockLink([
    {
      request: { query },
      result: { data: { hello: "from link" } },
      delay: 20,
    },
  ]);

  const client = new ApolloClient({
    link,
    cache,
  });

  cache.writeQuery({ query, data: { hello: "from cache" } });

  using _disabledAct = disableActEnvironment();
  const renderStream = createDefaultProfiler();
  const { SuspenseFallback, ReadQueryHook } =
    createDefaultProfiledComponents(renderStream);

  function App() {
    useTrackRenders();
    const [loadQuery, queryRef] = useLoadableQuery(query, {
      fetchPolicy: "network-only",
    });

    return (
      <>
        <button onClick={() => loadQuery()}>Load query</button>
        <Suspense fallback={<SuspenseFallback />}>
          {queryRef && <ReadQueryHook queryRef={queryRef} />}
        </Suspense>
      </>
    );
  }

  const { user } = await renderWithClient(
    <App />,
    {
      client,
    },
    renderStream
  );

  // initial render
  await renderStream.takeRender();

  await user.click(screen.getByText("Load query"));

  {
    const { renderedComponents } = await renderStream.takeRender();

    expect(renderedComponents).toStrictEqual([App, SuspenseFallback]);
  }

  {
    const { snapshot } = await renderStream.takeRender();

    expect(snapshot.result).toStrictEqualTyped({
      data: { hello: "from link" },
      dataState: "complete",
      error: undefined,
      networkStatus: NetworkStatus.ready,
    });
  }
});

it("fetches data from the network but does not update the cache when `fetchPolicy` is 'no-cache'", async () => {
  const query = gql`
    query {
      hello
    }
  `;
  const cache = new InMemoryCache();
  const link = new MockLink([
    {
      request: { query },
      result: { data: { hello: "from link" } },
      delay: 20,
    },
  ]);

  const client = new ApolloClient({ link, cache });

  cache.writeQuery({ query, data: { hello: "from cache" } });

  using _disabledAct = disableActEnvironment();
  const renderStream = createDefaultProfiler();
  const { SuspenseFallback, ReadQueryHook } =
    createDefaultProfiledComponents(renderStream);

  function App() {
    useTrackRenders();
    const [loadQuery, queryRef] = useLoadableQuery(query, {
      fetchPolicy: "no-cache",
    });

    return (
      <>
        <button onClick={() => loadQuery()}>Load query</button>
        <Suspense fallback={<SuspenseFallback />}>
          {queryRef && <ReadQueryHook queryRef={queryRef} />}
        </Suspense>
      </>
    );
  }

  const { user } = await renderWithClient(
    <App />,
    {
      client,
    },
    renderStream
  );

  // initial render
  await renderStream.takeRender();

  await user.click(screen.getByText("Load query"));

  {
    const { renderedComponents } = await renderStream.takeRender();

    expect(renderedComponents).toStrictEqual([App, SuspenseFallback]);
  }

  {
    const { snapshot } = await renderStream.takeRender();

    expect(snapshot.result).toStrictEqualTyped({
      data: { hello: "from link" },
      dataState: "complete",
      error: undefined,
      networkStatus: NetworkStatus.ready,
    });
  }

  expect(client.extract()).toEqual({
    ROOT_QUERY: { __typename: "Query", hello: "from cache" },
  });
});

it("works with startTransition to change variables", async () => {
  type Variables = {
    id: string;
  };

  interface Data {
    todo: {
      id: string;
      name: string;
      completed: boolean;
    };
  }

  const query: TypedDocumentNode<Data, Variables> = gql`
    query TodoItemQuery($id: ID!) {
      todo(id: $id) {
        id
        name
        completed
      }
    }
  `;

  const mocks = [
    {
      request: { query, variables: { id: "1" } },
      result: {
        data: { todo: { id: "1", name: "Clean room", completed: false } },
      },
      delay: 10,
    },
    {
      request: { query, variables: { id: "2" } },
      result: {
        data: {
          todo: { id: "2", name: "Take out trash", completed: true },
        },
      },
      delay: 10,
    },
  ];

  const client = new ApolloClient({
    link: new MockLink(mocks),
    cache: new InMemoryCache(),
  });

  function SuspenseFallback() {
    return <p>Loading</p>;
  }

  function App() {
    const [loadQuery, queryRef] = useLoadableQuery(query);

    return (
      <div>
        <button onClick={() => loadQuery({ id: "1" })}>Load first todo</button>
        <Suspense fallback={<SuspenseFallback />}>
          {queryRef && (
            <Todo queryRef={queryRef} onChange={(id) => loadQuery({ id })} />
          )}
        </Suspense>
      </div>
    );
  }

  function Todo({
    queryRef,
    onChange,
  }: {
    queryRef: QueryRef<Data, Variables>;
    onChange: (id: string) => void;
  }) {
    const { data } = useReadQuery(queryRef);
    const [isPending, startTransition] = React.useTransition();
    const { todo } = data;

    return (
      <>
        <button
          onClick={() => {
            startTransition(() => {
              onChange("2");
            });
          }}
        >
          Refresh
        </button>
        <div data-testid="todo" aria-busy={isPending}>
          {todo.name}
          {todo.completed && " (completed)"}
        </div>
      </>
    );
  }

  await renderWithClient(<App />, { client }, { render: renderAsync });
  const user = userEvent.setup();

  await act(() => user.click(screen.getByText("Load first todo")));

  expect(screen.getByText("Loading")).toBeInTheDocument();
  expect(await screen.findByTestId("todo")).toBeInTheDocument();

  const todo = screen.getByTestId("todo");
  const button = screen.getByText("Refresh");

  expect(todo).toHaveTextContent("Clean room");

  await act(() => user.click(button));

  // startTransition will avoid rendering the suspense fallback for already
  // revealed content if the state update inside the transition causes the
  // component to suspend.
  //
  // Here we should not see the suspense fallback while the component suspends
  // until the todo is finished loading. Seeing the suspense fallback is an
  // indication that we are suspending the component too late in the process.
  expect(screen.queryByText("Loading")).not.toBeInTheDocument();

  // We can ensure this works with isPending from useTransition in the process
  expect(todo).toHaveAttribute("aria-busy", "true");

  // Ensure we are showing the stale UI until the new todo has loaded
  expect(todo).toHaveTextContent("Clean room");

  // Eventually we should see the updated todo content once its done
  // suspending.
  await waitFor(() => {
    expect(todo).toHaveTextContent("Take out trash (completed)");
  });
});

it("reacts to cache updates", async () => {
  const { query, mocks } = useSimpleQueryCase();
  const client = new ApolloClient({
    cache: new InMemoryCache(),
    link: new MockLink(mocks),
  });

  using _disabledAct = disableActEnvironment();
  const renderStream = createRenderStream({
    initialSnapshot: {
      result: null as useReadQuery.Result<SimpleQueryData> | null,
    },
  });

  const { SuspenseFallback, ReadQueryHook } =
    createDefaultProfiledComponents(renderStream);

  function App() {
    useTrackRenders();
    const [loadQuery, queryRef] = useLoadableQuery(query);

    return (
      <>
        <button onClick={() => loadQuery()}>Load query</button>
        <Suspense fallback={<SuspenseFallback />}>
          {queryRef && <ReadQueryHook queryRef={queryRef} />}
        </Suspense>
      </>
    );
  }

  const { user } = await renderWithClient(
    <App />,
    {
      client,
    },
    renderStream
  );

  // initial render
  await renderStream.takeRender();

  await user.click(screen.getByText("Load query"));
  await renderStream.takeRender();

  {
    const { snapshot, renderedComponents } = await renderStream.takeRender();

    expect(renderedComponents).toStrictEqual([ReadQueryHook]);
    expect(snapshot.result).toStrictEqualTyped({
      data: { greeting: "Hello" },
      dataState: "complete",
      error: undefined,
      networkStatus: NetworkStatus.ready,
    });
  }

  client.writeQuery({
    query,
    data: { greeting: "Updated Hello" },
  });

  {
    const { snapshot, renderedComponents } = await renderStream.takeRender();

    expect(renderedComponents).toStrictEqual([ReadQueryHook]);
    expect(snapshot.result).toStrictEqualTyped({
      data: { greeting: "Updated Hello" },
      dataState: "complete",
      error: undefined,
      networkStatus: NetworkStatus.ready,
    });
  }

  await expect(renderStream).not.toRerender();
});

it("applies `errorPolicy` on next fetch when it changes between renders", async () => {
  const { query } = useSimpleQueryCase();

  const mocks: MockLink.MockedResponse<SimpleQueryData>[] = [
    {
      request: { query },
      result: { data: { greeting: "Hello" } },
      delay: 10,
    },
    {
      request: { query },
      result: {
        errors: [new GraphQLError("oops")],
      },
      delay: 10,
    },
  ];

  using _disabledAct = disableActEnvironment();
  const renderStream = createDefaultProfiler<SimpleQueryData>();
  const { SuspenseFallback, ReadQueryHook, ErrorBoundary, ErrorFallback } =
    createDefaultProfiledComponents(renderStream);

  function App() {
    useTrackRenders();
    const [errorPolicy, setErrorPolicy] = useState<ErrorPolicy>("none");
    const [loadQuery, queryRef, { refetch }] = useLoadableQuery(query, {
      errorPolicy,
    });

    return (
      <>
        <button onClick={() => setErrorPolicy("all")}>
          Change error policy
        </button>
        <button onClick={() => refetch()}>Refetch greeting</button>
        <button onClick={() => loadQuery()}>Load query</button>
        <Suspense fallback={<SuspenseFallback />}>
          <ErrorBoundary>
            {queryRef && <ReadQueryHook queryRef={queryRef} />}
          </ErrorBoundary>
        </Suspense>
      </>
    );
  }

  const { user } = await renderWithMocks(
    <App />,
    {
      mocks,
    },
    renderStream
  );

  // initial render
  await renderStream.takeRender();

  await user.click(screen.getByText("Load query"));
  await renderStream.takeRender();

  {
    const { snapshot } = await renderStream.takeRender();

    expect(snapshot.result).toStrictEqualTyped({
      data: { greeting: "Hello" },
      dataState: "complete",
      error: undefined,
      networkStatus: NetworkStatus.ready,
    });
  }

  await user.click(screen.getByText("Change error policy"));
  await renderStream.takeRender();

  await user.click(screen.getByText("Refetch greeting"));
  await renderStream.takeRender();

  {
    const { snapshot, renderedComponents } = await renderStream.takeRender();

    // Ensure we aren't rendering the error boundary and instead rendering the
    // error message in the hook component.
    expect(renderedComponents).not.toContain(ErrorFallback);
    expect(snapshot.result).toStrictEqualTyped({
      data: { greeting: "Hello" },
      dataState: "complete",
      error: new CombinedGraphQLErrors({ errors: [{ message: "oops" }] }),
      networkStatus: NetworkStatus.error,
    });
  }
});

it("applies `context` on next fetch when it changes between renders", async () => {
  interface Data {
    phase: string;
  }

  const query: TypedDocumentNode<Data, Record<string, never>> = gql`
    query {
      phase
    }
  `;

  const link = new ApolloLink((operation) => {
    return new Observable((subscriber) => {
      setTimeout(() => {
        subscriber.next({
          data: {
            phase: operation.getContext().phase,
          },
        });
        subscriber.complete();
      }, 10);
    });
  });

  const client = new ApolloClient({
    link,
    cache: new InMemoryCache(),
  });

  using _disabledAct = disableActEnvironment();
  const renderStream = createDefaultProfiler<Data>();
  const { SuspenseFallback, ReadQueryHook } =
    createDefaultProfiledComponents(renderStream);

  function App() {
    useTrackRenders();
    const [phase, setPhase] = React.useState("initial");
    const [loadQuery, queryRef, { refetch }] = useLoadableQuery(query, {
      context: { phase },
    });

    return (
      <>
        <button onClick={() => setPhase("rerender")}>Update context</button>
        <button onClick={() => refetch()}>Refetch</button>
        <button onClick={() => loadQuery()}>Load query</button>
        <Suspense fallback={<SuspenseFallback />}>
          {queryRef && <ReadQueryHook queryRef={queryRef} />}
        </Suspense>
      </>
    );
  }

  const { user } = await renderWithClient(
    <App />,
    {
      client,
    },
    renderStream
  );

  // initial render
  await renderStream.takeRender();

  await user.click(screen.getByText("Load query"));
  await renderStream.takeRender();

  {
    const { snapshot } = await renderStream.takeRender();

    expect(snapshot.result).toStrictEqualTyped({
      data: { phase: "initial" },
      dataState: "complete",
      error: undefined,
      networkStatus: NetworkStatus.ready,
    });
  }

  await user.click(screen.getByText("Update context"));
  await renderStream.takeRender();

  await user.click(screen.getByText("Refetch"));
  await renderStream.takeRender();

  {
    const { snapshot } = await renderStream.takeRender();

    expect(snapshot.result).toStrictEqualTyped({
      data: { phase: "rerender" },
      dataState: "complete",
      error: undefined,
      networkStatus: NetworkStatus.ready,
    });
  }
});

it("applies changed `refetchWritePolicy` to next fetch when changing between renders", async () => {
  interface Data {
    primes: number[];
  }

  const query: TypedDocumentNode<Data, { min: number; max: number }> = gql`
    query GetPrimes($min: number, $max: number) {
      primes(min: $min, max: $max)
    }
  `;

  const mocks = [
    {
      request: { query, variables: { min: 0, max: 12 } },
      result: { data: { primes: [2, 3, 5, 7, 11] } },
      delay: 10,
    },
    {
      request: { query, variables: { min: 12, max: 30 } },
      result: { data: { primes: [13, 17, 19, 23, 29] } },
      delay: 10,
    },
    {
      request: { query, variables: { min: 30, max: 50 } },
      result: { data: { primes: [31, 37, 41, 43, 47] } },
      delay: 10,
    },
  ];

  const mergeParams: [number[] | undefined, number[]][] = [];

  const cache = new InMemoryCache({
    typePolicies: {
      Query: {
        fields: {
          primes: {
            keyArgs: false,
            merge(existing: number[] | undefined, incoming: number[]) {
              mergeParams.push([existing, incoming]);
              return existing ? existing.concat(incoming) : incoming;
            },
          },
        },
      },
    },
  });

  const client = new ApolloClient({
    link: new MockLink(mocks),
    cache,
  });

  using _disabledAct = disableActEnvironment();
  const renderStream = createDefaultProfiler<Data>();
  const { SuspenseFallback, ReadQueryHook } =
    createDefaultProfiledComponents(renderStream);

  function App() {
    useTrackRenders();
    const [refetchWritePolicy, setRefetchWritePolicy] =
      React.useState<RefetchWritePolicy>("merge");

    const [loadQuery, queryRef, { refetch }] = useLoadableQuery(query, {
      refetchWritePolicy,
    });

    return (
      <>
        <button onClick={() => loadQuery({ min: 0, max: 12 })}>
          Load query
        </button>
        <button onClick={() => setRefetchWritePolicy("overwrite")}>
          Change refetch write policy
        </button>
        <button onClick={() => refetch({ min: 12, max: 30 })}>
          Refetch next
        </button>
        <button onClick={() => refetch({ min: 30, max: 50 })}>
          Refetch last
        </button>
        <Suspense fallback={<SuspenseFallback />}>
          {queryRef && <ReadQueryHook queryRef={queryRef} />}
        </Suspense>
      </>
    );
  }

  const { user } = await renderWithClient(
    <App />,
    {
      client,
    },
    renderStream
  );

  // initial render
  await renderStream.takeRender();

  await user.click(screen.getByText("Load query"));
  await renderStream.takeRender();

  {
    const { snapshot } = await renderStream.takeRender();

    expect(snapshot.result).toStrictEqualTyped({
      data: { primes: [2, 3, 5, 7, 11] },
      dataState: "complete",
      error: undefined,
      networkStatus: NetworkStatus.ready,
    });
    expect(mergeParams).toEqual([[undefined, [2, 3, 5, 7, 11]]]);
  }

  await user.click(screen.getByText("Refetch next"));
  await renderStream.takeRender();

  {
    const { snapshot } = await renderStream.takeRender();

    expect(snapshot.result).toStrictEqualTyped({
      data: { primes: [2, 3, 5, 7, 11, 13, 17, 19, 23, 29] },
      dataState: "complete",
      error: undefined,
      networkStatus: NetworkStatus.ready,
    });
    expect(mergeParams).toEqual([
      [undefined, [2, 3, 5, 7, 11]],
      [
        [2, 3, 5, 7, 11],
        [13, 17, 19, 23, 29],
      ],
    ]);
  }

  await user.click(screen.getByText("Change refetch write policy"));
  await renderStream.takeRender();

  await user.click(screen.getByText("Refetch last"));
  await renderStream.takeRender();

  {
    const { snapshot } = await renderStream.takeRender();

    expect(snapshot.result).toStrictEqualTyped({
      data: { primes: [31, 37, 41, 43, 47] },
      dataState: "complete",
      error: undefined,
      networkStatus: NetworkStatus.ready,
    });
    expect(mergeParams).toEqual([
      [undefined, [2, 3, 5, 7, 11]],
      [
        [2, 3, 5, 7, 11],
        [13, 17, 19, 23, 29],
      ],
      [undefined, [31, 37, 41, 43, 47]],
    ]);
  }
});

it("applies `returnPartialData` on next fetch when it changes between renders", async () => {
  interface Data {
    character: {
      __typename: "Character";
      id: string;
      name: string;
    };
  }

  interface PartialData {
    character: {
      __typename: "Character";
      id: string;
    };
  }

  const fullQuery: TypedDocumentNode<Data> = gql`
    query {
      character {
        __typename
        id
        name
      }
    }
  `;

  const partialQuery: TypedDocumentNode<PartialData> = gql`
    query {
      character {
        __typename
        id
      }
    }
  `;

  const mocks = [
    {
      request: { query: fullQuery },
      result: {
        data: {
          character: {
            __typename: "Character",
            id: "1",
            name: "Doctor Strange",
          },
        },
      },
      delay: 10,
    },
    {
      request: { query: fullQuery },
      result: {
        data: {
          character: {
            __typename: "Character",
            id: "1",
            name: "Doctor Strange (refetched)",
          },
        },
      },
      delay: 100,
    },
  ];

  const cache = new InMemoryCache();

  cache.writeQuery({
    query: partialQuery,
    data: { character: { __typename: "Character", id: "1" } },
  });

  const client = new ApolloClient({
    link: new MockLink(mocks),
    cache,
  });

  using _disabledAct = disableActEnvironment();
  const renderStream = createDefaultProfiler<Data | DeepPartial<Data>>();
  const { SuspenseFallback, ReadQueryHook } =
    createDefaultProfiledComponents(renderStream);

  function App() {
    useTrackRenders();
    const [returnPartialData, setReturnPartialData] = React.useState(false);

    const [loadQuery, queryRef] = useLoadableQuery(fullQuery, {
      returnPartialData,
    });

    return (
      <>
        <button onClick={() => loadQuery()}>Load query</button>
        <button onClick={() => setReturnPartialData(true)}>
          Update partial data
        </button>
        <Suspense fallback={<SuspenseFallback />}>
          {queryRef && <ReadQueryHook queryRef={queryRef} />}
        </Suspense>
      </>
    );
  }

  const { user } = await renderWithClient(
    <App />,
    {
      client,
    },
    renderStream
  );

  // initial render
  await renderStream.takeRender();

  await user.click(screen.getByText("Load query"));
  await renderStream.takeRender();

  {
    const { snapshot } = await renderStream.takeRender();

    expect(snapshot.result).toStrictEqualTyped({
      data: {
        character: { __typename: "Character", id: "1", name: "Doctor Strange" },
      },
      dataState: "complete",
      error: undefined,
      networkStatus: NetworkStatus.ready,
    });
  }

  await user.click(screen.getByText("Update partial data"));
  await renderStream.takeRender();

  cache.modify({
    id: cache.identify({ __typename: "Character", id: "1" }),
    fields: {
      name: (_, { DELETE }) => DELETE,
    },
  });

  {
    const { snapshot, renderedComponents } = await renderStream.takeRender();

    expect(renderedComponents).toStrictEqual([ReadQueryHook]);
    expect(snapshot.result).toStrictEqualTyped({
      data: {
        character: { __typename: "Character", id: "1" },
      },
      dataState: "partial",
      error: undefined,
      networkStatus: NetworkStatus.loading,
    });
  }

  {
    const { snapshot, renderedComponents } = await renderStream.takeRender();

    expect(renderedComponents).toStrictEqual([ReadQueryHook]);
    expect(snapshot.result).toStrictEqualTyped({
      data: {
        character: {
          __typename: "Character",
          id: "1",
          name: "Doctor Strange (refetched)",
        },
      },
      dataState: "complete",
      error: undefined,
      networkStatus: NetworkStatus.ready,
    });
  }
});

it("applies updated `fetchPolicy` on next fetch when it changes between renders", async () => {
  interface Data {
    character: {
      __typename: "Character";
      id: string;
      name: string;
    };
  }

  const query: TypedDocumentNode<Data> = gql`
    query {
      character {
        __typename
        id
        name
      }
    }
  `;

  const mocks = [
    {
      request: { query },
      result: {
        data: {
          character: {
            __typename: "Character",
            id: "1",
            name: "Doctor Strange",
          },
        },
      },
      delay: 10,
    },
  ];

  const cache = new InMemoryCache();

  cache.writeQuery({
    query,
    data: {
      character: {
        __typename: "Character",
        id: "1",
        name: "Doctor Strangecache",
      },
    },
  });

  const client = new ApolloClient({
    link: new MockLink(mocks),
    cache,
  });

  using _disabledAct = disableActEnvironment();
  const renderStream = createDefaultProfiler<Data>();
  const { SuspenseFallback, ReadQueryHook } =
    createDefaultProfiledComponents(renderStream);

  function App() {
    useTrackRenders();
    const [fetchPolicy, setFetchPolicy] =
      React.useState<useLoadableQuery.FetchPolicy>("cache-first");

    const [loadQuery, queryRef, { refetch }] = useLoadableQuery(query, {
      fetchPolicy,
    });

    return (
      <>
        <button onClick={() => loadQuery()}>Load query</button>
        <button onClick={() => setFetchPolicy("no-cache")}>
          Change fetch policy
        </button>
        <button onClick={() => refetch()}>Refetch</button>
        <Suspense fallback={<SuspenseFallback />}>
          {queryRef && <ReadQueryHook queryRef={queryRef} />}
        </Suspense>
      </>
    );
  }

  const { user } = await renderWithClient(
    <App />,
    {
      client,
    },
    renderStream
  );

  // initial render
  await renderStream.takeRender();

  await user.click(screen.getByText("Load query"));

  {
    const { snapshot } = await renderStream.takeRender();

    expect(snapshot.result).toStrictEqualTyped({
      data: {
        character: {
          __typename: "Character",
          id: "1",
          name: "Doctor Strangecache",
        },
      },
      dataState: "complete",
      error: undefined,
      networkStatus: NetworkStatus.ready,
    });
  }

  await user.click(screen.getByText("Change fetch policy"));
  await renderStream.takeRender();

  await user.click(screen.getByText("Refetch"));
  await renderStream.takeRender();

  {
    const { snapshot } = await renderStream.takeRender();

    expect(snapshot.result).toStrictEqualTyped({
      data: {
        character: {
          __typename: "Character",
          id: "1",
          name: "Doctor Strange",
        },
      },
      dataState: "complete",
      error: undefined,
      networkStatus: NetworkStatus.ready,
    });
  }

  // Because we switched to a `no-cache` fetch policy, we should not see the
  // newly fetched data in the cache after the fetch occurred.
  expect(cache.readQuery({ query })).toStrictEqualTyped({
    character: {
      __typename: "Character",
      id: "1",
      name: "Doctor Strangecache",
    },
  });
});

it("re-suspends when calling `refetch`", async () => {
  const { query } = useVariablesQueryCase();

  const mocks: MockLink.MockedResponse<VariablesCaseData>[] = [
    {
      request: { query, variables: { id: "1" } },
      result: {
        data: { character: { id: "1", name: "Spider-Man" } },
      },
      delay: 20,
    },
    // refetch
    {
      request: { query, variables: { id: "1" } },
      result: {
        data: { character: { id: "1", name: "Spider-Man (updated)" } },
      },
      delay: 20,
    },
  ];

  using _disabledAct = disableActEnvironment();
  const renderStream = createDefaultProfiler<VariablesCaseData>();
  const { SuspenseFallback, ReadQueryHook } =
    createDefaultProfiledComponents(renderStream);

  function App() {
    useTrackRenders();
    const [loadQuery, queryRef, { refetch }] = useLoadableQuery(query);

    return (
      <>
        <button onClick={() => loadQuery({ id: "1" })}>Load query</button>
        <button onClick={() => refetch()}>Refetch</button>
        <Suspense fallback={<SuspenseFallback />}>
          {queryRef && <ReadQueryHook queryRef={queryRef} />}
        </Suspense>
      </>
    );
  }

  const { user } = await renderWithMocks(
    <App />,
    {
      mocks,
    },
    renderStream
  );

  // initial render
  await renderStream.takeRender();

  await user.click(screen.getByText("Load query"));

  {
    const { renderedComponents } = await renderStream.takeRender();

    expect(renderedComponents).toStrictEqual([App, SuspenseFallback]);
  }

  {
    const { snapshot } = await renderStream.takeRender();

    expect(snapshot.result).toStrictEqualTyped({
      data: { character: { id: "1", name: "Spider-Man" } },
      dataState: "complete",
      error: undefined,
      networkStatus: NetworkStatus.ready,
    });
  }

  await user.click(screen.getByText("Refetch"));

  {
    const { renderedComponents } = await renderStream.takeRender();

    expect(renderedComponents).toStrictEqual([App, SuspenseFallback]);
  }

  {
    const { snapshot } = await renderStream.takeRender();

    expect(snapshot.result).toStrictEqualTyped({
      data: { character: { id: "1", name: "Spider-Man (updated)" } },
      dataState: "complete",
      error: undefined,
      networkStatus: NetworkStatus.ready,
    });
  }

  await expect(renderStream).not.toRerender();
});

it("re-suspends when calling `refetch` with new variables", async () => {
  const { query } = useVariablesQueryCase();

  const mocks: MockLink.MockedResponse<VariablesCaseData>[] = [
    {
      request: { query, variables: { id: "1" } },
      result: {
        data: { character: { id: "1", name: "Captain Marvel" } },
      },
      delay: 10,
    },
    {
      request: { query, variables: { id: "2" } },
      result: {
        data: { character: { id: "2", name: "Captain America" } },
      },
      delay: 10,
    },
  ];

  using _disabledAct = disableActEnvironment();
  const renderStream = createDefaultProfiler<VariablesCaseData>();
  const { SuspenseFallback, ReadQueryHook } =
    createDefaultProfiledComponents(renderStream);

  function App() {
    useTrackRenders();
    const [loadQuery, queryRef, { refetch }] = useLoadableQuery(query);

    return (
      <>
        <button onClick={() => loadQuery({ id: "1" })}>Load query</button>
        <button onClick={() => refetch({ id: "2" })}>Refetch with ID 2</button>
        <Suspense fallback={<SuspenseFallback />}>
          {queryRef && <ReadQueryHook queryRef={queryRef} />}
        </Suspense>
      </>
    );
  }

  const { user } = await renderWithMocks(
    <App />,
    {
      mocks,
    },
    renderStream
  );

  // initial render
  await renderStream.takeRender();

  await user.click(screen.getByText("Load query"));

  {
    const { renderedComponents } = await renderStream.takeRender();

    expect(renderedComponents).toStrictEqual([App, SuspenseFallback]);
  }

  {
    const { snapshot } = await renderStream.takeRender();

    expect(snapshot.result).toStrictEqualTyped({
      data: { character: { id: "1", name: "Captain Marvel" } },
      dataState: "complete",
      error: undefined,
      networkStatus: NetworkStatus.ready,
    });
  }

  await user.click(screen.getByText("Refetch with ID 2"));

  {
    const { renderedComponents } = await renderStream.takeRender();

    expect(renderedComponents).toStrictEqual([App, SuspenseFallback]);
  }

  {
    const { snapshot } = await renderStream.takeRender();

    expect(snapshot.result).toStrictEqualTyped({
      data: { character: { id: "2", name: "Captain America" } },
      dataState: "complete",
      error: undefined,
      networkStatus: NetworkStatus.ready,
    });
  }

  await expect(renderStream).not.toRerender();
});

it("re-suspends multiple times when calling `refetch` multiple times", async () => {
  const { query } = useVariablesQueryCase();

  const mocks: MockLink.MockedResponse<VariablesCaseData>[] = [
    {
      request: { query, variables: { id: "1" } },
      result: {
        data: { character: { id: "1", name: "Spider-Man" } },
      },
      maxUsageCount: 3,
      delay: 10,
    },
  ];

  using _disabledAct = disableActEnvironment();
  const renderStream = createDefaultProfiler<VariablesCaseData>();

  const { SuspenseFallback, ReadQueryHook } =
    createDefaultProfiledComponents(renderStream);

  function App() {
    useTrackRenders();
    const [loadQuery, queryRef, { refetch }] = useLoadableQuery(query);

    return (
      <>
        <button onClick={() => loadQuery({ id: "1" })}>Load query</button>
        <button onClick={() => refetch()}>Refetch</button>
        <Suspense fallback={<SuspenseFallback />}>
          {queryRef && <ReadQueryHook queryRef={queryRef} />}
        </Suspense>
      </>
    );
  }

  const { user } = await renderWithMocks(
    <App />,
    {
      mocks,
    },
    renderStream
  );

  // initial render
  await renderStream.takeRender();

  await user.click(screen.getByText("Load query"));

  {
    const { renderedComponents } = await renderStream.takeRender();

    expect(renderedComponents).toStrictEqual([App, SuspenseFallback]);
  }

  {
    const { snapshot } = await renderStream.takeRender();

    expect(snapshot.result).toStrictEqualTyped({
      data: { character: { id: "1", name: "Spider-Man" } },
      dataState: "complete",
      error: undefined,
      networkStatus: NetworkStatus.ready,
    });
  }

  const button = screen.getByText("Refetch");

  await user.click(button);

  {
    const { renderedComponents } = await renderStream.takeRender();

    expect(renderedComponents).toStrictEqual([App, SuspenseFallback]);
  }

  {
    const { snapshot } = await renderStream.takeRender();

    expect(snapshot.result).toStrictEqualTyped({
      data: { character: { id: "1", name: "Spider-Man" } },
      dataState: "complete",
      error: undefined,
      networkStatus: NetworkStatus.ready,
    });
  }

  await user.click(button);

  {
    const { renderedComponents } = await renderStream.takeRender();

    expect(renderedComponents).toStrictEqual([App, SuspenseFallback]);
  }

  {
    const { snapshot } = await renderStream.takeRender();

    expect(snapshot.result).toStrictEqualTyped({
      data: { character: { id: "1", name: "Spider-Man" } },
      dataState: "complete",
      error: undefined,
      networkStatus: NetworkStatus.ready,
    });
  }

  await expect(renderStream).not.toRerender();
});

it("throws errors when errors are returned after calling `refetch`", async () => {
  using _consoleSpy = spyOnConsole("error");

  const { query } = useVariablesQueryCase();

  const mocks: MockLink.MockedResponse<VariablesCaseData>[] = [
    {
      request: { query, variables: { id: "1" } },
      result: {
        data: { character: { id: "1", name: "Captain Marvel" } },
      },
      delay: 20,
    },
    {
      request: { query, variables: { id: "1" } },
      result: {
        errors: [new GraphQLError("Something went wrong")],
      },
      delay: 20,
    },
  ];

  using _disabledAct = disableActEnvironment();
  const renderStream = createDefaultProfiler<VariablesCaseData>();

  const { SuspenseFallback, ReadQueryHook, ErrorBoundary, ErrorFallback } =
    createDefaultProfiledComponents(renderStream);

  function App() {
    useTrackRenders();
    const [loadQuery, queryRef, { refetch }] = useLoadableQuery(query);

    return (
      <>
        <button onClick={() => loadQuery({ id: "1" })}>Load query</button>
        <button onClick={() => refetch()}>Refetch</button>
        <Suspense fallback={<SuspenseFallback />}>
          <ErrorBoundary>
            {queryRef && <ReadQueryHook queryRef={queryRef} />}
          </ErrorBoundary>
        </Suspense>
      </>
    );
  }

  const { user } = await renderWithMocks(
    <App />,
    {
      mocks,
    },
    renderStream
  );

  // initial render
  await renderStream.takeRender();

  await user.click(screen.getByText("Load query"));
  await renderStream.takeRender();

  {
    const { snapshot } = await renderStream.takeRender();

    expect(snapshot.result).toStrictEqualTyped({
      data: { character: { id: "1", name: "Captain Marvel" } },
      dataState: "complete",
      error: undefined,
      networkStatus: NetworkStatus.ready,
    });
  }

  await user.click(screen.getByText("Refetch"));
  await renderStream.takeRender();

  {
    const { snapshot, renderedComponents } = await renderStream.takeRender();

    expect(renderedComponents).toStrictEqual([ErrorFallback]);
    expect(snapshot.error).toEqual(
      new CombinedGraphQLErrors({
        errors: [{ message: "Something went wrong" }],
      })
    );
  }
});

it('ignores errors returned after calling `refetch` when errorPolicy is set to "ignore"', async () => {
  const { query } = useVariablesQueryCase();

  const mocks = [
    {
      request: { query, variables: { id: "1" } },
      result: {
        data: { character: { id: "1", name: "Captain Marvel" } },
      },
      delay: 10,
    },
    {
      request: { query, variables: { id: "1" } },
      result: {
        errors: [new GraphQLError("Something went wrong")],
      },
      delay: 10,
    },
  ];

  using _disabledAct = disableActEnvironment();
  const renderStream = createDefaultProfiler<VariablesCaseData | undefined>();

  const { SuspenseFallback, ReadQueryHook, ErrorBoundary, ErrorFallback } =
    createDefaultProfiledComponents(renderStream);

  function App() {
    useTrackRenders();
    const [loadQuery, queryRef, { refetch }] = useLoadableQuery(query, {
      errorPolicy: "ignore",
    });

    return (
      <>
        <button onClick={() => loadQuery({ id: "1" })}>Load query</button>
        <button onClick={() => refetch()}>Refetch</button>
        <Suspense fallback={<SuspenseFallback />}>
          <ErrorBoundary>
            {queryRef && <ReadQueryHook queryRef={queryRef} />}
          </ErrorBoundary>
        </Suspense>
      </>
    );
  }

  const { user } = await renderWithMocks(
    <App />,
    {
      mocks,
    },
    renderStream
  );

  // initial render
  await renderStream.takeRender();

  await user.click(screen.getByText("Load query"));
  await renderStream.takeRender();

  {
    const { snapshot } = await renderStream.takeRender();

    expect(snapshot.result).toStrictEqualTyped({
      data: { character: { id: "1", name: "Captain Marvel" } },
      dataState: "complete",
      error: undefined,
      networkStatus: NetworkStatus.ready,
    });
  }

  await user.click(screen.getByText("Refetch"));
  await renderStream.takeRender();

  {
    const { snapshot, renderedComponents } = await renderStream.takeRender();

    expect(snapshot.error).toBeNull();
    expect(snapshot.result).toStrictEqualTyped({
      data: { character: { id: "1", name: "Captain Marvel" } },
      dataState: "complete",
      error: undefined,
      networkStatus: NetworkStatus.ready,
    });

    expect(renderedComponents).not.toContain(ErrorFallback);
  }

  await expect(renderStream).not.toRerender();
});

it('returns errors after calling `refetch` when errorPolicy is set to "all"', async () => {
  const { query } = useVariablesQueryCase();

  const mocks: MockLink.MockedResponse<VariablesCaseData>[] = [
    {
      request: { query, variables: { id: "1" } },
      result: {
        data: { character: { id: "1", name: "Captain Marvel" } },
      },
      delay: 20,
    },
    {
      request: { query, variables: { id: "1" } },
      result: {
        errors: [new GraphQLError("Something went wrong")],
      },
      delay: 20,
    },
  ];

  using _disabledAct = disableActEnvironment();
  const renderStream = createDefaultProfiler<VariablesCaseData | undefined>();

  const { SuspenseFallback, ReadQueryHook, ErrorBoundary, ErrorFallback } =
    createDefaultProfiledComponents(renderStream);

  function App() {
    useTrackRenders();
    const [loadQuery, queryRef, { refetch }] = useLoadableQuery(query, {
      errorPolicy: "all",
    });

    return (
      <>
        <button onClick={() => loadQuery({ id: "1" })}>Load query</button>
        <button onClick={() => refetch()}>Refetch</button>
        <Suspense fallback={<SuspenseFallback />}>
          <ErrorBoundary>
            {queryRef && <ReadQueryHook queryRef={queryRef} />}
          </ErrorBoundary>
        </Suspense>
      </>
    );
  }

  const { user } = await renderWithMocks(
    <App />,
    {
      mocks,
    },
    renderStream
  );

  // initial render
  await renderStream.takeRender();

  await user.click(screen.getByText("Load query"));
  await renderStream.takeRender();

  {
    const { snapshot } = await renderStream.takeRender();

    expect(snapshot.result).toStrictEqualTyped({
      data: { character: { id: "1", name: "Captain Marvel" } },
      dataState: "complete",
      error: undefined,
      networkStatus: NetworkStatus.ready,
    });
  }

  await user.click(screen.getByText("Refetch"));
  await renderStream.takeRender();

  {
    const { snapshot, renderedComponents } = await renderStream.takeRender();

    expect(renderedComponents).not.toContain(ErrorFallback);
    expect(snapshot.error).toBeNull();
    expect(snapshot.result).toStrictEqualTyped({
      data: { character: { id: "1", name: "Captain Marvel" } },
      dataState: "complete",
      error: new CombinedGraphQLErrors({
        errors: [{ message: "Something went wrong" }],
      }),
      networkStatus: NetworkStatus.error,
    });
  }

  await expect(renderStream).not.toRerender();
});

it('handles partial data results after calling `refetch` when errorPolicy is set to "all"', async () => {
  type VariablesCaseData = {
    character: {
      __typename: "Character";
      id: string;
      name: string | null;
    };
  };
  const query: TypedDocumentNode<VariablesCaseData, VariablesCaseVariables> =
    gql`
      query CharacterQuery($id: ID!) {
        character(id: $id) {
          id
          name
        }
      }
    `;

  const mocks = [
    {
      request: { query, variables: { id: "1" } },
      result: {
        data: {
          character: {
            __typename: "Character",
            id: "1",
            name: "Captain Marvel",
          },
        },
      },
      delay: 20,
    },
    {
      request: { query, variables: { id: "1" } },
      result: {
        data: { character: { __typename: "Character", id: "1", name: null } },
        errors: [new GraphQLError("Something went wrong")],
      },
      delay: 20,
    },
  ];

  using _disabledAct = disableActEnvironment();
  const renderStream = createDefaultProfiler<VariablesCaseData>();

  const { SuspenseFallback, ReadQueryHook, ErrorBoundary, ErrorFallback } =
    createDefaultProfiledComponents(renderStream);

  function App() {
    useTrackRenders();
    const [loadQuery, queryRef, { refetch }] = useLoadableQuery(query, {
      errorPolicy: "all",
    });

    return (
      <>
        <button onClick={() => loadQuery({ id: "1" })}>Load query</button>
        <button onClick={() => refetch()}>Refetch</button>
        <Suspense fallback={<SuspenseFallback />}>
          <ErrorBoundary>
            {queryRef && <ReadQueryHook queryRef={queryRef} />}
          </ErrorBoundary>
        </Suspense>
      </>
    );
  }

  const { user } = await renderWithMocks(
    <App />,
    {
      mocks,
    },
    renderStream
  );

  // initial render
  await renderStream.takeRender();

  await user.click(screen.getByText("Load query"));
  await renderStream.takeRender();

  {
    const { snapshot } = await renderStream.takeRender();

    expect(snapshot.result).toStrictEqualTyped({
      data: {
        character: { __typename: "Character", id: "1", name: "Captain Marvel" },
      },
      dataState: "complete",
      error: undefined,
      networkStatus: NetworkStatus.ready,
    });
  }

  await user.click(screen.getByText("Refetch"));
  await renderStream.takeRender();

  {
    const { snapshot, renderedComponents } = await renderStream.takeRender();

    expect(renderedComponents).not.toContain(ErrorFallback);
    expect(snapshot.error).toBeNull();
    expect(snapshot.result).toStrictEqualTyped({
      data: { character: { __typename: "Character", id: "1", name: null } },
      dataState: "complete",
      error: new CombinedGraphQLErrors({
        data: { character: { __typename: "Character", id: "1", name: null } },
        errors: [{ message: "Something went wrong" }],
      }),
      networkStatus: NetworkStatus.error,
    });
  }

  await expect(renderStream).not.toRerender();
});

it("`refetch` works with startTransition to allow React to show stale UI until finished suspending", async () => {
  type Variables = {
    id: string;
  };

  interface Data {
    todo: {
      id: string;
      name: string;
      completed: boolean;
    };
  }

  const query: TypedDocumentNode<Data, Variables> = gql`
    query TodoItemQuery($id: ID!) {
      todo(id: $id) {
        id
        name
        completed
      }
    }
  `;

  const mocks: MockLink.MockedResponse<Data>[] = [
    {
      request: { query, variables: { id: "1" } },
      result: {
        data: { todo: { id: "1", name: "Clean room", completed: false } },
      },
      delay: 10,
    },
    {
      request: { query, variables: { id: "1" } },
      result: {
        data: { todo: { id: "1", name: "Clean room", completed: true } },
      },
      delay: 10,
    },
  ];

  function SuspenseFallback() {
    return <p>Loading</p>;
  }

  function App() {
    const [id, setId] = React.useState("1");
    const [loadQuery, queryRef, { refetch }] = useLoadableQuery(query);

    return (
      <>
        <button onClick={() => loadQuery({ id })}>Load query</button>
        <Suspense fallback={<SuspenseFallback />}>
          {queryRef && (
            <Todo refetch={refetch} queryRef={queryRef} onChange={setId} />
          )}
        </Suspense>
      </>
    );
  }

  function Todo({
    queryRef,
    refetch,
  }: {
    refetch: RefetchFunction<Data, OperationVariables>;
    queryRef: QueryRef<Data>;
    onChange: (id: string) => void;
  }) {
    const { data } = useReadQuery(queryRef);
    const [isPending, startTransition] = React.useTransition();
    const { todo } = data;

    return (
      <>
        <button
          onClick={() => {
            startTransition(() => {
              void refetch();
            });
          }}
        >
          Refresh
        </button>
        <div data-testid="todo" aria-busy={isPending}>
          {todo.name}
          {todo.completed && " (completed)"}
        </div>
      </>
    );
  }

  await renderWithMocks(<App />, { mocks }, { render: renderAsync });
  const user = userEvent.setup();

  await act(() => user.click(screen.getByText("Load query")));

  expect(screen.getByText("Loading")).toBeInTheDocument();
  expect(await screen.findByTestId("todo")).toBeInTheDocument();

  const todo = screen.getByTestId("todo");
  const button = screen.getByText("Refresh");

  expect(todo).toHaveTextContent("Clean room");

  await act(() => user.click(button));

  // startTransition will avoid rendering the suspense fallback for already
  // revealed content if the state update inside the transition causes the
  // component to suspend.
  //
  // Here we should not see the suspense fallback while the component suspends
  // until the todo is finished loading. Seeing the suspense fallback is an
  // indication that we are suspending the component too late in the process.
  expect(screen.queryByText("Loading")).not.toBeInTheDocument();

  // We can ensure this works with isPending from useTransition in the process
  expect(todo).toHaveAttribute("aria-busy", "true");

  // Ensure we are showing the stale UI until the new todo has loaded
  expect(todo).toHaveTextContent("Clean room");

  // Eventually we should see the updated todo content once its done
  // suspending.
  await waitFor(() => {
    expect(todo).toHaveTextContent("Clean room (completed)");
  });
});

it("re-suspends when calling `fetchMore` with different variables", async () => {
  const { query, link } = setupPaginatedCase();

  const client = new ApolloClient({
    link,
    cache: new InMemoryCache({
      typePolicies: {
        Query: {
          fields: {
            letters: {
              keyArgs: false,
            },
          },
        },
      },
    }),
  });

  using _disabledAct = disableActEnvironment();
  const renderStream = createDefaultProfiler<PaginatedCaseData>();
  const { SuspenseFallback, ReadQueryHook } =
    createDefaultProfiledComponents(renderStream);

  function App() {
    useTrackRenders();
    const [loadQuery, queryRef, { fetchMore }] = useLoadableQuery(query);

    return (
      <>
        <button onClick={() => loadQuery()}>Load query</button>
        <button
          onClick={() => fetchMore({ variables: { offset: 2, limit: 2 } })}
        >
          Fetch more
        </button>
        <Suspense fallback={<SuspenseFallback />}>
          {queryRef && <ReadQueryHook queryRef={queryRef} />}
        </Suspense>
      </>
    );
  }

  const { user } = await renderWithClient(
    <App />,
    {
      client,
    },
    renderStream
  );

  // initial render
  await renderStream.takeRender();

  await user.click(screen.getByText("Load query"));
  await renderStream.takeRender();

  {
    const { snapshot } = await renderStream.takeRender();

    expect(snapshot.result).toStrictEqualTyped({
      data: {
        letters: [
          { __typename: "Letter", letter: "A", position: 1 },
          { __typename: "Letter", letter: "B", position: 2 },
        ],
      },
      dataState: "complete",
      error: undefined,
      networkStatus: NetworkStatus.ready,
    });
  }

  await user.click(screen.getByText("Fetch more"));

  {
    const { renderedComponents } = await renderStream.takeRender();

    expect(renderedComponents).toStrictEqual([App, SuspenseFallback]);
  }

  {
    const { snapshot, renderedComponents } = await renderStream.takeRender();

    expect(renderedComponents).toStrictEqual([ReadQueryHook]);
    expect(snapshot.result).toStrictEqualTyped({
      data: {
        letters: [
          { __typename: "Letter", letter: "C", position: 3 },
          { __typename: "Letter", letter: "D", position: 4 },
        ],
      },
      dataState: "complete",
      error: undefined,
      networkStatus: NetworkStatus.ready,
    });
  }

  await expect(renderStream).not.toRerender();
});

it("properly uses `updateQuery` when calling `fetchMore`", async () => {
  const { query, client } = usePaginatedQueryCase();
  using _disabledAct = disableActEnvironment();
  const renderStream = createDefaultProfiler<PaginatedQueryData>();
  const { SuspenseFallback, ReadQueryHook } =
    createDefaultProfiledComponents(renderStream);

  function App() {
    useTrackRenders();
    const [loadQuery, queryRef, { fetchMore }] = useLoadableQuery(query);

    return (
      <>
        <button onClick={() => loadQuery()}>Load query</button>
        <button
          onClick={() =>
            fetchMore({
              variables: { offset: 2, limit: 2 },
              updateQuery: (prev, { fetchMoreResult }) => ({
                letters: prev.letters.concat(fetchMoreResult.letters),
              }),
            })
          }
        >
          Fetch more
        </button>
        <Suspense fallback={<SuspenseFallback />}>
          {queryRef && <ReadQueryHook queryRef={queryRef} />}
        </Suspense>
      </>
    );
  }

  const { user } = await renderWithClient(
    <App />,
    {
      client,
    },
    renderStream
  );

  // initial render
  await renderStream.takeRender();

  await user.click(screen.getByText("Load query"));
  await renderStream.takeRender();

  {
    const { snapshot } = await renderStream.takeRender();

    expect(snapshot.result).toStrictEqualTyped({
      data: {
        letters: [
          { letter: "A", position: 1 },
          { letter: "B", position: 2 },
        ],
      },
      dataState: "complete",
      error: undefined,
      networkStatus: NetworkStatus.ready,
    });
  }

  await user.click(screen.getByText("Fetch more"));
  await renderStream.takeRender();

  {
    const { snapshot } = await renderStream.takeRender();

    expect(snapshot.result).toStrictEqualTyped({
      data: {
        letters: [
          { letter: "A", position: 1 },
          { letter: "B", position: 2 },
          { letter: "C", position: 3 },
          { letter: "D", position: 4 },
        ],
      },
      dataState: "complete",
      error: undefined,
      networkStatus: NetworkStatus.ready,
    });
  }

  // TODO investigate: this test highlights a React render
  // that actually doesn't rerender any user-provided components
  // so we need to use `skipNonTrackingRenders`
  await expect(renderStream).not.toRerender();
});

it("properly uses cache field policies when calling `fetchMore` without `updateQuery`", async () => {
  const { query, link } = usePaginatedQueryCase();
  using _disabledAct = disableActEnvironment();
  const renderStream = createDefaultProfiler<PaginatedQueryData>();
  const { SuspenseFallback, ReadQueryHook } =
    createDefaultProfiledComponents(renderStream);

  const client = new ApolloClient({
    link,
    cache: new InMemoryCache({
      typePolicies: {
        Query: {
          fields: {
            letters: concatPagination(),
          },
        },
      },
    }),
  });

  function App() {
    useTrackRenders();
    const [loadQuery, queryRef, { fetchMore }] = useLoadableQuery(query);

    return (
      <>
        <button onClick={() => loadQuery()}>Load query</button>
        <button
          onClick={() => fetchMore({ variables: { offset: 2, limit: 2 } })}
        >
          Fetch more
        </button>
        <Suspense fallback={<SuspenseFallback />}>
          {queryRef && <ReadQueryHook queryRef={queryRef} />}
        </Suspense>
      </>
    );
  }

  const { user } = await renderWithClient(
    <App />,
    {
      client,
    },
    renderStream
  );

  // initial render
  await renderStream.takeRender();

  await user.click(screen.getByText("Load query"));
  await renderStream.takeRender();

  {
    const { snapshot } = await renderStream.takeRender();

    expect(snapshot.result).toStrictEqualTyped({
      data: {
        letters: [
          { letter: "A", position: 1 },
          { letter: "B", position: 2 },
        ],
      },
      dataState: "complete",
      error: undefined,
      networkStatus: NetworkStatus.ready,
    });
  }

  await user.click(screen.getByText("Fetch more"));
  await renderStream.takeRender();

  {
    const { snapshot } = await renderStream.takeRender();

    expect(snapshot.result).toStrictEqualTyped({
      data: {
        letters: [
          { letter: "A", position: 1 },
          { letter: "B", position: 2 },
          { letter: "C", position: 3 },
          { letter: "D", position: 4 },
        ],
      },
      dataState: "complete",
      error: undefined,
      networkStatus: NetworkStatus.ready,
    });
  }

  // TODO investigate: this test highlights a React render
  // that actually doesn't rerender any user-provided components
  // so we need to use `skipNonTrackingRenders`
  await expect(renderStream).not.toRerender();
});

it("`fetchMore` works with startTransition to allow React to show stale UI until finished suspending", async () => {
  type Variables = {
    offset: number;
  };

  interface Todo {
    __typename: "Todo";
    id: string;
    name: string;
    completed: boolean;
  }
  interface Data {
    todos: Todo[];
  }

  const query: TypedDocumentNode<Data, Variables> = gql`
    query TodosQuery($offset: Int!) {
      todos(offset: $offset) {
        id
        name
        completed
      }
    }
  `;

  const mocks: MockLink.MockedResponse<Data>[] = [
    {
      request: { query, variables: { offset: 0 } },
      result: {
        data: {
          todos: [
            {
              __typename: "Todo",
              id: "1",
              name: "Clean room",
              completed: false,
            },
          ],
        },
      },
      delay: 10,
    },
    {
      request: { query, variables: { offset: 1 } },
      result: {
        data: {
          todos: [
            {
              __typename: "Todo",
              id: "2",
              name: "Take out trash",
              completed: true,
            },
          ],
        },
      },
      delay: 10,
    },
  ];

  const client = new ApolloClient({
    link: new MockLink(mocks),
    cache: new InMemoryCache({
      typePolicies: {
        Query: {
          fields: {
            todos: offsetLimitPagination(),
          },
        },
      },
    }),
  });

  function SuspenseFallback() {
    return <p>Loading</p>;
  }

  function App() {
    const [loadQuery, queryRef, { fetchMore }] = useLoadableQuery(query);

    return (
      <>
        <button onClick={() => loadQuery({ offset: 0 })}>Load query</button>
        <Suspense fallback={<SuspenseFallback />}>
          {queryRef && <Todo fetchMore={fetchMore} queryRef={queryRef} />}
        </Suspense>
      </>
    );
  }

  function Todo({
    queryRef,
    fetchMore,
  }: {
    fetchMore: FetchMoreFunction<Data, OperationVariables>;
    queryRef: QueryRef<Data>;
  }) {
    const { data } = useReadQuery(queryRef);
    const [isPending, startTransition] = React.useTransition();
    const { todos } = data;

    return (
      <>
        <button
          onClick={() => {
            startTransition(() => {
              void fetchMore({ variables: { offset: 1 } });
            });
          }}
        >
          Load more
        </button>
        <div data-testid="todos" aria-busy={isPending}>
          {todos.map((todo) => (
            <div data-testid={`todo:${todo.id}`} key={todo.id}>
              {todo.name}
              {todo.completed && " (completed)"}
            </div>
          ))}
        </div>
      </>
    );
  }

  await renderWithClient(<App />, { client }, { render: renderAsync });
  const user = userEvent.setup();

  await act(() => user.click(screen.getByText("Load query")));

  expect(screen.getByText("Loading")).toBeInTheDocument();

  expect(await screen.findByTestId("todos")).toBeInTheDocument();

  const todos = screen.getByTestId("todos");
  const todo1 = screen.getByTestId("todo:1");
  const button = screen.getByText("Load more");

  expect(todo1).toBeInTheDocument();

  await act(() => user.click(button));

  // startTransition will avoid rendering the suspense fallback for already
  // revealed content if the state update inside the transition causes the
  // component to suspend.
  //
  // Here we should not see the suspense fallback while the component suspends
  // until the todo is finished loading. Seeing the suspense fallback is an
  // indication that we are suspending the component too late in the process.
  expect(screen.queryByText("Loading")).not.toBeInTheDocument();

  // We can ensure this works with isPending from useTransition in the process
  expect(todos).toHaveAttribute("aria-busy", "true");

  // Ensure we are showing the stale UI until the new todo has loaded
  expect(todo1).toHaveTextContent("Clean room");

  // Eventually we should see the updated todos content once its done
  // suspending.
  await waitFor(() => {
    expect(screen.getByTestId("todo:2")).toHaveTextContent(
      "Take out trash (completed)"
    );
    expect(todo1).toHaveTextContent("Clean room");
  });
});

it('honors refetchWritePolicy set to "merge"', async () => {
  const query: TypedDocumentNode<
    { primes: number[] },
    { min: number; max: number }
  > = gql`
    query GetPrimes($min: number, $max: number) {
      primes(min: $min, max: $max)
    }
  `;

  interface QueryData {
    primes: number[];
  }

  const mocks = [
    {
      request: { query, variables: { min: 0, max: 12 } },
      result: { data: { primes: [2, 3, 5, 7, 11] } },
      delay: 10,
    },
    {
      request: { query, variables: { min: 12, max: 30 } },
      result: { data: { primes: [13, 17, 19, 23, 29] } },
      delay: 10,
    },
  ];

  const mergeParams: [number[] | undefined, number[]][] = [];
  const cache = new InMemoryCache({
    typePolicies: {
      Query: {
        fields: {
          primes: {
            keyArgs: false,
            merge(existing: number[] | undefined, incoming: number[]) {
              mergeParams.push([existing, incoming]);
              return existing ? existing.concat(incoming) : incoming;
            },
          },
        },
      },
    },
  });

  using _disabledAct = disableActEnvironment();
  const renderStream = createDefaultProfiler<QueryData>();
  const { SuspenseFallback, ReadQueryHook } =
    createDefaultProfiledComponents(renderStream);

  const client = new ApolloClient({
    link: new MockLink(mocks),
    cache,
  });

  function App() {
    useTrackRenders();
    const [loadQuery, queryRef, { refetch }] = useLoadableQuery(query, {
      refetchWritePolicy: "merge",
    });

    return (
      <>
        <button onClick={() => loadQuery({ min: 0, max: 12 })}>
          Load query
        </button>
        <button onClick={() => refetch({ min: 12, max: 30 })}>Refetch</button>
        <Suspense fallback={<SuspenseFallback />}>
          {queryRef && <ReadQueryHook queryRef={queryRef} />}
        </Suspense>
      </>
    );
  }

  const { user } = await renderWithClient(
    <App />,
    {
      client,
    },
    renderStream
  );

  // initial render
  await renderStream.takeRender();

  await user.click(screen.getByText("Load query"));
  await renderStream.takeRender();

  {
    const { snapshot } = await renderStream.takeRender();

    expect(snapshot.result).toStrictEqualTyped({
      data: { primes: [2, 3, 5, 7, 11] },
      dataState: "complete",
      error: undefined,
      networkStatus: NetworkStatus.ready,
    });
    expect(mergeParams).toEqual([[undefined, [2, 3, 5, 7, 11]]]);
  }

  await user.click(screen.getByText("Refetch"));
  await renderStream.takeRender();

  {
    const { snapshot } = await renderStream.takeRender();

    expect(snapshot.result).toStrictEqualTyped({
      data: { primes: [2, 3, 5, 7, 11, 13, 17, 19, 23, 29] },
      dataState: "complete",
      error: undefined,
      networkStatus: NetworkStatus.ready,
    });
    expect(mergeParams).toEqual([
      [undefined, [2, 3, 5, 7, 11]],
      [
        [2, 3, 5, 7, 11],
        [13, 17, 19, 23, 29],
      ],
    ]);
  }

  await expect(renderStream).not.toRerender();
});

it('defaults refetchWritePolicy to "overwrite"', async () => {
  const query: TypedDocumentNode<
    { primes: number[] },
    { min: number; max: number }
  > = gql`
    query GetPrimes($min: number, $max: number) {
      primes(min: $min, max: $max)
    }
  `;

  interface QueryData {
    primes: number[];
  }

  const mocks = [
    {
      request: { query, variables: { min: 0, max: 12 } },
      result: { data: { primes: [2, 3, 5, 7, 11] } },
      delay: 10,
    },
    {
      request: { query, variables: { min: 12, max: 30 } },
      result: { data: { primes: [13, 17, 19, 23, 29] } },
      delay: 10,
    },
  ];

  const mergeParams: [number[] | undefined, number[]][] = [];
  const cache = new InMemoryCache({
    typePolicies: {
      Query: {
        fields: {
          primes: {
            keyArgs: false,
            merge(existing: number[] | undefined, incoming: number[]) {
              mergeParams.push([existing, incoming]);
              return existing ? existing.concat(incoming) : incoming;
            },
          },
        },
      },
    },
  });

  using _disabledAct = disableActEnvironment();
  const renderStream = createDefaultProfiler<QueryData>();
  const { SuspenseFallback, ReadQueryHook } =
    createDefaultProfiledComponents(renderStream);

  const client = new ApolloClient({
    link: new MockLink(mocks),
    cache,
  });

  function App() {
    useTrackRenders();
    const [loadQuery, queryRef, { refetch }] = useLoadableQuery(query);

    return (
      <>
        <button onClick={() => loadQuery({ min: 0, max: 12 })}>
          Load query
        </button>
        <button onClick={() => refetch({ min: 12, max: 30 })}>Refetch</button>
        <Suspense fallback={<SuspenseFallback />}>
          {queryRef && <ReadQueryHook queryRef={queryRef} />}
        </Suspense>
      </>
    );
  }

  const { user } = await renderWithClient(
    <App />,
    {
      client,
    },
    renderStream
  );

  // initial load
  await renderStream.takeRender();

  await user.click(screen.getByText("Load query"));
  await renderStream.takeRender();

  {
    const { snapshot } = await renderStream.takeRender();

    expect(snapshot.result).toStrictEqualTyped({
      data: { primes: [2, 3, 5, 7, 11] },
      dataState: "complete",
      error: undefined,
      networkStatus: NetworkStatus.ready,
    });
    expect(mergeParams).toEqual([[undefined, [2, 3, 5, 7, 11]]]);
  }

  await user.click(screen.getByText("Refetch"));
  await renderStream.takeRender();

  {
    const { snapshot } = await renderStream.takeRender();

    expect(snapshot.result).toStrictEqualTyped({
      data: { primes: [13, 17, 19, 23, 29] },
      dataState: "complete",
      error: undefined,
      networkStatus: NetworkStatus.ready,
    });
    expect(mergeParams).toEqual([
      [undefined, [2, 3, 5, 7, 11]],
      [undefined, [13, 17, 19, 23, 29]],
    ]);
  }
});

it('does not suspend when partial data is in the cache and using a "cache-first" fetch policy with returnPartialData', async () => {
  interface Data {
    character: {
      id: string;
      name: string;
    };
  }

  const fullQuery: TypedDocumentNode<Data> = gql`
    query {
      character {
        id
        name
      }
    }
  `;

  const partialQuery = gql`
    query {
      character {
        id
      }
    }
  `;
  const mocks = [
    {
      request: { query: fullQuery },
      result: { data: { character: { id: "1", name: "Doctor Strange" } } },
      delay: 20,
    },
  ];

  using _disabledAct = disableActEnvironment();
  const renderStream = createDefaultProfiler<DeepPartial<Data>>();
  const { SuspenseFallback, ReadQueryHook } =
    createDefaultProfiledComponents(renderStream);

  const cache = new InMemoryCache();

  cache.writeQuery({
    query: partialQuery,
    data: { character: { id: "1" } },
  });

  const client = new ApolloClient({ link: new MockLink(mocks), cache });

  function App() {
    useTrackRenders();
    const [loadQuery, queryRef] = useLoadableQuery(fullQuery, {
      fetchPolicy: "cache-first",
      returnPartialData: true,
    });

    return (
      <>
        <button onClick={() => loadQuery()}>Load query</button>
        <Suspense fallback={<SuspenseFallback />}>
          {queryRef && <ReadQueryHook queryRef={queryRef} />}
        </Suspense>
      </>
    );
  }

  const { user } = await renderWithClient(
    <App />,
    {
      client,
    },
    renderStream
  );

  // initial load
  await renderStream.takeRender();

  await user.click(screen.getByText("Load query"));

  {
    const { snapshot, renderedComponents } = await renderStream.takeRender();

    expect(snapshot.result).toStrictEqualTyped({
      data: { character: { id: "1" } },
      dataState: "partial",
      error: undefined,
      networkStatus: NetworkStatus.loading,
    });

    expect(renderedComponents).toStrictEqual([App, ReadQueryHook]);
  }

  {
    const { snapshot, renderedComponents } = await renderStream.takeRender();

    expect(snapshot.result).toStrictEqualTyped({
      data: { character: { id: "1", name: "Doctor Strange" } },
      dataState: "complete",
      error: undefined,
      networkStatus: NetworkStatus.ready,
    });

    expect(renderedComponents).toStrictEqual([ReadQueryHook]);
  }

  await expect(renderStream).not.toRerender();
});

it('suspends and does not use partial data from other variables in the cache when changing variables and using a "cache-first" fetch policy with returnPartialData: true', async () => {
  const { query, mocks } = useVariablesQueryCase();

  const partialQuery = gql`
    query ($id: ID!) {
      character(id: $id) {
        id
      }
    }
  `;

  const cache = new InMemoryCache();

  cache.writeQuery({
    query: partialQuery,
    data: { character: { id: "1" } },
    variables: { id: "1" },
  });

  using _disabledAct = disableActEnvironment();
  const renderStream = createDefaultProfiler<DeepPartial<VariablesCaseData>>();
  const { SuspenseFallback, ReadQueryHook } =
    createDefaultProfiledComponents(renderStream);

  function App() {
    useTrackRenders();
    const [loadQuery, queryRef] = useLoadableQuery(query, {
      fetchPolicy: "cache-first",
      returnPartialData: true,
    });

    return (
      <>
        <button onClick={() => loadQuery({ id: "1" })}>Load query</button>
        <button onClick={() => loadQuery({ id: "2" })}>Change variables</button>
        <Suspense fallback={<SuspenseFallback />}>
          {queryRef && <ReadQueryHook queryRef={queryRef} />}
        </Suspense>
      </>
    );
  }

  const { user } = await renderWithMocks(
    <App />,
    {
      mocks,
      cache,
    },
    renderStream
  );

  // initial render
  await renderStream.takeRender();

  await user.click(screen.getByText("Load query"));

  {
    const { snapshot, renderedComponents } = await renderStream.takeRender();

    expect(snapshot.result).toStrictEqualTyped({
      data: { character: { id: "1" } },
      dataState: "partial",
      error: undefined,
      networkStatus: NetworkStatus.loading,
    });

    expect(renderedComponents).toStrictEqual([App, ReadQueryHook]);
  }

  {
    const { snapshot, renderedComponents } = await renderStream.takeRender();

    expect(snapshot.result).toStrictEqualTyped({
      data: { character: { id: "1", name: "Spider-Man" } },
      dataState: "complete",
      error: undefined,
      networkStatus: NetworkStatus.ready,
    });

    expect(renderedComponents).toStrictEqual([ReadQueryHook]);
  }

  await user.click(screen.getByText("Change variables"));

  {
    const { renderedComponents } = await renderStream.takeRender();

    expect(renderedComponents).toStrictEqual([App, SuspenseFallback]);
  }

  {
    const { snapshot, renderedComponents } = await renderStream.takeRender();

    expect(snapshot.result).toStrictEqualTyped({
      data: { character: { id: "2", name: "Black Widow" } },
      dataState: "complete",
      error: undefined,
      networkStatus: NetworkStatus.ready,
    });

    expect(renderedComponents).toStrictEqual([ReadQueryHook]);
  }

  await expect(renderStream).not.toRerender();
});

it('suspends when partial data is in the cache and using a "network-only" fetch policy with returnPartialData', async () => {
  interface Data {
    character: {
      id: string;
      name: string;
    };
  }

  const fullQuery: TypedDocumentNode<Data> = gql`
    query {
      character {
        id
        name
      }
    }
  `;

  const partialQuery = gql`
    query {
      character {
        id
      }
    }
  `;
  const mocks = [
    {
      request: { query: fullQuery },
      result: { data: { character: { id: "1", name: "Doctor Strange" } } },
      delay: 10,
    },
  ];

  using _disabledAct = disableActEnvironment();
  const renderStream = createDefaultProfiler<DeepPartial<Data>>();
  const { SuspenseFallback, ReadQueryHook } =
    createDefaultProfiledComponents(renderStream);

  const cache = new InMemoryCache();

  cache.writeQuery({
    query: partialQuery,
    data: { character: { id: "1" } },
  });

  function App() {
    useTrackRenders();
    const [loadQuery, queryRef] = useLoadableQuery(fullQuery, {
      fetchPolicy: "network-only",
      returnPartialData: true,
    });

    return (
      <>
        <button onClick={() => loadQuery()}>Load query</button>
        <Suspense fallback={<SuspenseFallback />}>
          {queryRef && <ReadQueryHook queryRef={queryRef} />}
        </Suspense>
      </>
    );
  }

  const { user } = await renderWithMocks(
    <App />,
    {
      mocks,
      cache,
    },
    renderStream
  );

  // initial render
  await renderStream.takeRender();

  await user.click(screen.getByText("Load query"));

  {
    const { renderedComponents } = await renderStream.takeRender();

    expect(renderedComponents).toStrictEqual([App, SuspenseFallback]);
  }

  {
    const { snapshot } = await renderStream.takeRender();

    expect(snapshot.result).toStrictEqualTyped({
      data: { character: { id: "1", name: "Doctor Strange" } },
      dataState: "complete",
      error: undefined,
      networkStatus: NetworkStatus.ready,
    });
  }

  await expect(renderStream).not.toRerender();
});

it('suspends when partial data is in the cache and using a "no-cache" fetch policy with returnPartialData', async () => {
  using _consoleSpy = spyOnConsole("warn");

  interface Data {
    character: {
      id: string;
      name: string;
    };
  }

  const fullQuery: TypedDocumentNode<Data> = gql`
    query {
      character {
        id
        name
      }
    }
  `;

  const partialQuery = gql`
    query {
      character {
        id
      }
    }
  `;
  const mocks = [
    {
      request: { query: fullQuery },
      result: { data: { character: { id: "1", name: "Doctor Strange" } } },
      delay: 10,
    },
  ];

  const cache = new InMemoryCache();

  cache.writeQuery({
    query: partialQuery,
    data: { character: { id: "1" } },
  });

  using _disabledAct = disableActEnvironment();
  const renderStream = createDefaultProfiler<DeepPartial<Data>>();
  const { SuspenseFallback, ReadQueryHook } =
    createDefaultProfiledComponents(renderStream);

  function App() {
    useTrackRenders();
    const [loadQuery, queryRef] = useLoadableQuery(fullQuery, {
      fetchPolicy: "no-cache",
      returnPartialData: true,
    });

    return (
      <>
        <button onClick={() => loadQuery()}>Load query</button>
        <Suspense fallback={<SuspenseFallback />}>
          {queryRef && <ReadQueryHook queryRef={queryRef} />}
        </Suspense>
      </>
    );
  }

  const { user } = await renderWithMocks(
    <App />,
    {
      mocks,
      cache,
    },
    renderStream
  );

  // initial load
  await renderStream.takeRender();

  await user.click(screen.getByText("Load query"));

  {
    const { renderedComponents } = await renderStream.takeRender();

    expect(renderedComponents).toStrictEqual([App, SuspenseFallback]);
  }

  {
    const { snapshot } = await renderStream.takeRender();

    expect(snapshot.result).toStrictEqualTyped({
      data: { character: { id: "1", name: "Doctor Strange" } },
      dataState: "complete",
      error: undefined,
      networkStatus: NetworkStatus.ready,
    });
  }
});

it('warns when using returnPartialData with a "no-cache" fetch policy', async () => {
  using _consoleSpy = spyOnConsole("warn");

  const query: TypedDocumentNode<SimpleQueryData> = gql`
    query UserQuery {
      greeting
    }
  `;

  renderHook(
    () =>
      useLoadableQuery(query, {
        fetchPolicy: "no-cache",
        returnPartialData: true,
      }),
    {
      wrapper: ({ children }) => (
        <MockedProvider mocks={[]}>{children}</MockedProvider>
      ),
    }
  );

  expect(console.warn).toHaveBeenCalledTimes(1);
  expect(console.warn).toHaveBeenCalledWith(
    "Using `returnPartialData` with a `no-cache` fetch policy has no effect. To read partial data from the cache, consider using an alternate fetch policy."
  );
});

it('does not suspend when partial data is in the cache and using a "cache-and-network" fetch policy with returnPartialData', async () => {
  interface Data {
    character: {
      id: string;
      name: string;
    };
  }

  const fullQuery: TypedDocumentNode<Data> = gql`
    query {
      character {
        id
        name
      }
    }
  `;

  const partialQuery = gql`
    query {
      character {
        id
      }
    }
  `;
  const mocks = [
    {
      request: { query: fullQuery },
      result: { data: { character: { id: "1", name: "Doctor Strange" } } },
      delay: 20,
    },
  ];

  const cache = new InMemoryCache();

  cache.writeQuery({
    query: partialQuery,
    data: { character: { id: "1" } },
  });

  using _disabledAct = disableActEnvironment();
  const renderStream = createDefaultProfiler<DeepPartial<Data>>();
  const { SuspenseFallback, ReadQueryHook } =
    createDefaultProfiledComponents(renderStream);

  function App() {
    useTrackRenders();
    const [loadQuery, queryRef] = useLoadableQuery(fullQuery, {
      fetchPolicy: "cache-and-network",
      returnPartialData: true,
    });

    return (
      <>
        <button onClick={() => loadQuery()}>Load query</button>
        <Suspense fallback={<SuspenseFallback />}>
          {queryRef && <ReadQueryHook queryRef={queryRef} />}
        </Suspense>
      </>
    );
  }

  const { user } = await renderWithMocks(
    <App />,
    {
      mocks,
      cache,
    },
    renderStream
  );

  // initial render
  await renderStream.takeRender();

  await user.click(screen.getByText("Load query"));

  {
    const { snapshot, renderedComponents } = await renderStream.takeRender();

    expect(renderedComponents).toStrictEqual([App, ReadQueryHook]);
    expect(snapshot.result).toStrictEqualTyped({
      data: { character: { id: "1" } },
      dataState: "partial",
      error: undefined,
      networkStatus: NetworkStatus.loading,
    });
  }

  {
    const { snapshot } = await renderStream.takeRender();

    expect(snapshot.result).toStrictEqualTyped({
      data: { character: { id: "1", name: "Doctor Strange" } },
      dataState: "complete",
      error: undefined,
      networkStatus: NetworkStatus.ready,
    });
  }
});

it('suspends and does not use partial data when changing variables and using a "cache-and-network" fetch policy with returnPartialData', async () => {
  const { query, mocks } = useVariablesQueryCase();

  const partialQuery = gql`
    query ($id: ID!) {
      character(id: $id) {
        id
      }
    }
  `;

  const cache = new InMemoryCache();

  cache.writeQuery({
    query: partialQuery,
    data: { character: { id: "1" } },
    variables: { id: "1" },
  });

  using _disabledAct = disableActEnvironment();
  const renderStream = createDefaultProfiler<DeepPartial<VariablesCaseData>>();
  const { SuspenseFallback, ReadQueryHook } =
    createDefaultProfiledComponents(renderStream);

  function App() {
    useTrackRenders();
    const [loadQuery, queryRef] = useLoadableQuery(query, {
      fetchPolicy: "cache-and-network",
      returnPartialData: true,
    });

    return (
      <>
        <button onClick={() => loadQuery({ id: "1" })}>Load query</button>
        <button onClick={() => loadQuery({ id: "2" })}>Change variables</button>
        <Suspense fallback={<SuspenseFallback />}>
          {queryRef && <ReadQueryHook queryRef={queryRef} />}
        </Suspense>
      </>
    );
  }

  const { user } = await renderWithMocks(
    <App />,
    {
      mocks,
      cache,
    },
    renderStream
  );

  // initial render
  await renderStream.takeRender();

  await user.click(screen.getByText("Load query"));

  {
    const { snapshot, renderedComponents } = await renderStream.takeRender();

    expect(renderedComponents).toStrictEqual([App, ReadQueryHook]);
    expect(snapshot.result).toStrictEqualTyped({
      data: { character: { id: "1" } },
      dataState: "partial",
      error: undefined,
      networkStatus: NetworkStatus.loading,
    });
  }

  {
    const { snapshot, renderedComponents } = await renderStream.takeRender();

    expect(renderedComponents).toStrictEqual([ReadQueryHook]);
    expect(snapshot.result).toStrictEqualTyped({
      data: { character: { id: "1", name: "Spider-Man" } },
      dataState: "complete",
      error: undefined,
      networkStatus: NetworkStatus.ready,
    });
  }

  await user.click(screen.getByText("Change variables"));

  {
    const { renderedComponents } = await renderStream.takeRender();

    expect(renderedComponents).toStrictEqual([App, SuspenseFallback]);
  }

  {
    const { snapshot } = await renderStream.takeRender();

    expect(snapshot.result).toStrictEqualTyped({
      data: { character: { id: "2", name: "Black Widow" } },
      dataState: "complete",
      error: undefined,
      networkStatus: NetworkStatus.ready,
    });
  }
});

<<<<<<< HEAD
=======
it('does not suspend deferred queries with partial data in the cache and using a "cache-first" fetch policy with `returnPartialData`', async () => {
  interface QueryData {
    greeting: {
      __typename: string;
      message?: string;
      recipient?: {
        __typename: string;
        name: string;
      };
    };
  }

  const query: TypedDocumentNode<QueryData, Record<string, never>> = gql`
    query {
      greeting {
        message
        ... on Greeting @defer {
          recipient {
            name
          }
        }
      }
    }
  `;

  const link = new MockSubscriptionLink();
  const cache = new InMemoryCache();

  {
    // We are intentionally writing partial data to the cache. Suppress console
    // warnings to avoid unnecessary noise in the test.
    using _consoleSpy = spyOnConsole("error");

    cache.writeQuery({
      query,
      data: {
        greeting: {
          __typename: "Greeting",
          recipient: { __typename: "Person", name: "Cached Alice" },
        },
      },
    });
  }

  const client = new ApolloClient({
    link,
    cache,
    incrementalHandler: new Defer20220824Handler(),
  });

  using _disabledAct = disableActEnvironment();
  const renderStream = createDefaultProfiler<DeepPartial<QueryData>>();
  const { SuspenseFallback, ReadQueryHook } =
    createDefaultProfiledComponents(renderStream);

  function App() {
    useTrackRenders();
    const [loadTodo, queryRef] = useLoadableQuery(query, {
      fetchPolicy: "cache-first",
      returnPartialData: true,
    });

    return (
      <div>
        <button onClick={() => loadTodo()}>Load todo</button>
        <Suspense fallback={<SuspenseFallback />}>
          {queryRef && <ReadQueryHook queryRef={queryRef} />}
        </Suspense>
      </div>
    );
  }

  const { user } = await renderWithClient(
    <App />,
    {
      client,
    },
    renderStream
  );

  // initial render
  await renderStream.takeRender();

  await user.click(screen.getByText("Load todo"));

  {
    const { snapshot, renderedComponents } = await renderStream.takeRender();

    expect(renderedComponents).toStrictEqual([App, ReadQueryHook]);
    expect(snapshot.result).toStrictEqualTyped({
      data: {
        greeting: {
          __typename: "Greeting",
          recipient: { __typename: "Person", name: "Cached Alice" },
        },
      },
      dataState: "partial",
      error: undefined,
      networkStatus: NetworkStatus.loading,
    });
  }

  link.simulateResult({
    result: {
      data: {
        greeting: { message: "Hello world", __typename: "Greeting" },
      },
      hasNext: true,
    },
  });

  {
    const { snapshot, renderedComponents } = await renderStream.takeRender();

    expect(renderedComponents).toStrictEqual([ReadQueryHook]);
    expect(snapshot.result).toStrictEqualTyped({
      data: {
        greeting: {
          __typename: "Greeting",
          message: "Hello world",
          recipient: { __typename: "Person", name: "Cached Alice" },
        },
      },
      dataState: "streaming",
      error: undefined,
      networkStatus: NetworkStatus.streaming,
    });
  }

  link.simulateResult(
    {
      result: {
        incremental: [
          {
            data: {
              __typename: "Greeting",
              recipient: { name: "Alice", __typename: "Person" },
            },
            path: ["greeting"],
          },
        ],
        hasNext: false,
      },
    },
    true
  );

  {
    const { snapshot, renderedComponents } = await renderStream.takeRender();

    expect(renderedComponents).toStrictEqual([ReadQueryHook]);
    expect(snapshot.result).toStrictEqualTyped({
      data: {
        greeting: {
          __typename: "Greeting",
          message: "Hello world",
          recipient: { __typename: "Person", name: "Alice" },
        },
      },
      dataState: "complete",
      error: undefined,
      networkStatus: NetworkStatus.ready,
    });
  }

  await expect(renderStream).not.toRerender();
});

>>>>>>> b2da0b81
it("throws when calling loadQuery on first render", async () => {
  // We don't provide this functionality with React 19 anymore since it requires internals access
  if (IS_REACT_19) return;
  using _consoleSpy = spyOnConsole("error");
  const { query, mocks } = useSimpleQueryCase();

  function App() {
    const [loadQuery] = useLoadableQuery(query);

    loadQuery();

    return null;
  }

  await expect(
    renderWithMocks(
      <App />,
      { mocks },
      {
        render: renderAsync,
      }
    )
  ).rejects.toThrow(
    new InvariantError(
      "useLoadableQuery: 'loadQuery' should not be called during render. To start a query during render, use the 'useBackgroundQuery' hook."
    )
  );
});

it("throws when calling loadQuery on subsequent render", async () => {
  // We don't provide this functionality with React 19 anymore since it requires internals access
  if (React.version.startsWith("19")) return;
  using _consoleSpy = spyOnConsole("error");
  const { query, mocks } = useSimpleQueryCase();

  let error!: Error;

  function App() {
    const [count, setCount] = useState(0);
    const [loadQuery] = useLoadableQuery(query);

    if (count === 1) {
      loadQuery();
    }

    return <button onClick={() => setCount(1)}>Load query in render</button>;
  }

  await renderWithMocks(
    <ReactErrorBoundary onError={(e) => (error = e)} fallback={<div>Oops</div>}>
      <App />
    </ReactErrorBoundary>,
    { mocks },
    { render: renderAsync }
  );
  const user = userEvent.setup();

  await act(() => user.click(screen.getByText("Load query in render")));

  expect(error).toEqual(
    new InvariantError(
      "useLoadableQuery: 'loadQuery' should not be called during render. To start a query during render, use the 'useBackgroundQuery' hook."
    )
  );
});

it("allows loadQuery to be called in useEffect on first render", async () => {
  const { query, mocks } = useSimpleQueryCase();

  function App() {
    const [loadQuery] = useLoadableQuery(query);

    React.useEffect(() => {
      loadQuery();
    }, []);

    return null;
  }

  await expect(
    renderWithMocks(<App />, { mocks }, { render: renderAsync })
  ).resolves.not.toThrow();
});

it("can subscribe to subscriptions and react to cache updates via `subscribeToMore`", async () => {
  interface SubscriptionData {
    greetingUpdated: string;
  }

  type UpdateQueryFn = NonNullable<
    ObservableQuery.SubscribeToMoreOptions<
      SimpleCaseData,
      Record<string, never>,
      SubscriptionData
    >["updateQuery"]
  >;

  const subscription: TypedDocumentNode<
    SubscriptionData,
    Record<string, never>
  > = gql`
    subscription {
      greetingUpdated
    }
  `;

  const { mocks, query } = setupSimpleCase();

  const wsLink = new MockSubscriptionLink();
  const mockLink = new MockLink(mocks);

  const link = ApolloLink.split(
    ({ query }) => {
      const definition = getMainDefinition(query);

      return (
        definition.kind === "OperationDefinition" &&
        definition.operation === "subscription"
      );
    },
    wsLink,
    mockLink
  );

  const client = new ApolloClient({ link, cache: new InMemoryCache() });

  using _disabledAct = disableActEnvironment();
  const renderStream = createRenderStream({
    initialSnapshot: {
      subscribeToMore: null as SubscribeToMoreFunction<
        SimpleCaseData,
        Record<string, never>
      > | null,
      result: null as useReadQuery.Result<SimpleCaseData> | null,
    },
  });

  const { SuspenseFallback, ReadQueryHook } =
    createDefaultProfiledComponents(renderStream);

  function App() {
    useTrackRenders();
    const [loadQuery, queryRef, { subscribeToMore }] = useLoadableQuery(query);

    renderStream.mergeSnapshot({ subscribeToMore });

    return (
      <div>
        <button onClick={() => loadQuery()}>Load query</button>
        <Suspense fallback={<SuspenseFallback />}>
          {queryRef && <ReadQueryHook queryRef={queryRef} />}
        </Suspense>
      </div>
    );
  }

  const { user } = await renderWithClient(
    <App />,
    {
      client,
    },
    renderStream
  );
  // initial render
  await renderStream.takeRender();

  await user.click(screen.getByText("Load query"));

  {
    const { renderedComponents } = await renderStream.takeRender();

    expect(renderedComponents).toStrictEqual([App, SuspenseFallback]);
  }

  {
    const { renderedComponents, snapshot } = await renderStream.takeRender();

    expect(renderedComponents).toStrictEqual([ReadQueryHook]);
    expect(snapshot.result).toStrictEqualTyped({
      data: { greeting: "Hello" },
      dataState: "complete",
      error: undefined,
      networkStatus: NetworkStatus.ready,
    });
  }

  const updateQuery = jest.fn<
    ReturnType<UpdateQueryFn>,
    Parameters<UpdateQueryFn>
  >((_, { subscriptionData: { data } }) => {
    return { greeting: data.greetingUpdated };
  });

  const { snapshot } = renderStream.getCurrentRender();

  snapshot.subscribeToMore!({ document: subscription, updateQuery });

  wsLink.simulateResult({
    result: {
      data: {
        greetingUpdated: "Subscription hello",
      },
    },
  });

  {
    const { snapshot, renderedComponents } = await renderStream.takeRender();

    expect(renderedComponents).toStrictEqual([ReadQueryHook]);
    expect(snapshot.result).toStrictEqualTyped({
      data: { greeting: "Subscription hello" },
      dataState: "complete",
      error: undefined,
      networkStatus: NetworkStatus.ready,
    });
  }

  expect(updateQuery).toHaveBeenCalledTimes(1);
  expect(updateQuery).toHaveBeenCalledWith(
    { greeting: "Hello" },
    {
      complete: true,
      previousData: { greeting: "Hello" },
      subscriptionData: {
        data: { greetingUpdated: "Subscription hello" },
      },
      variables: {},
    }
  );
});

it("throws when calling `subscribeToMore` before loading the query", async () => {
  interface SubscriptionData {
    greetingUpdated: string;
  }

  const subscription: TypedDocumentNode<
    SubscriptionData,
    Record<string, never>
  > = gql`
    subscription {
      greetingUpdated
    }
  `;

  const { mocks, query } = setupSimpleCase();

  const wsLink = new MockSubscriptionLink();
  const mockLink = new MockLink(mocks);

  const link = ApolloLink.split(
    ({ query }) => {
      const definition = getMainDefinition(query);

      return (
        definition.kind === "OperationDefinition" &&
        definition.operation === "subscription"
      );
    },
    wsLink,
    mockLink
  );

  const client = new ApolloClient({ link, cache: new InMemoryCache() });

  using _disabledAct = disableActEnvironment();
  const renderStream = createRenderStream({
    initialSnapshot: {
      subscribeToMore: null as SubscribeToMoreFunction<
        SimpleCaseData,
        Record<string, never>
      > | null,
      result: null as useReadQuery.Result<SimpleCaseData> | null,
    },
  });

  const { SuspenseFallback, ReadQueryHook } =
    createDefaultProfiledComponents(renderStream);

  function App() {
    useTrackRenders();
    const [loadQuery, queryRef, { subscribeToMore }] = useLoadableQuery(query);

    renderStream.mergeSnapshot({ subscribeToMore });

    return (
      <div>
        <button onClick={() => loadQuery()}>Load query</button>
        <Suspense fallback={<SuspenseFallback />}>
          {queryRef && <ReadQueryHook queryRef={queryRef} />}
        </Suspense>
      </div>
    );
  }

  await renderWithClient(<App />, { client }, renderStream);
  // initial render
  await renderStream.takeRender();

  const { snapshot } = renderStream.getCurrentRender();

  expect(() => {
    snapshot.subscribeToMore!({ document: subscription });
  }).toThrow(
    new InvariantError("The query has not been loaded. Please load the query.")
  );
});

describe.skip("type tests", () => {
  it("returns unknown when TData cannot be inferred", () => {
    const query = gql``;

    const [, queryRef] = useLoadableQuery(query);

    invariant(queryRef);

    const { data } = useReadQuery(queryRef);

    expectTypeOf(data).toEqualTypeOf<unknown>();
    expectTypeOf(queryRef).toEqualTypeOf<
      QueryRef<unknown, OperationVariables, "complete" | "streaming">
    >;
  });

  it("variables are optional and can be anything with an untyped DocumentNode", () => {
    const query = gql``;

    const [loadQuery] = useLoadableQuery(query);

    loadQuery();
    loadQuery({});
    loadQuery({ foo: "bar" });
    loadQuery({ bar: "baz" });
  });

  it("variables are optional and can be anything with unspecified TVariables on a TypedDocumentNode", () => {
    const query: TypedDocumentNode<{ greeting: string }> = gql``;

    const [loadQuery] = useLoadableQuery(query);

    loadQuery();
    loadQuery({});
    loadQuery({ foo: "bar" });
    loadQuery({ bar: "baz" });
  });

  it("variables are optional when TVariables are empty", () => {
    const query: TypedDocumentNode<
      { greeting: string },
      Record<string, never>
    > = gql``;

    const [loadQuery] = useLoadableQuery(query);

    loadQuery();
    loadQuery({});
    // @ts-expect-error unknown variable
    loadQuery({ foo: "bar" });
  });

  it("is not valid when TVariables is `never`", () => {
    const query: TypedDocumentNode<{ greeting: string }, never> = gql``;

    const [loadQuery] = useLoadableQuery(query);

    // @ts-expect-error
    loadQuery();
    // @ts-expect-error no variables argument allowed
    loadQuery({});
    // @ts-expect-error no variables argument allowed
    loadQuery({ foo: "bar" });
  });

  it("optional variables are optional to loadQuery", () => {
    const query: TypedDocumentNode<{ posts: string[] }, { limit?: number }> =
      gql``;

    const [loadQuery] = useLoadableQuery(query);

    loadQuery();
    loadQuery({});
    loadQuery({ limit: 10 });
    loadQuery({
      // @ts-expect-error unknown variable
      foo: "bar",
    });
    loadQuery({
      limit: 10,
      // @ts-expect-error unknown variable
      foo: "bar",
    });
  });

  it("enforces required variables when TVariables includes required variables", () => {
    const query: TypedDocumentNode<{ character: string }, { id: string }> =
      gql``;

    const [loadQuery] = useLoadableQuery(query);

    // @ts-expect-error missing variables argument
    loadQuery();
    // @ts-expect-error empty variables
    loadQuery({});
    loadQuery({ id: "1" });
    loadQuery({
      // @ts-expect-error unknown variable
      foo: "bar",
    });
    loadQuery({
      id: "1",
      // @ts-expect-error unknown variable
      foo: "bar",
    });
  });

  it("requires variables with mixed TVariables", () => {
    const query: TypedDocumentNode<
      { character: string },
      { id: string; language?: string }
    > = gql``;

    const [loadQuery] = useLoadableQuery(query);

    // @ts-expect-error missing variables argument
    loadQuery();
    // @ts-expect-error empty variables
    loadQuery({});
    loadQuery({ id: "1" });
    // @ts-expect-error missing required variable
    loadQuery({ language: "en" });
    loadQuery({ id: "1", language: "en" });
    loadQuery({
      // @ts-expect-error unknown variable
      foo: "bar",
    });
    loadQuery({
      id: "1",
      // @ts-expect-error unknown variable
      foo: "bar",
    });
    loadQuery({
      id: "1",
      language: "en",
      // @ts-expect-error unknown variable
      foo: "bar",
    });
  });

  it("returns TData in default case", () => {
    const { query } = useVariablesQueryCase();

    {
      const [, queryRef] = useLoadableQuery(query);

      invariant(queryRef);

      const { data, dataState } = useReadQuery(queryRef);

      expectTypeOf(queryRef).toEqualTypeOf<
        QueryRef<
          VariablesCaseData,
          VariablesCaseVariables,
          "complete" | "streaming"
        >
      >;
      expectTypeOf(data).toEqualTypeOf<
        VariablesCaseData | DataValue.Streaming<VariablesCaseData>
      >();
      expectTypeOf(dataState).toEqualTypeOf<"complete" | "streaming">();

      if (dataState === "complete") {
        expectTypeOf(data).toEqualTypeOf<VariablesCaseData>();
      }

      if (dataState === "streaming") {
        expectTypeOf(data).toEqualTypeOf<
          DataValue.Streaming<VariablesCaseData>
        >();
      }
    }

    {
      const [, queryRef] = useLoadableQuery<
        VariablesCaseData,
        VariablesCaseVariables
      >(query);

      invariant(queryRef);

      const { data, dataState } = useReadQuery(queryRef);

      expectTypeOf(queryRef).toEqualTypeOf<
        QueryRef<
          VariablesCaseData,
          VariablesCaseVariables,
          "complete" | "streaming"
        >
      >;
      expectTypeOf(data).toEqualTypeOf<
        VariablesCaseData | DataValue.Streaming<VariablesCaseData>
      >();
      expectTypeOf(dataState).toEqualTypeOf<"complete" | "streaming">();

      if (dataState === "complete") {
        expectTypeOf(data).toEqualTypeOf<VariablesCaseData>();
      }

      if (dataState === "streaming") {
        expectTypeOf(data).toEqualTypeOf<
          DataValue.Streaming<VariablesCaseData>
        >();
      }
    }
  });

  it('returns TData | undefined with errorPolicy: "ignore"', () => {
    const { query } = useVariablesQueryCase();

    {
      const [, queryRef] = useLoadableQuery(query, {
        errorPolicy: "ignore",
      });

      invariant(queryRef);

      const { data, dataState } = useReadQuery(queryRef);

      expectTypeOf(queryRef).toEqualTypeOf<
        QueryRef<
          VariablesCaseData,
          VariablesCaseVariables,
          "complete" | "streaming" | "empty"
        >
      >;
      expectTypeOf(data).toEqualTypeOf<
        VariablesCaseData | DataValue.Streaming<VariablesCaseData> | undefined
      >();
      expectTypeOf(dataState).toEqualTypeOf<
        "complete" | "streaming" | "empty"
      >();

      if (dataState === "complete") {
        expectTypeOf(data).toEqualTypeOf<VariablesCaseData>();
      }

      if (dataState === "streaming") {
        expectTypeOf(data).toEqualTypeOf<
          DataValue.Streaming<VariablesCaseData>
        >();
      }

      if (dataState === "empty") {
        expectTypeOf(data).toEqualTypeOf<undefined>();
      }
    }

    {
      const [, queryRef] = useLoadableQuery<
        VariablesCaseData,
        VariablesCaseVariables
      >(query, { errorPolicy: "ignore" });

      invariant(queryRef);

      const { data, dataState } = useReadQuery(queryRef);

      expectTypeOf(queryRef).toEqualTypeOf<
        QueryRef<
          VariablesCaseData,
          VariablesCaseVariables,
          "complete" | "streaming" | "empty"
        >
      >;
      expectTypeOf(data).toEqualTypeOf<
        VariablesCaseData | DataValue.Streaming<VariablesCaseData> | undefined
      >();
      expectTypeOf(dataState).toEqualTypeOf<
        "complete" | "streaming" | "empty"
      >();

      if (dataState === "complete") {
        expectTypeOf(data).toEqualTypeOf<VariablesCaseData>();
      }

      if (dataState === "streaming") {
        expectTypeOf(data).toEqualTypeOf<
          DataValue.Streaming<VariablesCaseData>
        >();
      }

      if (dataState === "empty") {
        expectTypeOf(data).toEqualTypeOf<undefined>();
      }
    }
  });

  it('returns TData | undefined with errorPolicy: "all"', () => {
    const { query } = useVariablesQueryCase();

    {
      const [, queryRef] = useLoadableQuery(query, {
        errorPolicy: "all",
      });

      invariant(queryRef);

      const { data, dataState } = useReadQuery(queryRef);

      expectTypeOf(queryRef).toEqualTypeOf<
        QueryRef<
          VariablesCaseData,
          VariablesCaseVariables,
          "complete" | "streaming" | "empty"
        >
      >;
      expectTypeOf(data).toEqualTypeOf<
        VariablesCaseData | DataValue.Streaming<VariablesCaseData> | undefined
      >();
      expectTypeOf(dataState).toEqualTypeOf<
        "complete" | "streaming" | "empty"
      >();

      if (dataState === "complete") {
        expectTypeOf(data).toEqualTypeOf<VariablesCaseData>();
      }

      if (dataState === "streaming") {
        expectTypeOf(data).toEqualTypeOf<
          DataValue.Streaming<VariablesCaseData>
        >();
      }

      if (dataState === "empty") {
        expectTypeOf(data).toEqualTypeOf<undefined>();
      }
    }

    {
      const [, queryRef] = useLoadableQuery<
        VariablesCaseData,
        VariablesCaseVariables
      >(query, { errorPolicy: "all" });

      invariant(queryRef);

      const { data, dataState } = useReadQuery(queryRef);

      expectTypeOf(queryRef).toEqualTypeOf<
        QueryRef<
          VariablesCaseData,
          VariablesCaseVariables,
          "complete" | "streaming" | "empty"
        >
      >;
      expectTypeOf(data).toEqualTypeOf<
        VariablesCaseData | DataValue.Streaming<VariablesCaseData> | undefined
      >();
      expectTypeOf(dataState).toEqualTypeOf<
        "complete" | "streaming" | "empty"
      >();

      if (dataState === "complete") {
        expectTypeOf(data).toEqualTypeOf<VariablesCaseData>();
      }

      if (dataState === "streaming") {
        expectTypeOf(data).toEqualTypeOf<
          DataValue.Streaming<VariablesCaseData>
        >();
      }

      if (dataState === "empty") {
        expectTypeOf(data).toEqualTypeOf<undefined>();
      }
    }
  });

  it('returns TData with errorPolicy: "none"', () => {
    const { query } = useVariablesQueryCase();

    {
      const [, queryRef] = useLoadableQuery(query, {
        errorPolicy: "none",
      });

      invariant(queryRef);

      const { data, dataState } = useReadQuery(queryRef);

      expectTypeOf(queryRef).toEqualTypeOf<
        QueryRef<
          VariablesCaseData,
          VariablesCaseVariables,
          "complete" | "streaming"
        >
      >;
      expectTypeOf(data).toEqualTypeOf<
        VariablesCaseData | DataValue.Streaming<VariablesCaseData>
      >();
      expectTypeOf(dataState).toEqualTypeOf<"complete" | "streaming">();

      if (dataState === "complete") {
        expectTypeOf(data).toEqualTypeOf<VariablesCaseData>();
      }

      if (dataState === "streaming") {
        expectTypeOf(data).toEqualTypeOf<
          DataValue.Streaming<VariablesCaseData>
        >();
      }
    }

    {
      const [, queryRef] = useLoadableQuery<
        VariablesCaseData,
        VariablesCaseVariables
      >(query, { errorPolicy: "none" });

      invariant(queryRef);

      const { data } = useReadQuery(queryRef);

      expectTypeOf(data).toEqualTypeOf<
        VariablesCaseData | DataValue.Streaming<VariablesCaseData>
      >();
    }
  });

  it("returns DeepPartial<TData> with returnPartialData: true", () => {
    const { query } = useVariablesQueryCase();

    {
      const [, queryRef] = useLoadableQuery(query, {
        returnPartialData: true,
      });

      invariant(queryRef);

      const { data, dataState } = useReadQuery(queryRef);

      expectTypeOf(queryRef).toEqualTypeOf<
        QueryRef<
          VariablesCaseData,
          VariablesCaseVariables,
          "complete" | "streaming" | "partial"
        >
      >;
      expectTypeOf(data).toEqualTypeOf<
        | VariablesCaseData
        | DeepPartial<VariablesCaseData>
        | DataValue.Streaming<VariablesCaseData>
      >();
      expectTypeOf(dataState).toEqualTypeOf<
        "complete" | "streaming" | "partial"
      >();

      if (dataState === "complete") {
        expectTypeOf(data).toEqualTypeOf<VariablesCaseData>();
      }

      if (dataState === "streaming") {
        expectTypeOf(data).toEqualTypeOf<
          DataValue.Streaming<VariablesCaseData>
        >();
      }

      if (dataState === "partial") {
        expectTypeOf(data).toEqualTypeOf<DeepPartial<VariablesCaseData>>();
      }
    }

    {
      const [, queryRef] = useLoadableQuery<
        VariablesCaseData,
        VariablesCaseVariables
      >(query, { returnPartialData: true });

      invariant(queryRef);

      const { data, dataState } = useReadQuery(queryRef);

      expectTypeOf(queryRef).toEqualTypeOf<
        QueryRef<
          VariablesCaseData,
          VariablesCaseVariables,
          "complete" | "streaming" | "partial"
        >
      >;
      expectTypeOf(data).toEqualTypeOf<
        | VariablesCaseData
        | DeepPartial<VariablesCaseData>
        | DataValue.Streaming<VariablesCaseData>
      >();
      expectTypeOf(dataState).toEqualTypeOf<
        "complete" | "streaming" | "partial"
      >();

      if (dataState === "complete") {
        expectTypeOf(data).toEqualTypeOf<VariablesCaseData>();
      }

      if (dataState === "streaming") {
        expectTypeOf(data).toEqualTypeOf<
          DataValue.Streaming<VariablesCaseData>
        >();
      }

      if (dataState === "partial") {
        expectTypeOf(data).toEqualTypeOf<DeepPartial<VariablesCaseData>>();
      }
    }
  });

  it("returns TData with returnPartialData: false", () => {
    const { query } = useVariablesQueryCase();

    {
      const [, queryRef] = useLoadableQuery(query, {
        returnPartialData: false,
      });

      invariant(queryRef);

      const { data, dataState } = useReadQuery(queryRef);

      expectTypeOf(queryRef).toEqualTypeOf<
        QueryRef<
          VariablesCaseData,
          VariablesCaseVariables,
          "complete" | "streaming"
        >
      >;
      expectTypeOf(data).toEqualTypeOf<
        VariablesCaseData | DataValue.Streaming<VariablesCaseData>
      >();
      expectTypeOf(dataState).toEqualTypeOf<"complete" | "streaming">();

      if (dataState === "complete") {
        expectTypeOf(data).toEqualTypeOf<VariablesCaseData>();
      }

      if (dataState === "streaming") {
        expectTypeOf(data).toEqualTypeOf<
          DataValue.Streaming<VariablesCaseData>
        >();
      }
    }

    {
      const [, queryRef] = useLoadableQuery<
        VariablesCaseData,
        VariablesCaseVariables
      >(query, { returnPartialData: false });

      invariant(queryRef);

      const { data, dataState } = useReadQuery(queryRef);

      expectTypeOf(queryRef).toEqualTypeOf<
        QueryRef<
          VariablesCaseData,
          VariablesCaseVariables,
          "complete" | "streaming"
        >
      >;
      expectTypeOf(data).toEqualTypeOf<
        VariablesCaseData | DataValue.Streaming<VariablesCaseData>
      >();
      expectTypeOf(dataState).toEqualTypeOf<"complete" | "streaming">();

      if (dataState === "complete") {
        expectTypeOf(data).toEqualTypeOf<VariablesCaseData>();
      }

      if (dataState === "streaming") {
        expectTypeOf(data).toEqualTypeOf<
          DataValue.Streaming<VariablesCaseData>
        >();
      }
    }
  });

  it("returns TData when passing an option that does not affect TData", () => {
    const { query } = useVariablesQueryCase();

    {
      const [, queryRef] = useLoadableQuery(query, {
        fetchPolicy: "no-cache",
      });

      invariant(queryRef);

      const { data, dataState } = useReadQuery(queryRef);

      expectTypeOf(queryRef).toEqualTypeOf<
        QueryRef<
          VariablesCaseData,
          VariablesCaseVariables,
          "complete" | "streaming"
        >
      >;
      expectTypeOf(data).toEqualTypeOf<
        VariablesCaseData | DataValue.Streaming<VariablesCaseData>
      >();
      expectTypeOf(dataState).toEqualTypeOf<"complete" | "streaming">();

      if (dataState === "complete") {
        expectTypeOf(data).toEqualTypeOf<VariablesCaseData>();
      }

      if (dataState === "streaming") {
        expectTypeOf(data).toEqualTypeOf<
          DataValue.Streaming<VariablesCaseData>
        >();
      }
    }

    {
      const [, queryRef] = useLoadableQuery<
        VariablesCaseData,
        VariablesCaseVariables
      >(query, { fetchPolicy: "no-cache" });

      invariant(queryRef);

      const { data, dataState } = useReadQuery(queryRef);

      expectTypeOf(queryRef).toEqualTypeOf<
        QueryRef<
          VariablesCaseData,
          VariablesCaseVariables,
          "complete" | "streaming"
        >
      >;
      expectTypeOf(data).toEqualTypeOf<
        VariablesCaseData | DataValue.Streaming<VariablesCaseData>
      >();
      expectTypeOf(dataState).toEqualTypeOf<"complete" | "streaming">();

      if (dataState === "complete") {
        expectTypeOf(data).toEqualTypeOf<VariablesCaseData>();
      }

      if (dataState === "streaming") {
        expectTypeOf(data).toEqualTypeOf<
          DataValue.Streaming<VariablesCaseData>
        >();
      }
    }
  });

  it("handles combinations of options", () => {
    const { query } = useVariablesQueryCase();

    {
      const [, queryRef] = useLoadableQuery(query, {
        returnPartialData: true,
        errorPolicy: "ignore",
      });

      invariant(queryRef);

      const { data, dataState } = useReadQuery(queryRef);

      expectTypeOf(queryRef).toEqualTypeOf<
        QueryRef<
          VariablesCaseData,
          VariablesCaseVariables,
          "complete" | "streaming" | "partial" | "empty"
        >
      >;
      expectTypeOf(data).toEqualTypeOf<
        | VariablesCaseData
        | DeepPartial<VariablesCaseData>
        | DataValue.Streaming<VariablesCaseData>
        | undefined
      >();
      expectTypeOf(dataState).toEqualTypeOf<
        "complete" | "streaming" | "partial" | "empty"
      >();

      if (dataState === "complete") {
        expectTypeOf(data).toEqualTypeOf<VariablesCaseData>();
      }

      if (dataState === "streaming") {
        expectTypeOf(data).toEqualTypeOf<
          DataValue.Streaming<VariablesCaseData>
        >();
      }

      if (dataState === "partial") {
        expectTypeOf(data).toEqualTypeOf<DeepPartial<VariablesCaseData>>();
      }

      if (dataState === "empty") {
        expectTypeOf(data).toEqualTypeOf<undefined>();
      }
    }

    {
      const [, queryRef] = useLoadableQuery<
        VariablesCaseData,
        VariablesCaseVariables
      >(query, { returnPartialData: true, errorPolicy: "ignore" });

      invariant(queryRef);

      const { data, dataState } = useReadQuery(queryRef);

      expectTypeOf(queryRef).toEqualTypeOf<
        QueryRef<
          VariablesCaseData,
          VariablesCaseVariables,
          "complete" | "streaming" | "partial" | "empty"
        >
      >;
      expectTypeOf(data).toEqualTypeOf<
        | VariablesCaseData
        | DeepPartial<VariablesCaseData>
        | DataValue.Streaming<VariablesCaseData>
        | undefined
      >();
      expectTypeOf(dataState).toEqualTypeOf<
        "complete" | "streaming" | "partial" | "empty"
      >();

      if (dataState === "complete") {
        expectTypeOf(data).toEqualTypeOf<VariablesCaseData>();
      }

      if (dataState === "streaming") {
        expectTypeOf(data).toEqualTypeOf<
          DataValue.Streaming<VariablesCaseData>
        >();
      }

      if (dataState === "partial") {
        expectTypeOf(data).toEqualTypeOf<DeepPartial<VariablesCaseData>>();
      }

      if (dataState === "empty") {
        expectTypeOf(data).toEqualTypeOf<undefined>();
      }
    }

    {
      const [, queryRef] = useLoadableQuery(query, {
        returnPartialData: true,
        errorPolicy: "none",
      });

      invariant(queryRef);

      const { data, dataState } = useReadQuery(queryRef);

      expectTypeOf(queryRef).toEqualTypeOf<
        QueryRef<
          VariablesCaseData,
          VariablesCaseVariables,
          "complete" | "streaming" | "partial"
        >
      >;
      expectTypeOf(data).toEqualTypeOf<
        | VariablesCaseData
        | DeepPartial<VariablesCaseData>
        | DataValue.Streaming<VariablesCaseData>
      >();
      expectTypeOf(dataState).toEqualTypeOf<
        "complete" | "streaming" | "partial"
      >();

      if (dataState === "complete") {
        expectTypeOf(data).toEqualTypeOf<VariablesCaseData>();
      }

      if (dataState === "streaming") {
        expectTypeOf(data).toEqualTypeOf<
          DataValue.Streaming<VariablesCaseData>
        >();
      }

      if (dataState === "partial") {
        expectTypeOf(data).toEqualTypeOf<DeepPartial<VariablesCaseData>>();
      }
    }

    {
      const [, queryRef] = useLoadableQuery<
        VariablesCaseData,
        VariablesCaseVariables
      >(query, { returnPartialData: true, errorPolicy: "none" });

      invariant(queryRef);

      const { data, dataState } = useReadQuery(queryRef);

      expectTypeOf(queryRef).toEqualTypeOf<
        QueryRef<
          VariablesCaseData,
          VariablesCaseVariables,
          "complete" | "streaming" | "partial"
        >
      >;
      expectTypeOf(data).toEqualTypeOf<
        | VariablesCaseData
        | DeepPartial<VariablesCaseData>
        | DataValue.Streaming<VariablesCaseData>
      >();
      expectTypeOf(dataState).toEqualTypeOf<
        "complete" | "streaming" | "partial"
      >();

      if (dataState === "complete") {
        expectTypeOf(data).toEqualTypeOf<VariablesCaseData>();
      }

      if (dataState === "streaming") {
        expectTypeOf(data).toEqualTypeOf<
          DataValue.Streaming<VariablesCaseData>
        >();
      }

      if (dataState === "partial") {
        expectTypeOf(data).toEqualTypeOf<DeepPartial<VariablesCaseData>>();
      }
    }
  });

  it("returns correct TData type when combined options that do not affect TData", () => {
    const { query } = useVariablesQueryCase();

    {
      const [, queryRef] = useLoadableQuery(query, {
        fetchPolicy: "no-cache",
        returnPartialData: true,
        errorPolicy: "none",
      });

      invariant(queryRef);

      const { data, dataState } = useReadQuery(queryRef);

      expectTypeOf(queryRef).toEqualTypeOf<
        QueryRef<
          VariablesCaseData,
          VariablesCaseVariables,
          "complete" | "streaming" | "partial"
        >
      >;
      expectTypeOf(data).toEqualTypeOf<
        | VariablesCaseData
        | DeepPartial<VariablesCaseData>
        | DataValue.Streaming<VariablesCaseData>
      >();
      expectTypeOf(dataState).toEqualTypeOf<
        "complete" | "streaming" | "partial"
      >();

      if (dataState === "complete") {
        expectTypeOf(data).toEqualTypeOf<VariablesCaseData>();
      }

      if (dataState === "streaming") {
        expectTypeOf(data).toEqualTypeOf<
          DataValue.Streaming<VariablesCaseData>
        >();
      }

      if (dataState === "partial") {
        expectTypeOf(data).toEqualTypeOf<DeepPartial<VariablesCaseData>>();
      }
    }

    {
      const [, queryRef] = useLoadableQuery<
        VariablesCaseData,
        VariablesCaseVariables
      >(query, {
        fetchPolicy: "no-cache",
        returnPartialData: true,
        errorPolicy: "none",
      });

      invariant(queryRef);

      const { data, dataState } = useReadQuery(queryRef);

      expectTypeOf(queryRef).toEqualTypeOf<
        QueryRef<
          VariablesCaseData,
          VariablesCaseVariables,
          "complete" | "streaming" | "partial"
        >
      >;
      expectTypeOf(data).toEqualTypeOf<
        | VariablesCaseData
        | DeepPartial<VariablesCaseData>
        | DataValue.Streaming<VariablesCaseData>
      >();
      expectTypeOf(dataState).toEqualTypeOf<
        "complete" | "streaming" | "partial"
      >();

      if (dataState === "complete") {
        expectTypeOf(data).toEqualTypeOf<VariablesCaseData>();
      }

      if (dataState === "streaming") {
        expectTypeOf(data).toEqualTypeOf<
          DataValue.Streaming<VariablesCaseData>
        >();
      }

      if (dataState === "partial") {
        expectTypeOf(data).toEqualTypeOf<DeepPartial<VariablesCaseData>>();
      }
    }
  });
});<|MERGE_RESOLUTION|>--- conflicted
+++ resolved
@@ -4394,177 +4394,6 @@
   }
 });
 
-<<<<<<< HEAD
-=======
-it('does not suspend deferred queries with partial data in the cache and using a "cache-first" fetch policy with `returnPartialData`', async () => {
-  interface QueryData {
-    greeting: {
-      __typename: string;
-      message?: string;
-      recipient?: {
-        __typename: string;
-        name: string;
-      };
-    };
-  }
-
-  const query: TypedDocumentNode<QueryData, Record<string, never>> = gql`
-    query {
-      greeting {
-        message
-        ... on Greeting @defer {
-          recipient {
-            name
-          }
-        }
-      }
-    }
-  `;
-
-  const link = new MockSubscriptionLink();
-  const cache = new InMemoryCache();
-
-  {
-    // We are intentionally writing partial data to the cache. Suppress console
-    // warnings to avoid unnecessary noise in the test.
-    using _consoleSpy = spyOnConsole("error");
-
-    cache.writeQuery({
-      query,
-      data: {
-        greeting: {
-          __typename: "Greeting",
-          recipient: { __typename: "Person", name: "Cached Alice" },
-        },
-      },
-    });
-  }
-
-  const client = new ApolloClient({
-    link,
-    cache,
-    incrementalHandler: new Defer20220824Handler(),
-  });
-
-  using _disabledAct = disableActEnvironment();
-  const renderStream = createDefaultProfiler<DeepPartial<QueryData>>();
-  const { SuspenseFallback, ReadQueryHook } =
-    createDefaultProfiledComponents(renderStream);
-
-  function App() {
-    useTrackRenders();
-    const [loadTodo, queryRef] = useLoadableQuery(query, {
-      fetchPolicy: "cache-first",
-      returnPartialData: true,
-    });
-
-    return (
-      <div>
-        <button onClick={() => loadTodo()}>Load todo</button>
-        <Suspense fallback={<SuspenseFallback />}>
-          {queryRef && <ReadQueryHook queryRef={queryRef} />}
-        </Suspense>
-      </div>
-    );
-  }
-
-  const { user } = await renderWithClient(
-    <App />,
-    {
-      client,
-    },
-    renderStream
-  );
-
-  // initial render
-  await renderStream.takeRender();
-
-  await user.click(screen.getByText("Load todo"));
-
-  {
-    const { snapshot, renderedComponents } = await renderStream.takeRender();
-
-    expect(renderedComponents).toStrictEqual([App, ReadQueryHook]);
-    expect(snapshot.result).toStrictEqualTyped({
-      data: {
-        greeting: {
-          __typename: "Greeting",
-          recipient: { __typename: "Person", name: "Cached Alice" },
-        },
-      },
-      dataState: "partial",
-      error: undefined,
-      networkStatus: NetworkStatus.loading,
-    });
-  }
-
-  link.simulateResult({
-    result: {
-      data: {
-        greeting: { message: "Hello world", __typename: "Greeting" },
-      },
-      hasNext: true,
-    },
-  });
-
-  {
-    const { snapshot, renderedComponents } = await renderStream.takeRender();
-
-    expect(renderedComponents).toStrictEqual([ReadQueryHook]);
-    expect(snapshot.result).toStrictEqualTyped({
-      data: {
-        greeting: {
-          __typename: "Greeting",
-          message: "Hello world",
-          recipient: { __typename: "Person", name: "Cached Alice" },
-        },
-      },
-      dataState: "streaming",
-      error: undefined,
-      networkStatus: NetworkStatus.streaming,
-    });
-  }
-
-  link.simulateResult(
-    {
-      result: {
-        incremental: [
-          {
-            data: {
-              __typename: "Greeting",
-              recipient: { name: "Alice", __typename: "Person" },
-            },
-            path: ["greeting"],
-          },
-        ],
-        hasNext: false,
-      },
-    },
-    true
-  );
-
-  {
-    const { snapshot, renderedComponents } = await renderStream.takeRender();
-
-    expect(renderedComponents).toStrictEqual([ReadQueryHook]);
-    expect(snapshot.result).toStrictEqualTyped({
-      data: {
-        greeting: {
-          __typename: "Greeting",
-          message: "Hello world",
-          recipient: { __typename: "Person", name: "Alice" },
-        },
-      },
-      dataState: "complete",
-      error: undefined,
-      networkStatus: NetworkStatus.ready,
-    });
-  }
-
-  await expect(renderStream).not.toRerender();
-});
-
->>>>>>> b2da0b81
 it("throws when calling loadQuery on first render", async () => {
   // We don't provide this functionality with React 19 anymore since it requires internals access
   if (IS_REACT_19) return;
