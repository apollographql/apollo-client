--- conflicted
+++ resolved
@@ -105,14 +105,9 @@
     "@changesets/cli": "2.26.1",
     "@graphql-tools/schema": "10.0.0",
     "@rollup/plugin-node-resolve": "11.2.1",
-<<<<<<< HEAD
-    "@size-limit/esbuild-why": "8.2.4",
-    "@size-limit/preset-small-lib": "8.2.4",
-    "@testing-library/jest-dom": "5.16.5",
-=======
     "@size-limit/esbuild-why": "8.2.6",
     "@size-limit/preset-small-lib": "8.2.6",
->>>>>>> 72c625d9
+    "@testing-library/jest-dom": "5.16.5",
     "@testing-library/react": "14.0.0",
     "@testing-library/react-12": "npm:@testing-library/react@^12",
     "@testing-library/user-event": "14.4.3",
