import type { Operation, FetchResult } from '../core/index.js';
import { ApolloLink } from '../core/index.js';
import {
  Observable,
  hasDirectives,
  removeClientSetsFromDocument
} from '../../utilities/index.js';
import { fromError } from '../utils/index.js';
import type {
  HttpOptions} from '../http/index.js';
import {
  serializeFetchParameter,
  selectURI,
  parseAndCheckHttpResponse,
  checkFetcher,
  selectHttpOptionsAndBodyInternal,
  defaultPrinter,
  fallbackHttpConfig,
<<<<<<< HEAD
} from '../http';
import { BatchLink } from '../batch';
import { filterOperationVariables } from "../utils/filterOperationVariables";
=======
  createSignalIfSupported,
} from '../http/index.js';
import { BatchLink } from '../batch/index.js';
import { filterOperationVariables } from "../utils/filterOperationVariables.js";
>>>>>>> 709cf627

export namespace BatchHttpLink {
  export type Options = Pick<
    BatchLink.Options,
    'batchMax' | 'batchDebounce' | 'batchInterval' | 'batchKey'
  > & Omit<HttpOptions, 'useGETForQueries'>;
}

/**
 * Transforms Operation for into HTTP results.
 * context can include the headers property, which will be passed to the fetch function
 */
export class BatchHttpLink extends ApolloLink {
  private batchDebounce?: boolean;
  private batchInterval: number;
  private batchMax: number;
  private batcher: ApolloLink;

  constructor(fetchParams?: BatchHttpLink.Options) {
    super();

    let {
      uri = '/graphql',
      // use default global fetch if nothing is passed in
      fetch: fetcher,
      print = defaultPrinter,
      includeExtensions,
      preserveHeaderCase,
      batchInterval,
      batchDebounce,
      batchMax,
      batchKey,
      includeUnusedVariables = false,
      ...requestOptions
    } = fetchParams || ({} as BatchHttpLink.Options);

    // dev warnings to ensure fetch is present
    checkFetcher(fetcher);

    //fetcher is set here rather than the destructuring to ensure fetch is
    //declared before referencing it. Reference in the destructuring would cause
    //a ReferenceError
    if (!fetcher) {
      fetcher = fetch;
    }

    const linkConfig = {
      http: { includeExtensions, preserveHeaderCase },
      options: requestOptions.fetchOptions,
      credentials: requestOptions.credentials,
      headers: requestOptions.headers,
    };

    this.batchDebounce = batchDebounce;
    this.batchInterval = batchInterval || 10;
    this.batchMax = batchMax || 10;

    const batchHandler = (operations: Operation[]) => {
      const chosenURI = selectURI(operations[0], uri);

      const context = operations[0].getContext();

      const clientAwarenessHeaders: {
        'apollographql-client-name'?: string;
        'apollographql-client-version'?: string;
      } = {};
      if (context.clientAwareness) {
        const { name, version } = context.clientAwareness;
        if (name) {
          clientAwarenessHeaders['apollographql-client-name'] = name;
        }
        if (version) {
          clientAwarenessHeaders['apollographql-client-version'] = version;
        }
      }

      const contextConfig = {
        http: context.http,
        options: context.fetchOptions,
        credentials: context.credentials,
        headers: { ...clientAwarenessHeaders, ...context.headers },
      };

      const queries = operations.map(({ query }) => {
        if (hasDirectives(['client'], query)) {
          return removeClientSetsFromDocument(query);
        }

        return query;
      });

      // If we have a query that returned `null` after removing client-only
      // fields, it indicates a query that is using all client-only fields.
      if (queries.some(query => !query)) {
        return fromError<FetchResult[]>(
          new Error(
            'BatchHttpLink: Trying to send a client-only query to the server. To send to the server, ensure a non-client field is added to the query or enable the `transformOptions.removeClientFields` option.'
          )
        );
      }

      //uses fallback, link, and then context to build options
      const optsAndBody = operations.map((operation, index) => {
        const result = selectHttpOptionsAndBodyInternal(
          { ...operation, query: queries[index]! },
          print,
          fallbackHttpConfig,
          linkConfig,
          contextConfig
        );

        if (result.body.variables && !includeUnusedVariables) {
          result.body.variables = filterOperationVariables(
            result.body.variables,
            operation.query
          );
        }

        return result;
      });

      const loadedBody = optsAndBody.map(({ body }) => body);
      const options = optsAndBody[0].options;

      // There's no spec for using GET with batches.
      if (options.method === 'GET') {
        return fromError<FetchResult[]>(
          new Error('apollo-link-batch-http does not support GET requests'),
        );
      }

      try {
        (options as any).body = serializeFetchParameter(loadedBody, 'Payload');
      } catch (parseError) {
        return fromError<FetchResult[]>(parseError);
      }

      let controller: AbortController | undefined;
      if (!options.signal && typeof AbortController !== 'undefined') {
        controller = new AbortController();
        options.signal = controller.signal;
      }

      return new Observable<FetchResult[]>(observer => {
        fetcher!(chosenURI, options)
          .then(response => {
            // Make the raw response available in the context.
            operations.forEach(operation => operation.setContext({ response }));
            return response;
          })
          .then(parseAndCheckHttpResponse(operations))
          .then(result => {
            controller = undefined;
            // we have data and can send it to back up the link chain
            observer.next(result);
            observer.complete();
            return result;
          })
          .catch(err => {
            controller = undefined;
            // fetch was cancelled so its already been cleaned up in the unsubscribe
            if (err.name === 'AbortError') return;
            // if it is a network error, BUT there is graphql result info
            // fire the next observer before calling error
            // this gives apollo-client (and react-apollo) the `graphqlErrors` and `networkErrors`
            // to pass to UI
            // this should only happen if we *also* have data as part of the response key per
            // the spec
            if (err.result && err.result.errors && err.result.data) {
              // if we dont' call next, the UI can only show networkError because AC didn't
              // get andy graphqlErrors
              // this is graphql execution result info (i.e errors and possibly data)
              // this is because there is no formal spec how errors should translate to
              // http status codes. So an auth error (401) could have both data
              // from a public field, errors from a private field, and a status of 401
              // {
              //  user { // this will have errors
              //    firstName
              //  }
              //  products { // this is public so will have data
              //    cost
              //  }
              // }
              //
              // the result of above *could* look like this:
              // {
              //   data: { products: [{ cost: "$10" }] },
              //   errors: [{
              //      message: 'your session has timed out',
              //      path: []
              //   }]
              // }
              // status code of above would be a 401
              // in the UI you want to show data where you can, errors as data where you can
              // and use correct http status codes
              observer.next(err.result);
            }

            observer.error(err);
          });

        return () => {
          // XXX support canceling this request
          // https://developers.google.com/web/updates/2017/09/abortable-fetch
          if (controller) controller.abort();
        };
      });
    };

    batchKey =
      batchKey ||
      ((operation: Operation) => {
        const context = operation.getContext();

        const contextConfig = {
          http: context.http,
          options: context.fetchOptions,
          credentials: context.credentials,
          headers: context.headers,
        };

        //may throw error if config not serializable
        return selectURI(operation, uri) + JSON.stringify(contextConfig);
      });

    this.batcher = new BatchLink({
      batchDebounce: this.batchDebounce,
      batchInterval: this.batchInterval,
      batchMax: this.batchMax,
      batchKey,
      batchHandler,
    });
  }

  public request(operation: Operation): Observable<FetchResult> | null {
    return this.batcher.request(operation);
  }
}<|MERGE_RESOLUTION|>--- conflicted
+++ resolved
@@ -16,16 +16,9 @@
   selectHttpOptionsAndBodyInternal,
   defaultPrinter,
   fallbackHttpConfig,
-<<<<<<< HEAD
-} from '../http';
-import { BatchLink } from '../batch';
-import { filterOperationVariables } from "../utils/filterOperationVariables";
-=======
-  createSignalIfSupported,
 } from '../http/index.js';
 import { BatchLink } from '../batch/index.js';
 import { filterOperationVariables } from "../utils/filterOperationVariables.js";
->>>>>>> 709cf627
 
 export namespace BatchHttpLink {
   export type Options = Pick<
