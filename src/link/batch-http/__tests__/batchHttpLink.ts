--- conflicted
+++ resolved
@@ -510,20 +510,8 @@
       });
     });
     const link = middleware.concat(createHttpLink({ uri: "/data" }));
-<<<<<<< HEAD
-
-    execute(link, { query: sampleQuery, variables }).subscribe(
-      makeCallback(resolve, reject, (result: any) => {
-        const headers: Record<string, string> = fetchMock.lastCall()![1]!
-          .headers as Record<string, string>;
-        expect(headers.authorization).toBe("1234");
-        expect(headers["content-type"]).toBe("application/json");
-        expect(headers.accept).toBe("application/graphql-response+json");
-      })
-=======
-    const stream = new ObservableStream(
-      execute(link, { query: sampleQuery, variables })
->>>>>>> cda321cc
+    const stream = new ObservableStream(
+      execute(link, { query: sampleQuery, variables })
     );
 
     await expect(stream).toEmitNext();
@@ -532,7 +520,7 @@
       .headers as Record<string, string>;
     expect(headers.authorization).toBe("1234");
     expect(headers["content-type"]).toBe("application/json");
-    expect(headers.accept).toBe("*/*");
+    expect(headers.accept).toBe("application/graphql-response+json");
   });
 
   it("adds headers to the request from the setup", async () => {
@@ -542,19 +530,8 @@
       headers: { authorization: "1234" },
     });
 
-<<<<<<< HEAD
-    execute(link, { query: sampleQuery, variables }).subscribe(
-      makeCallback(resolve, reject, (result: any) => {
-        const headers: Record<string, string> = fetchMock.lastCall()![1]!
-          .headers as Record<string, string>;
-        expect(headers.authorization).toBe("1234");
-        expect(headers["content-type"]).toBe("application/json");
-        expect(headers.accept).toBe("application/graphql-response+json");
-      })
-=======
-    const stream = new ObservableStream(
-      execute(link, { query: sampleQuery, variables })
->>>>>>> cda321cc
+    const stream = new ObservableStream(
+      execute(link, { query: sampleQuery, variables })
     );
 
     await expect(stream).toEmitNext();
@@ -563,7 +540,7 @@
       .headers as Record<string, string>;
     expect(headers.authorization).toBe("1234");
     expect(headers["content-type"]).toBe("application/json");
-    expect(headers.accept).toBe("*/*");
+    expect(headers.accept).toBe("application/graphql-response+json");
   });
 
   it("uses the latest window.fetch function if options.fetch not configured", (done) => {
@@ -633,23 +610,9 @@
       createHttpLink({ uri: "/data", headers: { authorization: "no user" } })
     );
 
-<<<<<<< HEAD
-      execute(link, { query: sampleQuery, variables }).subscribe(
-        makeCallback(resolve, reject, (result: any) => {
-          const headers: Record<string, string> = fetchMock.lastCall()![1]!
-            .headers as Record<string, string>;
-          expect(headers.authorization).toBe("1234");
-          expect(headers["content-type"]).toBe("application/json");
-          expect(headers.accept).toBe("application/graphql-response+json");
-        })
-      );
-    }
-  );
-=======
-    const stream = new ObservableStream(
-      execute(link, { query: sampleQuery, variables })
-    );
->>>>>>> cda321cc
+    const stream = new ObservableStream(
+      execute(link, { query: sampleQuery, variables })
+    );
 
     await expect(stream).toEmitNext();
 
@@ -657,7 +620,7 @@
       .headers as Record<string, string>;
     expect(headers.authorization).toBe("1234");
     expect(headers["content-type"]).toBe("application/json");
-    expect(headers.accept).toBe("*/*");
+    expect(headers.accept).toBe("application/graphql-response+json");
   });
 
   it("adds headers to the request from the context on an operation", async () => {
@@ -672,72 +635,16 @@
         query: sampleQuery,
         variables,
         context,
-<<<<<<< HEAD
-      }).subscribe(
-        makeCallback(resolve, reject, (result: any) => {
-          const headers: Record<string, string> = fetchMock.lastCall()![1]!
-            .headers as Record<string, string>;
-          expect(headers.authorization).toBe("1234");
-          expect(headers["content-type"]).toBe("application/json");
-          expect(headers.accept).toBe("application/graphql-response+json");
-        })
-      );
-    }
-  );
-=======
       })
     );
->>>>>>> cda321cc
-
-    await expect(stream).toEmitNext();
-
-<<<<<<< HEAD
-      execute(link, { query: sampleQuery, variables }).subscribe(
-        makeCallback(resolve, reject, (result: any) => {
-          const headers: any = fetchMock.lastCall()![1]!.headers;
-          expect(headers.AUTHORIZATION).toBe("1234");
-          expect(headers["CONTENT-TYPE"]).toBe("application/json");
-          expect(headers.accept).toBe("application/graphql-response+json");
-        })
-      );
-    }
-  );
-
-  itAsync(
-    "prioritizes context headers w/ preserved case over setup headers",
-    (resolve, reject) => {
-      const variables = { params: "stub" };
-      const middleware = new ApolloLink((operation, forward) => {
-        operation.setContext({
-          headers: { AUTHORIZATION: "1234" },
-          http: { preserveHeaderCase: true },
-        });
-        return forward(operation);
-      });
-      const link = middleware.concat(
-        createHttpLink({
-          uri: "/data",
-          headers: { authorization: "no user" },
-          preserveHeaderCase: false,
-        })
-      );
-
-      execute(link, { query: sampleQuery, variables }).subscribe(
-        makeCallback(resolve, reject, (result: any) => {
-          const headers: any = fetchMock.lastCall()![1]!.headers;
-          expect(headers.AUTHORIZATION).toBe("1234");
-          expect(headers["content-type"]).toBe("application/json");
-          expect(headers.accept).toBe("application/graphql-response+json");
-        })
-      );
-    }
-  );
-=======
+
+    await expect(stream).toEmitNext();
+
     const headers: Record<string, string> = fetchMock.lastCall()![1]!
       .headers as Record<string, string>;
     expect(headers.authorization).toBe("1234");
     expect(headers["content-type"]).toBe("application/json");
-    expect(headers.accept).toBe("*/*");
+    expect(headers.accept).toBe("application/graphql-response+json");
   });
 
   it("adds headers w/ preserved case to the request from the setup", async () => {
@@ -751,7 +658,6 @@
       },
       preserveHeaderCase: true,
     });
->>>>>>> cda321cc
 
     const stream = new ObservableStream(
       execute(link, { query: sampleQuery, variables })
@@ -762,7 +668,7 @@
     const headers: any = fetchMock.lastCall()![1]!.headers;
     expect(headers.AUTHORIZATION).toBe("1234");
     expect(headers["CONTENT-TYPE"]).toBe("application/json");
-    expect(headers.accept).toBe("*/*");
+    expect(headers.accept).toBe("application/graphql-response+json");
   });
 
   it("prioritizes context headers w/ preserved case over setup headers", async () => {
@@ -791,7 +697,7 @@
     const headers: any = fetchMock.lastCall()![1]!.headers;
     expect(headers.AUTHORIZATION).toBe("1234");
     expect(headers["content-type"]).toBe("application/json");
-    expect(headers.accept).toBe("*/*");
+    expect(headers.accept).toBe("application/graphql-response+json");
   });
 
   it("adds headers w/ preserved case to the request from the context on an operation", async () => {
@@ -807,28 +713,15 @@
         query: sampleQuery,
         variables,
         context,
-<<<<<<< HEAD
-      }).subscribe(
-        makeCallback(resolve, reject, (result: any) => {
-          const headers: any = fetchMock.lastCall()![1]!.headers;
-          expect(headers.AUTHORIZATION).toBe("1234");
-          expect(headers["content-type"]).toBe("application/json");
-          expect(headers.accept).toBe("application/graphql-response+json");
-        })
-      );
-    }
-  );
-=======
       })
     );
 
     await expect(stream).toEmitNext();
->>>>>>> cda321cc
 
     const headers: any = fetchMock.lastCall()![1]!.headers;
     expect(headers.AUTHORIZATION).toBe("1234");
     expect(headers["content-type"]).toBe("application/json");
-    expect(headers.accept).toBe("*/*");
+    expect(headers.accept).toBe("application/graphql-response+json");
   });
 
   it("adds creds to the request from the context", async () => {
