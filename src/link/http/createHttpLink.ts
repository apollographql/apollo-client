import type { DefinitionNode } from "graphql";
import { Observable } from "rxjs";

import { ApolloLink } from "@apollo/client/link";
import { filterOperationVariables } from "@apollo/client/link/utils";
<<<<<<< HEAD
import { __DEV__ } from "@apollo/client/utilities/environment";
import { maybe } from "@apollo/client/utilities/internal/globals";
import {
  getMainDefinition,
  hasDirectives,
  removeClientSetsFromDocument,
} from "@apollo/client/utilities/internal";
=======
import { hasDirectives } from "@apollo/client/utilities";
import { getMainDefinition, maybe } from "@apollo/client/utilities";
import { __DEV__ } from "@apollo/client/utilities/environment";
>>>>>>> e4a3ecfe
import { invariant } from "@apollo/client/utilities/invariant";

import { checkFetcher } from "./checkFetcher.js";
import type { HttpLink } from "./HttpLink.js";
import {
  handleError,
  parseAndCheckHttpResponse,
  readMultipartBody,
} from "./parseAndCheckHttpResponse.js";
import { rewriteURIForGET } from "./rewriteURIForGET.js";
import {
  defaultPrinter,
  fallbackHttpConfig,
  selectHttpOptionsAndBodyInternal,
} from "./selectHttpOptionsAndBody.js";
import { selectURI } from "./selectURI.js";
import { serializeFetchParameter } from "./serializeFetchParameter.js";

const backupFetch = maybe(() => fetch);

export const createHttpLink = (linkOptions: HttpLink.Options = {}) => {
  let {
    uri = "/graphql",
    // use default global fetch if nothing passed in
    fetch: preferredFetch,
    print = defaultPrinter,
    includeExtensions,
    preserveHeaderCase,
    useGETForQueries,
    includeUnusedVariables = false,
    ...requestOptions
  } = linkOptions;

  if (__DEV__) {
    // Make sure at least one of preferredFetch, window.fetch, or backupFetch is
    // defined, so requests won't fail at runtime.
    checkFetcher(preferredFetch || backupFetch);
  }

  const linkConfig = {
    http: { includeExtensions, preserveHeaderCase },
    options: requestOptions.fetchOptions,
    credentials: requestOptions.credentials,
    headers: requestOptions.headers,
  };

  return new ApolloLink((operation) => {
    let chosenURI = selectURI(operation, uri);

    const context = operation.getContext();

    // `apollographql-client-*` headers are automatically set if a
    // `clientAwareness` object is found in the context. These headers are
    // set first, followed by the rest of the headers pulled from
    // `context.headers`. If desired, `apollographql-client-*` headers set by
    // the `clientAwareness` object can be overridden by
    // `apollographql-client-*` headers set in `context.headers`.
    const clientAwarenessHeaders: {
      "apollographql-client-name"?: string;
      "apollographql-client-version"?: string;
    } = {};

    if (context.clientAwareness) {
      const { name, version } = context.clientAwareness;
      if (name) {
        clientAwarenessHeaders["apollographql-client-name"] = name;
      }
      if (version) {
        clientAwarenessHeaders["apollographql-client-version"] = version;
      }
    }

    const contextHeaders = { ...clientAwarenessHeaders, ...context.headers };

    const contextConfig = {
      http: context.http,
      options: context.fetchOptions,
      credentials: context.credentials,
      headers: contextHeaders,
    };

    //uses fallback, link, and then context to build options
    const { options, body } = selectHttpOptionsAndBodyInternal(
      operation,
      print,
      fallbackHttpConfig,
      linkConfig,
      contextConfig
    );

    if (body.variables && !includeUnusedVariables) {
      body.variables = filterOperationVariables(
        body.variables,
        operation.query
      );
    }

    let controller: AbortController | undefined;
    if (!options.signal && typeof AbortController !== "undefined") {
      controller = new AbortController();
      options.signal = controller.signal;
    }

    // If requested, set method to GET if there are no mutations.
    const definitionIsMutation = (d: DefinitionNode) => {
      return d.kind === "OperationDefinition" && d.operation === "mutation";
    };
    const definitionIsSubscription = (d: DefinitionNode) => {
      return d.kind === "OperationDefinition" && d.operation === "subscription";
    };
    const isSubscription = definitionIsSubscription(
      getMainDefinition(operation.query)
    );
    // does not match custom directives beginning with @defer
    const hasDefer = hasDirectives(["defer"], operation.query);
    if (
      useGETForQueries &&
      !operation.query.definitions.some(definitionIsMutation)
    ) {
      options.method = "GET";
    }

    if (hasDefer || isSubscription) {
      options.headers = options.headers || {};
      let acceptHeader = "multipart/mixed;";
      // Omit defer-specific headers if the user attempts to defer a selection
      // set on a subscription and log a warning.
      if (isSubscription && hasDefer) {
        invariant.warn("Multipart-subscriptions do not support @defer");
      }

      if (isSubscription) {
        acceptHeader +=
          "boundary=graphql;subscriptionSpec=1.0,application/json";
      } else if (hasDefer) {
        acceptHeader += "deferSpec=20220824,application/json";
      }
      options.headers.accept = acceptHeader;
    }

    return new Observable((observer) => {
      if (options.method === "GET") {
        const { newURI, parseError } = rewriteURIForGET(chosenURI, body);
        if (parseError) {
          throw parseError;
        }
        chosenURI = newURI;
      } else {
        options.body = serializeFetchParameter(body, "Payload");
      }
      // Prefer linkOptions.fetch (preferredFetch) if provided, and otherwise
      // fall back to the *current* global window.fetch function (see issue
      // #7832), or (if all else fails) the backupFetch function we saved when
      // this module was first evaluated. This last option protects against the
      // removal of window.fetch, which is unlikely but not impossible.
      const currentFetch = preferredFetch || maybe(() => fetch) || backupFetch;

      const observerNext = observer.next.bind(observer);
      currentFetch!(chosenURI, options)
        .then((response) => {
          operation.setContext({ response });
          const ctype = response.headers?.get("content-type");

          if (ctype !== null && /^multipart\/mixed/i.test(ctype)) {
            return readMultipartBody(response, observerNext);
          } else {
            return parseAndCheckHttpResponse(operation)(response).then(
              observerNext
            );
          }
        })
        .then(() => {
          controller = undefined;
          observer.complete();
        })
        .catch((err) => {
          controller = undefined;
          handleError(err, observer);
        });

      return () => {
        // XXX support canceling this request
        // https://developers.google.com/web/updates/2017/09/abortable-fetch
        if (controller) controller.abort();
      };
    });
  });
};<|MERGE_RESOLUTION|>--- conflicted
+++ resolved
@@ -3,19 +3,12 @@
 
 import { ApolloLink } from "@apollo/client/link";
 import { filterOperationVariables } from "@apollo/client/link/utils";
-<<<<<<< HEAD
 import { __DEV__ } from "@apollo/client/utilities/environment";
-import { maybe } from "@apollo/client/utilities/internal/globals";
 import {
   getMainDefinition,
   hasDirectives,
-  removeClientSetsFromDocument,
 } from "@apollo/client/utilities/internal";
-=======
-import { hasDirectives } from "@apollo/client/utilities";
-import { getMainDefinition, maybe } from "@apollo/client/utilities";
-import { __DEV__ } from "@apollo/client/utilities/environment";
->>>>>>> e4a3ecfe
+import { maybe } from "@apollo/client/utilities/internal/globals";
 import { invariant } from "@apollo/client/utilities/invariant";
 
 import { checkFetcher } from "./checkFetcher.js";
