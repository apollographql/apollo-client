--- conflicted
+++ resolved
@@ -31,14 +31,9 @@
 import { print } from "graphql";
 import type { Client } from "graphql-ws";
 
-<<<<<<< HEAD
-import { ApolloLink, Operation, FetchResult } from "../core";
-import { isNonNullObject, Observable } from "../../utilities";
-=======
 import type { Operation, FetchResult } from "../core";
 import { ApolloLink } from "../core";
-import { isNonNullObject, stripTypename, Observable } from "../../utilities";
->>>>>>> e3c676de
+import { isNonNullObject, Observable } from "../../utilities";
 import { ApolloError } from "../../errors";
 
 // https://developer.mozilla.org/en-US/docs/Web/API/WebSocket/close_event
