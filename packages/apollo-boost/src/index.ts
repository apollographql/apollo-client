--- conflicted
+++ resolved
@@ -67,13 +67,10 @@
   'cache',
   'name',
   'version',
-<<<<<<< HEAD
   'ssrMode',
-=======
   'resolvers',
   'typeDefs',
   'fragmentMatcher',
->>>>>>> 7b026d2f
 ];
 
 export default class DefaultClient<TCache> extends ApolloClient<TCache> {
@@ -103,13 +100,10 @@
       onError: errorCallback,
       name,
       version,
-<<<<<<< HEAD
       ssrMode,
-=======
       resolvers,
       typeDefs,
       fragmentMatcher,
->>>>>>> 7b026d2f
     } = config;
 
     let { cache } = config;
@@ -196,18 +190,15 @@
     }
 
     // super hacky, we will fix the types eventually
-<<<<<<< HEAD
-    super({ cache, link, name, version, ssrMode } as any);
-=======
     super({
       cache,
       link,
       name,
       version,
+      ssrMode,
       resolvers: activeResolvers,
       typeDefs: activeTypeDefs,
       fragmentMatcher: activeFragmentMatcher,
     } as any);
->>>>>>> 7b026d2f
   }
 }