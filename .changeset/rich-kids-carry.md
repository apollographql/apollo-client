--- conflicted
+++ resolved
@@ -4,10 +4,7 @@
   - types
   - client.watchQuery
   - ObservableQuery
-<<<<<<< HEAD
-=======
 _ superseded: "data state"
->>>>>>> f29fb625
 ---
 
 Fix type of `data` property on `ApolloQueryResult`. Previously this field was non-optional, non-null `TData`, however at runtime this value could be set to `undefined`. This field is now reported as `TData | undefined`.
