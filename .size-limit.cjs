--- conflicted
+++ resolved
@@ -1,11 +1,7 @@
 const checks = [
   {
     path: "dist/apollo-client.min.cjs",
-<<<<<<< HEAD
     limit: "38160",
-=======
-    limit: "38107",
->>>>>>> 6b819810
   },
   {
     path: "dist/main.cjs",
@@ -57,18 +53,18 @@
     value.path == "dist/apollo-client.min.cjs"
       ? value
       : [
-        { ...value, limit: undefined },
-        {
-          ...value,
-          name: `${value.name} (production)`,
-          modifyEsbuildConfig(config) {
-            config.define = {
-              "globalThis.__DEV__": `false`,
-            };
-            return config;
+          { ...value, limit: undefined },
+          {
+            ...value,
+            name: `${value.name} (production)`,
+            modifyEsbuildConfig(config) {
+              config.define = {
+                "globalThis.__DEV__": `false`,
+              };
+              return config;
+            },
           },
-        },
-      ]
+        ]
   );
 
 module.exports = checks;