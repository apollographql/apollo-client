--- conflicted
+++ resolved
@@ -38,40 +38,20 @@
   concatPagination,
   offsetLimitPagination,
   DeepPartial,
-<<<<<<< HEAD
-} from '../../../utilities';
-import { useBackgroundQuery } from '../useBackgroundQuery';
-import { useReadQuery } from '../useReadQuery';
-import { ApolloProvider } from '../../context';
-import { unwrapQueryRef, QueryReference } from '../../cache/QueryReference';
-import { InMemoryCache } from '../../../cache';
-import { FetchMoreFunction, RefetchFunction } from '../useSuspenseQuery.js';
-import {
-  SuspenseQueryHookFetchPolicy,
-  SuspenseQueryHookOptions,
-} from '../../types/types';
-import equal from '@wry/equality';
-import { RefetchWritePolicy } from '../../../core/watchQueryOptions';
-import { skipToken } from '../constants';
-=======
 } from "../../../utilities";
 import { useBackgroundQuery } from "../useBackgroundQuery";
 import { useReadQuery } from "../useReadQuery";
 import { ApolloProvider } from "../../context";
-import { QUERY_REFERENCE_SYMBOL } from "../../cache/QueryReference";
+import { unwrapQueryRef, QueryReference } from "../../cache/QueryReference";
 import { InMemoryCache } from "../../../cache";
-import {
-  FetchMoreFunction,
-  RefetchFunction,
-  QueryReference,
-} from "../../../react";
+import { FetchMoreFunction, RefetchFunction } from "../useSuspenseQuery.js";
 import {
   SuspenseQueryHookFetchPolicy,
   SuspenseQueryHookOptions,
 } from "../../types/types";
 import equal from "@wry/equality";
 import { RefetchWritePolicy } from "../../../core/watchQueryOptions";
->>>>>>> 78739e3e
+import { skipToken } from "../constants";
 
 function renderIntegrationTest({
   client,
@@ -1442,7 +1422,6 @@
 
     function App() {
       return (
-<<<<<<< HEAD
         <ApolloProvider client={client}>
           <Parent />
         </ApolloProvider>
@@ -1451,11 +1430,11 @@
 
     render(<App />);
 
-    expect(screen.queryByText('Loading...')).not.toBeInTheDocument();
-    expect(screen.queryByTestId('greeting')).not.toBeInTheDocument();
+    expect(screen.queryByText("Loading...")).not.toBeInTheDocument();
+    expect(screen.queryByTestId("greeting")).not.toBeInTheDocument();
   });
 
-  it('does not suspend when using `skipToken` in options', async () => {
+  it("does not suspend when using `skipToken` in options", async () => {
     interface Data {
       greeting: string;
     }
@@ -1469,7 +1448,7 @@
     const mocks = [
       {
         request: { query },
-        result: { data: { greeting: 'Hello' } },
+        result: { data: { greeting: "Hello" } },
       },
     ];
 
@@ -1489,9 +1468,6 @@
         <Suspense fallback={<SuspenseFallback />}>
           {queryRef && <Greeting queryRef={queryRef} />}
         </Suspense>
-=======
-        <div data-testid="greeting">{data ? data.greeting : "Unknown"}</div>
->>>>>>> 78739e3e
       );
     }
 
@@ -1511,12 +1487,8 @@
 
     render(<App />);
 
-<<<<<<< HEAD
-    expect(screen.queryByText('Loading...')).not.toBeInTheDocument();
-    expect(screen.queryByTestId('greeting')).not.toBeInTheDocument();
-=======
-    expect(screen.getByTestId("greeting")).toHaveTextContent("Unknown");
->>>>>>> 78739e3e
+    expect(screen.queryByText("Loading...")).not.toBeInTheDocument();
+    expect(screen.queryByTestId("greeting")).not.toBeInTheDocument();
   });
 
   it("suspends when `skip` becomes `false` after it was `true`", async () => {
@@ -1535,7 +1507,7 @@
     const mocks = [
       {
         request: { query },
-        result: { data: { greeting: 'Hello' } },
+        result: { data: { greeting: "Hello" } },
       },
     ];
 
@@ -1578,19 +1550,19 @@
 
     render(<App />);
 
-    expect(screen.queryByText('Loading...')).not.toBeInTheDocument();
-    expect(screen.queryByTestId('greeting')).not.toBeInTheDocument();
-
-    await act(() => user.click(screen.getByText('Run query')));
-
-    expect(screen.getByText('Loading...')).toBeInTheDocument();
+    expect(screen.queryByText("Loading...")).not.toBeInTheDocument();
+    expect(screen.queryByTestId("greeting")).not.toBeInTheDocument();
+
+    await act(() => user.click(screen.getByText("Run query")));
+
+    expect(screen.getByText("Loading...")).toBeInTheDocument();
 
     await waitFor(() => {
-      expect(screen.getByTestId('greeting')).toHaveTextContent('Hello');
+      expect(screen.getByTestId("greeting")).toHaveTextContent("Hello");
     });
   });
 
-  it('suspends when switching away from `skipToken` in options', async () => {
+  it("suspends when switching away from `skipToken` in options", async () => {
     interface Data {
       greeting: string;
     }
@@ -1606,7 +1578,7 @@
     const mocks = [
       {
         request: { query },
-        result: { data: { greeting: 'Hello' } },
+        result: { data: { greeting: "Hello" } },
       },
     ];
 
@@ -1652,19 +1624,19 @@
 
     render(<App />);
 
-    expect(screen.queryByText('Loading...')).not.toBeInTheDocument();
-    expect(screen.queryByTestId('greeting')).not.toBeInTheDocument();
-
-    await act(() => user.click(screen.getByText('Run query')));
-
-    expect(screen.getByText('Loading...')).toBeInTheDocument();
+    expect(screen.queryByText("Loading...")).not.toBeInTheDocument();
+    expect(screen.queryByTestId("greeting")).not.toBeInTheDocument();
+
+    await act(() => user.click(screen.getByText("Run query")));
+
+    expect(screen.getByText("Loading...")).toBeInTheDocument();
 
     await waitFor(() => {
-      expect(screen.getByTestId('greeting')).toHaveTextContent('Hello');
+      expect(screen.getByTestId("greeting")).toHaveTextContent("Hello");
     });
   });
 
-  it('renders skip result, does not suspend, and maintains `data` when `skip` becomes `true` after it was `false`', async () => {
+  it("renders skip result, does not suspend, and maintains `data` when `skip` becomes `true` after it was `false`", async () => {
     interface Data {
       greeting: string;
     }
@@ -1680,7 +1652,7 @@
     const mocks = [
       {
         request: { query },
-        result: { data: { greeting: 'Hello' } },
+        result: { data: { greeting: "Hello" } },
       },
     ];
 
@@ -1723,18 +1695,18 @@
 
     render(<App />);
 
-    expect(screen.getByText('Loading...')).toBeInTheDocument();
+    expect(screen.getByText("Loading...")).toBeInTheDocument();
 
     await waitFor(() => {
-      expect(screen.getByTestId('greeting')).toHaveTextContent('Hello');
-    });
-
-    await act(() => user.click(screen.getByText('Toggle skip')));
-
-    expect(screen.getByTestId('greeting')).toHaveTextContent('Hello');
+      expect(screen.getByTestId("greeting")).toHaveTextContent("Hello");
+    });
+
+    await act(() => user.click(screen.getByText("Toggle skip")));
+
+    expect(screen.getByTestId("greeting")).toHaveTextContent("Hello");
   });
 
-  it('renders skip result, does not suspend, and maintains `data` when switching back to `skipToken`', async () => {
+  it("renders skip result, does not suspend, and maintains `data` when switching back to `skipToken`", async () => {
     interface Data {
       greeting: string;
     }
@@ -1750,7 +1722,7 @@
     const mocks = [
       {
         request: { query },
-        result: { data: { greeting: 'Hello' } },
+        result: { data: { greeting: "Hello" } },
       },
     ];
 
@@ -1796,18 +1768,18 @@
 
     render(<App />);
 
-    expect(screen.getByText('Loading...')).toBeInTheDocument();
+    expect(screen.getByText("Loading...")).toBeInTheDocument();
 
     await waitFor(() => {
-      expect(screen.getByTestId('greeting')).toHaveTextContent('Hello');
-    });
-
-    await act(() => user.click(screen.getByText('Toggle skip')));
-
-    expect(screen.getByTestId('greeting')).toHaveTextContent('Hello');
+      expect(screen.getByTestId("greeting")).toHaveTextContent("Hello");
+    });
+
+    await act(() => user.click(screen.getByText("Toggle skip")));
+
+    expect(screen.getByTestId("greeting")).toHaveTextContent("Hello");
   });
 
-  it('does not make network requests when `skip` is `true`', async () => {
+  it("does not make network requests when `skip` is `true`", async () => {
     interface Data {
       greeting: string;
     }
@@ -1823,7 +1795,7 @@
     const mocks = [
       {
         request: { query },
-        result: { data: { greeting: 'Hello' } },
+        result: { data: { greeting: "Hello" } },
       },
     ];
 
@@ -1838,7 +1810,7 @@
         );
 
         if (!mock) {
-          throw new Error('Could not find mock for operation');
+          throw new Error("Could not find mock for operation");
         }
 
         observer.next(mock.result);
@@ -1888,21 +1860,21 @@
     expect(fetchCount).toBe(0);
 
     // Toggle skip to `false`
-    await act(() => user.click(screen.getByText('Toggle skip')));
+    await act(() => user.click(screen.getByText("Toggle skip")));
 
     expect(fetchCount).toBe(1);
 
     await waitFor(() => {
-      expect(screen.getByTestId('greeting')).toHaveTextContent('Hello');
+      expect(screen.getByTestId("greeting")).toHaveTextContent("Hello");
     });
 
     // Toggle skip to `true`
-    await act(() => user.click(screen.getByText('Toggle skip')));
+    await act(() => user.click(screen.getByText("Toggle skip")));
 
     expect(fetchCount).toBe(1);
   });
 
-  it('does not make network requests when `skipToken` is used', async () => {
+  it("does not make network requests when `skipToken` is used", async () => {
     interface Data {
       greeting: string;
     }
@@ -1915,40 +1887,31 @@
       }
     `;
 
-    const mocks = [
-      {
-        request: { query },
-        result: { data: { greeting: 'Hello' } },
-      },
-    ];
-
-    let fetchCount = 0;
-
-    const link = new ApolloLink((operation) => {
-      return new Observable((observer) => {
-        fetchCount++;
-
-        const mock = mocks.find(({ request }) =>
-          equal(request.query, operation.query)
-        );
-
-        if (!mock) {
-          throw new Error('Could not find mock for operation');
-        }
-
-<<<<<<< HEAD
-        observer.next(mock.result);
-        observer.complete();
-      });
-    });
-=======
     const mocks = [
       {
         request: { query },
         result: { data: { greeting: "Hello" } },
       },
     ];
->>>>>>> 78739e3e
+
+    let fetchCount = 0;
+
+    const link = new ApolloLink((operation) => {
+      return new Observable((observer) => {
+        fetchCount++;
+
+        const mock = mocks.find(({ request }) =>
+          equal(request.query, operation.query)
+        );
+
+        if (!mock) {
+          throw new Error("Could not find mock for operation");
+        }
+
+        observer.next(mock.result);
+        observer.complete();
+      });
+    });
 
     const client = new ApolloClient({
       link,
@@ -1979,13 +1942,7 @@
     function Greeting({ queryRef }: { queryRef: QueryReference<Data> }) {
       const { data } = useReadQuery(queryRef);
 
-<<<<<<< HEAD
       return <div data-testid="greeting">{data.greeting}</div>;
-=======
-      return (
-        <div data-testid="greeting">{data ? data.greeting : "Unknown"}</div>
-      );
->>>>>>> 78739e3e
     }
 
     function App() {
@@ -1998,41 +1955,24 @@
 
     render(<App />);
 
-<<<<<<< HEAD
     expect(fetchCount).toBe(0);
 
     // Toggle skip to `false`
-    await act(() => user.click(screen.getByText('Toggle skip')));
+    await act(() => user.click(screen.getByText("Toggle skip")));
 
     expect(fetchCount).toBe(1);
 
     await waitFor(() => {
-      expect(screen.getByTestId('greeting')).toHaveTextContent('Hello');
-=======
-    const greeting = screen.getByTestId("greeting");
-
-    expect(greeting).toHaveTextContent("Unknown");
-
-    await act(() => user.click(screen.getByText("Run query")));
-
-    expect(screen.getByText("Loading...")).toBeInTheDocument();
-
-    await waitFor(() => {
-      expect(greeting).toHaveTextContent("Hello");
->>>>>>> 78739e3e
+      expect(screen.getByTestId("greeting")).toHaveTextContent("Hello");
     });
 
     // Toggle skip to `true`
-    await act(() => user.click(screen.getByText('Toggle skip')));
+    await act(() => user.click(screen.getByText("Toggle skip")));
 
     expect(fetchCount).toBe(1);
   });
 
-<<<<<<< HEAD
-  it('`skip` result is referentially stable', async () => {
-=======
-  it("renders skip result, does not suspend, and maintains `data` when `skip` becomes `true` after it was `false`", async () => {
->>>>>>> 78739e3e
+  it("`skip` result is referentially stable", async () => {
     interface Data {
       greeting: string;
     }
@@ -2086,15 +2026,9 @@
     function Greeting({ queryRef }: { queryRef: QueryReference<Data> }) {
       const { data } = useReadQuery(queryRef);
 
-<<<<<<< HEAD
       result.current = data;
 
       return <div data-testid="greeting">{data.greeting}</div>;
-=======
-      return (
-        <div data-testid="greeting">{data ? data.greeting : "Unknown"}</div>
-      );
->>>>>>> 78739e3e
     }
 
     function App() {
@@ -2114,7 +2048,7 @@
     expect(result.current).toBe(skipResult);
 
     // Toggle skip to `false`
-    await act(() => user.click(screen.getByText('Toggle skip')));
+    await act(() => user.click(screen.getByText("Toggle skip")));
 
     expect(screen.getByText("Loading...")).toBeInTheDocument();
 
@@ -2122,7 +2056,6 @@
       expect(screen.getByTestId("greeting")).toHaveTextContent("Hello");
     });
 
-<<<<<<< HEAD
     const fetchedResult = result.current;
 
     rerender(<App />);
@@ -2130,15 +2063,7 @@
     expect(result.current).toBe(fetchedResult);
   });
 
-  it('`skip` result is referentially stable when using `skipToken`', async () => {
-=======
-    await act(() => user.click(screen.getByText("Toggle skip")));
-
-    expect(screen.getByTestId("greeting")).toHaveTextContent("Hello");
-  });
-
-  it("does not make network requests when `skip` is `true`", async () => {
->>>>>>> 78739e3e
+  it("`skip` result is referentially stable when using `skipToken`", async () => {
     interface Data {
       greeting: string;
     }
@@ -2166,28 +2091,6 @@
       },
     ];
 
-<<<<<<< HEAD
-=======
-    let fetchCount = 0;
-
-    const link = new ApolloLink((operation) => {
-      return new Observable((observer) => {
-        fetchCount++;
-
-        const mock = mocks.find(({ request }) =>
-          equal(request.query, operation.query)
-        );
-
-        if (!mock) {
-          throw new Error("Could not find mock for operation");
-        }
-
-        observer.next(mock.result);
-        observer.complete();
-      });
-    });
-
->>>>>>> 78739e3e
     const client = new ApolloClient({
       link: new MockLink(mocks),
       cache: new InMemoryCache(),
@@ -2217,15 +2120,9 @@
     function Greeting({ queryRef }: { queryRef: QueryReference<Data> }) {
       const { data } = useReadQuery(queryRef);
 
-<<<<<<< HEAD
       result.current = data;
 
       return <div data-testid="greeting">{data.greeting}</div>;
-=======
-      return (
-        <div data-testid="greeting">{data ? data.greeting : "Unknown"}</div>
-      );
->>>>>>> 78739e3e
     }
 
     function App() {
@@ -2247,29 +2144,20 @@
     // Toggle skip to `false`
     await act(() => user.click(screen.getByText("Toggle skip")));
 
-    expect(screen.getByText('Loading...')).toBeInTheDocument();
+    expect(screen.getByText("Loading...")).toBeInTheDocument();
 
     await waitFor(() => {
       expect(screen.getByTestId("greeting")).toHaveTextContent("Hello");
     });
 
-<<<<<<< HEAD
     const fetchedResult = result.current;
-=======
-    // Toggle skip to `true`
-    await act(() => user.click(screen.getByText("Toggle skip")));
->>>>>>> 78739e3e
 
     rerender(<App />);
 
     expect(result.current).toBe(fetchedResult);
   });
 
-<<<<<<< HEAD
-  it('`skip` option works with `startTransition`', async () => {
-=======
-  it("`skip` result is referentially stable", async () => {
->>>>>>> 78739e3e
+  it("`skip` option works with `startTransition`", async () => {
     interface Data {
       greeting: string;
     }
@@ -2285,12 +2173,8 @@
     const mocks = [
       {
         request: { query },
-<<<<<<< HEAD
-        result: { data: { greeting: 'Hello' } },
+        result: { data: { greeting: "Hello" } },
         delay: 10,
-=======
-        result: { data: { greeting: "Hello" } },
->>>>>>> 78739e3e
       },
     ];
 
@@ -2330,15 +2214,7 @@
     function Greeting({ queryRef }: { queryRef: QueryReference<Data> }) {
       const { data } = useReadQuery(queryRef);
 
-<<<<<<< HEAD
       return <div data-testid="greeting">{data.greeting}</div>;
-=======
-      result.current = data;
-
-      return (
-        <div data-testid="greeting">{data ? data.greeting : "Unknown"}</div>
-      );
->>>>>>> 78739e3e
     }
 
     function App() {
@@ -2351,31 +2227,21 @@
 
     render(<App />);
 
-    const button = screen.getByText('Toggle skip');
+    const button = screen.getByText("Toggle skip");
 
     // Toggle skip to `false`
-<<<<<<< HEAD
     await act(() => user.click(button));
 
-    expect(screen.queryByText('Loading...')).not.toBeInTheDocument();
+    expect(screen.queryByText("Loading...")).not.toBeInTheDocument();
     expect(button).toBeDisabled();
-    expect(screen.queryByTestId('greeting')).not.toBeInTheDocument();
-=======
-    await act(() => user.click(screen.getByText("Toggle skip")));
-
-    expect(screen.getByText("Loading...")).toBeInTheDocument();
->>>>>>> 78739e3e
+    expect(screen.queryByTestId("greeting")).not.toBeInTheDocument();
 
     await waitFor(() => {
       expect(screen.getByTestId("greeting")).toHaveTextContent("Hello");
     });
   });
 
-<<<<<<< HEAD
-  it('`skipToken` works with `startTransition`', async () => {
-=======
-  it("`skip` option works with `startTransition`", async () => {
->>>>>>> 78739e3e
+  it("`skipToken` works with `startTransition`", async () => {
     interface Data {
       greeting: string;
     }
@@ -2435,13 +2301,7 @@
     function Greeting({ queryRef }: { queryRef: QueryReference<Data> }) {
       const { data } = useReadQuery(queryRef);
 
-<<<<<<< HEAD
       return <div data-testid="greeting">{data.greeting}</div>;
-=======
-      return (
-        <div data-testid="greeting">{data ? data.greeting : "Unknown"}</div>
-      );
->>>>>>> 78739e3e
     }
 
     function App() {
@@ -2461,11 +2321,7 @@
 
     expect(screen.queryByText("Loading...")).not.toBeInTheDocument();
     expect(button).toBeDisabled();
-<<<<<<< HEAD
-    expect(screen.queryByTestId('greeting')).not.toBeInTheDocument();
-=======
-    expect(screen.getByTestId("greeting")).toHaveTextContent("Unknown");
->>>>>>> 78739e3e
+    expect(screen.queryByTestId("greeting")).not.toBeInTheDocument();
 
     await waitFor(() => {
       expect(screen.getByTestId("greeting")).toHaveTextContent("Hello");
@@ -5438,11 +5294,7 @@
       expectTypeOf(explicit).not.toEqualTypeOf<VariablesCaseData>();
     });
 
-<<<<<<< HEAD
-    it('returns QueryReference<TData> | undefined when `skip` is present', () => {
-=======
-    it("returns TData | undefined when `skip` is present", () => {
->>>>>>> 78739e3e
+    it("returns QueryReference<TData> | undefined when `skip` is present", () => {
       const { query } = useVariablesIntegrationTestCase();
 
       const [inferredQueryRef] = useBackgroundQuery(query, {
@@ -5487,7 +5339,7 @@
       >();
     });
 
-    it('returns `undefined` when using `skipToken` unconditionally', () => {
+    it("returns `undefined` when using `skipToken` unconditionally", () => {
       const { query } = useVariablesIntegrationTestCase();
 
       const [inferredQueryRef] = useBackgroundQuery(query, skipToken);
@@ -5508,7 +5360,7 @@
       >();
     });
 
-    it('returns QueryReference<TData> | undefined when using conditional `skipToken`', () => {
+    it("returns QueryReference<TData> | undefined when using conditional `skipToken`", () => {
       const { query } = useVariablesIntegrationTestCase();
       const options = {
         skip: true,
@@ -5539,7 +5391,7 @@
       >();
     });
 
-    it('returns QueryReference<DeepPartial<TData>> | undefined when using `skipToken` with `returnPartialData`', () => {
+    it("returns QueryReference<DeepPartial<TData>> | undefined when using `skipToken` with `returnPartialData`", () => {
       const { query } = useVariablesIntegrationTestCase();
       const options = {
         skip: true,
