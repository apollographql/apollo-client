--- conflicted
+++ resolved
@@ -1,13 +1,9 @@
-<<<<<<< HEAD
-import { CleanStrongCache, cacheSizes } from "../../utilities/caching/index.js";
-import { registerGlobalCache } from "../caching/getMemoryInternals.js";
-=======
 import {
   AutoCleanedStrongCache,
   cacheSizes,
   defaultCacheSizes,
 } from "../../utilities/caching/index.js";
->>>>>>> ae7c7659
+import { registerGlobalCache } from "../caching/getMemoryInternals.js";
 
 /**
  * Like JSON.stringify, but with object keys always sorted in the same order.
@@ -35,13 +31,8 @@
       // Clearing the sortingMap will reclaim all cached memory, without
       // affecting the logical results of canonicalStringify, but potentially
       // sacrificing performance until the cache is refilled.
-<<<<<<< HEAD
-      sortingMap = new CleanStrongCache<string, readonly string[]>(
-        cacheSizes.canonicalStringify
-=======
       sortingMap = new AutoCleanedStrongCache<string, readonly string[]>(
         cacheSizes.canonicalStringify || defaultCacheSizes.canonicalStringify
->>>>>>> ae7c7659
       );
     },
   }
@@ -53,11 +44,7 @@
 
 // Values are JSON-serialized arrays of object keys (in any order), and values
 // are sorted arrays of the same keys.
-<<<<<<< HEAD
-let sortingMap!: CleanStrongCache<string, readonly string[]>;
-=======
 let sortingMap!: AutoCleanedStrongCache<string, readonly string[]>;
->>>>>>> ae7c7659
 canonicalStringify.reset();
 
 // The JSON.stringify function takes an optional second argument called a
