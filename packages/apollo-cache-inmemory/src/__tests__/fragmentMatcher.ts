import { IntrospectionFragmentMatcher } from '../fragmentMatcher';
import { defaultNormalizedCacheFactory } from '../objectCache';
<<<<<<< HEAD
import { InMemoryCache } from '../inMemoryCache';
import gql from 'graphql-tag';
import { print } from 'graphql';

describe('FragmentMatcher', () => {
  it('can match against the root Query', () => {
    const cache = new InMemoryCache({
      addTypename: true,
    });

    const query = gql`
      query AllPeople {
        people {
          id
          name
        }
        ...PeopleTypes
      }
      fragment PeopleTypes on Query {
        __type(name: "Person") {
          name
          kind
        }
      }
    `;

    const data = {
      people: [
        {
          __typename: 'Person',
          id: 123,
          name: 'Ben',
        },
      ],
      __type: {
        __typename: '__Type',
        name: 'Person',
        kind: 'OBJECT',
      },
    };

    cache.writeQuery({ query, data });
    expect(cache.readQuery({ query })).toEqual(data);
  });
});
=======
import { ReadStoreContext } from '..';
>>>>>>> f466635c

describe('IntrospectionFragmentMatcher', () => {
  it('will throw an error if match is called if it is not ready', () => {
    const ifm = new IntrospectionFragmentMatcher();
    expect(() => (ifm.match as any)()).toThrowError(/called before/);
  });

  it('can be seeded with an introspection query result', () => {
    const ifm = new IntrospectionFragmentMatcher({
      introspectionQueryResultData: {
        __schema: {
          types: [
            {
              kind: 'UNION',
              name: 'Item',
              possibleTypes: [
                {
                  name: 'ItemA',
                },
                {
                  name: 'ItemB',
                },
              ],
            },
          ],
        },
      },
    });

    const store = defaultNormalizedCacheFactory({
      a: {
        __typename: 'ItemB',
      },
    });

    const idValue = {
      type: 'id',
      id: 'a',
      generated: false,
    };

    const readStoreContext: ReadStoreContext = {
      store,
      returnPartialData: false,
      hasMissingField: false,
<<<<<<< HEAD
      cacheRedirects: {},
    };
=======
      customResolvers: {},
    } as any;
>>>>>>> f466635c

    expect(ifm.match(idValue as any, 'Item', readStoreContext)).toBe(true);
    expect(ifm.match(idValue as any, 'NotAnItem', readStoreContext)).toBe(
      false,
    );
  });
});<|MERGE_RESOLUTION|>--- conflicted
+++ resolved
@@ -1,6 +1,6 @@
 import { IntrospectionFragmentMatcher } from '../fragmentMatcher';
 import { defaultNormalizedCacheFactory } from '../objectCache';
-<<<<<<< HEAD
+import { ReadStoreContext } from '..';
 import { InMemoryCache } from '../inMemoryCache';
 import gql from 'graphql-tag';
 import { print } from 'graphql';
@@ -46,9 +46,6 @@
     expect(cache.readQuery({ query })).toEqual(data);
   });
 });
-=======
-import { ReadStoreContext } from '..';
->>>>>>> f466635c
 
 describe('IntrospectionFragmentMatcher', () => {
   it('will throw an error if match is called if it is not ready', () => {
@@ -90,17 +87,12 @@
       generated: false,
     };
 
-    const readStoreContext: ReadStoreContext = {
+    const readStoreContext = {
       store,
       returnPartialData: false,
       hasMissingField: false,
-<<<<<<< HEAD
       cacheRedirects: {},
-    };
-=======
-      customResolvers: {},
-    } as any;
->>>>>>> f466635c
+    } as ReadStoreContext;
 
     expect(ifm.match(idValue as any, 'Item', readStoreContext)).toBe(true);
     expect(ifm.match(idValue as any, 'NotAnItem', readStoreContext)).toBe(
