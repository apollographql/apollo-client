--- conflicted
+++ resolved
@@ -106,10 +106,7 @@
 
 ## Accounts
 
-<<<<<<< HEAD
 You may still use the authentication based on DDP (Meteor's default data layer) and apollo will send the current user's login token to the GraphQL server with each request. But if you want to use only GraphQL in your app you can use [nicolaslopezj:apollo-accounts](https://github.com/nicolaslopezj/meteor-apollo-accounts). This package uses the Meteor Accounts methods in GraphQL, it's compatible with the accounts you have saved in your database and you may use apollo-accounts and Meteor's DDP accounts at the same time.
-=======
-You may still use the authentication based on DDP (Meteor's default data layer) and apollo will send the current user's login token to the GraphQL server with each request. But if you want to use only GraphQL in your app you can use [nicolaslopezj:apollo-accounts](https://github.com/nicolaslopezj/meteor-apollo-accounts). This package uses the Meteor Accounts methods in GraphQL, it's compatible with the accounts you have saved in your database and you may use apollo-accounts and Meteor's DPP accounts at the same time.
 
 
 ## SSR
@@ -201,5 +198,4 @@
 });
 // #1 connect your express server with meteor's
 WebApp.connectHandlers.use(Meteor.bindEnvironment(app));
-```
->>>>>>> 677f1110
+```