--- conflicted
+++ resolved
@@ -2,10 +2,7 @@
 "@apollo/client": major
 _tags:
   - testing
-<<<<<<< HEAD
-=======
   - bundling
->>>>>>> f29fb625
 ---
 
 Remove the `@apollo/client/testing/core` entrypoint in favor of `@apollo/client/testing`.