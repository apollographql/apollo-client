import { equal } from "@wry/equality";
import type { DocumentNode } from "graphql";
import { Slot } from "optimism";
import type {
  InteropObservable,
  Observer,
  OperatorFunction,
  Subscribable,
  Subscription,
} from "rxjs";
import { Observable } from "rxjs";
import { lastValueFrom, Subject, tap } from "rxjs";

import type { Cache, MissingFieldError } from "@apollo/client/cache";
import type { MissingTree } from "@apollo/client/cache";
import type { MaybeMasked, Unmasked } from "@apollo/client/masking";
import { __DEV__ } from "@apollo/client/utilities/environment";
import {
  compact,
  getOperationDefinition,
  getQueryDefinition,
  preventUnhandledRejection,
<<<<<<< HEAD
} from "@apollo/client/utilities";
import { __DEV__ } from "@apollo/client/utilities/environment";
import {
  filterMap,
  SlotAwareBehaviorSubject,
=======
>>>>>>> 0a99d9ca
  toQueryResult,
} from "@apollo/client/utilities/internal";
import { invariant } from "@apollo/client/utilities/invariant";

import { equalByQuery } from "./equalByQuery.js";
import { isNetworkRequestInFlight, NetworkStatus } from "./networkStatus.js";
import type { QueryInfo } from "./QueryInfo.js";
import type { QueryManager } from "./QueryManager.js";
import type {
  ApolloQueryResult,
  DefaultContext,
  OperationVariables,
  QueryNotification,
  QueryResult,
  TypedDocumentNode,
} from "./types.js";
import type {
  ErrorPolicy,
  FetchMoreQueryOptions,
  NextFetchPolicyContext,
  RefetchWritePolicy,
  SubscribeToMoreOptions,
  UpdateQueryMapFn,
  UpdateQueryOptions,
  WatchQueryFetchPolicy,
  WatchQueryOptions,
} from "./watchQueryOptions.js";

const { assign, hasOwnProperty } = Object;

export interface FetchMoreOptions<
  TData = unknown,
  TVariables = OperationVariables,
> {
  updateQuery?: (
    previousQueryResult: TData,
    options: {
      fetchMoreResult?: TData;
      variables?: TVariables;
    }
  ) => TData;
}

interface TrackedOperation {
  /**
   * This NetworkStatus will be used to override the current networkStatus
   */
  override?: NetworkStatus;
  /**
   * Will abort tracking the operation from this ObservableQuery and remove it from `activeOperations`
   */
  abort: () => void;
  /**
   * `query` that was used by the `ObservableQuery` as the "main query" at the time the operation was started
   * This is not necessarily the same query as the query the operation itself is doing.
   */
  query: DocumentNode;
  variables: OperationVariables;
}

const newNetworkStatusSymbol: any = Symbol();
const uninitialized: ApolloQueryResult<any> = {
  loading: true,
  networkStatus: NetworkStatus.loading,
  data: undefined,
  partial: true,
};

const empty: ApolloQueryResult<any> = {
  loading: false,
  networkStatus: NetworkStatus.ready,
  data: undefined,
  partial: true,
};

interface Meta {
  readonly query: DocumentNode;
  readonly variables: OperationVariables | undefined;
  shouldEmit?: boolean | "notification";
  /** can be used to override `ObservableQuery.options.fetchPolicy` for this notification */
  fetchPolicy?: WatchQueryFetchPolicy;
}
const queryMetaSlot = new Slot<Meta>();

export declare namespace ObservableQuery {
  export type Options<
    TData = unknown,
    TVariables extends OperationVariables = OperationVariables,
  > = {
    /** {@inheritDoc @apollo/client!QueryOptionsDocumentation#fetchPolicy:member} */
    fetchPolicy: WatchQueryFetchPolicy;

    /** {@inheritDoc @apollo/client!QueryOptionsDocumentation#nextFetchPolicy:member} */
    nextFetchPolicy?:
      | WatchQueryFetchPolicy
      | ((
          this: WatchQueryOptions<TVariables, TData>,
          currentFetchPolicy: WatchQueryFetchPolicy,
          context: NextFetchPolicyContext<TData, TVariables>
        ) => WatchQueryFetchPolicy);

    /** {@inheritDoc @apollo/client!QueryOptionsDocumentation#initialFetchPolicy:member} */
    initialFetchPolicy: WatchQueryFetchPolicy;

    /** {@inheritDoc @apollo/client!QueryOptionsDocumentation#refetchWritePolicy:member} */
    refetchWritePolicy?: RefetchWritePolicy;

    /** {@inheritDoc @apollo/client!QueryOptionsDocumentation#errorPolicy:member} */
    errorPolicy?: ErrorPolicy;

    /** {@inheritDoc @apollo/client!QueryOptionsDocumentation#context:member} */
    context?: DefaultContext;

    /** {@inheritDoc @apollo/client!QueryOptionsDocumentation#pollInterval:member} */
    pollInterval?: number;

    /** {@inheritDoc @apollo/client!QueryOptionsDocumentation#notifyOnNetworkStatusChange:member} */
    notifyOnNetworkStatusChange?: boolean;

    /** {@inheritDoc @apollo/client!QueryOptionsDocumentation#returnPartialData:member} */
    returnPartialData?: boolean;

    /** {@inheritDoc @apollo/client!QueryOptionsDocumentation#skipPollAttempt:member} */
    skipPollAttempt?: () => boolean;

    /** {@inheritDoc @apollo/client!QueryOptionsDocumentation#query:member} */
    query: DocumentNode | TypedDocumentNode<TData, TVariables>;

    /** {@inheritDoc @apollo/client!QueryOptionsDocumentation#variables:member} */
    variables: TVariables;
  };

  /**
   * @internal
   * This describes the `WatchOptions` used by `ObservableQuery` to
   * subscribe to the cache.
   */
  interface CacheWatchOptions<
    TData = unknown,
    TVariables extends OperationVariables = OperationVariables,
  > extends Cache.WatchOptions<TData, TVariables> {
    /**
     * @internal
     * We cannot suppress the broadcast completely, since that would
     * result in external updates to be lost if we go from
     * (external A) -> (own B) -> (external C) when A and C have the same
     * value.
     * Without the `own B` being broadcast, the `cache.watch` would swallow
     * C.
     * So instead we track the last "own diff" and suppress further processing
     * in the callback.
     */

    lastOwnDiff?: Cache.DiffResult<TData>;
  }
}

export class ObservableQuery<
    TData = unknown,
    TVariables extends OperationVariables = OperationVariables,
  >
  implements
    Subscribable<ApolloQueryResult<MaybeMasked<TData>>>,
    InteropObservable<ApolloQueryResult<MaybeMasked<TData>>>
{
  /**
   * @internal
   * A slot used by the `useQuery` hook to indicate that `client.watchQuery`
   * should not register the query immediately, but instead wait for the query to
   * be started registered with the `QueryManager` when `useSyncExternalStore`
   * actively subscribes to it.
   */
  private static inactiveOnCreation = new Slot<boolean>();

  public readonly options: ObservableQuery.Options<TData, TVariables>;
  public readonly queryId: string;
  public readonly queryName?: string;

  // The `query` computed property will always reflect the document transformed
  // by the last run query. `this.options.query` will always reflect the raw
  // untransformed query to ensure document transforms with runtime conditionals
  // are run on the original document.
  public get query(): TypedDocumentNode<TData, TVariables> {
    return this.lastQuery;
  }

  /**
   * An object containing the variables that were provided for the query.
   */
  public get variables(): TVariables {
    return this.options.variables;
  }

  private unsubscribeFromCache?: {
    (): void;
    query: TypedDocumentNode<TData, TVariables>;
    variables: TVariables;
  };
  private input: Subject<QueryNotification.Value<TData, TVariables>>;
  private subject: SlotAwareBehaviorSubject<
    ApolloQueryResult<MaybeMasked<TData>>,
    Meta
  >;
  private readonly observable: Observable<
    ApolloQueryResult<MaybeMasked<TData>>
  >;

  private isTornDown: boolean;
  private queryManager: QueryManager;
  private subscriptions = new Set<Subscription>();

  /**
   * If an `ObservableQuery` is created with a `network-only` fetch policy,
   * it should actually start receiving cache updates, but not before it has
   * received the first result from the network.
   */
  private waitForOwnResult: boolean;
  private lastQuery: DocumentNode;

  private queryInfo: QueryInfo;

  private linkSubscription?: Subscription;

  private pollingInfo?: {
    interval: number;
    timeout: ReturnType<typeof setTimeout>;
  };

  private get networkStatus(): NetworkStatus {
    return this.subject.getValue().networkStatus;
  }

  constructor({
    queryManager,
    queryInfo,
    options,
  }: {
    queryManager: QueryManager;
    queryInfo: QueryInfo;
    options: WatchQueryOptions<TVariables, TData>;
  }) {
    let startedInactive = ObservableQuery.inactiveOnCreation.getValue();

    // related classes
    this.queryInfo = queryInfo;
    this.queryManager = queryManager;

    // active state
    this.waitForOwnResult = options.fetchPolicy === "network-only";
    this.isTornDown = false;

    this.subscribeToMore = this.subscribeToMore.bind(this);
    this.maskResult = this.maskResult.bind(this);

    const {
      watchQuery: { fetchPolicy: defaultFetchPolicy = "cache-first" } = {},
    } = queryManager.defaultOptions;

    const {
      fetchPolicy = defaultFetchPolicy,
      // Make sure we don't store "standby" as the initialFetchPolicy.
      initialFetchPolicy = fetchPolicy === "standby" ? defaultFetchPolicy : (
        fetchPolicy
      ),
    } = options;

    this.lastQuery = options.query;

    this.options = {
      ...options,

      // Remember the initial options.fetchPolicy so we can revert back to this
      // policy when variables change. This information can also be specified
      // (or overridden) by providing options.initialFetchPolicy explicitly.
      initialFetchPolicy,

      // This ensures this.options.fetchPolicy always has a string value, in
      // case options.fetchPolicy was not provided.
      fetchPolicy,
      variables: this.getVariablesWithDefaults(options.variables),
    };

    this.subject = new SlotAwareBehaviorSubject<
      ApolloQueryResult<MaybeMasked<TData>>,
      Meta
    >(uninitialized, queryMetaSlot, {
      query: this.query,
      variables: this.variables,
    });
    this.observable = this.subject.pipe(
      tap({
        subscribe: () => {
          if (startedInactive) {
            queryManager["queries"].set(this.queryId, queryInfo);
            startedInactive = false;
          }
          if (!this.subject.observed) {
            this.reobserve();

            // TODO: See if we can rework updatePolling to better handle this.
            // reobserve calls updatePolling but this `subscribe` callback is
            // called before the subject is subscribed to so `updatePolling`
            // can't accurately detect if there is an active subscription.
            // Calling it again here ensures that it can detect if it can poll
            setTimeout(() => this.updatePolling());
          }
        },
        unsubscribe: () => {
          if (!this.subject.observed) {
            this.tearDownQuery();
          }
        },
      }),
      filterMap(
        (
          current: ApolloQueryResult<TData>,
          context: {
            previous?: ApolloQueryResult<TData>;
            previousVariables?: TVariables;
          }
        ) => {
          const { query, variables, shouldEmit } = queryMetaSlot.getValue()!;

          if (current === uninitialized) {
            // reset internal state after `ObservableQuery.reset()`
            context.previous = undefined;
            context.previousVariables = undefined;
          }
          if (this.options.fetchPolicy === "standby") return;
          if (shouldEmit === true) return emit();
          if (shouldEmit === false) return;

          const { previous, previousVariables } = context;

          if (previous) {
            const documentInfo = this.queryManager.getDocumentInfo(query);
            const dataMasking = this.queryManager.dataMasking;
            const maskedQuery =
              dataMasking ? documentInfo.nonReactiveQuery : query;

            const resultIsEqual =
              dataMasking || documentInfo.hasNonreactiveDirective ?
                equalByQuery(maskedQuery, previous, current, variables)
              : equal(previous, current);

            if (
              resultIsEqual &&
              (!variables || equal(previousVariables, variables))
            ) {
              return;
            }
          }

          if (
            shouldEmit === "notification" &&
            (!this.options.notifyOnNetworkStatusChange ||
              equal(previous, current))
          ) {
            return;
          }
          return emit();

          function emit() {
            context.previous = current;
            context.previousVariables = variables as TVariables;
            return current;
          }
        },
        () => ({})
      )
    );

    this["@@observable"] = () => this;
    if (Symbol.observable) {
      this[Symbol.observable] = () => this;
    }
    this.pipe = this.observable.pipe.bind(this.observable);
    this.subscribe = this.observable.subscribe.bind(this.observable);

    this.input = new Subject();
    // we want to feed many streams into `this.subject`, but none of them should
    // be able to close `this.input`
    this.input.complete = () => {};
    this.input.pipe(this.operator).subscribe(this.subject);

    this.queryId = queryInfo.queryId || queryManager.generateQueryId();

    const opDef = getOperationDefinition(this.query);
    this.queryName = opDef && opDef.name && opDef.name.value;
  }

  // We can't use Observable['subscribe'] here as the type as it conflicts with
  // the ability to infer T from Subscribable<T>. This limits the surface area
  // to the non-deprecated signature which works properly with type inference.
  public subscribe: (
    observer:
      | Partial<Observer<ApolloQueryResult<MaybeMasked<TData>>>>
      | ((value: ApolloQueryResult<MaybeMasked<TData>>) => void)
  ) => Subscription;

  public pipe: Observable<ApolloQueryResult<MaybeMasked<TData>>>["pipe"];

  public [Symbol.observable]!: () => Subscribable<
    ApolloQueryResult<MaybeMasked<TData>>
  >;
  public ["@@observable"]: () => Subscribable<
    ApolloQueryResult<MaybeMasked<TData>>
  >;

  /** @internal */
  public resetDiff() {
    this.queryInfo.resetDiff();
  }

  private getCacheDiff({
    query = this.query,
    variables = this.variables,
    returnPartialData = true,
    optimistic = true,
  } = {}) {
    return this.queryManager.cache.diff<TData>({
      query,
      variables,
      returnPartialData,
      optimistic,
    });
  }

  private getInitialResult({
    query = this.query,
    variables = this.variables,
    observed = this.subject.observed,
  } = {}): ApolloQueryResult<MaybeMasked<TData>> {
    const fetchPolicy =
      this.queryManager.prioritizeCacheValues ?
        "cache-first"
      : queryMetaSlot.getValue()?.fetchPolicy || this.options.fetchPolicy;
    const defaultResult = {
      data: undefined,
      loading: true,
      networkStatus: NetworkStatus.loading,
      partial: true,
    };

    const cacheResult = () => {
      const diff = this.getCacheDiff({
        query,
        variables,
      });

      return this.maskResult({
        data:
          // TODO: queryInfo.getDiff should handle this since cache.diff returns a
          // null when returnPartialData is false
          this.options.returnPartialData || diff.complete ?
            (diff.result as TData) ?? undefined
          : undefined,
        loading: !diff.complete,
        networkStatus:
          diff.complete ? NetworkStatus.ready : NetworkStatus.loading,
        partial: !diff.complete,
      });
    };

    switch (fetchPolicy) {
      case "cache-only":
      case "cache-first":
        return cacheResult();
      case "cache-and-network":
        return {
          ...cacheResult(),
          loading: true,
          networkStatus: NetworkStatus.loading,
        };
      case "standby":
        return observed ?
            {
              ...defaultResult,
              loading: false,
              networkStatus: NetworkStatus.ready,
            }
          : defaultResult;

      default:
        return defaultResult;
    }
  }

  private resubscribeCache() {
    const { variables, fetchPolicy } = this.options;
    const query = this.query;

    const shouldUnsubscribe =
      fetchPolicy === "standby" ||
      fetchPolicy === "no-cache" ||
      this.waitForOwnResult;

    const shouldResubscribe = !isEqualQuery(
      { query, variables },
      this.unsubscribeFromCache
    );

    if (shouldUnsubscribe || shouldResubscribe) {
      this.unsubscribeFromCache?.();
    }

    if (shouldUnsubscribe || !shouldResubscribe) {
      return;
    }

    const watch: ObservableQuery.CacheWatchOptions<TData, TVariables> = {
      query,
      variables,
      optimistic: true,
      watcher: this,
      callback: (diff) => {
        const info = this.queryManager.getDocumentInfo(query);
        if (info.hasClientExports || info.hasForcedResolvers) {
          // If this is not set to something different than `diff`, we will
          // not be notified about future cache changes with an equal `diff`.
          // That would be the case if we are working with client-only fields
          // that are forced or with `exports` fields that might change, causing
          // local resovlers to return a new result.
          // This is based on an implementation detail of `InMemoryCache`, which
          // is not optimal - but the only alternative to this would be to
          // resubscribe to the cache asynchonouly, which would bear the risk of
          // missing further synchronous updates.
          watch.lastDiff = undefined;
        }
        if (watch.lastOwnDiff === diff) {
          // skip cache updates that were caused by our own writes
          return;
        }

        const previousResult = this.subject.getValue();

        if (
          diff &&
          !diff.complete &&
          // If we are trying to deliver an incomplete cache result, we avoid
          // reporting it if the query has errored, otherwise we let the broadcast try
          // and repair the partial result by refetching the query. This check avoids
          // a situation where a query that errors and another succeeds with
          // overlapping data does not report the partial data result to the errored
          // query.
          //
          // See https://github.com/apollographql/apollo-client/issues/11400 for more
          // information on this issue.
          (previousResult.error ||
            // we also want to prevent to schedule reads directly after the `ObservableQuery`
            // has been `reset` (which will set the `previousResult` to `uninitialized` or `empty`)
            // as in those cases, `resetCache` will manually call `refetch` more intentional timing.
            previousResult === uninitialized ||
            previousResult === empty)
        ) {
          return;
        }

        if (!equal(previousResult.data, diff && diff.result)) {
          this.scheduleNotify();
        }
      },
    };
    const nextUnsubscribe = this.queryManager.cache.watch(watch);

    this.unsubscribeFromCache = Object.assign(
      () => {
        this.unsubscribeFromCache = undefined;
        nextUnsubscribe();
      },
      { query, variables }
    );
  }

  private stableLastResult?: ApolloQueryResult<MaybeMasked<TData>>;
  public getCurrentResult(): ApolloQueryResult<MaybeMasked<TData>> {
    const current = this.subject.getValue();
    let value =
      (
        // if the `current` result is in an error state, we will always return that
        // error state, even if we have no observers
        current.networkStatus !== NetworkStatus.error &&
        // if we have no observers, we are not watching the cache and
        // this.subject.getValue() could potentially be outdated,
        // so we recalculate the result
        !this.hasObservers() &&
        // unless we are using a `no-cache` fetch policy in which case this
        // `ObservableQuery` cannot have been updated from the outside - in
        // that case, we prefer to keep the current value
        this.options.fetchPolicy !== "no-cache"
      ) ?
        this.getInitialResult()
      : current;

    if (value === uninitialized) {
      value = this.getInitialResult();
    }
    if (!equal(this.stableLastResult, value)) {
      this.stableLastResult = value;
    }
    return this.stableLastResult!;
  }

  /**
   * Update the variables of this observable query, and fetch the new results.
   * This method should be preferred over `setVariables` in most use cases.
   *
   * @param variables - The new set of variables. If there are missing variables,
   * the previous values of those variables will be used.
   */
  public refetch(variables?: Partial<TVariables>): Promise<QueryResult<TData>> {
    const reobserveOptions: Partial<
      ObservableQuery.Options<TData, TVariables>
    > = {
      // Always disable polling for refetches.
      pollInterval: 0,
    };

    // Unless the provided fetchPolicy always consults the network
    // (no-cache, network-only, or cache-and-network), override it with
    // network-only to force the refetch for this fetchQuery call.
    const { fetchPolicy } = this.options;
    if (fetchPolicy === "no-cache") {
      reobserveOptions.fetchPolicy = "no-cache";
    } else {
      reobserveOptions.fetchPolicy = "network-only";
    }

    if (__DEV__ && variables && hasOwnProperty.call(variables, "variables")) {
      const queryDef = getQueryDefinition(this.query);
      const vars = queryDef.variableDefinitions;
      if (!vars || !vars.some((v) => v.variable.name.value === "variables")) {
        invariant.warn(
          `Called refetch(%o) for query %o, which does not declare a $variables variable.
Did you mean to call refetch(variables) instead of refetch({ variables })?`,
          variables,
          queryDef.name?.value || queryDef
        );
      }
    }

    if (variables && !equal(this.variables, variables)) {
      // Update the existing options with new variables
      reobserveOptions.variables = this.options.variables =
        this.getVariablesWithDefaults({ ...this.variables, ...variables });
    }

    this.queryInfo.resetLastWrite();
    return this.reobserve({
      ...reobserveOptions,
      [newNetworkStatusSymbol]: NetworkStatus.refetch,
    });
  }

  /**
   * A function that helps you fetch the next set of results for a [paginated list field](https://www.apollographql.com/docs/react/pagination/core-api/).
   */
  public fetchMore<
    TFetchData = TData,
    TFetchVars extends OperationVariables = TVariables,
  >(
    fetchMoreOptions: FetchMoreQueryOptions<TFetchVars, TFetchData> & {
      updateQuery?: (
        previousQueryResult: Unmasked<TData>,
        options: {
          fetchMoreResult: Unmasked<TFetchData>;
          variables: TFetchVars;
        }
      ) => Unmasked<TData>;
    }
  ): Promise<QueryResult<TFetchData>> {
    const combinedOptions = {
      ...(fetchMoreOptions.query ? fetchMoreOptions : (
        {
          ...this.options,
          query: this.options.query,
          ...fetchMoreOptions,
          variables: {
            ...this.variables,
            ...fetchMoreOptions.variables,
          },
        }
      )),
      // The fetchMore request goes immediately to the network and does
      // not automatically write its result to the cache (hence no-cache
      // instead of network-only), because we allow the caller of
      // fetchMore to provide an updateQuery callback that determines how
      // the data gets written to the cache.
      fetchPolicy: "no-cache",
      notifyOnNetworkStatusChange: this.options.notifyOnNetworkStatusChange,
    } as WatchQueryOptions<TFetchVars, TFetchData>;

    combinedOptions.query = this.transformDocument(combinedOptions.query);

    const qid = this.queryManager.generateQueryId();

    // If a temporary query is passed to `fetchMore`, we don't want to store
    // it as the last query result since it may be an optimized query for
    // pagination. We will however run the transforms on the original document
    // as well as the document passed in `fetchMoreOptions` to ensure the cache
    // uses the most up-to-date document which may rely on runtime conditionals.
    this.lastQuery =
      fetchMoreOptions.query ?
        this.transformDocument(this.options.query)
      : combinedOptions.query;

    let wasUpdated = false;

    const updateQuery = fetchMoreOptions?.updateQuery;
    const isCached = this.options.fetchPolicy !== "no-cache";

    if (!isCached) {
      invariant(
        updateQuery,
        "You must provide an `updateQuery` function when using `fetchMore` with a `no-cache` fetch policy."
      );
    }

    const { finalize, pushNotification } = this.pushOperation(
      NetworkStatus.fetchMore
    );
    pushNotification(
      {
        source: "newNetworkStatus",
        kind: "N",
        value: {},
      },
      { shouldEmit: "notification" }
    );
    return this.queryManager
      .fetchQuery(qid, combinedOptions, NetworkStatus.fetchMore)
      .then((fetchMoreResult) => {
        this.queryManager.removeQuery(qid);

        finalize();

        if (isCached) {
          // Performing this cache update inside a cache.batch transaction ensures
          // any affected cache.watch watchers are notified at most once about any
          // updates. Most watchers will be using the QueryInfo class, which
          // responds to notifications by calling reobserveCacheFirst to deliver
          // fetchMore cache results back to this ObservableQuery.
          this.queryManager.cache.batch({
            update: (cache) => {
              const { updateQuery } = fetchMoreOptions;
              if (updateQuery) {
                cache.updateQuery(
                  {
                    query: this.query,
                    variables: this.variables,
                    returnPartialData: true,
                    optimistic: false,
                  },
                  (previous) =>
                    updateQuery(previous! as any, {
                      fetchMoreResult: fetchMoreResult.data as any,
                      variables: combinedOptions.variables as TFetchVars,
                    })
                );
              } else {
                // If we're using a field policy instead of updateQuery, the only
                // thing we need to do is write the new data to the cache using
                // combinedOptions.variables (instead of this.variables, which is
                // what this.updateQuery uses, because it works by abusing the
                // original field value, keyed by the original variables).
                cache.writeQuery({
                  query: combinedOptions.query,
                  variables: combinedOptions.variables,
                  data: fetchMoreResult.data as Unmasked<TFetchData>,
                });
              }
            },

            onWatchUpdated: (watch) => {
              if (watch.watcher === this) {
                wasUpdated = true;
              }
            },
          });
        } else {
          // There is a possibility `lastResult` may not be set when
          // `fetchMore` is called which would cause this to crash. This should
          // only happen if we haven't previously reported a result. We don't
          // quite know what the right behavior should be here since this block
          // of code runs after the fetch result has executed on the network.
          // We plan to let it crash in the meantime.
          //
          // If we get bug reports due to the `data` property access on
          // undefined, this should give us a real-world scenario that we can
          // use to test against and determine the right behavior. If we do end
          // up changing this behavior, this may require, for example, an
          // adjustment to the types on `updateQuery` since that function
          // expects that the first argument always contains previous result
          // data, but not `undefined`.
          const lastResult = this.getCurrentResult();
          const data = updateQuery!(lastResult.data as Unmasked<TData>, {
            fetchMoreResult: fetchMoreResult.data as Unmasked<TFetchData>,
            variables: combinedOptions.variables as TFetchVars,
          });
          // was reportResult
          pushNotification({
            kind: "N",
            value: {
              ...lastResult,
              networkStatus: NetworkStatus.ready,
              // will be overwritten anyways, just here for types sake
              loading: false,
              data: data as TData,
            },
            source: "network",
          });
        }

        return this.maskResult(fetchMoreResult);
      })
      .finally(() => {
        // call `finalize` a second time in case the `.then` case above was not reached
        finalize();

        // In case the cache writes above did not generate a broadcast
        // notification (which would have been intercepted by onWatchUpdated),
        // likely because the written data were the same as what was already in
        // the cache, we still want fetchMore to deliver its final loading:false
        // result with the unchanged data.
        if (isCached && !wasUpdated) {
          pushNotification(
            {
              kind: "N",
              source: "newNetworkStatus",
              value: {},
            },
            { shouldEmit: true }
          );
        }
      });
  }

  // XXX the subscription variables are separate from the query variables.
  // if you want to update subscription variables, right now you have to do that separately,
  // and you can only do it by stopping the subscription and then subscribing again with new variables.
  /**
   * A function that enables you to execute a [subscription](https://www.apollographql.com/docs/react/data/subscriptions/), usually to subscribe to specific fields that were included in the query.
   *
   * This function returns _another_ function that you can call to terminate the subscription.
   */
  public subscribeToMore<
    TSubscriptionData = TData,
    TSubscriptionVariables extends OperationVariables = TVariables,
  >(
    options: SubscribeToMoreOptions<
      TData,
      TSubscriptionVariables,
      TSubscriptionData,
      TVariables
    >
  ): () => void {
    const subscription = this.queryManager
      .startGraphQLSubscription({
        query: options.document,
        variables: options.variables,
        context: options.context,
      })
      .subscribe({
        next: (subscriptionData) => {
          const { updateQuery, onError } = options;
          const { error } = subscriptionData;

          if (error) {
            if (onError) {
              onError(error);
            } else {
              invariant.error("Unhandled GraphQL subscription error", error);
            }

            return;
          }

          if (updateQuery) {
            this.updateQuery((previous, updateOptions) =>
              updateQuery(previous, {
                subscriptionData: subscriptionData as {
                  data: Unmasked<TSubscriptionData>;
                },
                ...updateOptions,
              })
            );
          }
        },
      });

    this.subscriptions.add(subscription);

    return () => {
      if (this.subscriptions.delete(subscription)) {
        subscription.unsubscribe();
      }
    };
  }

  /** @internal */
  public silentSetOptions(
    newOptions: Partial<ObservableQuery.Options<TData, TVariables>>
  ) {
    const mergedOptions = compact(this.options, newOptions || {});
    assign(this.options, mergedOptions);
  }

  /**
   * Update the variables of this observable query, and fetch the new results
   * if they've changed. Most users should prefer `refetch` instead of
   * `setVariables` in order to to be properly notified of results even when
   * they come from the cache.
   *
   * Note: the `next` callback will *not* fire if the variables have not changed
   * or if the result is coming from cache.
   *
   * Note: the promise will return the old results immediately if the variables
   * have not changed.
   *
   * Note: the promise will return the last result immediately if the query is not active
   * (there are no subscribers).
   *
   * @param variables - The new set of variables. If there are missing variables,
   * the previous values of those variables will be used.
   */
  public async setVariables(
    variables: TVariables
  ): Promise<QueryResult<TData>> {
    variables = this.getVariablesWithDefaults(variables);

    if (equal(this.variables, variables)) {
      // If we have no observers, then we don't actually want to make a network
      // request. As soon as someone observes the query, the request will kick
      // off. For now, we just store any changes. (See #1077)
      return toQueryResult(this.getCurrentResult());
    }

    this.options.variables = variables;

    // See comment above
    if (!this.hasObservers()) {
      return toQueryResult(this.getCurrentResult());
    }

    return this.reobserve({
      // Reset options.fetchPolicy to its original value.
      fetchPolicy: this.options.initialFetchPolicy,
      variables,
      [newNetworkStatusSymbol]: NetworkStatus.setVariables,
    });
  }

  /**
   * A function that enables you to update the query's cached result without executing a followup GraphQL operation.
   *
   * See [using updateQuery and updateFragment](https://www.apollographql.com/docs/react/caching/cache-interaction/#using-updatequery-and-updatefragment) for additional information.
   */
  public updateQuery(mapFn: UpdateQueryMapFn<TData, TVariables>): void {
    const { queryManager } = this;
    const { result, complete } = this.getCacheDiff({ optimistic: false });

    const newResult = mapFn(
      result! as Unmasked<TData>,
      {
        variables: this.variables,
        complete: !!complete,
        previousData: result,
      } as UpdateQueryOptions<TData, TVariables>
    );

    if (newResult) {
      queryManager.cache.writeQuery({
        query: this.options.query,
        data: newResult,
        variables: this.variables,
      });

      queryManager.broadcastQueries();
    }
  }

  /**
   * A function that instructs the query to begin re-executing at a specified interval (in milliseconds).
   */
  public startPolling(pollInterval: number) {
    this.options.pollInterval = pollInterval;
    this.updatePolling();
  }

  /**
   * A function that instructs the query to stop polling after a previous call to `startPolling`.
   */
  public stopPolling() {
    this.options.pollInterval = 0;
    this.updatePolling();
  }

  // Update options.fetchPolicy according to options.nextFetchPolicy.
  private applyNextFetchPolicy(
    reason: NextFetchPolicyContext<TData, TVariables>["reason"],
    // It's possible to use this method to apply options.nextFetchPolicy to
    // options.fetchPolicy even if options !== this.options, though that happens
    // most often when the options are temporary, used for only one request and
    // then thrown away, so nextFetchPolicy may not end up mattering.
    options: WatchQueryOptions<TVariables, TData>
  ) {
    if (options.nextFetchPolicy) {
      const { fetchPolicy = "cache-first", initialFetchPolicy = fetchPolicy } =
        options;

      if (fetchPolicy === "standby") {
        // Do nothing, leaving options.fetchPolicy unchanged.
      } else if (typeof options.nextFetchPolicy === "function") {
        // When someone chooses "cache-and-network" or "network-only" as their
        // initial FetchPolicy, they often do not want future cache updates to
        // trigger unconditional network requests, which is what repeatedly
        // applying the "cache-and-network" or "network-only" policies would
        // seem to imply. Instead, when the cache reports an update after the
        // initial network request, it may be desirable for subsequent network
        // requests to be triggered only if the cache result is incomplete. To
        // that end, the options.nextFetchPolicy option provides an easy way to
        // update options.fetchPolicy after the initial network request, without
        // having to call observableQuery.reobserve.
        options.fetchPolicy = options.nextFetchPolicy.call(
          options as any,
          fetchPolicy,
          { reason, options, observable: this, initialFetchPolicy }
        );
      } else if (reason === "variables-changed") {
        options.fetchPolicy = initialFetchPolicy;
      } else {
        options.fetchPolicy = options.nextFetchPolicy;
      }
    }

    return options.fetchPolicy;
  }

  private fetch(
    options: ObservableQuery.Options<TData, TVariables>,
    networkStatus: NetworkStatus,
    fetchQuery?: DocumentNode
  ) {
    // TODO Make sure we update the networkStatus (and infer fetchVariables)
    // before actually committing to the fetch.
    const initialFetchPolicy = this.options.fetchPolicy;
    const queryInfo = this.queryManager.getOrCreateQuery(this.queryId);
    queryInfo.setObservableQuery(this);
    const { observable, fromLink } = this.queryManager.fetchObservableWithInfo(
      queryInfo,
      options,
      networkStatus,
      fetchQuery,
      (forward) => {
        // If the operation synchronously emits a value, that will already have set
        // some kind of loading state. Otherwise, we will emit a `newNetworkStatus`
        // event once the subscription is set up.
        // This has to happen in a "middleware wrapper" around `fetchQuery` call,
        // since our definition of "synchronously" should start only after
        // @exports variables have resolved.
        const result = forward();
        result.observable = result.observable.pipe(
          // we cannot use `tap` here, since it allows only for a "before subscription"
          // hook with `subscribe` and we care for "directly before and after subscription"
          (source) =>
            new Observable<QueryNotification.Value<TData, any>>(
              (subscriber) => {
                let synchronouslyEmitted = false;
                try {
                  return source.subscribe({
                    next(value) {
                      synchronouslyEmitted = true;
                      subscriber.next(value);
                    },
                    error: (error) => subscriber.error(error),
                    complete: () => subscriber.complete(),
                  });
                } finally {
                  if (
                    !synchronouslyEmitted &&
                    this.activeOperations.has(operation)
                  ) {
                    operation.override = networkStatus;
                    queryMetaSlot.withValue(
                      {
                        variables,
                        query,
                        shouldEmit: "notification",
                        /*
                         * The moment this notification is emitted, `nextFetchPolicy`
                         * might already have switched from a `network-only` to a
                         * `cache-something` policy, so we want to ensure that the
                         * loading state emit doesn't accidentally read from the cache
                         * in those cases.
                         */
                        fetchPolicy: initialFetchPolicy,
                      },
                      () =>
                        this.input.next({
                          kind: "N",
                          source: "newNetworkStatus",
                          value: {
                            resetError: true,
                          },
                        })
                    );
                  }
                }
              }
            )
        );
        return result;
      }
    );

    // track query and variables from the start of the operation
    const { query, variables } = this;
    const operation: TrackedOperation = {
      abort: () => subscription.unsubscribe(),
      query,
      variables,
    };
    this.activeOperations.add(operation);

    let forceFirstValueEmit =
      networkStatus == NetworkStatus.refetch ||
      networkStatus == NetworkStatus.setVariables;
    const subscription = observable
      .pipe(
        tap({
          next: (notification) => {
            if (
              notification.source === "newNetworkStatus" ||
              (notification.kind === "N" && notification.value.loading)
            ) {
              operation.override = networkStatus;
            } else {
              delete operation.override;
            }
          },
          finalize: () => this.activeOperations.delete(operation),
        })
      )
      .subscribe({
        next: (value) => {
          const meta: Meta = { variables, query };

          if (
            forceFirstValueEmit &&
            value.kind === "N" &&
            "loading" in value.value &&
            !value.value.loading
          ) {
            forceFirstValueEmit = false;
            meta.shouldEmit = true;
          }

          queryMetaSlot.withValue(meta, () => this.input.next(value));
        },
        error: (err) => this.input.error(err),
        complete: () => this.input.complete(),
      });

    return { fromLink, subscription, observable };
  }

  // Turns polling on or off based on this.options.pollInterval.
  private updatePolling() {
    // Avoid polling in SSR mode
    if (this.queryManager.ssrMode) {
      return;
    }

    const {
      pollingInfo,
      options: { pollInterval },
    } = this;

    if (!pollInterval || !this.hasObservers()) {
      this.cancelPolling();
      return;
    }

    if (pollingInfo && pollingInfo.interval === pollInterval) {
      return;
    }

    invariant(
      pollInterval,
      "Attempted to start a polling query without a polling interval."
    );

    const info = pollingInfo || (this.pollingInfo = {} as any);
    info.interval = pollInterval;

    const maybeFetch = () => {
      if (this.pollingInfo) {
        if (
          !isNetworkRequestInFlight(this.networkStatus) &&
          !this.options.skipPollAttempt?.()
        ) {
          this.reobserve({
            // Most fetchPolicy options don't make sense to use in a polling context, as
            // users wouldn't want to be polling the cache directly. However, network-only and
            // no-cache are both useful for when the user wants to control whether or not the
            // polled results are written to the cache.
            fetchPolicy:
              this.options.initialFetchPolicy === "no-cache" ?
                "no-cache"
              : "network-only",
            [newNetworkStatusSymbol]: NetworkStatus.poll,
          }).then(poll, poll);
        } else {
          poll();
        }
      }
    };

    const poll = () => {
      const info = this.pollingInfo;
      if (info) {
        clearTimeout(info.timeout);
        info.timeout = setTimeout(maybeFetch, info.interval);
      }
    };

    poll();
  }

  // This differs from stopPolling in that it does not set pollInterval to 0
  private cancelPolling() {
    if (this.pollingInfo) {
      clearTimeout(this.pollingInfo.timeout);
      delete this.pollingInfo;
    }
  }

  /**
   * Reevaluate the query, optionally against new options. New options will be
   * merged with the current options when given.
   */
  public reobserve(
    newOptions?: Partial<ObservableQuery.Options<TData, TVariables>>
  ): Promise<QueryResult<MaybeMasked<TData>>> {
    this.isTornDown = false;
    let newNetworkStatus: NetworkStatus | undefined;

    if (newOptions) {
      newNetworkStatus = (newOptions as any)[newNetworkStatusSymbol];
      // Avoid setting the symbol option in this.options
      delete (newOptions as any)[newNetworkStatusSymbol];
    }

    const useDisposableObservable =
      // Refetching uses a disposable Observable to allow refetches using different
      // options, without permanently altering the options of the
      // original ObservableQuery.
      newNetworkStatus === NetworkStatus.refetch ||
      // Polling uses a disposable Observable so the polling options (which force
      // fetchPolicy to be "network-only" or "no-cache") won't override the original options.
      newNetworkStatus === NetworkStatus.poll;

    // Save the old variables, since Object.assign may modify them below.
    const oldVariables = this.variables;
    const oldFetchPolicy = this.options.fetchPolicy;

    const mergedOptions = compact(this.options, newOptions || {});
    const options =
      useDisposableObservable ?
        // Disposable Observable fetches receive a shallow copy of this.options
        // (merged with newOptions), leaving this.options unmodified.
        mergedOptions
      : assign(this.options, mergedOptions);

    // Don't update options.query with the transformed query to avoid
    // overwriting this.options.query when we aren't using a disposable concast.
    // We want to ensure we can re-run the custom document transforms the next
    // time a request is made against the original query.
    const query = this.transformDocument(options.query);

    this.lastQuery = query;

    // Reevaluate variables to allow resetting variables with variables: undefined,
    // otherwise `compact` will ignore the `variables` key in `newOptions`. We
    // do this after we run the query transform to ensure we get default
    // variables from the transformed query.
    //
    // Note: updating options.variables may mutate this.options.variables
    // in the case of a non-disposable query. This is intentional.
    if (newOptions && "variables" in newOptions) {
      options.variables = this.getVariablesWithDefaults(newOptions.variables);
    }

    if (!useDisposableObservable) {
      // We can skip calling updatePolling if we're not changing this.options.
      this.updatePolling();

      // Reset options.fetchPolicy to its original value when variables change,
      // unless a new fetchPolicy was provided by newOptions.
      if (
        newOptions &&
        newOptions.variables &&
        !equal(newOptions.variables, oldVariables) &&
        // Don't mess with the fetchPolicy if it's currently "standby".
        options.fetchPolicy !== "standby" &&
        // If we're changing the fetchPolicy anyway, don't try to change it here
        // using applyNextFetchPolicy. The explicit options.fetchPolicy wins.
        (options.fetchPolicy === oldFetchPolicy ||
          // A `nextFetchPolicy` function has even higher priority, though,
          // so in that case `applyNextFetchPolicy` must be called.
          typeof options.nextFetchPolicy === "function")
      ) {
        // This might mutate options.fetchPolicy
        this.applyNextFetchPolicy("variables-changed", options);
        if (newNetworkStatus === void 0) {
          newNetworkStatus = NetworkStatus.setVariables;
        }
      }
    }

    const oldNetworkStatus = this.networkStatus;

    if (!newNetworkStatus) {
      newNetworkStatus = NetworkStatus.loading;

      if (
        oldNetworkStatus !== NetworkStatus.loading &&
        newOptions?.variables &&
        !equal(newOptions.variables, oldVariables)
      ) {
        newNetworkStatus = NetworkStatus.setVariables;
      }

      // QueryManager does not emit any values for standby fetch policies so we
      // want ensure that the networkStatus remains ready.
      if (options.fetchPolicy === "standby") {
        newNetworkStatus = NetworkStatus.ready;
      }
    }

    if (options.fetchPolicy === "standby") {
      this.cancelPolling();
    }

    this.resubscribeCache();

    const { subscription, observable, fromLink } = this.fetch(
      options,
      newNetworkStatus,
      query
    );

    if (!useDisposableObservable && (fromLink || !this.linkSubscription)) {
      if (this.linkSubscription) {
        this.linkSubscription.unsubscribe();
      }

      this.linkSubscription = subscription;
    }

    return preventUnhandledRejection(
      // Note: lastValueFrom will create a separate subscription to the
      // observable which means that terminating this ObservableQuery will not
      // cancel the request from the link chain.
      lastValueFrom(
        observable.pipe(
          filterMap((value) => {
            switch (value.kind) {
              case "E":
                throw value.error;
              case "N":
                if (value.source !== "newNetworkStatus") return value.value;
            }
          })
        ),
        {
          // This default value should only be used when using a `fetchPolicy` of
          // `standby` since that fetch policy completes without emitting a
          // result. Since we are converting this to a QueryResult type, we
          // omit the extra fields from ApolloQueryResult in the default value.
          defaultValue: { data: undefined } as ApolloQueryResult<TData>,
        }
      ).then((result) => toQueryResult(this.maskResult(result)))
    );
  }

  public hasObservers() {
    return this.subject.observed;
  }

  private tearDownQuery() {
    if (this.isTornDown) return;

    this.resetNotifications();
    this.unsubscribeFromCache?.();
    if (this.linkSubscription) {
      this.linkSubscription.unsubscribe();
      delete this.linkSubscription;
    }

    this.stopPolling();
    // stop all active GraphQL subscriptions
    this.subscriptions.forEach((sub) => sub.unsubscribe());
    this.subscriptions.clear();
    this.queryManager.removeQuery(this.queryId);
    this.isTornDown = true;
    this.abortActiveOperations();
  }

  private transformDocument(document: DocumentNode) {
    return this.queryManager.transform(document);
  }

  private maskResult<T extends { data: any }>(result: T): T {
    return result && "data" in result ?
        {
          ...result,
          data: this.queryManager.maskOperation({
            document: this.query,
            data: result.data,
            fetchPolicy: this.options.fetchPolicy,
            id: this.queryId,
          }),
        }
      : result;
  }

  private dirty: boolean = false;

  private notifyTimeout?: ReturnType<typeof setTimeout>;

  /** @internal */
  private resetNotifications() {
    if (this.notifyTimeout) {
      clearTimeout(this.notifyTimeout);
      this.notifyTimeout = void 0;
    }
    this.dirty = false;
  }

  /** @internal */
  private scheduleNotify() {
    if (this.dirty) return;
    this.dirty = true;
    if (!this.notifyTimeout) {
      this.notifyTimeout = setTimeout(() => this.notify(true), 0);
    }
  }

  /** @internal */
  public notify(scheduled = false) {
    if (!scheduled) {
      // For queries with client exports or forced resolvers, we don't want to
      // synchronously reobserve the cache on broadcast,
      // but actually wait for the `scheduleNotify` timeout.
      const info = this.queryManager.getDocumentInfo(this.query);
      if (info.hasClientExports || info.hasForcedResolvers) {
        return;
      }
    }

    const { dirty } = this;
    this.resetNotifications();

    if (dirty) {
      if (
        this.options.fetchPolicy == "cache-only" ||
        this.options.fetchPolicy == "cache-and-network" ||
        !this.activeOperations.size
      ) {
        const diff = this.getCacheDiff();
        if (
          // `fromOptimisticTransaction` is not avaiable through the `cache.diff`
          // code path, so we need to check it this way
          !equal(diff.result, this.getCacheDiff({ optimistic: false }).result)
        ) {
          // If this diff came from an optimistic transaction, deliver the
          // current cache data to the ObservableQuery, but don't perform a
          // reobservation, since oq.reobserveCacheFirst might make a network
          // request, and we never want to trigger network requests in the
          // middle of optimistic updates.
          queryMetaSlot.withValue(
            { query: this.query, variables: this.variables },
            () =>
              this.input.next({
                kind: "N",
                value: {
                  data: diff.result as TData,
                  networkStatus: NetworkStatus.ready,
                  loading: false,
                  error: undefined,
                  partial: !diff.complete,
                },
                source: "cache",
              })
          );
        } else {
          // Otherwise, make the ObservableQuery "reobserve" the latest data
          // using a temporary fetch policy of "cache-first", so complete cache
          // results have a chance to be delivered without triggering additional
          // network requests, even when options.fetchPolicy is "network-only"
          // or "cache-and-network". All other fetch policies are preserved by
          // this method, and are handled by calling oq.reobserve(). If this
          // reobservation is spurious, distinctUntilChanged still has a
          // chance to catch it before delivery to ObservableQuery subscribers.
          this.reobserveCacheFirst();
        }
      }
    }
  }

  private activeOperations = new Set<TrackedOperation>();
  private pushOperation(networkStatus: NetworkStatus): {
    finalize: () => void;
    pushNotification: (
      notification: QueryNotification.Value<TData, TVariables>,
      additionalMeta?: Omit<Meta, "query" | "variables">
    ) => void;
  } {
    let aborted = false;
    // track query and variables from the start of the operation
    const { query, variables } = this;
    const finalize = () => {
      this.activeOperations.delete(operation);
    };
    const operation: TrackedOperation = {
      override: networkStatus,
      abort: () => {
        aborted = true;
        finalize();
      },
      query,
      variables,
    };
    this.activeOperations.add(operation);
    return {
      finalize,
      pushNotification: (
        notification: QueryNotification.Value<TData, TVariables>,
        additionalMeta?: Omit<Meta, "query" | "variables">
      ) => {
        if (!aborted) {
          queryMetaSlot.withValue({ query, variables, ...additionalMeta }, () =>
            this.input.next(notification)
          );
        }
      },
    };
  }

  private calculateNetworkStatus(baseNetworkStatus: NetworkStatus) {
    // in the future, this could be more complex logic, e.g. "refetch" and
    // "fetchMore" having priority over "polling" or "loading" network statuses
    // as for now we just take the "latest" operation that is still active,
    // as that lines up best with previous behavior[]

    const operation = Array.from(this.activeOperations.values()).findLast(
      (operation) =>
        isEqualQuery(operation, this) && operation.override !== undefined
    );
    return operation?.override ?? baseNetworkStatus;
  }

  private abortActiveOperations() {
    this.activeOperations.forEach((operation) => operation.abort());
  }

  /**
   * @internal
   * Called from `clearStore`.
   * * resets the query to its initial state
   * * cancels all active operations and their subscriptions
   */
  public reset() {
    // exception for cache-only queries - we reset them into a "ready" state
    // as we won't trigger a refetch for them
    const resetToEmpty = this.options.fetchPolicy === "cache-only";
    this.setResult(resetToEmpty ? empty : uninitialized, {
      shouldEmit: resetToEmpty,
    });

    this.abortActiveOperations();
  }

  /** @internal */
  public setResult(
    result: ApolloQueryResult<TData>,
    additionalMeta?: Omit<Meta, "query" | "variables">
  ) {
    queryMetaSlot.withValue(
      { query: this.query, variables: this.variables, ...additionalMeta },
      () =>
        this.input.next({
          source: "setResult",
          kind: "N",
          value: result,
        })
    );
  }

  private operator: OperatorFunction<
    QueryNotification.Value<TData, TVariables>,
    ApolloQueryResult<TData>
  > = filterMap<
    QueryNotification.Value<TData, TVariables>,
    ApolloQueryResult<TData>
  >((notification) => {
    if (notification.source === "setResult") {
      return notification.value;
    }
    const meta = queryMetaSlot.getValue();
    invariant(meta);

    if (notification.kind === "C" || !isEqualQuery(meta, this)) {
      return;
    }

    let result: ApolloQueryResult<TData>;
    const previousResult = this.subject.getValue();
    const previousMeta = this.subject.getSlotValue();

    if (notification.source === "cache") {
      result = notification.value;
      if (
        !(
          result.networkStatus !== NetworkStatus.ready ||
          !result.partial ||
          (!!this.options.returnPartialData &&
            previousResult.networkStatus !== NetworkStatus.error) ||
          this.options.fetchPolicy === "cache-only"
        )
      ) {
        return;
      }
    } else if (notification.source === "network") {
      if (this.waitForOwnResult) {
        this.waitForOwnResult = false;
        this.resubscribeCache();
      }
      result =
        notification.kind === "E" ?
          {
            data: undefined,
            partial: true,
            ...(isEqualQuery(previousMeta, meta) ? previousResult : {}),
            error: notification.error,
            networkStatus: NetworkStatus.error,
            loading: false,
          }
        : notification.value;

      if (result.error) {
        meta.shouldEmit = true;
      }
    } else if (notification.source === "newNetworkStatus") {
      const baseResult =
        previousMeta && isEqualQuery(previousMeta, meta) ? previousResult : (
          this.getInitialResult()
        );
      const { resetError } = notification.value;
      const error = resetError ? undefined : baseResult.error;
      const networkStatus = error ? NetworkStatus.error : NetworkStatus.ready;
      result = {
        ...baseResult,
        error,
        networkStatus,
      };
    }
    // every code path until here should have either returned or set a result,
    // but typescript needs a little help
    invariant(result!);

    // normalize result shape
    if ("error" in result && !result.error) delete result.error;
    result.networkStatus = this.calculateNetworkStatus(result.networkStatus);
    result.loading = isNetworkRequestInFlight(result.networkStatus);
    result = this.maskResult(result);

    return result;
  });

  // Reobserve with fetchPolicy effectively set to "cache-first", triggering
  // delivery of any new data from the cache, possibly falling back to the network
  // if any cache data are missing. This allows _complete_ cache results to be
  // delivered without also kicking off unnecessary network requests when
  // this.options.fetchPolicy is "cache-and-network" or "network-only". When
  // this.options.fetchPolicy is any other policy ("cache-first", "cache-only",
  // "standby", or "no-cache"), we call this.reobserve() as usual.
  private reobserveCacheFirst() {
    const { fetchPolicy, nextFetchPolicy } = this.options;

    if (fetchPolicy === "cache-and-network" || fetchPolicy === "network-only") {
      return this.reobserve({
        fetchPolicy: "cache-first",
        // Use a temporary nextFetchPolicy function that replaces itself with the
        // previous nextFetchPolicy value and returns the original fetchPolicy.
        nextFetchPolicy(
          this: WatchQueryOptions<TVariables, TData>,
          currentFetchPolicy: WatchQueryFetchPolicy,
          context: NextFetchPolicyContext<TData, TVariables>
        ) {
          // Replace this nextFetchPolicy function in the options object with the
          // original this.options.nextFetchPolicy value.
          this.nextFetchPolicy = nextFetchPolicy;
          // If the original nextFetchPolicy value was a function, give it a
          // chance to decide what happens here.
          if (typeof this.nextFetchPolicy === "function") {
            return this.nextFetchPolicy(currentFetchPolicy, context);
          }
          // Otherwise go back to the original this.options.fetchPolicy.
          return fetchPolicy!;
        },
      });
    }

    return this.reobserve();
  }

  private getVariablesWithDefaults(variables: TVariables | undefined) {
    return this.queryManager.getVariables(this.query, variables);
  }
}

export function logMissingFieldErrors(
  missing: MissingFieldError | MissingTree | undefined
) {
  if (__DEV__ && missing) {
    invariant.debug(`Missing cache result fields: %o`, missing);
  }
}

function isEqualQuery(
  a?: { query: DocumentNode; variables?: OperationVariables },
  b?: { query: DocumentNode; variables?: OperationVariables }
) {
  return !!(
    a &&
    b &&
    a.query === b.query &&
    equal(a.variables || {}, b.variables || {})
  );
}<|MERGE_RESOLUTION|>--- conflicted
+++ resolved
@@ -17,17 +17,11 @@
 import { __DEV__ } from "@apollo/client/utilities/environment";
 import {
   compact,
+  filterMap,
   getOperationDefinition,
   getQueryDefinition,
   preventUnhandledRejection,
-<<<<<<< HEAD
-} from "@apollo/client/utilities";
-import { __DEV__ } from "@apollo/client/utilities/environment";
-import {
-  filterMap,
   SlotAwareBehaviorSubject,
-=======
->>>>>>> 0a99d9ca
   toQueryResult,
 } from "@apollo/client/utilities/internal";
 import { invariant } from "@apollo/client/utilities/invariant";
