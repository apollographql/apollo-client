# CHANGELOG

<<<<<<< HEAD
### vNext

- Fix typo in console.warn regarding fragment matching error message.
=======
----

**NOTE:** This changelog is no longer maintained. Changes are now tracked in
the top level [`CHANGELOG.md`](https://github.com/apollographql/apollo-client/blob/master/CHANGELOG.md).

----
>>>>>>> ecfa63a3

### 1.2.5

- No changes.

### 1.2.4

- No changes.

### 1.2.3

- Added optional generics to cache manipulation methods (typescript).
  [PR #3541](https://github.com/apollographql/apollo-client/pull/3541)
- Restore non-enumerability of `resultFields[ID_KEY]`.
  [PR #3544](https://github.com/apollographql/apollo-client/pull/3544)
- Cache query documents transformed by InMemoryCache.
  [PR #3553](https://github.com/apollographql/apollo-client/pull/3553)

### 1.2.2

- Fixed an issue that caused fragment only queries to sometimes fail.
  [Issue #3402](https://github.com/apollographql/apollo-client/issues/3402)
  [PR #3507](https://github.com/apollographql/apollo-client/pull/3507)
- Fixed cache invalidation for inlined mixed types in union fields within
  arrays.
  [PR #3422](https://github.com/apollographql/apollo-client/pull/3422)

### 1.2.1

- Not documented

### 1.2.0

- Various optimizations for cache read performance
  [PR #3300](https://github.com/apollographql/apollo-client/pull/3300)
- Fix typo in documentation

### 1.1.12

- Fix an edge case where fields that were unions of two types, one with an
  `id`, one without an `id`, would cause the cache to throw while saving the
  result
  [PR #3159](https://github.com/apollographql/apollo-client/pull/3159)
- Map coverage to original source
- Fixed bug with cacheRedirects not getting attached
  [PR #3016](https://github.com/apollographql/apollo-client/pull/3016)

### 1.1.9

- Added `getCacheKey` function to cacheResolver context
  [PR #2998](https://github.com/apollographql/apollo-client/pull/2998)
- Changed `cacheResolvers` to `cacheRedirects`, added deprecation warning
  [PR #3001](https://github.com/apollographql/apollo-client/pull/3001)

### 1.1.8

- Dependency updates
- Fix IntrospectionResultData type definition
  [Issue #2959](https://github.com/apollographql/apollo-client/issues/2959)

### 1.1.7

- Update to latest apollo-utilities to support directives in cache

### 1.1.6 (unpublished)

- Update to latest apollo-utilities

### 1.1.5

- Update to latest apollo-cache base
  [PR #2818](https://github.com/apollographql/apollo-client/pull/2818)

### 1.1.4

- Change access modifier for data from "private" to "protected", to allow
  InMemoryCache subclasses to access it.

### 1.1.3

- Improves performance of in memory cache

### 1.1.2

- Ensure that heuristics warnings do not fire in production
  [PR #2611](https://github.com/apollographql/apollo-client/pull/2611)

### 1.1.1

- Change some access modifiers "private" to "protected" to allow code reuse by
  InMemoryCache subclasses.
- Improved rollup builds

### 1.1.0

- Improve errors for id mismatch when writing to the store
- Make it possible to swap the cache implementation. For example, you might
  want to use a `Map` to store the normalized objects, which can be faster
  than writing by keys to an `Object`. This also allows for custom use cases,
  such as emitting events on `.set()` or `.delete()` (think Observables),
  which was otherwise impossible without the use of Proxies, that are only
  available in some browsers. Unless you passed in the `store` to one of the
  `apollo-cache-inmemory` functions, such as: `writeQueryToStore` or
  `writeResultToStore`, no changes to your code are necessary. If you did
  access the cache's functions directly, all you need to do is add a
  `.toObject()` call on the cache — review the changes to the tests for [an example](https://github.com/apollographql/apollo-client/blob/cd563bcd1c2c15b973d0cdfd63332f5ee82da309/packages/apollo-cache-inmemory/src/__tests__/writeToStore.ts#L258).
  For reasoning behind this change and more information, see
  [Issue #2293](https://github.com/apollographql/apollo-client/issues/2293).

### 1.0.0

- Don't broadcast query watchers during a transaction (for example, while
  mutation results are being processed)
  [Issue #2221](https://github.com/apollographql/apollo-client/issues/2221)
  [PR #2358](https://github.com/apollographql/apollo-client/pull/2358)
- `readQuery` and `readFragment` return now the result instead of
  `Cache.DiffResult`
  [PR #2320](https://github.com/apollographql/apollo-client/pull/2320)

### 0.2.0-rc.1

- Move to named export to be consistent with rest of apollo ecosystem

### 0.2.0-beta.6

- Rename customResolvers to cacheResolvers with backwards compat

### 0.2.0-beta.5 and lower

- Fix error when missing __typename field in result
  [PR #2225](https://github.com/apollographql/apollo-client/pull/2225)
- Refactored type usage
- Prevented logging on defered queries
- Refactored internal store from apollo-client into own package
<|MERGE_RESOLUTION|>--- conflicted
+++ resolved
@@ -1,148 +1,142 @@
-# CHANGELOG
-
-<<<<<<< HEAD
-### vNext
-
-- Fix typo in console.warn regarding fragment matching error message.
-=======
-----
-
-**NOTE:** This changelog is no longer maintained. Changes are now tracked in
-the top level [`CHANGELOG.md`](https://github.com/apollographql/apollo-client/blob/master/CHANGELOG.md).
-
-----
->>>>>>> ecfa63a3
-
-### 1.2.5
-
-- No changes.
-
-### 1.2.4
-
-- No changes.
-
-### 1.2.3
-
-- Added optional generics to cache manipulation methods (typescript).
-  [PR #3541](https://github.com/apollographql/apollo-client/pull/3541)
-- Restore non-enumerability of `resultFields[ID_KEY]`.
-  [PR #3544](https://github.com/apollographql/apollo-client/pull/3544)
-- Cache query documents transformed by InMemoryCache.
-  [PR #3553](https://github.com/apollographql/apollo-client/pull/3553)
-
-### 1.2.2
-
-- Fixed an issue that caused fragment only queries to sometimes fail.
-  [Issue #3402](https://github.com/apollographql/apollo-client/issues/3402)
-  [PR #3507](https://github.com/apollographql/apollo-client/pull/3507)
-- Fixed cache invalidation for inlined mixed types in union fields within
-  arrays.
-  [PR #3422](https://github.com/apollographql/apollo-client/pull/3422)
-
-### 1.2.1
-
-- Not documented
-
-### 1.2.0
-
-- Various optimizations for cache read performance
-  [PR #3300](https://github.com/apollographql/apollo-client/pull/3300)
-- Fix typo in documentation
-
-### 1.1.12
-
-- Fix an edge case where fields that were unions of two types, one with an
-  `id`, one without an `id`, would cause the cache to throw while saving the
-  result
-  [PR #3159](https://github.com/apollographql/apollo-client/pull/3159)
-- Map coverage to original source
-- Fixed bug with cacheRedirects not getting attached
-  [PR #3016](https://github.com/apollographql/apollo-client/pull/3016)
-
-### 1.1.9
-
-- Added `getCacheKey` function to cacheResolver context
-  [PR #2998](https://github.com/apollographql/apollo-client/pull/2998)
-- Changed `cacheResolvers` to `cacheRedirects`, added deprecation warning
-  [PR #3001](https://github.com/apollographql/apollo-client/pull/3001)
-
-### 1.1.8
-
-- Dependency updates
-- Fix IntrospectionResultData type definition
-  [Issue #2959](https://github.com/apollographql/apollo-client/issues/2959)
-
-### 1.1.7
-
-- Update to latest apollo-utilities to support directives in cache
-
-### 1.1.6 (unpublished)
-
-- Update to latest apollo-utilities
-
-### 1.1.5
-
-- Update to latest apollo-cache base
-  [PR #2818](https://github.com/apollographql/apollo-client/pull/2818)
-
-### 1.1.4
-
-- Change access modifier for data from "private" to "protected", to allow
-  InMemoryCache subclasses to access it.
-
-### 1.1.3
-
-- Improves performance of in memory cache
-
-### 1.1.2
-
-- Ensure that heuristics warnings do not fire in production
-  [PR #2611](https://github.com/apollographql/apollo-client/pull/2611)
-
-### 1.1.1
-
-- Change some access modifiers "private" to "protected" to allow code reuse by
-  InMemoryCache subclasses.
-- Improved rollup builds
-
-### 1.1.0
-
-- Improve errors for id mismatch when writing to the store
-- Make it possible to swap the cache implementation. For example, you might
-  want to use a `Map` to store the normalized objects, which can be faster
-  than writing by keys to an `Object`. This also allows for custom use cases,
-  such as emitting events on `.set()` or `.delete()` (think Observables),
-  which was otherwise impossible without the use of Proxies, that are only
-  available in some browsers. Unless you passed in the `store` to one of the
-  `apollo-cache-inmemory` functions, such as: `writeQueryToStore` or
-  `writeResultToStore`, no changes to your code are necessary. If you did
-  access the cache's functions directly, all you need to do is add a
-  `.toObject()` call on the cache — review the changes to the tests for [an example](https://github.com/apollographql/apollo-client/blob/cd563bcd1c2c15b973d0cdfd63332f5ee82da309/packages/apollo-cache-inmemory/src/__tests__/writeToStore.ts#L258).
-  For reasoning behind this change and more information, see
-  [Issue #2293](https://github.com/apollographql/apollo-client/issues/2293).
-
-### 1.0.0
-
-- Don't broadcast query watchers during a transaction (for example, while
-  mutation results are being processed)
-  [Issue #2221](https://github.com/apollographql/apollo-client/issues/2221)
-  [PR #2358](https://github.com/apollographql/apollo-client/pull/2358)
-- `readQuery` and `readFragment` return now the result instead of
-  `Cache.DiffResult`
-  [PR #2320](https://github.com/apollographql/apollo-client/pull/2320)
-
-### 0.2.0-rc.1
-
-- Move to named export to be consistent with rest of apollo ecosystem
-
-### 0.2.0-beta.6
-
-- Rename customResolvers to cacheResolvers with backwards compat
-
-### 0.2.0-beta.5 and lower
-
-- Fix error when missing __typename field in result
-  [PR #2225](https://github.com/apollographql/apollo-client/pull/2225)
-- Refactored type usage
-- Prevented logging on defered queries
-- Refactored internal store from apollo-client into own package
+# CHANGELOG
+
+----
+
+**NOTE:** This changelog is no longer maintained. Changes are now tracked in
+the top level [`CHANGELOG.md`](https://github.com/apollographql/apollo-client/blob/master/CHANGELOG.md).
+
+----
+
+### 1.2.5
+
+- No changes.
+
+### 1.2.4
+
+- No changes.
+
+### 1.2.3
+
+- Added optional generics to cache manipulation methods (typescript).
+  [PR #3541](https://github.com/apollographql/apollo-client/pull/3541)
+- Restore non-enumerability of `resultFields[ID_KEY]`.
+  [PR #3544](https://github.com/apollographql/apollo-client/pull/3544)
+- Cache query documents transformed by InMemoryCache.
+  [PR #3553](https://github.com/apollographql/apollo-client/pull/3553)
+
+### 1.2.2
+
+- Fixed an issue that caused fragment only queries to sometimes fail.
+  [Issue #3402](https://github.com/apollographql/apollo-client/issues/3402)
+  [PR #3507](https://github.com/apollographql/apollo-client/pull/3507)
+- Fixed cache invalidation for inlined mixed types in union fields within
+  arrays.
+  [PR #3422](https://github.com/apollographql/apollo-client/pull/3422)
+
+### 1.2.1
+
+- Not documented
+
+### 1.2.0
+
+- Various optimizations for cache read performance
+  [PR #3300](https://github.com/apollographql/apollo-client/pull/3300)
+- Fix typo in documentation
+
+### 1.1.12
+
+- Fix an edge case where fields that were unions of two types, one with an
+  `id`, one without an `id`, would cause the cache to throw while saving the
+  result
+  [PR #3159](https://github.com/apollographql/apollo-client/pull/3159)
+- Map coverage to original source
+- Fixed bug with cacheRedirects not getting attached
+  [PR #3016](https://github.com/apollographql/apollo-client/pull/3016)
+
+### 1.1.9
+
+- Added `getCacheKey` function to cacheResolver context
+  [PR #2998](https://github.com/apollographql/apollo-client/pull/2998)
+- Changed `cacheResolvers` to `cacheRedirects`, added deprecation warning
+  [PR #3001](https://github.com/apollographql/apollo-client/pull/3001)
+
+### 1.1.8
+
+- Dependency updates
+- Fix IntrospectionResultData type definition
+  [Issue #2959](https://github.com/apollographql/apollo-client/issues/2959)
+
+### 1.1.7
+
+- Update to latest apollo-utilities to support directives in cache
+
+### 1.1.6 (unpublished)
+
+- Update to latest apollo-utilities
+
+### 1.1.5
+
+- Update to latest apollo-cache base
+  [PR #2818](https://github.com/apollographql/apollo-client/pull/2818)
+
+### 1.1.4
+
+- Change access modifier for data from "private" to "protected", to allow
+  InMemoryCache subclasses to access it.
+
+### 1.1.3
+
+- Improves performance of in memory cache
+
+### 1.1.2
+
+- Ensure that heuristics warnings do not fire in production
+  [PR #2611](https://github.com/apollographql/apollo-client/pull/2611)
+
+### 1.1.1
+
+- Change some access modifiers "private" to "protected" to allow code reuse by
+  InMemoryCache subclasses.
+- Improved rollup builds
+
+### 1.1.0
+
+- Improve errors for id mismatch when writing to the store
+- Make it possible to swap the cache implementation. For example, you might
+  want to use a `Map` to store the normalized objects, which can be faster
+  than writing by keys to an `Object`. This also allows for custom use cases,
+  such as emitting events on `.set()` or `.delete()` (think Observables),
+  which was otherwise impossible without the use of Proxies, that are only
+  available in some browsers. Unless you passed in the `store` to one of the
+  `apollo-cache-inmemory` functions, such as: `writeQueryToStore` or
+  `writeResultToStore`, no changes to your code are necessary. If you did
+  access the cache's functions directly, all you need to do is add a
+  `.toObject()` call on the cache — review the changes to the tests for [an example](https://github.com/apollographql/apollo-client/blob/cd563bcd1c2c15b973d0cdfd63332f5ee82da309/packages/apollo-cache-inmemory/src/__tests__/writeToStore.ts#L258).
+  For reasoning behind this change and more information, see
+  [Issue #2293](https://github.com/apollographql/apollo-client/issues/2293).
+
+### 1.0.0
+
+- Don't broadcast query watchers during a transaction (for example, while
+  mutation results are being processed)
+  [Issue #2221](https://github.com/apollographql/apollo-client/issues/2221)
+  [PR #2358](https://github.com/apollographql/apollo-client/pull/2358)
+- `readQuery` and `readFragment` return now the result instead of
+  `Cache.DiffResult`
+  [PR #2320](https://github.com/apollographql/apollo-client/pull/2320)
+
+### 0.2.0-rc.1
+
+- Move to named export to be consistent with rest of apollo ecosystem
+
+### 0.2.0-beta.6
+
+- Rename customResolvers to cacheResolvers with backwards compat
+
+### 0.2.0-beta.5 and lower
+
+- Fix error when missing __typename field in result
+  [PR #2225](https://github.com/apollographql/apollo-client/pull/2225)
+- Refactored type usage
+- Prevented logging on defered queries
+- Refactored internal store from apollo-client into own package