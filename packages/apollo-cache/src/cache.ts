import { DocumentNode } from 'graphql';
import { getFragmentQueryDocument } from 'apollo-utilities';

import { DataProxy, Cache } from './types';

export type Transaction<T, U = T> = (c: ApolloCache<T, U>) => void;

export abstract class ApolloCache<TCache, TSerializedCache = TCache>
  implements DataProxy {
  // required to implement
  // core API
  public abstract read<T>(query: Cache.ReadOptions): T;
  public abstract write(write: Cache.WriteOptions): void;
  public abstract diff<T>(query: Cache.DiffOptions): Cache.DiffResult<T>;
  public abstract watch(watch: Cache.WatchOptions): () => void;
  public abstract evict(query: Cache.EvictOptions): Cache.EvictionResult;
  public abstract reset(): Promise<void>;

  // intializer / offline / ssr API
  /**
   * Replaces existing state in the cache (if any) with the values expressed by
   * `serializedState`.
   *
   * Called when hydrating a cache (server side rendering, or offline storage),
   * and also (potentially) during hot reloads.
   */
  public abstract restore(
    serializedState: TSerializedCache,
  ): ApolloCache<TCache, TSerializedCache>;

  /**
   * Exposes the cache's complete state, in a serializable format for later restoration.
   */
<<<<<<< HEAD
  public abstract extract(optimistic: boolean): TSerializedCache;
=======
  public abstract extract(optimistic?: boolean): TSerialized;
>>>>>>> 1493bb32

  // optimistic API
  public abstract removeOptimistic(id: string): void;

  // transactional API
  public abstract performTransaction(transaction: Transaction<TCache>): void;
  public abstract recordOptimisticTransaction(
    transaction: Transaction<TCache>,
    id: string,
  ): void;

  // optional API
  public transformDocument(document: DocumentNode): DocumentNode {
    return document;
  }
  // experimental
  public transformForLink(document: DocumentNode): DocumentNode {
    return document;
  }

  // DataProxy API
  /**
   *
   * @param options
   * @param optimistic
   */
  public readQuery<QueryType>(
    options: DataProxy.Query,
    optimistic: boolean = false,
  ): QueryType {
    return this.read({
      query: options.query,
      variables: options.variables,
      optimistic,
    });
  }

  public readFragment<FragmentType>(
    options: DataProxy.Fragment,
    optimistic: boolean = false,
  ): FragmentType | null {
    return this.read({
      query: getFragmentQueryDocument(options.fragment, options.fragmentName),
      variables: options.variables,
      rootId: options.id,
      optimistic,
    });
  }

  public writeQuery(options: Cache.WriteQueryOptions): void {
    this.write({
      dataId: 'ROOT_QUERY',
      result: options.data,
      query: options.query,
      variables: options.variables,
    });
  }

  public writeFragment(options: Cache.WriteFragmentOptions): void {
    this.write({
      dataId: options.id,
      result: options.data,
      variables: options.variables,
      query: getFragmentQueryDocument(options.fragment, options.fragmentName),
    });
  }
}<|MERGE_RESOLUTION|>--- conflicted
+++ resolved
@@ -31,11 +31,7 @@
   /**
    * Exposes the cache's complete state, in a serializable format for later restoration.
    */
-<<<<<<< HEAD
-  public abstract extract(optimistic: boolean): TSerializedCache;
-=======
-  public abstract extract(optimistic?: boolean): TSerialized;
->>>>>>> 1493bb32
+  public abstract extract(optimistic?: boolean): TSerializedCache;
 
   // optimistic API
   public abstract removeOptimistic(id: string): void;
