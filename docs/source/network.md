--- conflicted
+++ resolved
@@ -236,11 +236,8 @@
 
 <h2 id="query-batching">Query batching</h2>
 
-<<<<<<< HEAD
+
 Apollo lets you automatically batch multiple queries into one request when they are made within a certain interval. This means that if you render several components, for example a navbar, sidebar, and content, and each of those do their own GraphQL query, they will all be sent in one roundtrip. This query-level batching is supported by all GraphQL endpoints, including those that do not implement transport-level batching, by merging together queries into one top-level query with multiple fields.
-=======
-Apollo lets you automatically batch multiple queries into one request when they are made within a certain interval. This means that if you render several components, for example a navbar, sidebar, and content, and each of those do their own GraphQL query, they will all be sent in one roundtrip. 
->>>>>>> cb4045bb
 
 To use query-level batching, simply pass a `BatchedNetworkInterface` to the `ApolloClient` constructor. You can do so by using  `createBatchingNetworkInterface` instead of `createNetworkInterface`. `createBatchingNetworkInterface` takes a single options object (the same as `createNetworkInterface`) with an additional `batchInterval` option, which determines how long the network interface batches up queries before sending them to the server.
 
