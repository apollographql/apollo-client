const limits = require("./.size-limits.json");

const checks = [
  {
    path: "dist/apollo-client.min.cjs",
<<<<<<< HEAD
    limit: "38164",
=======
>>>>>>> 60b7e56c
  },
  {
    path: "dist/main.cjs",
    import: "{ ApolloClient, InMemoryCache, HttpLink }",
  },
  {
    path: "dist/index.js",
    import: "{ ApolloClient, InMemoryCache, HttpLink }",
<<<<<<< HEAD
    limit: "32188",
=======
>>>>>>> 60b7e56c
  },
  ...[
    "ApolloProvider",
    "useQuery",
    "useLazyQuery",
    "useMutation",
    "useSubscription",
    "useSuspenseQuery",
    "useBackgroundQuery",
    "useReadQuery",
    "useFragment",
  ].map((name) => ({ path: "dist/react/index.js", import: `{ ${name} }` })),
]
  .map((config) => ({
    ...config,
    name:
      config.name || config.import
        ? `import ${config.import} from "${config.path}"`
        : config.path,
    ignore: [
      ...(config.ignore || []),
      "react",
      "react-dom",
      "@graphql-typed-document-node/core",
      "@wry/context",
      "@wry/equality",
      "@wry/trie",
      "graphql-tag",
      "hoist-non-react-statics",
      "optimism",
      "prop-types",
      "response-iterator",
      "symbol-observable",
      "ts-invariant",
      "tslib",
      "zen-observable-ts",
    ],
  }))
  .flatMap((value) =>
    value.path == "dist/apollo-client.min.cjs"
      ? value
      : [
          value,
          {
            ...value,
            name: `${value.name} (production)`,
            modifyEsbuildConfig(config) {
              config.define = {
                "globalThis.__DEV__": `false`,
              };
              return config;
            },
          },
        ]
  )
  .map((value) => {
    value.limit = limits[value.name];
    return value;
  });

module.exports = checks;<|MERGE_RESOLUTION|>--- conflicted
+++ resolved
@@ -3,10 +3,6 @@
 const checks = [
   {
     path: "dist/apollo-client.min.cjs",
-<<<<<<< HEAD
-    limit: "38164",
-=======
->>>>>>> 60b7e56c
   },
   {
     path: "dist/main.cjs",
@@ -15,10 +11,6 @@
   {
     path: "dist/index.js",
     import: "{ ApolloClient, InMemoryCache, HttpLink }",
-<<<<<<< HEAD
-    limit: "32188",
-=======
->>>>>>> 60b7e56c
   },
   ...[
     "ApolloProvider",
