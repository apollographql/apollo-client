{
<<<<<<< HEAD
  "import { ApolloClient, InMemoryCache, HttpLink } from \"@apollo/client\" (CJS)": 42380,
  "import { ApolloClient, InMemoryCache, HttpLink } from \"@apollo/client\" (production) (CJS)": 37518,
  "import { ApolloClient, InMemoryCache, HttpLink } from \"@apollo/client\"": 32766,
  "import { ApolloClient, InMemoryCache, HttpLink } from \"@apollo/client\" (production)": 27498
=======
  "import { ApolloClient, InMemoryCache, HttpLink } from \"@apollo/client\" (CJS)": 42188,
  "import { ApolloClient, InMemoryCache, HttpLink } from \"@apollo/client\" (production) (CJS)": 37688,
  "import { ApolloClient, InMemoryCache, HttpLink } from \"@apollo/client\"": 32591,
  "import { ApolloClient, InMemoryCache, HttpLink } from \"@apollo/client\" (production)": 27597
>>>>>>> 3f61b7d1
}<|MERGE_RESOLUTION|>--- conflicted
+++ resolved
@@ -1,13 +1,6 @@
 {
-<<<<<<< HEAD
-  "import { ApolloClient, InMemoryCache, HttpLink } from \"@apollo/client\" (CJS)": 42380,
-  "import { ApolloClient, InMemoryCache, HttpLink } from \"@apollo/client\" (production) (CJS)": 37518,
-  "import { ApolloClient, InMemoryCache, HttpLink } from \"@apollo/client\"": 32766,
-  "import { ApolloClient, InMemoryCache, HttpLink } from \"@apollo/client\" (production)": 27498
-=======
   "import { ApolloClient, InMemoryCache, HttpLink } from \"@apollo/client\" (CJS)": 42188,
   "import { ApolloClient, InMemoryCache, HttpLink } from \"@apollo/client\" (production) (CJS)": 37688,
   "import { ApolloClient, InMemoryCache, HttpLink } from \"@apollo/client\"": 32591,
   "import { ApolloClient, InMemoryCache, HttpLink } from \"@apollo/client\" (production)": 27597
->>>>>>> 3f61b7d1
 }