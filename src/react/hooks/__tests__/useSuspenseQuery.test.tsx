--- conflicted
+++ resolved
@@ -48,11 +48,7 @@
 import {
   actAsync,
   createClientWrapper,
-<<<<<<< HEAD
-=======
   createMockWrapper,
-  markAsStreaming,
->>>>>>> b2da0b81
   renderAsync,
   renderHookAsync,
   setupPaginatedCase,
@@ -7167,2866 +7163,6 @@
     expect(client.getObservableQueries().size).toBe(1);
   });
 
-<<<<<<< HEAD
-=======
-  it("suspends deferred queries until initial chunk loads then streams in data as it loads", async () => {
-    const query = gql`
-      query {
-        greeting {
-          message
-          ... on Greeting @defer {
-            recipient {
-              name
-            }
-          }
-        }
-      }
-    `;
-
-    const link = new MockSubscriptionLink();
-
-    const { result, renders } = await renderSuspenseHook(
-      () => useSuspenseQuery(query),
-      { link, incrementalHandler: new Defer20220824Handler() }
-    );
-
-    expect(renders.suspenseCount).toBe(1);
-
-    link.simulateResult({
-      result: {
-        data: { greeting: { message: "Hello world", __typename: "Greeting" } },
-        hasNext: true,
-      },
-    });
-
-    await waitFor(() => {
-      expect(result.current).toStrictEqualTyped({
-        data: markAsStreaming({
-          greeting: { message: "Hello world", __typename: "Greeting" },
-        }),
-        dataState: "streaming",
-        networkStatus: NetworkStatus.streaming,
-        error: undefined,
-      });
-    });
-
-    link.simulateResult(
-      {
-        result: {
-          incremental: [
-            {
-              data: {
-                recipient: { name: "Alice", __typename: "Person" },
-                __typename: "Greeting",
-              },
-              path: ["greeting"],
-            },
-          ],
-          hasNext: false,
-        },
-      },
-      true
-    );
-
-    await waitFor(() => {
-      expect(result.current).toStrictEqualTyped({
-        data: {
-          greeting: {
-            __typename: "Greeting",
-            message: "Hello world",
-            recipient: { __typename: "Person", name: "Alice" },
-          },
-        },
-        dataState: "complete",
-        networkStatus: NetworkStatus.ready,
-        error: undefined,
-      });
-    });
-
-    expect(renders.count).toBe(3 + (IS_REACT_19 ? renders.suspenseCount : 0));
-    expect(renders.suspenseCount).toBe(1);
-    expect(renders.frames).toStrictEqualTyped([
-      {
-        data: markAsStreaming({
-          greeting: { message: "Hello world", __typename: "Greeting" },
-        }),
-        dataState: "streaming",
-        networkStatus: NetworkStatus.streaming,
-        error: undefined,
-      },
-      {
-        data: {
-          greeting: {
-            __typename: "Greeting",
-            message: "Hello world",
-            recipient: { __typename: "Person", name: "Alice" },
-          },
-        },
-        dataState: "complete",
-        networkStatus: NetworkStatus.ready,
-        error: undefined,
-      },
-    ]);
-  });
-
-  it.each<useSuspenseQuery.FetchPolicy>([
-    "cache-first",
-    "network-only",
-    "no-cache",
-    "cache-and-network",
-  ])(
-    'suspends deferred queries until initial chunk loads then streams in data as it loads when using a "%s" fetch policy',
-    async (fetchPolicy) => {
-      const query = gql`
-        query {
-          greeting {
-            message
-            ... on Greeting @defer {
-              recipient {
-                name
-              }
-            }
-          }
-        }
-      `;
-
-      const link = new MockSubscriptionLink();
-
-      const { result, renders } = await renderSuspenseHook(
-        () => useSuspenseQuery(query, { fetchPolicy }),
-        { link, incrementalHandler: new Defer20220824Handler() }
-      );
-
-      expect(renders.suspenseCount).toBe(1);
-
-      link.simulateResult({
-        result: {
-          data: {
-            greeting: { message: "Hello world", __typename: "Greeting" },
-          },
-          hasNext: true,
-        },
-      });
-
-      await waitFor(() => {
-        expect(result.current).toStrictEqualTyped({
-          data: markAsStreaming({
-            greeting: { message: "Hello world", __typename: "Greeting" },
-          }),
-          dataState: "streaming",
-          networkStatus: NetworkStatus.streaming,
-          error: undefined,
-        });
-      });
-
-      link.simulateResult(
-        {
-          result: {
-            incremental: [
-              {
-                data: {
-                  recipient: { name: "Alice", __typename: "Person" },
-                  __typename: "Greeting",
-                },
-                path: ["greeting"],
-              },
-            ],
-            hasNext: false,
-          },
-        },
-        true
-      );
-
-      await waitFor(() => {
-        expect(result.current).toStrictEqualTyped({
-          data: {
-            greeting: {
-              __typename: "Greeting",
-              message: "Hello world",
-              recipient: { __typename: "Person", name: "Alice" },
-            },
-          },
-          dataState: "complete",
-          networkStatus: NetworkStatus.ready,
-          error: undefined,
-        });
-      });
-
-      expect(renders.count).toBe(3 + (IS_REACT_19 ? renders.suspenseCount : 0));
-      expect(renders.suspenseCount).toBe(1);
-      expect(renders.frames).toStrictEqualTyped([
-        {
-          data: markAsStreaming({
-            greeting: { message: "Hello world", __typename: "Greeting" },
-          }),
-          dataState: "streaming",
-          networkStatus: NetworkStatus.streaming,
-          error: undefined,
-        },
-        {
-          data: {
-            greeting: {
-              __typename: "Greeting",
-              message: "Hello world",
-              recipient: { __typename: "Person", name: "Alice" },
-            },
-          },
-          dataState: "complete",
-          networkStatus: NetworkStatus.ready,
-          error: undefined,
-        },
-      ]);
-    }
-  );
-
-  it('does not suspend deferred queries with data in the cache and using a "cache-first" fetch policy', async () => {
-    const query = gql`
-      query {
-        greeting {
-          message
-          ... on Greeting @defer {
-            recipient {
-              name
-            }
-          }
-        }
-      }
-    `;
-
-    const cache = new InMemoryCache();
-
-    cache.writeQuery({
-      query,
-      data: {
-        greeting: {
-          __typename: "Greeting",
-          message: "Hello world",
-          recipient: { __typename: "Person", name: "Alice" },
-        },
-      },
-    });
-
-    const { result, renders } = await renderSuspenseHook(
-      () => useSuspenseQuery(query, { fetchPolicy: "cache-first" }),
-      { cache, incrementalHandler: new Defer20220824Handler() }
-    );
-
-    expect(result.current).toStrictEqualTyped({
-      data: {
-        greeting: {
-          message: "Hello world",
-          __typename: "Greeting",
-          recipient: { __typename: "Person", name: "Alice" },
-        },
-      },
-      dataState: "complete",
-      networkStatus: NetworkStatus.ready,
-      error: undefined,
-    });
-
-    expect(renders.suspenseCount).toBe(0);
-    expect(renders.frames).toStrictEqualTyped([
-      {
-        data: {
-          greeting: {
-            __typename: "Greeting",
-            message: "Hello world",
-            recipient: { __typename: "Person", name: "Alice" },
-          },
-        },
-        dataState: "complete",
-        networkStatus: NetworkStatus.ready,
-        error: undefined,
-      },
-    ]);
-  });
-
-  it('does not suspend deferred queries with partial data in the cache and using a "cache-first" fetch policy with `returnPartialData`', async () => {
-    const query = gql`
-      query {
-        greeting {
-          message
-          ... on Greeting @defer {
-            recipient {
-              name
-            }
-          }
-        }
-      }
-    `;
-
-    const link = new MockSubscriptionLink();
-    const cache = new InMemoryCache();
-
-    // We are intentionally writing partial data to the cache. Suppress console
-    // warnings to avoid unnecessary noise in the test.
-    {
-      using _consoleSpy = spyOnConsole("error");
-      cache.writeQuery({
-        query,
-        data: {
-          greeting: {
-            __typename: "Greeting",
-            recipient: { __typename: "Person", name: "Cached Alice" },
-          },
-        },
-      });
-    }
-
-    const { result, renders } = await renderSuspenseHook(
-      () =>
-        useSuspenseQuery(query, {
-          fetchPolicy: "cache-first",
-          returnPartialData: true,
-        }),
-      { cache, link, incrementalHandler: new Defer20220824Handler() }
-    );
-
-    expect(result.current).toStrictEqualTyped({
-      data: {
-        greeting: {
-          __typename: "Greeting",
-          recipient: { __typename: "Person", name: "Cached Alice" },
-        },
-      },
-      dataState: "partial",
-      networkStatus: NetworkStatus.loading,
-      error: undefined,
-    });
-
-    link.simulateResult({
-      result: {
-        data: { greeting: { message: "Hello world", __typename: "Greeting" } },
-        hasNext: true,
-      },
-    });
-
-    await waitFor(() => {
-      expect(result.current).toStrictEqualTyped({
-        data: markAsStreaming({
-          greeting: {
-            __typename: "Greeting",
-            message: "Hello world",
-            recipient: { __typename: "Person", name: "Cached Alice" },
-          },
-        }),
-        dataState: "streaming",
-        networkStatus: NetworkStatus.streaming,
-        error: undefined,
-      });
-    });
-
-    link.simulateResult(
-      {
-        result: {
-          incremental: [
-            {
-              data: {
-                __typename: "Greeting",
-                recipient: { name: "Alice", __typename: "Person" },
-              },
-              path: ["greeting"],
-            },
-          ],
-          hasNext: false,
-        },
-      },
-      true
-    );
-
-    await waitFor(() => {
-      expect(result.current).toStrictEqualTyped({
-        data: {
-          greeting: {
-            __typename: "Greeting",
-            message: "Hello world",
-            recipient: { __typename: "Person", name: "Alice" },
-          },
-        },
-        dataState: "complete",
-        networkStatus: NetworkStatus.ready,
-        error: undefined,
-      });
-    });
-
-    expect(renders.count).toBe(3 + (IS_REACT_19 ? renders.suspenseCount : 0));
-    expect(renders.suspenseCount).toBe(0);
-    expect(renders.frames).toStrictEqualTyped([
-      {
-        data: {
-          greeting: {
-            __typename: "Greeting",
-            recipient: { __typename: "Person", name: "Cached Alice" },
-          },
-        },
-        dataState: "partial",
-        networkStatus: NetworkStatus.loading,
-        error: undefined,
-      },
-      {
-        data: markAsStreaming({
-          greeting: {
-            __typename: "Greeting",
-            message: "Hello world",
-            recipient: { __typename: "Person", name: "Cached Alice" },
-          },
-        }),
-        dataState: "streaming",
-        networkStatus: NetworkStatus.streaming,
-        error: undefined,
-      },
-      {
-        data: {
-          greeting: {
-            __typename: "Greeting",
-            message: "Hello world",
-            recipient: { __typename: "Person", name: "Alice" },
-          },
-        },
-        dataState: "complete",
-        networkStatus: NetworkStatus.ready,
-        error: undefined,
-      },
-    ]);
-  });
-
-  it('does not suspend deferred queries with data in the cache and using a "cache-and-network" fetch policy', async () => {
-    const query = gql`
-      query {
-        greeting {
-          message
-          ... on Greeting @defer {
-            recipient {
-              name
-            }
-          }
-        }
-      }
-    `;
-
-    const link = new MockSubscriptionLink();
-    const cache = new InMemoryCache();
-    const client = new ApolloClient({
-      cache,
-      link,
-      incrementalHandler: new Defer20220824Handler(),
-    });
-
-    cache.writeQuery({
-      query,
-      data: {
-        greeting: {
-          __typename: "Greeting",
-          message: "Hello cached",
-          recipient: { __typename: "Person", name: "Cached Alice" },
-        },
-      },
-    });
-
-    const { result, renders } = await renderSuspenseHook(
-      () => useSuspenseQuery(query, { fetchPolicy: "cache-and-network" }),
-      { client }
-    );
-
-    expect(result.current).toStrictEqualTyped({
-      data: {
-        greeting: {
-          message: "Hello cached",
-          __typename: "Greeting",
-          recipient: { __typename: "Person", name: "Cached Alice" },
-        },
-      },
-      dataState: "complete",
-      networkStatus: NetworkStatus.loading,
-      error: undefined,
-    });
-
-    link.simulateResult({
-      result: {
-        data: { greeting: { __typename: "Greeting", message: "Hello world" } },
-        hasNext: true,
-      },
-    });
-
-    await waitFor(() => {
-      expect(result.current).toStrictEqualTyped({
-        data: markAsStreaming({
-          greeting: {
-            __typename: "Greeting",
-            message: "Hello world",
-            recipient: { __typename: "Person", name: "Cached Alice" },
-          },
-        }),
-        dataState: "streaming",
-        networkStatus: NetworkStatus.streaming,
-        error: undefined,
-      });
-    });
-
-    link.simulateResult(
-      {
-        result: {
-          incremental: [
-            {
-              data: {
-                recipient: { name: "Alice", __typename: "Person" },
-                __typename: "Greeting",
-              },
-              path: ["greeting"],
-            },
-          ],
-          hasNext: false,
-        },
-      },
-      true
-    );
-
-    await waitFor(() => {
-      expect(result.current).toStrictEqualTyped({
-        data: {
-          greeting: {
-            __typename: "Greeting",
-            message: "Hello world",
-            recipient: { __typename: "Person", name: "Alice" },
-          },
-        },
-        dataState: "complete",
-        networkStatus: NetworkStatus.ready,
-        error: undefined,
-      });
-    });
-
-    expect(renders.count).toBe(3 + (IS_REACT_19 ? renders.suspenseCount : 0));
-    expect(renders.suspenseCount).toBe(0);
-    expect(renders.frames).toStrictEqualTyped([
-      {
-        data: {
-          greeting: {
-            __typename: "Greeting",
-            message: "Hello cached",
-            recipient: { __typename: "Person", name: "Cached Alice" },
-          },
-        },
-        dataState: "complete",
-        networkStatus: NetworkStatus.loading,
-        error: undefined,
-      },
-      {
-        data: markAsStreaming({
-          greeting: {
-            __typename: "Greeting",
-            message: "Hello world",
-            recipient: { __typename: "Person", name: "Cached Alice" },
-          },
-        }),
-        dataState: "streaming",
-        networkStatus: NetworkStatus.streaming,
-        error: undefined,
-      },
-      {
-        data: {
-          greeting: {
-            __typename: "Greeting",
-            message: "Hello world",
-            recipient: { __typename: "Person", name: "Alice" },
-          },
-        },
-        dataState: "complete",
-        networkStatus: NetworkStatus.ready,
-        error: undefined,
-      },
-    ]);
-  });
-
-  it("suspends deferred queries with lists and properly patches results", async () => {
-    const query = gql`
-      query {
-        greetings {
-          message
-          ... on Greeting @defer {
-            recipient {
-              name
-            }
-          }
-        }
-      }
-    `;
-
-    const link = new MockSubscriptionLink();
-
-    const { result, renders } = await renderSuspenseHook(
-      () => useSuspenseQuery(query),
-      { link, incrementalHandler: new Defer20220824Handler() }
-    );
-
-    expect(renders.suspenseCount).toBe(1);
-
-    link.simulateResult({
-      result: {
-        data: {
-          greetings: [
-            { __typename: "Greeting", message: "Hello world" },
-            { __typename: "Greeting", message: "Hello again" },
-          ],
-        },
-        hasNext: true,
-      },
-    });
-
-    await waitFor(() => {
-      expect(result.current).toStrictEqualTyped({
-        data: markAsStreaming({
-          greetings: [
-            { __typename: "Greeting", message: "Hello world" },
-            { __typename: "Greeting", message: "Hello again" },
-          ],
-        }),
-        dataState: "streaming",
-        networkStatus: NetworkStatus.streaming,
-        error: undefined,
-      });
-    });
-
-    link.simulateResult({
-      result: {
-        incremental: [
-          {
-            data: {
-              __typename: "Greeting",
-              recipient: { __typename: "Person", name: "Alice" },
-            },
-            path: ["greetings", 0],
-          },
-        ],
-        hasNext: true,
-      },
-    });
-
-    await waitFor(() => {
-      expect(result.current).toStrictEqualTyped({
-        data: markAsStreaming({
-          greetings: [
-            {
-              __typename: "Greeting",
-              message: "Hello world",
-              recipient: { __typename: "Person", name: "Alice" },
-            },
-            {
-              __typename: "Greeting",
-              message: "Hello again",
-            },
-          ],
-        }),
-        dataState: "streaming",
-        networkStatus: NetworkStatus.streaming,
-        error: undefined,
-      });
-    });
-
-    link.simulateResult(
-      {
-        result: {
-          incremental: [
-            {
-              data: {
-                __typename: "Greeting",
-                recipient: { __typename: "Person", name: "Bob" },
-              },
-              path: ["greetings", 1],
-            },
-          ],
-          hasNext: false,
-        },
-      },
-      true
-    );
-
-    await waitFor(() => {
-      expect(result.current).toStrictEqualTyped({
-        data: {
-          greetings: [
-            {
-              __typename: "Greeting",
-              message: "Hello world",
-              recipient: { __typename: "Person", name: "Alice" },
-            },
-            {
-              __typename: "Greeting",
-              message: "Hello again",
-              recipient: { __typename: "Person", name: "Bob" },
-            },
-          ],
-        },
-        dataState: "complete",
-        networkStatus: NetworkStatus.ready,
-        error: undefined,
-      });
-    });
-
-    expect(renders.count).toBe(4 + (IS_REACT_19 ? renders.suspenseCount : 0));
-    expect(renders.suspenseCount).toBe(1);
-    expect(renders.frames).toStrictEqualTyped([
-      {
-        data: markAsStreaming({
-          greetings: [
-            { __typename: "Greeting", message: "Hello world" },
-            { __typename: "Greeting", message: "Hello again" },
-          ],
-        }),
-        dataState: "streaming",
-        networkStatus: NetworkStatus.streaming,
-        error: undefined,
-      },
-      {
-        data: markAsStreaming({
-          greetings: [
-            {
-              __typename: "Greeting",
-              message: "Hello world",
-              recipient: { __typename: "Person", name: "Alice" },
-            },
-            {
-              __typename: "Greeting",
-              message: "Hello again",
-            },
-          ],
-        }),
-        dataState: "streaming",
-        networkStatus: NetworkStatus.streaming,
-        error: undefined,
-      },
-      {
-        data: {
-          greetings: [
-            {
-              __typename: "Greeting",
-              message: "Hello world",
-              recipient: { __typename: "Person", name: "Alice" },
-            },
-            {
-              __typename: "Greeting",
-              message: "Hello again",
-              recipient: { __typename: "Person", name: "Bob" },
-            },
-          ],
-        },
-        dataState: "complete",
-        networkStatus: NetworkStatus.ready,
-        error: undefined,
-      },
-    ]);
-  });
-
-  it("suspends queries with deferred fragments in lists and properly merges arrays", async () => {
-    const query = gql`
-      query DeferVariation {
-        allProducts {
-          delivery {
-            ...MyFragment @defer
-          }
-          sku
-          id
-        }
-      }
-
-      fragment MyFragment on DeliveryEstimates {
-        estimatedDelivery
-        fastestDelivery
-      }
-    `;
-
-    const link = new MockSubscriptionLink();
-
-    const { result, renders } = await renderSuspenseHook(
-      () => useSuspenseQuery(query),
-      { link, incrementalHandler: new Defer20220824Handler() }
-    );
-
-    expect(renders.suspenseCount).toBe(1);
-
-    link.simulateResult({
-      result: {
-        data: {
-          allProducts: [
-            {
-              __typename: "Product",
-              delivery: {
-                __typename: "DeliveryEstimates",
-              },
-              id: "apollo-federation",
-              sku: "federation",
-            },
-            {
-              __typename: "Product",
-              delivery: {
-                __typename: "DeliveryEstimates",
-              },
-              id: "apollo-studio",
-              sku: "studio",
-            },
-          ],
-        },
-        hasNext: true,
-      },
-    });
-
-    await waitFor(() => {
-      expect(result.current).toStrictEqualTyped({
-        data: markAsStreaming({
-          allProducts: [
-            {
-              __typename: "Product",
-              delivery: {
-                __typename: "DeliveryEstimates",
-              },
-              id: "apollo-federation",
-              sku: "federation",
-            },
-            {
-              __typename: "Product",
-              delivery: {
-                __typename: "DeliveryEstimates",
-              },
-              id: "apollo-studio",
-              sku: "studio",
-            },
-          ],
-        }),
-        dataState: "streaming",
-        networkStatus: NetworkStatus.streaming,
-        error: undefined,
-      });
-    });
-
-    link.simulateResult({
-      result: {
-        hasNext: true,
-        incremental: [
-          {
-            data: {
-              __typename: "DeliveryEstimates",
-              estimatedDelivery: "6/25/2021",
-              fastestDelivery: "6/24/2021",
-            },
-            path: ["allProducts", 0, "delivery"],
-          },
-          {
-            data: {
-              __typename: "DeliveryEstimates",
-              estimatedDelivery: "6/25/2021",
-              fastestDelivery: "6/24/2021",
-            },
-            path: ["allProducts", 1, "delivery"],
-          },
-        ],
-      },
-    });
-
-    await waitFor(() => {
-      expect(result.current).toStrictEqualTyped({
-        data: markAsStreaming({
-          allProducts: [
-            {
-              __typename: "Product",
-              delivery: {
-                __typename: "DeliveryEstimates",
-                estimatedDelivery: "6/25/2021",
-                fastestDelivery: "6/24/2021",
-              },
-              id: "apollo-federation",
-              sku: "federation",
-            },
-            {
-              __typename: "Product",
-              delivery: {
-                __typename: "DeliveryEstimates",
-                estimatedDelivery: "6/25/2021",
-                fastestDelivery: "6/24/2021",
-              },
-              id: "apollo-studio",
-              sku: "studio",
-            },
-          ],
-        }),
-        dataState: "streaming",
-        networkStatus: NetworkStatus.streaming,
-        error: undefined,
-      });
-    });
-  });
-
-  it("incrementally rerenders data returned by a `refetch` for a deferred query", async () => {
-    const query = gql`
-      query {
-        greeting {
-          message
-          ... @defer {
-            recipient {
-              name
-            }
-          }
-        }
-      }
-    `;
-
-    const cache = new InMemoryCache();
-    const link = new MockSubscriptionLink();
-    const client = new ApolloClient({
-      link,
-      cache,
-      incrementalHandler: new Defer20220824Handler(),
-    });
-
-    const { result, renders } = await renderSuspenseHook(
-      () => useSuspenseQuery(query),
-      { client }
-    );
-
-    link.simulateResult({
-      result: {
-        data: { greeting: { __typename: "Greeting", message: "Hello world" } },
-        hasNext: true,
-      },
-    });
-
-    await waitFor(() => {
-      expect(result.current).toStrictEqualTyped({
-        data: markAsStreaming({
-          greeting: {
-            __typename: "Greeting",
-            message: "Hello world",
-          },
-        }),
-        dataState: "streaming",
-        networkStatus: NetworkStatus.streaming,
-        error: undefined,
-      });
-    });
-
-    link.simulateResult(
-      {
-        result: {
-          incremental: [
-            {
-              data: {
-                recipient: { name: "Alice", __typename: "Person" },
-              },
-              path: ["greeting"],
-            },
-          ],
-          hasNext: false,
-        },
-      },
-      true
-    );
-
-    await waitFor(() => {
-      expect(result.current).toStrictEqualTyped({
-        data: {
-          greeting: {
-            __typename: "Greeting",
-            message: "Hello world",
-            recipient: {
-              __typename: "Person",
-              name: "Alice",
-            },
-          },
-        },
-        dataState: "complete",
-        networkStatus: NetworkStatus.ready,
-        error: undefined,
-      });
-    });
-
-    let refetchPromise: Promise<ApolloClient.QueryResult<unknown>>;
-    await actAsync(async () => {
-      refetchPromise = result.current.refetch();
-    });
-
-    link.simulateResult({
-      result: {
-        data: {
-          greeting: {
-            __typename: "Greeting",
-            message: "Goodbye",
-          },
-        },
-        hasNext: true,
-      },
-    });
-
-    await waitFor(() => {
-      expect(result.current).toStrictEqualTyped({
-        data: markAsStreaming({
-          greeting: {
-            __typename: "Greeting",
-            message: "Goodbye",
-            recipient: {
-              __typename: "Person",
-              name: "Alice",
-            },
-          },
-        }),
-        dataState: "streaming",
-        networkStatus: NetworkStatus.streaming,
-        error: undefined,
-      });
-    });
-
-    link.simulateResult(
-      {
-        result: {
-          incremental: [
-            {
-              data: {
-                recipient: { name: "Bob", __typename: "Person" },
-              },
-              path: ["greeting"],
-            },
-          ],
-          hasNext: false,
-        },
-      },
-      true
-    );
-
-    await waitFor(() => {
-      expect(result.current).toStrictEqualTyped({
-        data: {
-          greeting: {
-            __typename: "Greeting",
-            message: "Goodbye",
-            recipient: {
-              __typename: "Person",
-              name: "Bob",
-            },
-          },
-        },
-        dataState: "complete",
-        networkStatus: NetworkStatus.ready,
-        error: undefined,
-      });
-    });
-
-    await expect(refetchPromise!).resolves.toStrictEqualTyped({
-      data: {
-        greeting: {
-          __typename: "Greeting",
-          message: "Goodbye",
-          recipient: {
-            __typename: "Person",
-            name: "Bob",
-          },
-        },
-      },
-    });
-
-    expect(renders.count).toBe(6 + (IS_REACT_19 ? renders.suspenseCount : 0));
-    expect(renders.suspenseCount).toBe(2);
-    expect(renders.frames).toStrictEqualTyped([
-      {
-        data: markAsStreaming({
-          greeting: {
-            __typename: "Greeting",
-            message: "Hello world",
-          },
-        }),
-        dataState: "streaming",
-        networkStatus: NetworkStatus.streaming,
-        error: undefined,
-      },
-      {
-        data: {
-          greeting: {
-            __typename: "Greeting",
-            message: "Hello world",
-            recipient: {
-              __typename: "Person",
-              name: "Alice",
-            },
-          },
-        },
-        dataState: "complete",
-        networkStatus: NetworkStatus.ready,
-        error: undefined,
-      },
-      {
-        data: markAsStreaming({
-          greeting: {
-            __typename: "Greeting",
-            message: "Goodbye",
-            recipient: {
-              __typename: "Person",
-              name: "Alice",
-            },
-          },
-        }),
-        dataState: "streaming",
-        networkStatus: NetworkStatus.streaming,
-        error: undefined,
-      },
-      {
-        data: {
-          greeting: {
-            __typename: "Greeting",
-            message: "Goodbye",
-            recipient: {
-              __typename: "Person",
-              name: "Bob",
-            },
-          },
-        },
-        dataState: "complete",
-        networkStatus: NetworkStatus.ready,
-        error: undefined,
-      },
-    ]);
-  });
-
-  it("incrementally renders data returned after skipping a deferred query", async () => {
-    const query = gql`
-      query {
-        greeting {
-          message
-          ... @defer {
-            recipient {
-              name
-            }
-          }
-        }
-      }
-    `;
-
-    const cache = new InMemoryCache();
-    const link = new MockSubscriptionLink();
-    const client = new ApolloClient({
-      link,
-      cache,
-      incrementalHandler: new Defer20220824Handler(),
-    });
-
-    const { result, rerenderAsync, renders } = await renderSuspenseHook(
-      ({ skip }) => useSuspenseQuery(query, { skip }),
-      { client, initialProps: { skip: true } }
-    );
-
-    expect(result.current).toStrictEqualTyped({
-      data: undefined,
-      dataState: "empty",
-      networkStatus: NetworkStatus.ready,
-      error: undefined,
-    });
-
-    await rerenderAsync({ skip: false });
-
-    expect(renders.suspenseCount).toBe(1);
-
-    link.simulateResult({
-      result: {
-        data: { greeting: { __typename: "Greeting", message: "Hello world" } },
-        hasNext: true,
-      },
-    });
-
-    await waitFor(() => {
-      expect(result.current).toStrictEqualTyped({
-        data: markAsStreaming({
-          greeting: {
-            __typename: "Greeting",
-            message: "Hello world",
-          },
-        }),
-        dataState: "streaming",
-        networkStatus: NetworkStatus.streaming,
-        error: undefined,
-      });
-    });
-
-    link.simulateResult(
-      {
-        result: {
-          incremental: [
-            {
-              data: {
-                recipient: { name: "Alice", __typename: "Person" },
-              },
-              path: ["greeting"],
-            },
-          ],
-          hasNext: false,
-        },
-      },
-      true
-    );
-
-    await waitFor(() => {
-      expect(result.current).toStrictEqualTyped({
-        data: {
-          greeting: {
-            __typename: "Greeting",
-            message: "Hello world",
-            recipient: {
-              __typename: "Person",
-              name: "Alice",
-            },
-          },
-        },
-        dataState: "complete",
-        networkStatus: NetworkStatus.ready,
-        error: undefined,
-      });
-    });
-
-    expect(renders.count).toBe(4 + (IS_REACT_19 ? renders.suspenseCount : 0));
-    expect(renders.suspenseCount).toBe(1);
-    expect(renders.frames).toStrictEqualTyped([
-      {
-        data: undefined,
-        dataState: "empty",
-        networkStatus: NetworkStatus.ready,
-        error: undefined,
-      },
-      {
-        data: markAsStreaming({
-          greeting: {
-            __typename: "Greeting",
-            message: "Hello world",
-          },
-        }),
-        dataState: "streaming",
-        networkStatus: NetworkStatus.streaming,
-        error: undefined,
-      },
-      {
-        data: {
-          greeting: {
-            __typename: "Greeting",
-            message: "Hello world",
-            recipient: {
-              __typename: "Person",
-              name: "Alice",
-            },
-          },
-        },
-        dataState: "complete",
-        networkStatus: NetworkStatus.ready,
-        error: undefined,
-      },
-    ]);
-  });
-
-  // TODO: This test is a bit of a lie. `fetchMore` should incrementally
-  // rerender when using `@defer` but there is currently a bug in the core
-  // implementation that prevents updates until the final result is returned.
-  // This test reflects the behavior as it exists today, but will need
-  // to be updated once the core bug is fixed.
-  //
-  // NOTE: A duplicate it.failing test has been added right below this one with
-  // the expected behavior added in (i.e. the commented code in this test). Once
-  // the core bug is fixed, this test can be removed in favor of the other test.
-  //
-  // https://github.com/apollographql/apollo-client/issues/11034
-  it("rerenders data returned by `fetchMore` for a deferred query", async () => {
-    const query = gql`
-      query ($offset: Int) {
-        greetings(offset: $offset) {
-          message
-          ... @defer {
-            recipient {
-              name
-            }
-          }
-        }
-      }
-    `;
-
-    const cache = new InMemoryCache({
-      typePolicies: {
-        Query: {
-          fields: {
-            greetings: offsetLimitPagination(),
-          },
-        },
-      },
-    });
-    const link = new MockSubscriptionLink();
-    const client = new ApolloClient({
-      link,
-      cache,
-      incrementalHandler: new Defer20220824Handler(),
-    });
-
-    const { result, renders } = await renderSuspenseHook(
-      () => useSuspenseQuery(query, { variables: { offset: 0 } }),
-      { client }
-    );
-
-    link.simulateResult({
-      result: {
-        data: {
-          greetings: [{ __typename: "Greeting", message: "Hello world" }],
-        },
-        hasNext: true,
-      },
-    });
-
-    await waitFor(() => {
-      expect(result.current).toStrictEqualTyped({
-        data: markAsStreaming({
-          greetings: [
-            {
-              __typename: "Greeting",
-              message: "Hello world",
-            },
-          ],
-        }),
-        dataState: "streaming",
-        networkStatus: NetworkStatus.streaming,
-        error: undefined,
-      });
-    });
-
-    link.simulateResult(
-      {
-        result: {
-          incremental: [
-            {
-              data: {
-                recipient: { name: "Alice", __typename: "Person" },
-              },
-              path: ["greetings", 0],
-            },
-          ],
-          hasNext: false,
-        },
-      },
-      true
-    );
-
-    await waitFor(() => {
-      expect(result.current).toStrictEqualTyped({
-        data: {
-          greetings: [
-            {
-              __typename: "Greeting",
-              message: "Hello world",
-              recipient: {
-                __typename: "Person",
-                name: "Alice",
-              },
-            },
-          ],
-        },
-        dataState: "complete",
-        networkStatus: NetworkStatus.ready,
-        error: undefined,
-      });
-    });
-
-    let fetchMorePromise: Promise<ApolloClient.QueryResult<unknown>>;
-    await actAsync(() => {
-      fetchMorePromise = result.current.fetchMore({ variables: { offset: 1 } });
-    });
-
-    link.simulateResult({
-      result: {
-        data: {
-          greetings: [
-            {
-              __typename: "Greeting",
-              message: "Goodbye",
-            },
-          ],
-        },
-        hasNext: true,
-      },
-    });
-
-    // TODO: Re-enable once the core bug is fixed
-    // await waitFor(() => {
-    //   expect(result.current).toStrictEqualTyped({
-    //     data: {
-    //       greetings: [
-    //         {
-    //           __typename: 'Greeting',
-    //           message: 'Hello world',
-    //           recipient: {
-    //             __typename: 'Person',
-    //             name: 'Alice',
-    //           },
-    //         },
-    //         {
-    //           __typename: 'Greeting',
-    //           message: 'Goodbye',
-    //         },
-    //       ],
-    //     },
-    //     dataState: "streaming",
-    //     networkStatus: NetworkStatus.streaming,
-    //     error: undefined,
-    //   });
-    // });
-
-    link.simulateResult(
-      {
-        result: {
-          incremental: [
-            {
-              data: {
-                recipient: { name: "Bob", __typename: "Person" },
-              },
-              path: ["greetings", 0],
-            },
-          ],
-          hasNext: false,
-        },
-      },
-      true
-    );
-
-    await waitFor(() => {
-      expect(result.current).toStrictEqualTyped({
-        data: {
-          greetings: [
-            {
-              __typename: "Greeting",
-              message: "Hello world",
-              recipient: {
-                __typename: "Person",
-                name: "Alice",
-              },
-            },
-            {
-              __typename: "Greeting",
-              message: "Goodbye",
-              recipient: {
-                __typename: "Person",
-                name: "Bob",
-              },
-            },
-          ],
-        },
-        dataState: "complete",
-        networkStatus: NetworkStatus.ready,
-        error: undefined,
-      });
-    });
-
-    await expect(fetchMorePromise!).resolves.toStrictEqualTyped({
-      data: {
-        greetings: [
-          {
-            __typename: "Greeting",
-            message: "Goodbye",
-            recipient: {
-              __typename: "Person",
-              name: "Bob",
-            },
-          },
-        ],
-      },
-    });
-
-    expect(renders.count).toBe(5 + (IS_REACT_19 ? renders.suspenseCount : 0));
-    expect(renders.suspenseCount).toBe(2);
-    expect(renders.frames).toStrictEqualTyped([
-      {
-        data: markAsStreaming({
-          greetings: [
-            {
-              __typename: "Greeting",
-              message: "Hello world",
-            },
-          ],
-        }),
-        dataState: "streaming",
-        networkStatus: NetworkStatus.streaming,
-        error: undefined,
-      },
-      {
-        data: {
-          greetings: [
-            {
-              __typename: "Greeting",
-              message: "Hello world",
-              recipient: {
-                __typename: "Person",
-                name: "Alice",
-              },
-            },
-          ],
-        },
-        dataState: "complete",
-        networkStatus: NetworkStatus.ready,
-        error: undefined,
-      },
-      // TODO: Re-enable when the core `fetchMore` bug is fixed
-      // {
-      //   data: {
-      //     greetings: [
-      //       {
-      //         __typename: 'Greeting',
-      //         message: 'Hello world',
-      //         recipient: {
-      //           __typename: 'Person',
-      //           name: 'Alice',
-      //         },
-      //       },
-      //       {
-      //         __typename: 'Greeting',
-      //         message: 'Goodbye',
-      //       },
-      //     ],
-      //   },
-      //   dataState: "streaming",
-      //   networkStatus: NetworkStatus.streaming,
-      //   error: undefined,
-      // },
-      {
-        data: {
-          greetings: [
-            {
-              __typename: "Greeting",
-              message: "Hello world",
-              recipient: {
-                __typename: "Person",
-                name: "Alice",
-              },
-            },
-            {
-              __typename: "Greeting",
-              message: "Goodbye",
-              recipient: {
-                __typename: "Person",
-                name: "Bob",
-              },
-            },
-          ],
-        },
-        dataState: "complete",
-        networkStatus: NetworkStatus.ready,
-        error: undefined,
-      },
-    ]);
-  });
-
-  // TODO: This is a duplicate of the test above, but with the expected behavior
-  // added (hence the `it.failing`). Remove the previous test once issue #11034
-  // is fixed.
-  //
-  // https://github.com/apollographql/apollo-client/issues/11034
-  it.failing(
-    "incrementally rerenders data returned by a `fetchMore` for a deferred query",
-    async () => {
-      const query = gql`
-        query ($offset: Int) {
-          greetings(offset: $offset) {
-            message
-            ... @defer {
-              recipient {
-                name
-              }
-            }
-          }
-        }
-      `;
-
-      const cache = new InMemoryCache({
-        typePolicies: {
-          Query: {
-            fields: {
-              greetings: offsetLimitPagination(),
-            },
-          },
-        },
-      });
-      const link = new MockSubscriptionLink();
-      const client = new ApolloClient({
-        link,
-        cache,
-        incrementalHandler: new Defer20220824Handler(),
-      });
-
-      const { result, renders } = await renderSuspenseHook(
-        () => useSuspenseQuery(query, { variables: { offset: 0 } }),
-        { client }
-      );
-
-      link.simulateResult({
-        result: {
-          data: {
-            greetings: [{ __typename: "Greeting", message: "Hello world" }],
-          },
-          hasNext: true,
-        },
-      });
-
-      await waitFor(() => {
-        expect(result.current).toStrictEqualTyped({
-          data: markAsStreaming({
-            greetings: [
-              {
-                __typename: "Greeting",
-                message: "Hello world",
-              },
-            ],
-          }),
-          dataState: "streaming",
-          networkStatus: NetworkStatus.streaming,
-          error: undefined,
-        });
-      });
-
-      link.simulateResult(
-        {
-          result: {
-            incremental: [
-              {
-                data: {
-                  recipient: { name: "Alice", __typename: "Person" },
-                },
-                path: ["greetings", 0],
-              },
-            ],
-            hasNext: false,
-          },
-        },
-        true
-      );
-
-      await waitFor(() => {
-        expect(result.current).toStrictEqualTyped({
-          data: {
-            greetings: [
-              {
-                __typename: "Greeting",
-                message: "Hello world",
-                recipient: {
-                  __typename: "Person",
-                  name: "Alice",
-                },
-              },
-            ],
-          },
-          dataState: "complete",
-          networkStatus: NetworkStatus.ready,
-          error: undefined,
-        });
-      });
-
-      let fetchMorePromise: Promise<ApolloClient.QueryResult<unknown>>;
-      await actAsync(() => {
-        fetchMorePromise = result.current.fetchMore({
-          variables: { offset: 1 },
-        });
-      });
-
-      link.simulateResult({
-        result: {
-          data: {
-            greetings: [
-              {
-                __typename: "Greeting",
-                message: "Goodbye",
-              },
-            ],
-          },
-          hasNext: true,
-        },
-      });
-
-      await waitFor(() => {
-        expect(result.current).toStrictEqualTyped({
-          data: markAsStreaming({
-            greetings: [
-              {
-                __typename: "Greeting",
-                message: "Hello world",
-                recipient: {
-                  __typename: "Person",
-                  name: "Alice",
-                },
-              },
-              {
-                __typename: "Greeting",
-                message: "Goodbye",
-              },
-            ],
-          }),
-          dataState: "streaming",
-          networkStatus: NetworkStatus.streaming,
-          error: undefined,
-        });
-      });
-
-      link.simulateResult(
-        {
-          result: {
-            incremental: [
-              {
-                data: {
-                  recipient: { name: "Bob", __typename: "Person" },
-                },
-                path: ["greetings", 0],
-              },
-            ],
-            hasNext: false,
-          },
-        },
-        true
-      );
-
-      await waitFor(() => {
-        expect(result.current).toStrictEqualTyped({
-          data: {
-            greetings: [
-              {
-                __typename: "Greeting",
-                message: "Hello world",
-                recipient: {
-                  __typename: "Person",
-                  name: "Alice",
-                },
-              },
-              {
-                __typename: "Greeting",
-                message: "Goodbye",
-                recipient: {
-                  __typename: "Person",
-                  name: "Bob",
-                },
-              },
-            ],
-          },
-          dataState: "complete",
-          networkStatus: NetworkStatus.ready,
-          error: undefined,
-        });
-      });
-
-      await expect(fetchMorePromise!).resolves.toEqual({
-        data: {
-          greetings: [
-            {
-              __typename: "Greeting",
-              message: "Goodbye",
-              recipient: {
-                __typename: "Person",
-                name: "Bob",
-              },
-            },
-          ],
-        },
-        loading: false,
-        networkStatus: NetworkStatus.ready,
-        error: undefined,
-      });
-
-      expect(renders.count).toBe(5 + (IS_REACT_19 ? renders.suspenseCount : 0));
-      expect(renders.suspenseCount).toBe(2);
-      expect(renders.frames).toStrictEqualTyped([
-        {
-          data: markAsStreaming({
-            greetings: [
-              {
-                __typename: "Greeting",
-                message: "Hello world",
-              },
-            ],
-          }),
-          dataState: "streaming",
-          networkStatus: NetworkStatus.streaming,
-          error: undefined,
-        },
-        {
-          data: {
-            greetings: [
-              {
-                __typename: "Greeting",
-                message: "Hello world",
-                recipient: {
-                  __typename: "Person",
-                  name: "Alice",
-                },
-              },
-            ],
-          },
-          dataState: "complete",
-          networkStatus: NetworkStatus.ready,
-          error: undefined,
-        },
-        {
-          data: markAsStreaming({
-            greetings: [
-              {
-                __typename: "Greeting",
-                message: "Hello world",
-                recipient: {
-                  __typename: "Person",
-                  name: "Alice",
-                },
-              },
-              {
-                __typename: "Greeting",
-                message: "Goodbye",
-              },
-            ],
-          }),
-          dataState: "streaming",
-          networkStatus: NetworkStatus.streaming,
-          error: undefined,
-        },
-        {
-          data: {
-            greetings: [
-              {
-                __typename: "Greeting",
-                message: "Hello world",
-                recipient: {
-                  __typename: "Person",
-                  name: "Alice",
-                },
-              },
-              {
-                __typename: "Greeting",
-                message: "Goodbye",
-                recipient: {
-                  __typename: "Person",
-                  name: "Bob",
-                },
-              },
-            ],
-          },
-          dataState: "complete",
-          networkStatus: NetworkStatus.ready,
-          error: undefined,
-        },
-      ]);
-    }
-  );
-
-  it("throws network errors returned by deferred queries", async () => {
-    using _consoleSpy = spyOnConsole("error");
-
-    const query = gql`
-      query {
-        greeting {
-          message
-          ... on Greeting @defer {
-            recipient {
-              name
-            }
-          }
-        }
-      }
-    `;
-
-    const link = new MockSubscriptionLink();
-
-    const { renders } = await renderSuspenseHook(
-      () => useSuspenseQuery(query),
-      {
-        link,
-        incrementalHandler: new Defer20220824Handler(),
-      }
-    );
-
-    link.simulateResult({
-      error: new Error("Could not fetch"),
-    });
-
-    await waitFor(() => expect(renders.errorCount).toBe(1));
-
-    expect(renders.errors.length).toBe(1);
-    expect(renders.suspenseCount).toBe(1);
-    expect(renders.frames).toEqual([]);
-
-    const [error] = renders.errors;
-
-    expect(error).toBeInstanceOf(Error);
-    expect(error).toEqual(new Error("Could not fetch"));
-  });
-
-  it("throws graphql errors returned by deferred queries", async () => {
-    using _consoleSpy = spyOnConsole("error");
-
-    const query = gql`
-      query {
-        greeting {
-          message
-          ... on Greeting @defer {
-            recipient {
-              name
-            }
-          }
-        }
-      }
-    `;
-
-    const link = new MockSubscriptionLink();
-
-    const { renders } = await renderSuspenseHook(
-      () => useSuspenseQuery(query),
-      {
-        link,
-        incrementalHandler: new Defer20220824Handler(),
-      }
-    );
-
-    link.simulateResult({
-      result: {
-        errors: [new GraphQLError("Could not fetch greeting")],
-      },
-    });
-
-    await waitFor(() => expect(renders.errorCount).toBe(1));
-
-    expect(renders.errors.length).toBe(1);
-    expect(renders.suspenseCount).toBe(1);
-    expect(renders.frames).toEqual([]);
-
-    const [error] = renders.errors;
-
-    expect(error).toBeInstanceOf(CombinedGraphQLErrors);
-    expect(error).toEqual(
-      new CombinedGraphQLErrors({
-        errors: [{ message: "Could not fetch greeting" }],
-      })
-    );
-  });
-
-  it("throws errors returned by deferred queries that include partial data", async () => {
-    using _consoleSpy = spyOnConsole("error");
-
-    const query = gql`
-      query {
-        greeting {
-          message
-          ... on Greeting @defer {
-            recipient {
-              name
-            }
-          }
-        }
-      }
-    `;
-
-    const link = new MockSubscriptionLink();
-
-    const { renders } = await renderSuspenseHook(
-      () => useSuspenseQuery(query),
-      {
-        link,
-        incrementalHandler: new Defer20220824Handler(),
-      }
-    );
-
-    link.simulateResult({
-      result: {
-        data: { greeting: null },
-        errors: [new GraphQLError("Could not fetch greeting")],
-      },
-    });
-
-    await waitFor(() => expect(renders.errorCount).toBe(1));
-
-    expect(renders.errors.length).toBe(1);
-    expect(renders.suspenseCount).toBe(1);
-    expect(renders.frames).toEqual([]);
-
-    const [error] = renders.errors;
-
-    expect(error).toBeInstanceOf(CombinedGraphQLErrors);
-    expect(error).toEqual(
-      new CombinedGraphQLErrors({
-        data: { greeting: null },
-        errors: [{ message: "Could not fetch greeting" }],
-      })
-    );
-  });
-
-  it("discards partial data and throws errors returned in incremental chunks", async () => {
-    using _consoleSpy = spyOnConsole("error");
-
-    const query = gql`
-      query {
-        hero {
-          name
-          heroFriends {
-            id
-            name
-            ... @defer {
-              homeWorld
-            }
-          }
-        }
-      }
-    `;
-
-    const link = new MockSubscriptionLink();
-
-    const { result, renders } = await renderSuspenseHook(
-      () => useSuspenseQuery(query),
-      { link, incrementalHandler: new Defer20220824Handler() }
-    );
-
-    link.simulateResult({
-      result: {
-        data: {
-          hero: {
-            name: "R2-D2",
-            heroFriends: [
-              {
-                id: "1000",
-                name: "Luke Skywalker",
-              },
-              {
-                id: "1003",
-                name: "Leia Organa",
-              },
-            ],
-          },
-        },
-        hasNext: true,
-      },
-    });
-
-    await waitFor(() => {
-      expect(result.current).toStrictEqualTyped({
-        data: markAsStreaming({
-          hero: {
-            heroFriends: [
-              {
-                id: "1000",
-                name: "Luke Skywalker",
-              },
-              {
-                id: "1003",
-                name: "Leia Organa",
-              },
-            ],
-            name: "R2-D2",
-          },
-        }),
-        dataState: "streaming",
-        networkStatus: NetworkStatus.streaming,
-        error: undefined,
-      });
-    });
-
-    link.simulateResult(
-      {
-        result: {
-          incremental: [
-            {
-              path: ["hero", "heroFriends", 0],
-              errors: [
-                new GraphQLError(
-                  "homeWorld for character with ID 1000 could not be fetched.",
-                  { path: ["hero", "heroFriends", 0, "homeWorld"] }
-                ),
-              ],
-              data: {
-                homeWorld: null,
-              },
-            },
-            // This chunk is ignored since errorPolicy `none` throws away partial
-            // data
-            {
-              path: ["hero", "heroFriends", 1],
-              data: {
-                homeWorld: "Alderaan",
-              },
-            },
-          ],
-          hasNext: false,
-        },
-      },
-      true
-    );
-
-    await waitFor(() => {
-      expect(renders.errorCount).toBe(1);
-    });
-
-    expect(renders.suspenseCount).toBe(1);
-    expect(renders.frames).toStrictEqualTyped([
-      {
-        data: markAsStreaming({
-          hero: {
-            heroFriends: [
-              {
-                id: "1000",
-                name: "Luke Skywalker",
-              },
-              {
-                id: "1003",
-                name: "Leia Organa",
-              },
-            ],
-            name: "R2-D2",
-          },
-        }),
-        dataState: "streaming",
-        networkStatus: NetworkStatus.streaming,
-        error: undefined,
-      },
-    ]);
-
-    const [error] = renders.errors;
-
-    expect(error).toBeInstanceOf(CombinedGraphQLErrors);
-    expect(error).toEqual(
-      new CombinedGraphQLErrors({
-        data: {
-          hero: {
-            heroFriends: [
-              {
-                id: "1000",
-                name: "Luke Skywalker",
-                homeWorld: null,
-              },
-              {
-                id: "1003",
-                name: "Leia Organa",
-                homeWorld: "Alderaan",
-              },
-            ],
-            name: "R2-D2",
-          },
-        },
-        errors: [
-          {
-            message:
-              "homeWorld for character with ID 1000 could not be fetched.",
-            path: ["hero", "heroFriends", 0, "homeWorld"],
-          },
-        ],
-      })
-    );
-  });
-
-  it("adds partial data and does not throw errors returned in incremental chunks but returns them in `error` property with errorPolicy set to `all`", async () => {
-    const query = gql`
-      query {
-        hero {
-          name
-          heroFriends {
-            id
-            name
-            ... @defer {
-              homeWorld
-            }
-          }
-        }
-      }
-    `;
-
-    const link = new MockSubscriptionLink();
-
-    const { result, renders } = await renderSuspenseHook(
-      () => useSuspenseQuery(query, { errorPolicy: "all" }),
-      { link, incrementalHandler: new Defer20220824Handler() }
-    );
-
-    link.simulateResult({
-      result: {
-        data: {
-          hero: {
-            name: "R2-D2",
-            heroFriends: [
-              {
-                id: "1000",
-                name: "Luke Skywalker",
-              },
-              {
-                id: "1003",
-                name: "Leia Organa",
-              },
-            ],
-          },
-        },
-        hasNext: true,
-      },
-    });
-
-    await waitFor(() => {
-      expect(result.current).toStrictEqualTyped({
-        data: markAsStreaming({
-          hero: {
-            heroFriends: [
-              {
-                id: "1000",
-                name: "Luke Skywalker",
-              },
-              {
-                id: "1003",
-                name: "Leia Organa",
-              },
-            ],
-            name: "R2-D2",
-          },
-        }),
-        dataState: "streaming",
-        networkStatus: NetworkStatus.streaming,
-        error: undefined,
-      });
-    });
-
-    link.simulateResult(
-      {
-        result: {
-          incremental: [
-            {
-              path: ["hero", "heroFriends", 0],
-              errors: [
-                new GraphQLError(
-                  "homeWorld for character with ID 1000 could not be fetched.",
-                  { path: ["hero", "heroFriends", 0, "homeWorld"] }
-                ),
-              ],
-              data: {
-                homeWorld: null,
-              },
-            },
-            // Unlike the default (errorPolicy = `none`), this data will be
-            // added to the final result
-            {
-              path: ["hero", "heroFriends", 1],
-              data: {
-                homeWorld: "Alderaan",
-              },
-            },
-          ],
-          hasNext: false,
-        },
-      },
-      true
-    );
-
-    await waitFor(() => {
-      expect(result.current).toStrictEqualTyped({
-        data: {
-          hero: {
-            heroFriends: [
-              {
-                id: "1000",
-                name: "Luke Skywalker",
-                homeWorld: null,
-              },
-              {
-                id: "1003",
-                name: "Leia Organa",
-                homeWorld: "Alderaan",
-              },
-            ],
-            name: "R2-D2",
-          },
-        },
-        dataState: "complete",
-        networkStatus: NetworkStatus.error,
-        error: new CombinedGraphQLErrors({
-          data: {
-            hero: {
-              heroFriends: [
-                {
-                  id: "1000",
-                  name: "Luke Skywalker",
-                  homeWorld: null,
-                },
-                {
-                  id: "1003",
-                  name: "Leia Organa",
-                  homeWorld: "Alderaan",
-                },
-              ],
-              name: "R2-D2",
-            },
-          },
-          errors: [
-            {
-              message:
-                "homeWorld for character with ID 1000 could not be fetched.",
-              path: ["hero", "heroFriends", 0, "homeWorld"],
-            },
-          ],
-        }),
-      });
-    });
-
-    expect(renders.count).toBe(3 + (IS_REACT_19 ? renders.suspenseCount : 0));
-    expect(renders.suspenseCount).toBe(1);
-    expect(renders.frames).toStrictEqualTyped([
-      {
-        data: markAsStreaming({
-          hero: {
-            heroFriends: [
-              {
-                id: "1000",
-                name: "Luke Skywalker",
-              },
-              {
-                id: "1003",
-                name: "Leia Organa",
-              },
-            ],
-            name: "R2-D2",
-          },
-        }),
-        dataState: "streaming",
-        networkStatus: NetworkStatus.streaming,
-        error: undefined,
-      },
-      {
-        data: {
-          hero: {
-            heroFriends: [
-              {
-                id: "1000",
-                name: "Luke Skywalker",
-                homeWorld: null,
-              },
-              {
-                id: "1003",
-                name: "Leia Organa",
-                homeWorld: "Alderaan",
-              },
-            ],
-            name: "R2-D2",
-          },
-        },
-        dataState: "complete",
-        networkStatus: NetworkStatus.error,
-        error: new CombinedGraphQLErrors({
-          data: {
-            hero: {
-              heroFriends: [
-                {
-                  id: "1000",
-                  name: "Luke Skywalker",
-                  homeWorld: null,
-                },
-                {
-                  id: "1003",
-                  name: "Leia Organa",
-                  homeWorld: "Alderaan",
-                },
-              ],
-              name: "R2-D2",
-            },
-          },
-          errors: [
-            {
-              message:
-                "homeWorld for character with ID 1000 could not be fetched.",
-              path: ["hero", "heroFriends", 0, "homeWorld"],
-            },
-          ],
-        }),
-      },
-    ]);
-  });
-
-  it("adds partial data and discards errors returned in incremental chunks with errorPolicy set to `ignore`", async () => {
-    const query = gql`
-      query {
-        hero {
-          name
-          heroFriends {
-            id
-            name
-            ... @defer {
-              homeWorld
-            }
-          }
-        }
-      }
-    `;
-
-    const link = new MockSubscriptionLink();
-
-    const { result, renders } = await renderSuspenseHook(
-      () => useSuspenseQuery(query, { errorPolicy: "ignore" }),
-      { link, incrementalHandler: new Defer20220824Handler() }
-    );
-
-    link.simulateResult({
-      result: {
-        data: {
-          hero: {
-            name: "R2-D2",
-            heroFriends: [
-              {
-                id: "1000",
-                name: "Luke Skywalker",
-              },
-              {
-                id: "1003",
-                name: "Leia Organa",
-              },
-            ],
-          },
-        },
-        hasNext: true,
-      },
-    });
-
-    await waitFor(() => {
-      expect(result.current).toStrictEqualTyped({
-        data: markAsStreaming({
-          hero: {
-            heroFriends: [
-              {
-                id: "1000",
-                name: "Luke Skywalker",
-              },
-              {
-                id: "1003",
-                name: "Leia Organa",
-              },
-            ],
-            name: "R2-D2",
-          },
-        }),
-        dataState: "streaming",
-        networkStatus: NetworkStatus.streaming,
-        error: undefined,
-      });
-    });
-
-    link.simulateResult(
-      {
-        result: {
-          incremental: [
-            {
-              path: ["hero", "heroFriends", 0],
-              errors: [
-                new GraphQLError(
-                  "homeWorld for character with ID 1000 could not be fetched.",
-                  { path: ["hero", "heroFriends", 0, "homeWorld"] }
-                ),
-              ],
-              data: {
-                homeWorld: null,
-              },
-            },
-            {
-              path: ["hero", "heroFriends", 1],
-              data: {
-                homeWorld: "Alderaan",
-              },
-            },
-          ],
-          hasNext: false,
-        },
-      },
-      true
-    );
-
-    await waitFor(() => {
-      expect(result.current).toStrictEqualTyped({
-        data: {
-          hero: {
-            heroFriends: [
-              {
-                id: "1000",
-                name: "Luke Skywalker",
-                homeWorld: null,
-              },
-              {
-                id: "1003",
-                name: "Leia Organa",
-                homeWorld: "Alderaan",
-              },
-            ],
-            name: "R2-D2",
-          },
-        },
-        dataState: "complete",
-        networkStatus: NetworkStatus.ready,
-        error: undefined,
-      });
-    });
-
-    expect(renders.count).toBe(3 + (IS_REACT_19 ? renders.suspenseCount : 0));
-    expect(renders.suspenseCount).toBe(1);
-    expect(renders.frames).toStrictEqualTyped([
-      {
-        data: markAsStreaming({
-          hero: {
-            heroFriends: [
-              {
-                id: "1000",
-                name: "Luke Skywalker",
-              },
-              {
-                id: "1003",
-                name: "Leia Organa",
-              },
-            ],
-            name: "R2-D2",
-          },
-        }),
-        dataState: "streaming",
-        networkStatus: NetworkStatus.streaming,
-        error: undefined,
-      },
-      {
-        data: {
-          hero: {
-            heroFriends: [
-              {
-                id: "1000",
-                name: "Luke Skywalker",
-                homeWorld: null,
-              },
-              {
-                id: "1003",
-                name: "Leia Organa",
-                homeWorld: "Alderaan",
-              },
-            ],
-            name: "R2-D2",
-          },
-        },
-        dataState: "complete",
-        networkStatus: NetworkStatus.ready,
-        error: undefined,
-      },
-    ]);
-  });
-
-  it("can refetch and respond to cache updates after encountering an error in an incremental chunk for a deferred query when `errorPolicy` is `all`", async () => {
-    const query = gql`
-      query {
-        hero {
-          name
-          heroFriends {
-            id
-            name
-            ... @defer {
-              homeWorld
-            }
-          }
-        }
-      }
-    `;
-
-    const cache = new InMemoryCache();
-    const link = new MockSubscriptionLink();
-    const client = new ApolloClient({
-      link,
-      cache,
-      incrementalHandler: new Defer20220824Handler(),
-    });
-
-    const { result, renders } = await renderSuspenseHook(
-      () => useSuspenseQuery(query, { errorPolicy: "all" }),
-      { client }
-    );
-
-    link.simulateResult({
-      result: {
-        data: {
-          hero: {
-            name: "R2-D2",
-            heroFriends: [
-              { id: "1000", name: "Luke Skywalker" },
-              { id: "1003", name: "Leia Organa" },
-            ],
-          },
-        },
-        hasNext: true,
-      },
-    });
-
-    await waitFor(() => {
-      expect(result.current).toStrictEqualTyped({
-        data: markAsStreaming({
-          hero: {
-            heroFriends: [
-              { id: "1000", name: "Luke Skywalker" },
-              { id: "1003", name: "Leia Organa" },
-            ],
-            name: "R2-D2",
-          },
-        }),
-        dataState: "streaming",
-        networkStatus: NetworkStatus.streaming,
-        error: undefined,
-      });
-    });
-
-    link.simulateResult(
-      {
-        result: {
-          incremental: [
-            {
-              path: ["hero", "heroFriends", 0],
-              errors: [
-                new GraphQLError(
-                  "homeWorld for character with ID 1000 could not be fetched.",
-                  { path: ["hero", "heroFriends", 0, "homeWorld"] }
-                ),
-              ],
-              data: {
-                homeWorld: null,
-              },
-            },
-            {
-              path: ["hero", "heroFriends", 1],
-              data: {
-                homeWorld: "Alderaan",
-              },
-            },
-          ],
-          hasNext: false,
-        },
-      },
-      true
-    );
-
-    await waitFor(() => {
-      expect(result.current).toStrictEqualTyped({
-        data: {
-          hero: {
-            heroFriends: [
-              { id: "1000", name: "Luke Skywalker", homeWorld: null },
-              { id: "1003", name: "Leia Organa", homeWorld: "Alderaan" },
-            ],
-            name: "R2-D2",
-          },
-        },
-        dataState: "complete",
-        networkStatus: NetworkStatus.error,
-        error: new CombinedGraphQLErrors({
-          data: {
-            hero: {
-              heroFriends: [
-                { id: "1000", name: "Luke Skywalker", homeWorld: null },
-                { id: "1003", name: "Leia Organa", homeWorld: "Alderaan" },
-              ],
-              name: "R2-D2",
-            },
-          },
-          errors: [
-            {
-              message:
-                "homeWorld for character with ID 1000 could not be fetched.",
-              path: ["hero", "heroFriends", 0, "homeWorld"],
-            },
-          ],
-        }),
-      });
-    });
-
-    let refetchPromise: Promise<ApolloClient.QueryResult<unknown>>;
-    await actAsync(async () => {
-      refetchPromise = result.current.refetch();
-    });
-
-    link.simulateResult({
-      result: {
-        data: {
-          hero: {
-            name: "R2-D2",
-            heroFriends: [
-              { id: "1000", name: "Luke Skywalker" },
-              { id: "1003", name: "Leia Organa" },
-            ],
-          },
-        },
-        hasNext: true,
-      },
-    });
-
-    await waitFor(() => {
-      expect(result.current).toStrictEqualTyped({
-        data: markAsStreaming({
-          hero: {
-            heroFriends: [
-              { id: "1000", name: "Luke Skywalker", homeWorld: null },
-              { id: "1003", name: "Leia Organa", homeWorld: "Alderaan" },
-            ],
-            name: "R2-D2",
-          },
-        }),
-        dataState: "streaming",
-        networkStatus: NetworkStatus.streaming,
-        error: undefined,
-      });
-    });
-
-    link.simulateResult(
-      {
-        result: {
-          incremental: [
-            {
-              path: ["hero", "heroFriends", 0],
-              data: {
-                homeWorld: "Alderaan",
-              },
-            },
-            {
-              path: ["hero", "heroFriends", 1],
-              data: {
-                homeWorld: "Alderaan",
-              },
-            },
-          ],
-          hasNext: false,
-        },
-      },
-      true
-    );
-
-    await waitFor(() => {
-      expect(result.current).toStrictEqualTyped({
-        data: {
-          hero: {
-            heroFriends: [
-              { id: "1000", name: "Luke Skywalker", homeWorld: "Alderaan" },
-              { id: "1003", name: "Leia Organa", homeWorld: "Alderaan" },
-            ],
-            name: "R2-D2",
-          },
-        },
-        dataState: "complete",
-        networkStatus: NetworkStatus.ready,
-        error: undefined,
-      });
-    });
-
-    await expect(refetchPromise!).resolves.toStrictEqualTyped({
-      data: {
-        hero: {
-          heroFriends: [
-            { id: "1000", name: "Luke Skywalker", homeWorld: "Alderaan" },
-            { id: "1003", name: "Leia Organa", homeWorld: "Alderaan" },
-          ],
-          name: "R2-D2",
-        },
-      },
-    });
-
-    cache.updateQuery<any>({ query }, (data) => ({
-      hero: {
-        ...data.hero,
-        name: "C3PO",
-      },
-    }));
-
-    await waitFor(() => {
-      expect(result.current).toStrictEqualTyped({
-        data: {
-          hero: {
-            heroFriends: [
-              { id: "1000", name: "Luke Skywalker", homeWorld: "Alderaan" },
-              { id: "1003", name: "Leia Organa", homeWorld: "Alderaan" },
-            ],
-            name: "C3PO",
-          },
-        },
-        dataState: "complete",
-        networkStatus: NetworkStatus.ready,
-        error: undefined,
-      });
-    });
-
-    expect(renders.count).toBe(7 + (IS_REACT_19 ? renders.suspenseCount : 0));
-    expect(renders.suspenseCount).toBe(2);
-    expect(renders.frames).toStrictEqualTyped([
-      {
-        data: markAsStreaming({
-          hero: {
-            heroFriends: [
-              { id: "1000", name: "Luke Skywalker" },
-              { id: "1003", name: "Leia Organa" },
-            ],
-            name: "R2-D2",
-          },
-        }),
-        dataState: "streaming",
-        networkStatus: NetworkStatus.streaming,
-        error: undefined,
-      },
-      {
-        data: {
-          hero: {
-            heroFriends: [
-              { id: "1000", name: "Luke Skywalker", homeWorld: null },
-              { id: "1003", name: "Leia Organa", homeWorld: "Alderaan" },
-            ],
-            name: "R2-D2",
-          },
-        },
-        dataState: "complete",
-        networkStatus: NetworkStatus.error,
-        error: new CombinedGraphQLErrors({
-          data: {
-            hero: {
-              heroFriends: [
-                { id: "1000", name: "Luke Skywalker", homeWorld: null },
-                { id: "1003", name: "Leia Organa", homeWorld: "Alderaan" },
-              ],
-              name: "R2-D2",
-            },
-          },
-          errors: [
-            {
-              message:
-                "homeWorld for character with ID 1000 could not be fetched.",
-              path: ["hero", "heroFriends", 0, "homeWorld"],
-            },
-          ],
-        }),
-      },
-      {
-        data: markAsStreaming({
-          hero: {
-            heroFriends: [
-              { id: "1000", name: "Luke Skywalker", homeWorld: null },
-              { id: "1003", name: "Leia Organa", homeWorld: "Alderaan" },
-            ],
-            name: "R2-D2",
-          },
-        }),
-        dataState: "streaming",
-        networkStatus: NetworkStatus.streaming,
-        error: undefined,
-      },
-      {
-        data: {
-          hero: {
-            heroFriends: [
-              { id: "1000", name: "Luke Skywalker", homeWorld: "Alderaan" },
-              { id: "1003", name: "Leia Organa", homeWorld: "Alderaan" },
-            ],
-            name: "R2-D2",
-          },
-        },
-        dataState: "complete",
-        networkStatus: NetworkStatus.ready,
-        error: undefined,
-      },
-      {
-        data: {
-          hero: {
-            heroFriends: [
-              { id: "1000", name: "Luke Skywalker", homeWorld: "Alderaan" },
-              { id: "1003", name: "Leia Organa", homeWorld: "Alderaan" },
-            ],
-            name: "C3PO",
-          },
-        },
-        dataState: "complete",
-        networkStatus: NetworkStatus.ready,
-        error: undefined,
-      },
-    ]);
-  });
-
->>>>>>> b2da0b81
   it("can subscribe to subscriptions and react to cache updates via `subscribeToMore`", async () => {
     interface SubscriptionData {
       greetingUpdated: string;
