--- conflicted
+++ resolved
@@ -30,10 +30,7 @@
   compact,
   canonicalStringify,
   cacheSizes,
-<<<<<<< HEAD
-=======
   defaultCacheSizes,
->>>>>>> ae7c7659
 } from "../../utilities/index.js";
 import type { Cache } from "../core/types/Cache.js";
 import type {
@@ -198,14 +195,10 @@
         return this.execSelectionSetImpl(options);
       },
       {
-<<<<<<< HEAD
-        max: this.config.resultCacheMaxSize ?? cacheSizes.executeSelectionSet,
-=======
         max:
           this.config.resultCacheMaxSize ||
           cacheSizes["inMemoryCache.executeSelectionSet"] ||
           defaultCacheSizes["inMemoryCache.executeSelectionSet"],
->>>>>>> ae7c7659
         keyArgs: execSelectionSetKeyArgs,
         // Note that the parameters of makeCacheKey are determined by the
         // array returned by keyArgs.
@@ -232,13 +225,9 @@
       },
       {
         max:
-<<<<<<< HEAD
-          this.config.resultCacheMaxSize ?? cacheSizes.executeSubSelectedArray,
-=======
           this.config.resultCacheMaxSize ||
           cacheSizes["inMemoryCache.executeSubSelectedArray"] ||
           defaultCacheSizes["inMemoryCache.executeSubSelectedArray"],
->>>>>>> ae7c7659
         makeCacheKey({ field, array, context }) {
           if (supportsResultCaching(context.store)) {
             return context.store.makeCacheKey(field, array, context.varString);
