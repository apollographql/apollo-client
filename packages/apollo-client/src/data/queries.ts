--- conflicted
+++ resolved
@@ -1,9 +1,4 @@
-<<<<<<< HEAD
-import { DocumentNode, ExecutionResult, GraphQLError } from 'graphql';
-import { print } from 'graphql/language/printer';
-=======
 import { DocumentNode, GraphQLError, ExecutionResult } from 'graphql';
->>>>>>> dea8b34f
 import { isEqual } from 'apollo-utilities';
 
 import { NetworkStatus } from '../core/networkStatus';
@@ -17,13 +12,9 @@
   previousVariables?: Object | null;
   networkStatus: NetworkStatus;
   networkError?: Error | null;
-<<<<<<< HEAD
-  graphQLErrors?: GraphQLError[];
+  graphQLErrors?: ReadonlyArray<GraphQLError>;
   loadingState?: Record<string, any>;
   compactedLoadingState?: Record<string, any>;
-=======
-  graphQLErrors?: ReadonlyArray<GraphQLError>;
->>>>>>> dea8b34f
   metadata: any;
 };
 
@@ -212,17 +203,12 @@
     }
   }
 
-<<<<<<< HEAD
   public markQueryResultClient(
     queryId: string,
     complete: boolean,
     loadingState?: Record<string, any>,
   ) {
-    if (!this.store[queryId]) return;
-=======
-  public markQueryResultClient(queryId: string, complete: boolean) {
     if (!this.store || !this.store[queryId]) return;
->>>>>>> dea8b34f
 
     // Store loadingState if it is passed in
     if (loadingState) {
