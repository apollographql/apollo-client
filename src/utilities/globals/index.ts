import { invariant, newInvariantError, InvariantError } from "./invariantWrappers.js";

<<<<<<< HEAD
// Just in case the graphql package switches from process.env.NODE_ENV to
// __DEV__, make sure __DEV__ is polyfilled before importing graphql.
import DEV from "./DEV.js";
export { DEV };
export const __DEV__ = DEV;

// Import graphql/jsutils/instanceOf safely, working around its unchecked usage
// of process.env.NODE_ENV and https://github.com/graphql/graphql-js/pull/2894.
import { removeTemporaryGlobals } from "./fix-graphql.js";

// Synchronously undo the global process.env.NODE_ENV polyfill that we created
// temporarily while importing the offending graphql/jsutils/instanceOf module.
removeTemporaryGlobals();

export { maybe } from "./maybe.js";
export { default as global } from "./global.js";
export { invariant, newInvariantError, InvariantError }
=======
export { maybe } from "./maybe";
export { default as global } from "./global";
export { invariant, newInvariantError, InvariantError }

/** 
 * @deprecated we do not use this internally anymore, 
 * it is just exported for backwards compatibility 
 */
// this file is extempt from automatic `__DEV__` replacement 
// so we have to write it out here 
// @ts-ignore
export const DEV = globalThis.__DEV__ !== false;
export { DEV as __DEV__ };
>>>>>>> 3a62d822
<|MERGE_RESOLUTION|>--- conflicted
+++ resolved
@@ -1,26 +1,7 @@
 import { invariant, newInvariantError, InvariantError } from "./invariantWrappers.js";
-
-<<<<<<< HEAD
-// Just in case the graphql package switches from process.env.NODE_ENV to
-// __DEV__, make sure __DEV__ is polyfilled before importing graphql.
-import DEV from "./DEV.js";
-export { DEV };
-export const __DEV__ = DEV;
-
-// Import graphql/jsutils/instanceOf safely, working around its unchecked usage
-// of process.env.NODE_ENV and https://github.com/graphql/graphql-js/pull/2894.
-import { removeTemporaryGlobals } from "./fix-graphql.js";
-
-// Synchronously undo the global process.env.NODE_ENV polyfill that we created
-// temporarily while importing the offending graphql/jsutils/instanceOf module.
-removeTemporaryGlobals();
 
 export { maybe } from "./maybe.js";
 export { default as global } from "./global.js";
-export { invariant, newInvariantError, InvariantError }
-=======
-export { maybe } from "./maybe";
-export { default as global } from "./global";
 export { invariant, newInvariantError, InvariantError }
 
 /** 
@@ -31,5 +12,4 @@
 // so we have to write it out here 
 // @ts-ignore
 export const DEV = globalThis.__DEV__ !== false;
-export { DEV as __DEV__ };
->>>>>>> 3a62d822
+export { DEV as __DEV__ };