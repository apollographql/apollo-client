--- conflicted
+++ resolved
@@ -1,9 +1,4 @@
 {
-<<<<<<< HEAD
-  "dist/apollo-client.min.cjs": 39058,
-  "import { ApolloClient, InMemoryCache, HttpLink } from \"dist/index.js\" (production)": 32554
-=======
   "dist/apollo-client.min.cjs": 39153,
   "import { ApolloClient, InMemoryCache, HttpLink } from \"dist/index.js\" (production)": 32652
->>>>>>> c9bf93bd
 }