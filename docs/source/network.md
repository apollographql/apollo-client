--- conflicted
+++ resolved
@@ -268,13 +268,8 @@
 // You don't have to do anything special - Apollo will send the two queries as one request.
 ```
 
-<<<<<<< HEAD
-<h3 id="BatchingExplained">How transport-level query batching works</h3>
-Transport-level query batching is a transport-level mechanism that works only with servers that support it (for example Apollo's [graphql-server](https://github.com/apollostack/graphql-server)). Requests to servers that don't support transport-level batching will fail. If transport-level batching is turned on, multiple requests are batched together in an array:
-=======
 <h3 id="BatchingExplained">How query batching works</h3>
 Query batching is a transport-level mechanism that works only with servers that support it (for example, Apollo's [graphql-server](https://github.com/apollostack/graphql-server)). Requests to servers that don't support transport batching will fail. If transport batching is turned on, multiple requests are batched together in an array:
->>>>>>> ee668d02
 
 ```
 [{
