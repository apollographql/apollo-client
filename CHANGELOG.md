--- conflicted
+++ resolved
@@ -3,12 +3,8 @@
 Expect active development and potentially significant breaking changes in the `0.x` track. We'll try to be diligent about releasing a `1.0` version in a timely fashion (ideally within 3 to 6 months), to signal the start of a more stable API.
 
 ### vNEXT
-
-<<<<<<< HEAD
 - Fix `resultTransformer` when used with `ObservableQuery#currentResult` (and `react-apollo`).
 
-### v0.7.0
-=======
 ### 0.10.1
 - Address deprecation warnings coming from `graphql-tag` [graphql-tag#54](https://github.com/apollographql/graphql-tag/issues/54)
 - Do not stringify error stack traces [PR #1347](https://github.com/apollographql/apollo-client/pull/1347)
@@ -71,7 +67,6 @@
 - *Undo breaking change:* Add whatwg-fetch polyfill (most likely only until version 1.0) [PR #1155](https://github.com/apollostack/apollo-client/pull/1155)
 
 ### 0.7.0
->>>>>>> d63f335f
 - Deprecate "resultTransformer" [PR #1095](https://github.com/apollostack/apollo-client/pull/1095)
 - Deep freeze results in development and test mode [PR #1095](https://github.com/apollostack/apollo-client/pull/1095)
 - *Breaking:* Use generic types for query and mutation [PR #914](https://github.com/apollostack/apollo-client/pull/914)
