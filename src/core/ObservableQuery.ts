--- conflicted
+++ resolved
@@ -1,8 +1,4 @@
-<<<<<<< HEAD
-import { invariant, __DEV__ } from '../utilities/globals/index.js';
-=======
-import { invariant } from '../utilities/globals';
->>>>>>> 3a62d822
+import { invariant } from '../utilities/globals/index.js';
 import type { DocumentNode } from 'graphql';
 import { equal } from '@wry/equality';
 
