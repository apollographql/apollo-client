--- conflicted
+++ resolved
@@ -2,11 +2,7 @@
 
 import { GraphQLError, GraphQLErrorExtensions } from 'graphql';
 
-<<<<<<< HEAD
-import { isNonEmptyArray, isNonNullObject } from '../utilities';
-=======
 import { isNonNullObject } from '../utilities';
->>>>>>> c4e2a149
 import { ServerParseError } from '../link/http';
 import { ServerError } from '../link/utils';
 import { FetchResult } from "../link/core";
@@ -55,28 +51,6 @@
 // If the error message has already been set through the
 // constructor or otherwise, this function is a nop.
 const generateErrorMessage = (err: ApolloError) => {
-<<<<<<< HEAD
-  let message = '';
-  // If we have GraphQL errors present, add that to the error message.
-  if (isNonEmptyArray(err.graphQLErrors) || isNonEmptyArray(err.clientErrors)) {
-    const errors = ((err.graphQLErrors || []) as readonly Error[])
-      .concat(err.clientErrors || []);
-    errors.forEach((error: unknown) => {
-      const errorMessage = isNonNullObject(error)
-        ? error.message
-        : 'Error message not found.';
-      message += `${errorMessage}\n`;
-    });
-  }
-
-  if (err.networkError) {
-    message += `${err.networkError.message}\n`;
-  }
-
-  // strip newline from the end of the message
-  message = message.replace(/\n$/, '');
-  return message;
-=======
   const errors = [
     ...err.graphQLErrors,
     ...err.clientErrors,
@@ -87,7 +61,6 @@
     // The rest of the code sometimes unsafely types non-Error objects as GraphQLErrors
     .map(err => isNonNullObject(err) && err.message || 'Error message not found.')
     .join('\n');
->>>>>>> c4e2a149
 };
 
 export type GraphQLErrors = ReadonlyArray<GraphQLError>;
