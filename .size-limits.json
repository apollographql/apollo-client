{
<<<<<<< HEAD
  "import { ApolloClient, InMemoryCache, HttpLink } from \"@apollo/client\" (CJS)": 46129,
  "import { ApolloClient, InMemoryCache, HttpLink } from \"@apollo/client\" (production) (CJS)": 40746,
  "import { ApolloClient, InMemoryCache, HttpLink } from \"@apollo/client\"": 34997,
  "import { ApolloClient, InMemoryCache, HttpLink } from \"@apollo/client\" (production)": 28792
=======
  "import { ApolloClient, InMemoryCache, HttpLink } from \"@apollo/client\" (CJS)": 44088,
  "import { ApolloClient, InMemoryCache, HttpLink } from \"@apollo/client\" (production) (CJS)": 38925,
  "import { ApolloClient, InMemoryCache, HttpLink } from \"@apollo/client\"": 33546,
  "import { ApolloClient, InMemoryCache, HttpLink } from \"@apollo/client\" (production)": 27621
>>>>>>> e88b641b
}<|MERGE_RESOLUTION|>--- conflicted
+++ resolved
@@ -1,13 +1,6 @@
 {
-<<<<<<< HEAD
-  "import { ApolloClient, InMemoryCache, HttpLink } from \"@apollo/client\" (CJS)": 46129,
-  "import { ApolloClient, InMemoryCache, HttpLink } from \"@apollo/client\" (production) (CJS)": 40746,
-  "import { ApolloClient, InMemoryCache, HttpLink } from \"@apollo/client\"": 34997,
-  "import { ApolloClient, InMemoryCache, HttpLink } from \"@apollo/client\" (production)": 28792
-=======
-  "import { ApolloClient, InMemoryCache, HttpLink } from \"@apollo/client\" (CJS)": 44088,
-  "import { ApolloClient, InMemoryCache, HttpLink } from \"@apollo/client\" (production) (CJS)": 38925,
-  "import { ApolloClient, InMemoryCache, HttpLink } from \"@apollo/client\"": 33546,
-  "import { ApolloClient, InMemoryCache, HttpLink } from \"@apollo/client\" (production)": 27621
->>>>>>> e88b641b
+  "import { ApolloClient, InMemoryCache, HttpLink } from \"@apollo/client\" (CJS)": 46127,
+  "import { ApolloClient, InMemoryCache, HttpLink } from \"@apollo/client\" (production) (CJS)": 40692,
+  "import { ApolloClient, InMemoryCache, HttpLink } from \"@apollo/client\"": 34967,
+  "import { ApolloClient, InMemoryCache, HttpLink } from \"@apollo/client\" (production)": 28761
 }