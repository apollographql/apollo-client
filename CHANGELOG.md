# Change log

### vNEXT
<<<<<<< HEAD
- Migrated the cache away from Redux in preparation for the generic store API [PR 1907](https://github.com/apollographql/apollo-client/pull/1907)
=======
- Fix NetworkMiddleware flow typings [PR #1937](https://github.com/apollographql/apollo-client/pull/1937)

### 1.9.0-1
- Adds apollo-link network interface support [PR #1918](https://github.com/apollographql/apollo-client/pull/1918)
>>>>>>> 2b811720
- Fix issue with fetchMore not merging results correctly when the @connection directive is used [PR #1915](https://github.com/apollographql/apollo-client/pull/1915)
- added prettier to manage formatting of project [PR #1904](https://github.com/apollographql/apollo-client/pull/1904)
- Replace use of `Object` with `Record<string, any>` in mutation types

### 1.9.0-0
- Remove query tracking from the Redux store. Query status tracking is now handled outside of Redux in the QueryStore class. [PR #1859](https://github.com/apollographql/apollo-client/pull/1859)
- Remove mutation tracking from the Redux store. Mutation status tracking is now handled outside of Redux in the MutationStore class. [PR #1846](https://github.com/apollographql/apollo-client/pull/1846)

### 1.8.1
- Use generic types for store updating functions in mutations [PR #1882](https://github.com/apollographql/apollo-client/pull/1882)
- Update to TypeScript 2.4.1 [PR #1892](https://github.com/apollographql/apollo-client/pull/1892)

### 1.8.0
- Add the `filter` argument to the `@connection` directive so that custom store keys can include query arguments [PR #1862](https://github.com/apollographql/apollo-client/pull/1862)
- Add support for flow typecheck to work out of the box (without any configuration) [PR #1820](https://github.com/apollographql/apollo-client/pull/1820)
- Remove the dependency on the query and mutation store from the data reducer. Apollo actions sent to Redux now contain additional information that was originally pulled from the query and mutation stores [PR #1845](https://github.com/apollographql/apollo-client/pull/1845)
- Fix: Avoiding reprocessing of identical data when writing to the store [PR #1675](https://github.com/apollographql/apollo-client/pull/1675)

### 1.7.0
- Add support for network interfaces that return observables [PR #1840](https://github.com/apollographql/apollo-client/pull/1840)

### 1.6.1
- Pin @types/node to 8.0.2 to avoid breaking type update

### 1.6.0
- the `@connection(key: ...)` directive can now be used to specify the key to use
for the Apollo store and is removed by default when sending queries to the server [PR #1801](https://github.com/apollographql/apollo-client/pull/1801)

### 1.5.0
- `batchInterval` now has a default value of 10 ms [PR #1793](https://github.com/apollographql/apollo-client/pull/1793)
- Added `batchMax` to allow you to limit the amount of queries in one batch. [PR #1659](https://github.com/apollographql/apollo-client/pull/1659)

### 1.4.2
- Improved error messages for writeToStore, readFragment and writeFragment [PR #1766](https://github.com/apollographql/apollo-client/pull/1766), [PR #1722](https://github.com/apollographql/apollo-client/pull/1722)

### 1.4.1
- Fix: broken edge case when setting up fragment matching with Typescript by fixing types on `IntrospectionResultData` [PR #1763](https://github.com/apollographql/apollo-client/pull/1763)
- Fix: getOperationName now returns null when no operation name can be found in the document [PR #1769](https://github.com/apollographql/apollo-client/pull/1769)

### v1.4.0
- Feature: Add `operationName` to Redux actions where possible [PR #1676](https://github.com/apollographql/apollo-client/pull/1676)
- Feature: Allow an observer to not be created when setting variables[PR #1752](https://github.com/apollographql/apollo-client/pull/1752)
- Feature: Added support for flow typechecking [PR #1688](https://github.com/apollographql/apollo-client/pull/1688)

### v1.3.0
- Make ApolloClient.resetStore() and QueryManager.resetStore() return a promise instead of void [PR #1674](https://github.com/apollographql/apollo-client/pull/1674)
- Fix bug that caused errors in `writeToStore` to be rethrown as uncaught errors [PR #1673](https://github.com/apollographql/apollo-client/pull/1673)
- Feature: Pass a function to `optimisticResponse` and it will be called with the `variables` passed to the mutation [PR #1720](https://github.com/apollographql/apollo-client/pull/1720)

### 1.2.2
- Fix: Remove race condition in queryListenerFromObserver [PR #1670](https://github.com/apollographql/apollo-client/pull/1670)
- Feature: Expose `dataIdFromObject` in addition to `dataId` [PR #1663](https://github.com/apollographql/apollo-client/pull/1663)

### 1.2.1
- Fix: Ensure polling queries do not poll during SSR [#1664](https://github.com/apollographql/apollo-client/pull/1664)
- Fix: Ensure setVariables correctly sets options.variables [#1662](https://github.com/apollographql/apollo-client/pull/1662)
- Fix bug that caused results with null items in array to become empty on second read [#1661](https://github.com/apollographql/apollo-client/pull/1661)

### 1.2.0
- Feature: Warn before writing to store if result shape does not match query [#1638](https://github.com/apollographql/apollo-client/pull/1638)
- Fix: Replace more usage of Object.assign with util.assign to make it work in IE, previous fix was not complete [PR #1648](https://github.com/apollographql/apollo-client/pull/1648)

### 1.1.2
- Feature+Fix: Introduce "standby" fetchPolicy to mark queries that are not currently active, but should be available for refetchQueries and updateQueries [PR #1636](https://github.com/apollographql/apollo-client/pull/1636)
- Feature: Print a warning when heuristically matching fragments on interface/union [PR #1635](https://github.com/apollographql/apollo-client/pull/1635)
- Fix: Replace usage of Object.assign with util.assign to make it work in IE, make util.assign work with undefined and null sources as Object.assign does [PR #1643](https://github.com/apollographql/apollo-client/pull/1643)

### 1.1.1
- Fix: Remove ability to set default fetchPolicy, which broke polling queries [PR #1630](https://github.com/apollographql/apollo-client/pull/1630)

### 1.1.0
- Feature: support default values for query variables [PR #1492](https://github.com/apollographql/apollo-client/pull/1492)
- Fix: Pass http json parsing error to network interface afterware [PR #1596](https://github.com/apollographql/apollo-client/pull/1596)
- Feature: Add ability to set default fetchPolicy [PR #1597](https://github.com/apollographql/apollo-client/pull/1597)

### 1.0.4
- Fix: query subscription is not skipped when there is a successful query after an error, even if data is the same as before the error occured. [PR #1601] (https://github.com/apollographql/apollo-client/pull/1601)
- Fix: ObservableQuery.refetch() returns a rejected Promise instead of throwing an Error when fetchPolicy === 'cache-only' [PR #1592](https://github.com/apollographql/apollo-client/pull/1592)
- Fix: Remove usage of Array.findIndex (not supported by IE) [PR #1585](https://github.com/apollographql/apollo-client/pull/1585)

### 1.0.3
- Fix: Remove usage of String.endsWith (not supported by IE) [PR #1583](https://github.com/apollographql/apollo-client/pull/1583)
- Make reducerError contain information about which query caused it [PR #1538](https://github.com/apollographql/apollo-client/pull/1538)

### 1.0.2
- Fix bug that caused reducer updates to fail because typename was not added automatically [PR #1540](https://github.com/apollographql/apollo-client/pull/1540)

### 1.0.1
- Fix bug that caused updateQueries to fail when fragments were present in query [#1527](https://github.com/apollographql/apollo-client/issues/1527)

### 1.0.0 and 1.0.0-rc.9
- Make imperative store operations respect addTypename [PR #1515](https://github.com/apollographql/apollo-client/issues/1515)
- Fix bug that broke ObservableQuery.getCurrentResult for queries that used fragments [PR #1514](https://github.com/apollographql/apollo-client/issues/1514)


### 1.0.0-rc.8
- Make `QueryBatcher` more efficient and avoid `setInterval` leakage [PR #1498](https://github.com/apollographql/apollo-client/pull/1498).
- Remove dependency on `graphql-tag/printer` per [graphql-tag#54](https://github.com/apollographql/graphql-tag/issues/54)

### 1.0.0-rc.7
- Fix: `fetchPolicy: cache-and-network` queries now dispatch `APOLLO_QUERY_RESULT_CLIENT` [PR #1463](https://github.com/apollographql/apollo-client/pull/1463)
- Fix: query deduplication no longer causes query errors to prevent subsequent successful execution of the same query  [PR #1481](https://github.com/apollographql/apollo-client/pull/1481)
- Breaking: change default of notifyOnNetworkStatusChange back to false [PR #1482](https://github.com/apollographql/apollo-client/pull/1482)
- Feature: add fragmentMatcher option to client and implement IntrospectionFragmentMatcher [PR #1483](https://github.com/apollographql/apollo-client/pull/1483)

### 1.0.0-rc.6
- Feature: Default selector for `dataIdFromObject` that tries `id` and falls back to `_id` to reduce configuration requirements whenever `__typename` is present.
- Add `HTTPBatchedNetworkInterface` as an index export to make it easier
to subclass externally, consistent with `HTTPFetchNetworkInterface`. [PR #1446](https://github.com/apollographql/apollo-client/pull/1446)
- Make `updateQuery` option of `subscribeToMore` optional [PR #1455](https://github.com/apollographql/apollo-client/pull/1455)
- Fix: Use custom resolvers in readQuery and readFragment functions [PR #1434](https://github.com/apollographql/apollo-client/pull/1434)
- Print suggestion to use devtools in development mode [PR #1466](https://github.com/apollographql/apollo-client/pull/1466)

### 1.0.0-rc.5
- Fix: Revert PR that caused uncaught promise rejections [PR #1133](https://github.com/apollographql/apollo-client/pull/1133)


### 1.0.0-rc.4
- Fix: Update TypeScript Middleware and Afterware interfaces to include a datatype for 'this' in apply function. [PR #1372](https://github.com/apollographql/apollo-client/pull/1372)
- Breaking: Remove data property from fetchMore result [PR #1416](https://github.com/apollographql/apollo-client/pull/1416)
- Fix: rollback optimistic response before ApolloError rejected in `QueryManager#mutate` [PR #1398](https://github.com/apollographql/apollo-client/pull/1398)
- console.warn() when an exception is encountered in a result reducer [PR #1383](https://github.com/apollographql/apollo-client/pull/1383)

### 1.0.0-rc.3
deprecated (wrong build)

### 1.0.0-rc.2
- throw error if deprecated options are being used [PR #1396](https://github.com/apollographql/apollo-client/pull/1396)

### 1.0.0-rc.1
- Fix (possibly breaking): Invoke afterware even on requests that error [PR #1351](https://github.com/apollographql/apollo-client/pull/1351)
- Breaking: change default of notifyOnNetworkStatusChange to true [PR #1362](https://github.com/apollographql/apollo-client/pull/1362)
- Breaking: change default of queryDeduplication to true [PR #1362](https://github.com/apollographql/apollo-client/pull/1362)
- Breaking: remove deprecated reduxRootKey [PR #1362](https://github.com/apollographql/apollo-client/pull/1362)
- Fix: make sure maybeDeepFreeze is called on results returned from setVariables and refetch [PR #1362](https://github.com/apollographql/apollo-client/pull/1362)
- Fix: use setTimeout to throw uncaught errors in observer.next and observer.error[PR #1367](https://github.com/apollographql/apollo-client/pull/1367)
- Breaking: Remove returnPartialData option [PR #1370](https://github.com/apollographql/apollo-client/pull/1370)
- Breaking: Implement fetchPolicy to replace noFetch and forceFetch [PR #1371](https://github.com/apollographql/apollo-client/pull/1371)


### 0.10.1
- Address deprecation warnings coming from `graphql-tag` [graphql-tag#54](https://github.com/apollographql/graphql-tag/issues/54)
- Do not stringify error stack traces [PR #1347](https://github.com/apollographql/apollo-client/pull/1347)

### 0.10.0
- BREAKING: Run middleware and afterware only once per batched request [PR #1285](https://github.com/apollographql/apollo-client/pull/1285)
- Add direct cache manipulation read and write methods to provide the user the power to interact with Apollo’s GraphQL data representation outside of mutations. [PR #1310](https://github.com/apollographql/apollo-client/pull/1310)
- Clear pollInterval in `ObservableQuery#stopPolling` so that resubscriptions don't start polling again [PR #1328](https://github.com/apollographql/apollo-client/pull/1328)
- Update dependencies (Typescript 2.2.1, node typings, etc.) [PR #1332](https://github.com/apollographql/apollo-client/pull/1332)
- Fix bug that caused: `error: Cannot read property 'data' of undefined`, when no previous result was available [PR #1339](https://github.com/apollographql/apollo-client/pull/1339).
- Add 'addTypenameToDocument' to root export for usage in custom network interfaces and testing [PR #1341](https://github.com/apollographql/apollo-client/pull/1341)

### 0.9.0
- Prefer stale data over partial data in cases where a user would previously get an error. [PR #1306](https://github.com/apollographql/apollo-client/pull/1306)
- Update TypeScript `MutationOptions` definition with the new object type available in `refetchQueries`. [PR #1315](https://github.com/apollographql/apollo-client/pull/1315)
- Add `fetchMore` network status to enable loading information for `fetchMore` queries. [PR #1305](https://github.com/apollographql/apollo-client/pull/1305)

### 0.8.7
- Ensure batching network interface passes through extra parameters in order to support persisted queries [PR #1302](https://github.com/apollographql/apollo-client/pull/1302/files)

### 0.8.6
- Fix bug that caused `refetch` to not refetch in some cases [PR #1264](https://github.com/apollographql/apollo-client/pull/1264)

### 0.8.5
- Fix crash if resetStore() or getInitialState() called prior to query/mutation.  [PR #1286](https://github.com/apollostack/apollo-client/pull/1286).

### 0.8.4
- Fix afterware to support retrying requests [PR #1274](https://github.com/apollostack/apollo-client/pull/1274).

### 0.8.3
- Fix bug that caused query reducers to always be called with initial variables. [PR #1270](https://github.com/apollostack/apollo-client/pull/1270).
- Added benchmarks and benchmarking utilities built on top of [benchmark.js](https://benchmarkjs.com). [PR #1159](https://github.com/apollostack/apollo-client/pull/1159).

### 0.8.2
- Removed dependency on Node.js typings. [PR #1248](https://github.com/apollostack/apollo-client/pull/1248)
- Remove orphaned promise that was causing a Bluebird error. [PR #1256](https://github.com/apollographql/apollo-client/pull/1256)
- End code flow on promise rejection in `mutate` implementation. [PR #1259](https://github.com/apollographql/apollo-client/pull/1259)

### 0.8.1
- Allow refetching with query documents after mutation. [PR #1234](https://github.com/apollostack/apollo-client/pull/1234)
- Enable TypeScript strict null checking in source code. [PR #1221](https://github.com/apollostack/apollo-client/pull/1221)

### 0.8.0
- Allow optional mutation arguments. [PR #1174](https://github.com/apollostack/apollo-client/pull/1174)
- Fix bug where there could be store inconsistencies for two dependent optimistic updates [PR #1144](https://github.com/apollostack/apollo-client/pull/1144)
- expose partial in ObservableQuery#currentResult [PR #1097](https://github.com/apollostack/apollo-client/pull/1097)
- Calculate `loading` from `networkStatus`. [PR #1202](https://github.com/apollostack/apollo-client/pull/1202)
- Fix typings error with `strictNullChecks` [PR #1188](https://github.com/apollostack/apollo-client/pull/1188)
- Add IResponse to NetworkErrors [PR #1199](https://github.com/apollostack/apollo-client/issues/1199)
- Gracefully handle `null` GraphQL errors. [PR #1208](https://github.com/apollostack/apollo-client/pull/1208)
- *Breaking:* Remove undocumented `resultBehaviors` feature. [PR #1173](https://github.com/apollostack/apollo-client/pull/1173)

### 0.7.3
- *Fixed breaking change:* readQueryFromStore was incomptibale with Typescript 2.0 compiler. [PR #1171](https://github.com/apollostack/apollo-client/pull/1171)

### 0.7.2
Re-release of 0.7.1 with proper internal directory structure

### 0.7.1
- *Undo breaking change:* Add whatwg-fetch polyfill (most likely only until version 1.0) [PR #1155](https://github.com/apollostack/apollo-client/pull/1155)

### 0.7.0
- Deprecate "resultTransformer" [PR #1095](https://github.com/apollostack/apollo-client/pull/1095)
- Deep freeze results in development and test mode [PR #1095](https://github.com/apollostack/apollo-client/pull/1095)
- *Breaking:* Use generic types for query and mutation [PR #914](https://github.com/apollostack/apollo-client/pull/914)
- Support AMD [PR #1069](https://github.com/apollostack/apollo-client/pull/1069)
- Support ES6 Modules and tree-shaking (`module`, `jsnext:main`) [PR #1069](https://github.com/apollostack/apollo-client/pull/1069)
- *Breaking:* Replace `@types/redux` with official typescript definitions [PR #1069](https://github.com/apollostack/apollo-client/pull/1069)
- *Breaking:* Remove fragment option from query, watchQuery etc. [PR #1096](https://github.com/apollostack/apollo-client/pull/1096)
- Broadcast new store state only when Apollo state was affected by an action [PR #1118](https://github.com/apollostack/apollo-client/pull/1118)
- Remove lodash as a production dependency [PR #1122](https://github.com/apollostack/apollo-client/pull/1122)
- Breaking: Minor fix to write to `ROOT_SUBSCRIPTION` ID in the store for subscription results. [PR #1122](https://github.com/apollostack/apollo-client/pull/1127)
- *Breaking:* Remove `whatwg-fetch` polyfill dependency and instead warn when a global `fetch` implementation is not found. [PR #1134](https://github.com/apollostack/apollo-client/pull/1134)
- Child objects returned from `watchQuery` may now be referentially equal (so `a === b`) to previous objects in the same position if nothing changed in the store. This allows for a better UI integration experience when determining what needs to rerender. [PR #1136](https://github.com/apollostack/apollo-client/pull/1136)

### 0.6.0
- *Breaking:* Switch to `@types/graphql` instead of `typed-graphql` for typings. [PR 1041](https://github.com/apollostack/apollo-client/pull/1041) [PR #934](https://github.com/apollostack/apollo-client/issues/934)

### 0.5.26
- Add variables to MutationResultAction [PR #1106](https://github.com/apollostack/apollo-client/pull/1106)
- Fix incorrect network status after first refetch [PR #1105](https://github.com/apollostack/apollo-client/pull/1105)

### 0.5.25
- Pass variables into result reducers [PR #1088](https://github.com/apollostack/apollo-client/pull/1088)

### 0.5.24
- Add option to deduplicate in-flight queries  [PR #1070](https://github.com/apollostack/apollo-client/pull/1070)

### 0.5.23
- Revert back to using `whatwg-fetch` because `isomorphic-fetch` does not work in react native  [PR #1058](https://github.com/apollostack/apollo-client/pull/1058)

### 0.5.22
- Fix bug that caused updateQuery and reducers to run on stopped queries [PR #1054](https://github.com/apollostack/apollo-client/pull/1054)
- Ensure transporters are using `isomorphic-fetch` instead of `whatwg-fetch` for universal compatibility [PR #1018](https://github.com/apollostack/apollo-client/pull/1018)

### 0.5.21

- Include a `version` field on every `ApolloClient` instance that represents the version of the 'apollo-client' package used to create it. [PR #1038](https://github.com/apollostack/apollo-client/pull/1038)

### 0.5.20

- Attach to `window` for devtools if not in production, so that improperly configured environments do get the dev tools. [PR #1037](https://github.com/apollostack/apollo-client/pull/1037)

### 0.5.19
- Make sure stopped queries are not refetched on store reset [PR #960](https://github.com/apollostack/apollo-client/pull/960)

### 0.5.18
- Make sure `APOLLO_QUERY_RESULT_CLIENT` action has a `requestId`, just like `APOLLO_QUERY_RESULT` does, so that it can be associated with the relevant `APOLLO_QUERY_INIT` action.

### 0.5.17
- For devtools hook, report the state _after_ the action, not before. [PR #1023](https://github.com/apollostack/apollo-client/pull/1023)

### 0.5.16
- Make sure Redux devtools enhancer is added last. [PR #1022](https://github.com/apollostack/apollo-client/pull/1022)

### 0.5.15
- Make sure devtools hook added in 0.5.14 also works when the store is initialized by Apollo Client. [PR #1021](https://github.com/apollostack/apollo-client/pull/1021)

### 0.5.14
- Add internal hook for chrome devtools, `__actionHookForDevTools`, to get a log of actions and states. Apollo Client automatically attaches itself to `window.__APOLLO_CLIENT__` when initialized if `process.env.NODE_ENV === 'development'`. This can be forced or disabled by setting the `connectToDevTools` option in the constructor to `true` or `false`. [PR #1017](https://github.com/apollostack/apollo-client/pull/1017)

### 0.5.13
- Replace usages of `Object.assign` with lodash's assign function [PR #1009](https://github.com/apollostack/apollo-client/pull/1009)
- Calls to watchQuery can include metadata, for use with debugging. [PR #1010](https://github.com/apollostack/apollo-client/pull/1010)

### 0.5.12
- Errors thrown in afterwares bubble up [PR #982](https://github.com/apollostack/apollo-client/pull/982)
- Replaced individual lodash packages with original lodash package [PR #997](https://github.com/apollostack/apollo-client/pull/997)

### 0.5.11
- Move typed-graphql and chai typings to optionalDependencies [PR #988](https://github.com/apollostack/apollo-client/pull/988)
- Fix issue with typings that prevented compilation in typescript [PR #986](https://github.com/apollostack/apollo-client/pull/986)

### 0.5.10
- Deprecate usage of fragment option and createFragment function [PR #984](https://github.com/apollostack/apollo-client/pull/984)

### 0.5.9
- Prevent Redux from crashing when an uncaught ApolloError is raised in an Apollo reducer. [PR #874](https://github.com/apollostack/apollo-client/pull/874)
- Catch errors in observer.next and observer.errors callback [PR #980](https://github.com/apollostack/apollo-client/pull/980)

### 0.5.8

- Added `HTTPFetchNetworkInterface` and `NetworkInterface` as index exports to make them easier
to subclass externally. [#969](https://github.com/apollostack/apollo-client/pull/969)

### 0.5.7
- Catch uncaught promise errors in startQuery [#950](https://github.com/apollostack/apollo-client/pull/950)

### 0.5.6
- Refactor polling query logic to fix startPolling and stopPolling [#938](https://github.com/apollostack/apollo-client/pull/938)
- Add convenience method to obtain initial state from SSR [#941](https://github.com/apollostack/apollo-client/pull/941)

### 0.5.5
- Add back missing dependency on lodash.isequal that was mistakenly removed in 0.5.4 [#925](https://github.com/apollostack/apollo-client/pull/925)
- Implement cache redirects with custom resolvers [PR #921](https://github.com/apollostack/apollo-client/pull/921)
- Fix issue that caused `createBatchingNetworkInterface` unable to specify request headers by `opts` or `applyMiddleware`. [PR #922](https://github.com/apollostack/apollo-client/pull/922) [Issue #920](https://github.com/apollostack/apollo-client/issues/920)

### 0.5.4
- Fix a bug that caused apollo-client to catch errors thrown in Observer.next callbacks [PR #910](https://github.com/apollostack/apollo-client/pull/910)
- Make sure only one copy of each fragment is attached to a document [PR #906](https://github.com/apollostack/apollo-client/pull/906)

### 0.5.3
- Change the way IDs of objects in arrays are stored to make them consistent with the rest of the store [PR #901](https://github.com/apollostack/apollo-client/pull/901)

### 0.5.2
- Print a warning if server response is not an array when using transport batching [PR #893](https://github.com/apollostack/apollo-client/pull/893)
- apply addTypename in watchQuery for result reducers [PR #895](https://github.com/apollostack/apollo-client/pull/895)

### 0.5.1
- **new Feature**: Enable chaining of `use` and `useAfter` function calls in network interface. [PR #860](https://github.com/apollostack/apollo-client/pull/860) [Issue #564](https://github.com/apollostack/apollo-client/issues/564)
- Create and expose the `MutationOptions` [PR #866](https://github.com/apollostack/apollo-client/pull/866)
- Expose `SubscriptionOptions` [PR #868](https://github.com/apollostack/apollo-client/pull/868)
- Fix issue with `currentResult` and optimistic responses [Issue #877](https://github.com/apollostack/apollo-client/issues/877)
- Provide an onError callback for subscribeToMore [PR #886](https://github.com/apollostack/apollo-client/issues/886)
- Bind `resetStore` to ApolloClient [PR #882](https://github.com/apollostack/apollo-client/issues/882)
- Fix a bug with `resetStore` that caused existing queries to fail  [PR #885](https://github.com/apollostack/apollo-client/issues/885)

### v0.5.0
- Add a `createdBatchingNetworkInterface` function and export it.
- Add support for fragments to `fetchMore`
- Patch for race condition in broadcastQueries that occasionally crashed the client.

#### v0.5.0-preview.3
- **new Feature**: add networkStatus to ApolloResult, which gives more fine-grained information than the loading boolean. Added notifyOnNetworkStatusChange option to WatchQuery options. [PR #827](https://github.com/apollostack/apollo-client/pull/827)
- Fix a bug with result reducers that caused crashed when queries were updated in loading state.

#### v0.5.0-preview.2
- Make `createNetworkInterface` backwards compatible, but print a deprecation warning if it's called with two arguments. The new way is to pass in an object with `uri` and `opts` properties. [PR #828](https://github.com/apollostack/apollo-client/pull/828) [Issue #806](https://github.com/apollostack/apollo-client/issues/806)
- Prevent store rehydration if queries and mutations are not empty. [PR #814](https://github.com/apollostack/apollo-client/pull/814)
- Fix an issue with `observableQuery.currentResult()` when the query had returned an error.

#### v0.5.0-1 first preview
- **new Feature**: Add fetchMore-style subscribeToMore function which updates a query result based on a subscription. [PR #797](https://github.com/apollostack/apollo-client/pull/797)
- Fix accidental breaking change in updateQueries that was introduced in 0.5.0-0 [PR 801](https://github.com/apollostack/apollo-client/pull/801)

#### v0.5.0-0 first preview

- **new Feature**: Implement query reducers, which run on every query result/ mutation. [PR #766](https://github.com/apollostack/apollo-client/pull/766)
- **Refactor**: Reimplement internal store reading in terms of the [graphql-anywhere](https://github.com/apollostack/graphql-anywhere) package, which cleanly separates the GraphQL execution logic from Apollo's specific cache format. This will allow us to make the store reading much more extensible, including enabling developers to write their own custom client-side resolvers to implement client-side computed fields, read from Redux with GraphQL, and redirect cache reads.
- **Feature removal**: Remove query diffing functionality to make client more predictable and simplify implementation. Queries will still read from the store, and if the store does not have all of the necessary data the entire query will fetch from the server. Read justification and discussion in [Issue #615](https://github.com/apollostack/apollo-client/issues/615) [PR #693](https://github.com/apollostack/apollo-client/pull/693)
- **Breaking change**: Move batching to network interface and split off query merging into separate package [PR #734](https://github.com/apollostack/apollo-client/pull/734)
- **Feature removal**: No more `(read|diff)(Fragment|SelectionSet)FromStore`.
- **Feature removal**: No more `write(Fragment|SelectionSet)ToStore`.
- Fix: refetch only updates original query variable options
- Fix: Moved @types packages from devDependencies to dependencies as discussed in [Issue #713](https://github.com/apollostack/apollo-client/issues/713)
- **Refactor**: Rewrite how fragments are handled. Remove all validation of fragments when writing to the store, assuming that a spec-compliant server will return a valid set of fragments and results. On reading from the store, use `__typename` if it exists, and strongly encourage using the `addTypename: true` option by warning when the `__typename` field is not in the query and result. [Issue #739](https://github.com/apollostack/apollo-client/issues/739) [PR #767](https://github.com/apollostack/apollo-client/pull/767)
- GraphQL subscriptions fire an action when new data arrives [PR #775](https://github.com/apollostack/apollo-client/pull/775)
- **Feature removal and addition**: The `ApolloClient` constructor no longer accepts a `queryTransformer` option. Instead, there is a a new `addTypename` option which is on by default. [Issue #616](https://github.com/apollostack/apollo-client/issues/616) [PR #779](https://github.com/apollostack/apollo-client/pull/779)
- **Refactor**: removed circular dependency in data/store.ts [Issue #731](https://github.com/apollostack/apollo-client/issues/731) [PR #778](https://github.com/apollostack/apollo-client/pull/778)
- added "ApolloClient" to the named exports to make it compatible with Angular2 AOT compile [Issue #758](https://github.com/apollostack/apollo-client/issues/758) [PR #778](https://github.com/apollostack/apollo-client/pull/778)
- Fix: moved dev @types to devDependencies otherwise they potentially brake projects that are importing apollo-client [Issue #713](https://github.com/apollostack/apollo-client/issues/713) [PR #778](https://github.com/apollostack/apollo-client/pull/778)
- Fix rejecting promises on `refetch` and similar methods. Also improve error handling and stop using `ApolloError` internally. [Failing test in PR #524](https://github.com/apollostack/apollo-client/pull/524) [PR #781](https://github.com/apollostack/apollo-client/pull/781)
- Fix multidimentional array handling. [Issue #776](https://github.com/apollostack/apollo-client/issues/776) [PR #785](https://github.com/apollostack/apollo-client/pull/785)
- Add support for Enum inline arguments [Issue #183](https://github.com/apollostack/apollo-client/issues/183) [PR #788](https://github.com/apollostack/apollo-client/pull/788)
- Make it possible to subscribe to the same observable query multiple times. The query is initialized on the first subscription, and torn down after the last. Now, QueryManager is only aware of one subscription from the ObservableQuery, no matter how many were actually registered. This fixes issues with `result()` and other ObservableQuery features that relied on subscribing multiple times to work. This should remove the need for the workaround in `0.4.21`. [Repro in PR #694](https://github.com/apollostack/apollo-client/pull/694) [PR #791](https://github.com/apollostack/apollo-client/pull/791)

### v0.4.21
- Added some temporary functions (`_setVariablesNoResult` and `_setOptionsNoResult`) to work around a `react-apollo` problem fundamentally caused by the issue highlighted in [PR #694](https://github.com/apollostack/apollo-client/pull/694). The code as been refactored on `master`, so we expect it to be fixed in 0.5.x, and is not worth resolving now.

### v0.4.20
- Fix: Warn but do not fail when refetchQueries includes an unknown query name [PR #700](https://github.com/apollostack/apollo-client/pull/700)
- Fix: avoid field error on mutations after a query cancellation or a query failure by enforcing returnPartialData during previous data retrieval before applying a mutation update. [PR #696](https://github.com/apollostack/apollo-client/pull/696) and [Issue #647](https://github.com/apollostack/apollo-client/issues/647).
- Add observableQuery.setVariables function [PR #635](https://github.com/apollostack/apollo-client/pull/635)
- Add observableQuery.currentResult function [PR #697](https://github.com/apollostack/apollo-client/pull/697)
- Update to typescript 2.0.3 [PR #697](https://github.com/apollostack/apollo-client/pull/697)

### v0.4.19
- Fix: set default reduxRootKey for backwards-compatibility when using ApolloClient as middleware  [PR #688](https://github.com/apollostack/apollo-client/pull/688)

### v0.4.18

- Fix bug with null fragments introduced in 0.4.16 [PR #683](https://github.com/apollostack/apollo-client/pull/683)
- Set reduxRootKey for backwards-compatibility, even when using reduxRootSelector [PR #685](https://github.com/apollostack/apollo-client/pull/683)

### v0.4.17

- This version is identical to 0.4.15. It was published over 0.4.16 because that had some unintentional breaking changes. Once the breaks are identified and fixed, there will be a 0.4.18 with the new features.

### v0.4.16 (deprecated, had breaking changes)

- **Backwards compatible deprecation** Add a `reduxRootSelector` option and deprecate `reduxRootKey`. This will allow people to put Apollo anywhere they like, even inside a store otherwise managed by ImmutableJS. Note: if you pass a `reduxRootKey` in this version, it will automatically create a `reduxRootSelector` for you, and attach it to the `ApolloClient` instance as before, but this behavior will be removed in `0.5`. [PR #631](https://github.com/apollostack/apollo-client/pull/631)
- Make sure stopping a poll interval doesn't stop updates from the store. [PR #625](https://github.com/apollostack/apollo-client/pull/625)
- Include more type definitions and methods in root export for use in react-apollo [PR #619](https://github.com/apollostack/apollo-client/pull/619)
- Added `resultTransformer` and `resultComparator` to `ApolloClient`/`QueryManager`, which afford the ability to transform result objects immediately before they are returned to the application. [PR #446](https://github.com/apollostack/apollo-client/pull/446)
- Fixed issue with nested fragments overriding each other. [PR #629](https://github.com/apollostack/apollo-client/pull/629)

### v0.4.15

- Options set in middleware can override the fetch query in the network layer. [Issue #627](https://github.com/apollostack/apollo-client/issues/627) and [PR #628](https://github.com/apollostack/apollo-client/pull/628).
- Make `returnPartialData` work better with fragments. [PR #580](https://github.com/apollostack/apollo-client/pull/580)

### v0.4.14

- Avoid extra `assign` when there are no optimistic updates present. [PR #597]((https://github.com/apollostack/apollo-client/pull/597)
- Fixed issue with error passing with query merging. [PR #589](https://github.com/apollostack/apollo-client/pull/589) and [Issue #551](https://github.com/apollostack/apollo-client/issues/551).
- Allow network interface middlewares to change the `req.request` object to add additional fields to the request body. [PR #548](https://github.com/apollostack/apollo-client/pull/548) and [Issue #547](https://github.com/apollostack/apollo-client/issues/547).
- Fixed an issue with batching and variables used in directives. [PR #584](https://github.com/apollostack/apollo-client/pull/584) and [Issue #577](https://github.com/apollostack/apollo-client/issues/577).
- Implemented transport-level batching the way it is currently supported within Apollo Server. [PR #531](https://github.com/apollostack/apollo-client/pull/531) and [Issue #505](https://github.com/apollostack/apollo-client/issues/505).
- [Experimental] Change subscription API to `subscribe` function on Apollo Client instance, and remove `fetchMore`-style API temporarily.

### v0.4.13

- Fix issue where starting, stopping, then starting a polling query with the same interval wasn't handled correctly by the scheduler. Opened as [PR #555](https://github.com/apollostack/apollo-client/pull/555) and merged via [PR #568](https://github.com/apollostack/apollo-client/pull/568).
- Fixed an issue with used variables in directives related to unused variables stripping [PR #563](https://github.com/apollostack/apollo-client/pull/563) and [Issue #562](https://github.com/apollostack/apollo-client/issues/562)
- Change subscription API to use `updateQuery`, like `fetchMore` does, instead of `updateFunction`. [PR #574](https://github.com/apollostack/apollo-client/pull/574)

### v0.4.12

- Fixed an issue with named fragments in batched queries. [PR #509](https://github.com/apollostack/apollo-client/pull/509) and [Issue #501](https://github.com/apollostack/apollo-client/issues/501).
- Fixed an issue with unused variables in queries after diffing queries against information available in the store. [PR #518](https://github.com/apollostack/apollo-client/pull/518) and [Issue #496](https://github.com/apollostack/apollo-client/issues/496).
- Add code to support GraphQL subscriptions. [PR #540](https://github.com/apollostack/apollo-client/pull/540).
- Fixed a couple of issues within query merging that caused issues with null values or arrays in responses. [PR #523](https://github.com/apollostack/apollo-client/pull/523).
- Added an `updateQuery` method on observable queries. Allows application code to arbitrary change the result of a query normalized to store, without issuing any network requests. [PR #506](https://github.com/apollostack/apollo-client/pull/506) and [Issue #495](https://github.com/apollostack/apollo-client/issues/495).
- Fixed issue where result of fetchMore from server wasn't being passed through [PR #508](https://github.com/apollostack/apollo-client/pull/508)

### v0.4.11

- Added an `refetchQueries` option to `mutate`. The point is to just refetch certain queries on a mutation rather than having to manually specify how the result should be incorporated for each of them with `updateQueries`. [PR #482](https://github.com/apollostack/apollo-client/pull/482) and [Issue #448](https://github.com/apollostack/apollo-client/issues/448).
- Print errors produced by application-supplied reducer functions passed to `updateQueries` or `updateQuery` options for `mutate` or `fetchMore` respectively. [PR #500](https://github.com/apollostack/apollo-client/pull/500) and [Issue #479](https://github.com/apollostack/apollo-client/issues/479).

### v0.4.10

- Fixed issue with alias names in batched queries. [PR #493](https://github.com/apollostack/apollo-client/pull/493) and [Issue #490](https://github.com/apollostack/apollo-client/issues).
- Add loading state tracking within Apollo Client in order to simplify the handling of loading state within the view layers. [Issue #342](https://github.com/apollostack/apollo-client/issues/342) and [PR #467](https://github.com/apollostack/apollo-client/pull/467)

- Fixed the way new variables extend the original arguments when passed to methods `fetchMore` and `refetch`. [PR #497](https://github.com/apollostack/apollo-client/pull/497).

### v0.4.9

- Fixed issue with `fragments` array for `updateQueries`. [PR #475](https://github.com/apollostack/apollo-client/pull/475) and [Issue #470](https://github.com/apollostack/apollo-client/issues/470).
- Add a new experimental feature to observable queries called `fetchMore`. It allows application developers to update the results of a query in the store by issuing new queries. We are currently testing this feature internally and we will document it once it is stable. [PR #472](https://github.com/apollostack/apollo-client/pull/472).

### v0.4.8

- Add `useAfter` function that accepts `afterwares`. Afterwares run after a request is made (after middlewares). In the afterware function, you get the whole response and request options, so you can handle status codes and errors if you need to. For example, if your requests return a `401` in the case of user logout, you can use this to identify when that starts happening. It can be used just as a `middleware` is used. Just pass an array of afterwares to the `useAfter` function.
- Fix issues with union type handling for inline and named fragments. [PR #356](https://github.com/apollostack/apollo-client/pull/356/files), [Issue #354](https://github.com/apollostack/apollo-client/issues/354) [Issue #355](https://github.com/apollostack/apollo-client/issues/355).
- Add a stack trace to `ApolloError`. [PR #445](https://github.com/apollostack/apollo-client/pull/445) and [Issue #434](https://github.com/apollostack/apollo-client/issues/434).
- Fixed an extra log of errors on `query` calls. [PR #445](https://github.com/apollostack/apollo-client/pull/445) and [Issue #423](https://github.com/apollostack/apollo-client/issues/423).
- Fix repeat calls to a query that includes fragments [PR #447](https://github.com/apollostack/apollo-client/pull/447).
- GraphQL errors on mutation results now result in a rejected promise and are no longer a part of returned results. [PR #465](https://github.com/apollostack/apollo-client/pull/465) and [Issue #458](https://github.com/apollostack/apollo-client/issues/458).
- Don't add fields to root mutations and root queries [PR #463](https://github.com/apollostack/apollo-client/pull/463) and [Issue #413](https://github.com/apollostack/apollo-client/issues/413).

### v0.4.7

- Added flattening of fragments within `createFragment`. [PR #437](https://github.com/apollostack/apollo-client/pull/437) and [Issue #421](https://github.com/apollostack/apollo-client/issues/421).

### v0.4.6

- Integrated the scheduler so that polling queries on the same polling interval are batched together. [PR #403](https://github.com/apollostack/apollo-client/pull/403) and [Issue #401](https://github.com/apollostack/apollo-client/issues/401).
- Fixed a bug where fetching a query without an id and then later with an id resulted in an orphaned node within the store. [Issue #344](https://github.com/apollostack/apollo-client/issues/344) and [PR #389](https://github.com/apollostack/apollo-client/pull/389).
- Fix typings for some refactored types, `ObservableQuery` and `WatchQueryOptions`. [PR #428](https://github.com/apollostack/apollo-client/pull/428)

### v0.4.5

- Fix the issue of using query transformers with mutations containing `optimisticResponse` or `updateQueries`. [PR #426](https://github.com/apollostack/apollo-client/pull/426).

### v0.4.4

- Make sure query transformers are also applied to named fragments, and new methods that allow transforming query document with multiple query transformers. [Issue #373](https://github.com/apollostack/apollo-client/issues/373) [PR #412](https://github.com/apollostack/apollo-client/pull/412)

### v0.4.3

- Introduce a new (preferable) way to express how the mutation result should be incorporated into the store and update watched queries results: `updateQueries`. [PR #404](https://github.com/apollostack/apollo-client/pull/404).
- Writing query results to store no longer creates new objects (and new references) in cases when the new value is identical to the old value in the store.

### v0.4.2

- Added the `batchInterval` option to ApolloClient that allows you to specify the width of the batching interval as per your app's needs. [Issue #394](https://github.com/apollostack/apollo-client/issues/394) and [PR #395](https://github.com/apollostack/apollo-client/pull/395).
- Stringify `storeObj` for error message in `diffFieldAgainstStore`.
- Fix map function returning `undefined` in `removeRefsFromStoreObj`. [PR #393](https://github.com/apollostack/apollo-client/pull/393)
- Added deep result comparison so that observers are only fired when the data associated with a particular query changes. This change eliminates unnecessary re-renders and improves UI performance. [PR #402](https://github.com/apollostack/apollo-client/pull/402) and [Issue #400](https://github.com/apollostack/apollo-client/issues/400).
- Added a "noFetch" option to WatchQueryOptions that only returns available data from the local store (even it is incomplete). The `ObservableQuery` returned from calling `watchQuery` now has `options`, `queryManager`, and `queryId`. The `queryId` can be used to read directly from the state of `apollo.queries`. [Issue #225](https://github.com/apollostack/apollo-client/issues/225), [Issue #342](https://github.com/apollostack/apollo-client/issues/342), and [PR #385](https://github.com/apollostack/apollo-client/pull/385).

### v0.4.1

- Allow `client.mutate` to accept an `optimisticResponse` argument to update the cache immediately, then after the server responds replace the `optimisticResponse` with the real response. [Issue #287](https://github.com/apollostack/apollo-client/issues/287) [PR #336](https://github.com/apollostack/apollo-client/pull/336)

### v0.4.0

This release has a minor version bump, which means npm will not automatically update to this version. Consider the list of breaking changes below, then upgrade and update your app correspondingly.

- **Breaking change** Remove backcompat shim for `import ... from 'apollo-client/gql'`. Instead, use the `graphql-tag` package as recommended in the docs and official examples. [Issue #324](https://github.com/apollostack/apollo-client/issues/324) [PR #387](https://github.com/apollostack/apollo-client/pull/387)

- **Breaking change** Moved refetch(), startPolling(), and stopPolling() methods from QuerySubscription to ObservableQuery. This shouldn't affect anyone using `react-apollo`, but if you were calling those methods on the subscription directly, you need to call them on the query handle/observable instead. The benefit of this is that developers that want to use RxJS for their observable handling can now have access to these methods. [Issue #194] (https://github.com/apollostack/apollo-client/issues/194) and [PR #362] (https://github.com/apollostack/apollo-client/pull/362)
- **Breaking change** Unified error handling for GraphQL errors and network errors. Both now result in rejected promises and passed as errors on observables through a new `ApolloError` type. This is a significant departure from the previous method of error handling which passed GraphQL errors in resolvers and `next` methods on subscriptions. [PR #352](https://github.com/apollostack/apollo-client/pull/352)

### v0.3.30

- Don't throw on unknown directives, instead just pass them through. This can open the door to implementing `@live`, `@defer`, and `@stream`, if coupled with some changes in the network layer. [PR #372](https://github.com/apollostack/apollo-client/pull/372)

### v0.3.29

- Made sure that query merging is only applied when we have more than one query in the batcher's queue [Issue #308](https://github.com/apollostack/apollo-client/issues/308) and [PR #369](https://github.com/apollostack/apollo-client/pull/369).

### v0.3.28

- Added missing export for the `addQueryMerging` method defined in the docs [here](http://docs.apollostack.com/apollo-client/network.html#addQueryMerging). [PR #364](https://github.com/apollostack/apollo-client/pull/364) and [Issue #363](https://github.com/apollostack/apollo-client/issues/363).
- Made sure `diffSelectionSetAgainstStore` will return any available data from the local cache if `throwOnMissingField` is `false`, even if some fields in the query are missing. This also means that the `returnPartialData` option of `watchQuery` will return partial data if some fields are missing in the cache, rather than an empty object. [Issue #359](https://github.com/apollostack/apollo-client/issues/359) and [PR #360](https://github.com/apollostack/apollo-client/pull/360).

### v0.3.27

- Removed dependency on `graphql` npm package, which was causing compilation errors in the React Native bundler. Issues [#261](https://github.com/apollostack/apollo-client/issues/261) [#163](https://github.com/apollostack/apollo-client/issues/163), [PR #357](https://github.com/apollostack/apollo-client/pull/357)
- Added support for query composition through fragments [Issue #338](https://github.com/apollostack/apollo-client/issues/338) and [PR #343](https://github.com/apollostack/apollo-client/pull/343)

### v0.3.26

- Exposed a `printAST` method that is just `graphql-js`'s `print` method underneath [PR #337](https://github.com/apollostack/apollo-client/pull/337). With [PR #277](https://github.com/apollostack/apollo-client/pull/277), we moved to using the query AST as the representation of the query passed to the network interface. Unfortunately, this broke implementations of network interfaces. By exposing `printAST`, custom network interface implementations will be able to convert the query AST to a string easily.

### v0.3.25

- Fix regression where options passed to query and watchQuery were modified if `shouldForceFetch` was false. [Issue #339](https://github.com/apollostack/apollo-client/issues/317) [PR #340](https://github.com/apollostack/apollo-client/pull/340)
- **Add flexible mutation result handling to Apollo Client.**
  - This is done by passing an `resultBehaviors` option to `client.mutate`, with an array of "Mutation Result Behaviors".
  - You can attach any number of result behaviors to each mutation.
  - These result behaviors are attached to the `MUTATION_RESULT` redux action that is dispatched when the query result arrives from the store, and are handled by special "Mutation Behavior Reducers". These are similar to regular Redux reducers, but they get a whole bunch of GraphQL-specific information in the arguments, and are all called synchronously in order when the result of a mutation arrives.
  - In this version, Apollo Client ships with a set of default mutation result behaviors/reducers including `ARRAY_INSERT`, `DELETE`, and `ARRAY_DELETE`, but you can add any custom ones you want by passing the new `mutationBehaviorReducers` option to the `ApolloClient` constructor.
  - The previous default functionality of merging all mutation results into the store is preserved.
  - Added `client.dataId` and `client.fieldWithArgs` helpers to generate store paths for mutation behaviors.
  - [PR #320](https://github.com/apollostack/apollo-client/pull/320) [Read the design in depth in Issue #317](https://github.com/apollostack/apollo-client/issues/317)
- Added support for resetting the store [Issue #158](https://github.com/apollostack/apollo-client/issues/158) and [PR #314](https://github.com/apollostack/apollo-client/pull/314).
- Deprecate `apollo-client/gql` for `graphql-tag` and show a meaningful warning when importing
  `apollo-client/gql`

### v0.3.22 + v0.3.23 + v0.3.24

- Fix unintentional breaking change where `apollo-client/gql` import stopped working. [Issue #327](https://github.com/apollostack/apollo-client/issues/327)

### v0.3.21

- Move out GraphQL query parsing into a new package [`graphql-tag`](https://github.com/apollostack/graphql-tag) with a backcompat shim for `apollo-client/gql`. [Issue #312](https://github.com/apollostack/apollo-client/issues/312) [PR #313](https://github.com/apollostack/apollo-client/pull/313)
- Added `ssrMode` (to disable `forceFetch` queries completely) and `ssrForceFetchDelay` (to disable it for a short time period). This is for server-side rendering -- on the server it doesn't make sense to force fetch (you just want a single snapshot of data, not changing data), and when you first re-render on the client, the server's data is up to date, so there's no need to re-fetch. [Issue #298](https://github.com/apollostack/apollo-client/issues/298) [PR #309](https://github.com/apollostack/apollo-client/pull/309)
- `addTypename` query transform now doesn't add extra `__typename` fields where they are already present. [PR #323](https://github.com/apollostack/apollo-client/pull/323)

### v0.3.20

- Exported `writeQueryToStore` and `writeFragmentToStore` directly from `apollo-client` to match `readQueryFromStore` and `readFragmentFromStore`. [PR #311](https://github.com/apollostack/apollo-client/pull/311)
- Add (optional) `returnPartialData` to `readFragmentFromStore` and `readQueryFromStore`. [PR #310](https://github.com/apollostack/apollo-client/pull/310)

### v0.3.19

- Exported `addTypename` query transform directly from `apollo-client` so that it doesn't need to be imported from a submodule. [PR #303](https://github.com/apollostack/apollo-client/pull/303)
- Made network interfaces from `createNetworkInterface` have batching capability by default. [PR #303](https://github.com/apollostack/apollo-client/pull/303)

### v0.3.18

- Solved an issue that occurred when merging two queries with exactly the same query document [Issue #296](https://github.com/apollostack/apollo-client/issues/296) and [PR #299](https://github.com/apollostack/apollo-client/pull/299)

### v0.3.17

- Add `shouldBatch` option to `ApolloClient` constructor, default to `false` for now. [PR #294](https://github.com/apollostack/apollo-client/pull/294)

### v0.3.16

- Implemented query merging and batching support [Issue #164](https://github.com/apollostack/apollo-client/issues/164), [PR #278](https://github.com/apollostack/apollo-client/pull/278) and [PR #277](https://github.com/apollostack/apollo-client/pull/277)

### v0.3.15

- Added support for `@skip` and `@include` directives - see [Issue #237](https://github.com/apollostack/apollo-client/issues/237) and [PR #275](https://github.com/apollostack/apollo-client/pull/275)

### v0.3.14

- Added support for inline object and array arguments in queries and mutations, where previously you had to use variables. [PR #252](https://github.com/apollostack/apollo-client/pull/252)
- Added name fragment support within mutations [Issue #273](https://github.com/apollostack/apollo-client/issues/273) and [PR #274](https://github.com/apollostack/apollo-client/pull/274)
- Now sending the operation name along with the query to the server [Issue #259](https://github.com/apollostack/apollo-client/issues/259) and [PR #282](https://github.com/apollostack/apollo-client/pull/282)

### v0.3.13

- Removed AuthTokenHeaderMiddleware code and related tests from apollo-client [Issue #247](https://github.com/apollostack/apollo-client/issues/247)
- Added named fragment support [Issue #80](https://github.com/apollostack/apollo-client/issues/80) and [PR #251](https://github.com/apollostack/apollo-client/pull/251).
- Added basic guards to our Redux Store `subscribe` to prevent `broadcastQueries` from being called unnecessarily
- Fixed polling leak issue that occured with multiple polling queries (https://github.com/apollostack/apollo-client/issues/248)
- add whatwg-fetch to fix promise problems with fetch (catch error '{}') that occurs in special browser/older browser (eg. Wechat browser in China )[PR #256](https://github.com/apollostack/apollo-client/pull/256).
- updated graphql dependency to include ^0.6.0

### v0.3.12

- Fix query transformation for queries called with `forceFetch`. [PR #240](https://github.com/apollostack/apollo-client/pull/240)

### v0.3.11

- Add support for basic query transformation before submitting to the server by passing an option to `ApolloClient` constructor. (e.g. adding `__typename` to each SelectionSet) [Issue #230](https://github.com/apollostack/apollo-client/issues/230) [PR #233](https://github.com/apollostack/apollo-client/pull/233)

### v0.3.10

- Resolve a race condition between `QueryManager` `stopQuery()` and `broadcastQueries()`, which would result in an error `listener is not a function`. [Issue #231](https://github.com/apollostack/apollo-client/issues/231) [PR #232](https://github.com/apollostack/apollo-client/pull/232)

### v0.3.9

- Namespace Apollo action types to prevent collision with user's own Redux action types. [Issue #210](https://github.com/apollostack/apollo-client/issues/210) [PR #222](https://github.com/apollostack/apollo-client/pull/222)
- Queries on refetch return promises. [PR #178](https://github.com/apollostack/apollo-client/pull/178)

### v0.3.8

- Add support for [GraphQLJSON](https://github.com/taion/graphql-type-json) scalar type by changing the way we identify scalar types when writing to the store. [Issue #217](https://github.com/apollostack/apollo-client/issues/217) [PR #219](https://github.com/apollostack/apollo-client/pull/219)

### v0.3.7

- Add `dataIdFromObject` option to `ApolloClient` constructor, to allow data normalization. This function should take a GraphQL result object, and return an ID if one can be found. [Issue #204](https://github.com/apollostack/apollo-client/issues/204) [PR #214](https://github.com/apollostack/apollo-client/pull/214)

### v0.3.6

- Use `console.error` to log unhandled network errors. [Issue #189](https://github.com/apollostack/apollo-client/issues/189) [PR #203](https://github.com/apollostack/apollo-client/pull/203)
- Suggest using variables instead of inline arguments for non-scalar types. [Issue #202](https://github.com/apollostack/apollo-client/issues/202) [PR #211](https://github.com/apollostack/apollo-client/pull/211)

### v0.3.5

- Improve error message when a dev forgets `gql` to link to docs. [PR #181](https://github.com/apollostack/apollo-client/pull/181)
- Memoize results from `gql`, so that we save time on parsing, and we can use `===` to compare queries for performance. [Issue #199](https://github.com/apollostack/apollo-client/issues/199) [PR #200](https://github.com/apollostack/apollo-client/pull/200)
- Fix error when using `returnPartialData`. [Issue #193](https://github.com/apollostack/apollo-client/issues/193) [PR #201](https://github.com/apollostack/apollo-client/pull/201)
- Add basic interoperability with other Observable implementations like RxJS. [Issue #149](https://github.com/apollostack/apollo-client/issues/149) [PR #196](https://github.com/apollostack/apollo-client/pull/196)

### v0.3.4

- Fix improperly published package that broke submodule paths. [Issue #186](https://github.com/apollostack/apollo-client/issues/186)

### v0.3.3

- Fix regression from 0.3.2 that broke root query diffing
- Enhance query printer so that it can print multiple root queries [Issue #184](https://github.com/apollostack/apollo-client/issues/184) [react-apollo issue #45](https://github.com/apollostack/react-apollo/issues/45) [PR #185](https://github.com/apollostack/apollo-client/pull/185)

### v0.3.2

- Added support for inline fragments. [Issue #147](https://github.com/apollostack/apollo-client/issues/147) [PR #175](https://github.com/apollostack/apollo-client/pull/175)
- Removed vestigial code that partially implemented refetching via the Relay Node interface, but was not possible to use through the public API.

### v0.3.1

- Made client more robust in the case where the server returns an empty error array, even though that's not in the GraphQL spec. [Issue #156](https://github.com/apollostack/apollo-client/issues/155) [PR #173](https://github.com/apollostack/apollo-client/pull/173)

### v0.3.0

- **Breaking change:** Require all queries to be wrapped with a `gql` template literal tag, and throw an error when they aren't. [Issue #155](https://github.com/apollostack/apollo-client/issues/155) [PR #168](https://github.com/apollostack/apollo-client/pull/168)
- Remove all dependencies on the `graphql` parser module at runtime, except for the `gql` template literal tag, so that queries can be pre-parsed in production to save on parsing overhead.
- Add everything that isn't a compiled file to `npmignore`. [PR #165](https://github.com/apollostack/apollo-client/pull/165)
- Move importable modules to root. [PR #169](https://github.com/apollostack/apollo-client/pull/169)

### v0.2.0

- Add polling functionality to `watchQuery`. [Issue #145](https://github.com/apollostack/apollo-client/issues/145) [PR #153](https://github.com/apollostack/apollo-client/pull/153)

### v0.1.0

Initial release. We didn't track changes before this version.<|MERGE_RESOLUTION|>--- conflicted
+++ resolved
@@ -1,14 +1,11 @@
 # Change log
 
 ### vNEXT
-<<<<<<< HEAD
 - Migrated the cache away from Redux in preparation for the generic store API [PR 1907](https://github.com/apollographql/apollo-client/pull/1907)
-=======
 - Fix NetworkMiddleware flow typings [PR #1937](https://github.com/apollographql/apollo-client/pull/1937)
 
 ### 1.9.0-1
 - Adds apollo-link network interface support [PR #1918](https://github.com/apollographql/apollo-client/pull/1918)
->>>>>>> 2b811720
 - Fix issue with fetchMore not merging results correctly when the @connection directive is used [PR #1915](https://github.com/apollographql/apollo-client/pull/1915)
 - added prettier to manage formatting of project [PR #1904](https://github.com/apollographql/apollo-client/pull/1904)
 - Replace use of `Object` with `Record<string, any>` in mutation types
