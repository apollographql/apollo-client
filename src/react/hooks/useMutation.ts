--- conflicted
+++ resolved
@@ -61,13 +61,9 @@
   ) => {
     const {options, mutation} = ref.current;
     const baseOptions = { ...options, mutation };
-<<<<<<< HEAD
     const client = executeOptions.client || ref.current.client;
 
-    if (!ref.current.result.loading && !baseOptions.ignoreResults) {
-=======
     if (!ref.current.result.loading && !baseOptions.ignoreResults && ref.current.isMounted) {
->>>>>>> 43be05fe
       setResult(ref.current.result = {
         loading: true,
         error: void 0,
