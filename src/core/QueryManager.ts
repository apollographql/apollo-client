--- conflicted
+++ resolved
@@ -698,11 +698,10 @@
     queryId: string,
     options: WatchQueryOptions<TVars, TData>,
     networkStatus?: NetworkStatus
-<<<<<<< HEAD
   ): Promise<QueryResult<TData>> {
     return lastValueFrom(
       this.fetchObservableWithInfo(
-        queryId,
+        this.getOrCreateQuery(queryId),
         options,
         networkStatus
       ).observable.pipe(map(toQueryResult)),
@@ -712,35 +711,6 @@
         defaultValue: { data: undefined },
       }
     );
-=======
-  ): Promise<ApolloQueryResult<TData>> {
-    return this.fetchConcastWithInfo(
-      this.getOrCreateQuery(queryId),
-      options,
-      networkStatus
-    ).concast.promise as TODO;
-  }
-
-  public getQueryStore() {
-    const store: Record<string, QueryStoreValue> = Object.create(null);
-    this.queries.forEach((info, queryId) => {
-      store[queryId] = {
-        variables: info.variables,
-        networkStatus: info.networkStatus,
-        networkError: info.networkError,
-        graphQLErrors: info.graphQLErrors,
-      };
-    });
-    return store;
-  }
-
-  public resetErrors(queryId: string) {
-    const queryInfo = this.queries.get(queryId);
-    if (queryInfo) {
-      queryInfo.networkError = undefined;
-      queryInfo.graphQLErrors = [];
-    }
->>>>>>> 949bd144
   }
 
   public transform(document: DocumentNode) {
@@ -1050,15 +1020,7 @@
     return Promise.all(observableQueryPromises);
   }
 
-<<<<<<< HEAD
-  public setObservableQuery(observableQuery: ObservableQuery<any, any>) {
-    this.getQuery(observableQuery.queryId).setObservableQuery(observableQuery);
-  }
-
   public startGraphQLSubscription<TData = unknown>(
-=======
-  public startGraphQLSubscription<T = any>(
->>>>>>> 949bd144
     options: SubscriptionOptions
   ): Observable<SubscribeResult<TData>> {
     let { query, variables } = options;
@@ -1361,13 +1323,8 @@
     );
   }
 
-<<<<<<< HEAD
   public fetchObservableWithInfo<TData, TVars extends OperationVariables>(
-    queryId: string,
-=======
-  private fetchConcastWithInfo<TData, TVars extends OperationVariables>(
     queryInfo: QueryInfo,
->>>>>>> 949bd144
     options: WatchQueryOptions<TVars, TData>,
     // The initial networkStatus for this fetch, most often
     // NetworkStatus.loading, but also possibly fetchMore, poll, refetch,
@@ -1434,20 +1391,15 @@
 
     // This cancel function needs to be set before the concast is created,
     // in case concast creation synchronously cancels the request.
-<<<<<<< HEAD
     const cleanupCancelFn = () => {
-      this.fetchCancelFns.delete(queryId);
+      this.fetchCancelFns.delete(queryInfo.queryId);
       // We need to call `complete` on the subject here otherwise the merged
       // observable will never complete since it waits for all source
       // observables to complete before itself completes.
       fetchCancelSubject.complete();
     };
-    this.fetchCancelFns.set(queryId, (reason) => {
+    this.fetchCancelFns.set(queryInfo.queryId, (reason) => {
       fetchCancelSubject.error(reason);
-=======
-    const cleanupCancelFn = () => this.fetchCancelFns.delete(queryInfo.queryId);
-    this.fetchCancelFns.set(queryInfo.queryId, (reason) => {
->>>>>>> 949bd144
       cleanupCancelFn();
     });
 
