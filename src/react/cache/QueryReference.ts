import { equal } from "@wry/equality";
import type {
  ApolloError,
  ApolloQueryResult,
  ObservableQuery,
  OperationVariables,
  WatchQueryOptions,
} from "../../core/index.js";
import { isNetworkRequestSettled } from "../../core/index.js";
import type {
  ObservableSubscription,
  PromiseWithState,
} from "../../utilities/index.js";
import {
  createFulfilledPromise,
  createRejectedPromise,
} from "../../utilities/index.js";
<<<<<<< HEAD
import type { CacheKey, QueryKey } from "./types.js";
=======
import type { QueryKey } from "./types.js";
>>>>>>> aaf8c799
import type { useBackgroundQuery, useReadQuery } from "../hooks/index.js";
import { wrapPromiseWithState } from "../../utilities/index.js";

type QueryRefPromise<TData> = PromiseWithState<ApolloQueryResult<TData>>;

type Listener<TData> = (promise: QueryRefPromise<TData>) => void;

type FetchMoreOptions<TData> = Parameters<
  ObservableQuery<TData>["fetchMore"]
>[0];

const QUERY_REFERENCE_SYMBOL: unique symbol = Symbol();
const PROMISE_SYMBOL: unique symbol = Symbol();

/**
 * A `QueryReference` is an opaque object returned by {@link useBackgroundQuery}.
 * A child component reading the `QueryReference` via {@link useReadQuery} will
 * suspend until the promise resolves.
 */
export interface QueryReference<TData = unknown> {
  readonly [QUERY_REFERENCE_SYMBOL]: InternalQueryReference<TData>;
  [PROMISE_SYMBOL]: QueryRefPromise<TData>;
}

interface InternalQueryReferenceOptions {
  onDispose?: () => void;
  autoDisposeTimeoutMs?: number;
}

export function wrapQueryRef<TData>(
  internalQueryRef: InternalQueryReference<TData>
): QueryReference<TData> {
  return {
    [QUERY_REFERENCE_SYMBOL]: internalQueryRef,
    [PROMISE_SYMBOL]: internalQueryRef.promise,
  };
}

export function unwrapQueryRef<TData>(
  queryRef: QueryReference<TData>
): [InternalQueryReference<TData>, () => QueryRefPromise<TData>] {
  const internalQueryRef = queryRef[QUERY_REFERENCE_SYMBOL];

  return [
    internalQueryRef,
    () =>
      // There is a chance the query ref's promise has been updated in the time
      // the original promise had been suspended. In that case, we want to use
      // it instead of the older promise which may contain outdated data.
      internalQueryRef.promise.status === "fulfilled"
        ? internalQueryRef.promise
        : queryRef[PROMISE_SYMBOL],
  ];
}

export function updateWrappedQueryRef<TData>(
  queryRef: QueryReference<TData>,
  promise: QueryRefPromise<TData>
) {
  queryRef[PROMISE_SYMBOL] = promise;
}

const OBSERVED_CHANGED_OPTIONS = [
  "canonizeResults",
  "context",
  "errorPolicy",
  "fetchPolicy",
  "refetchWritePolicy",
  "returnPartialData",
] as const;

type ObservedOptions = Pick<
  WatchQueryOptions,
  (typeof OBSERVED_CHANGED_OPTIONS)[number]
>;

export class InternalQueryReference<TData = unknown> {
  public result: ApolloQueryResult<TData>;
  public readonly key: QueryKey = {};
  public readonly observable: ObservableQuery<TData>;

<<<<<<< HEAD
  public promise: QueryRefPromise<TData>;
=======
  public promiseCache?: Map<QueryKey, Promise<ApolloQueryResult<TData>>>;
  public promise: Promise<ApolloQueryResult<TData>>;
>>>>>>> aaf8c799

  private subscription: ObservableSubscription;
  private listeners = new Set<Listener<TData>>();
  private autoDisposeTimeoutId?: NodeJS.Timeout;
  private status: "idle" | "loading" = "loading";

  private resolve: ((result: ApolloQueryResult<TData>) => void) | undefined;
  private reject: ((error: unknown) => void) | undefined;

  private references = 0;

  constructor(
    observable: ObservableQuery<TData>,
    options: InternalQueryReferenceOptions
  ) {
    this.handleNext = this.handleNext.bind(this);
    this.handleError = this.handleError.bind(this);
    this.dispose = this.dispose.bind(this);
    this.observable = observable;
    // Don't save this result as last result to prevent delivery of last result
    // when first subscribing
    this.result = observable.getCurrentResult(false);

    if (options.onDispose) {
      this.onDispose = options.onDispose;
    }

    if (
      isNetworkRequestSettled(this.result.networkStatus) ||
      (this.result.data &&
        (!this.result.partial || this.watchQueryOptions.returnPartialData))
    ) {
      this.promise = createFulfilledPromise(this.result);
      this.status = "idle";
    } else {
      this.promise = wrapPromiseWithState(
        new Promise((resolve, reject) => {
          this.resolve = resolve;
          this.reject = reject;
        })
      );
    }

    this.subscription = observable
      .filter(({ data }) => !equal(data, {}))
      .subscribe({
        next: this.handleNext,
        error: this.handleError,
      });

    // Start a timer that will automatically dispose of the query if the
    // suspended resource does not use this queryRef in the given time. This
    // helps prevent memory leaks when a component has unmounted before the
    // query has finished loading.
    const startDisposeTimer = () => {
      if (!this.references) {
        this.autoDisposeTimeoutId = setTimeout(
          this.dispose,
          options.autoDisposeTimeoutMs ?? 30_000
        );
      }
    };

    // We wait until the request has settled to ensure we don't dispose of the
    // query ref before the request finishes, otherwise we would leave the
    // promise in a pending state rendering the suspense boundary indefinitely.
    this.promise.then(startDisposeTimer, startDisposeTimer);
  }

  get watchQueryOptions() {
    return this.observable.options;
  }

  retain() {
    this.references++;
    clearTimeout(this.autoDisposeTimeoutId);
    let disposed = false;

    return () => {
      if (disposed) {
        return;
      }

      disposed = true;
      this.references--;

      // Wait before fully disposing in case the app is running in strict mode.
      setTimeout(() => {
        if (!this.references) {
          this.dispose();
        }
      });
    };
  }

  didChangeOptions(watchQueryOptions: ObservedOptions) {
    return OBSERVED_CHANGED_OPTIONS.some(
      (option) =>
        !equal(this.watchQueryOptions[option], watchQueryOptions[option])
    );
  }

  applyOptions(watchQueryOptions: ObservedOptions) {
    const {
      fetchPolicy: currentFetchPolicy,
      canonizeResults: currentCanonizeResults,
    } = this.watchQueryOptions;

    // "standby" is used when `skip` is set to `true`. Detect when we've
    // enabled the query (i.e. `skip` is `false`) to execute a network request.
    if (
      currentFetchPolicy === "standby" &&
      currentFetchPolicy !== watchQueryOptions.fetchPolicy
    ) {
      this.initiateFetch(this.observable.reobserve(watchQueryOptions));
    } else {
      this.observable.silentSetOptions(watchQueryOptions);

      if (currentCanonizeResults !== watchQueryOptions.canonizeResults) {
        this.result = { ...this.result, ...this.observable.getCurrentResult() };
        this.promise = createFulfilledPromise(this.result);
      }
    }

    return this.promise;
  }

  listen(listener: Listener<TData>) {
    this.listeners.add(listener);

    return () => {
      this.listeners.delete(listener);
    };
  }

  refetch(variables: OperationVariables | undefined) {
    return this.initiateFetch(this.observable.refetch(variables));
  }

  fetchMore(options: FetchMoreOptions<TData>) {
    return this.initiateFetch(this.observable.fetchMore<TData>(options));
  }

  private dispose() {
    this.subscription.unsubscribe();
    this.onDispose();
  }

  private onDispose() {
    // noop. overridable by options
  }

  private handleNext(result: ApolloQueryResult<TData>) {
    switch (this.status) {
      case "loading": {
        // Maintain the last successful `data` value if the next result does not
        // have one.
        if (result.data === void 0) {
          result.data = this.result.data;
        }
        this.status = "idle";
        this.result = result;
        this.resolve?.(result);
        break;
      }
      case "idle": {
        // This occurs when switching to a result that is fully cached when this
        // class is instantiated. ObservableQuery will run reobserve when
        // subscribing, which delivers a result from the cache.
        if (result.data === this.result.data) {
          return;
        }

        // Maintain the last successful `data` value if the next result does not
        // have one.
        if (result.data === void 0) {
          result.data = this.result.data;
        }

        this.result = result;
        this.promise = createFulfilledPromise(result);
        this.deliver(this.promise);
        break;
      }
    }
  }

  private handleError(error: ApolloError) {
    this.subscription.unsubscribe();
    this.subscription = this.observable.resubscribeAfterError(
      this.handleNext,
      this.handleError
    );

    switch (this.status) {
      case "loading": {
        this.status = "idle";
        this.reject?.(error);
        break;
      }
      case "idle": {
        this.promise = createRejectedPromise<ApolloQueryResult<TData>>(error);
        this.deliver(this.promise);
      }
    }
  }

  private deliver(promise: QueryRefPromise<TData>) {
    this.listeners.forEach((listener) => listener(promise));
  }

  private initiateFetch(returnedPromise: Promise<ApolloQueryResult<TData>>) {
    this.status = "loading";

    this.promise = wrapPromiseWithState(
      new Promise((resolve, reject) => {
        this.resolve = resolve;
        this.reject = reject;
      })
    );

    this.promise.catch(() => {});

    // If the data returned from the fetch is deeply equal to the data already
    // in the cache, `handleNext` will not be triggered leaving the promise we
    // created in a pending state forever. To avoid this situtation, we attempt
    // to resolve the promise if `handleNext` hasn't been run to ensure the
    // promise is resolved correctly.
    returnedPromise
      .then((result) => {
        if (this.status === "loading") {
          this.status = "idle";
          this.result = result;
          this.resolve?.(result);
        }
      })
      .catch(() => {});

    return returnedPromise;
  }
}<|MERGE_RESOLUTION|>--- conflicted
+++ resolved
@@ -15,11 +15,7 @@
   createFulfilledPromise,
   createRejectedPromise,
 } from "../../utilities/index.js";
-<<<<<<< HEAD
-import type { CacheKey, QueryKey } from "./types.js";
-=======
 import type { QueryKey } from "./types.js";
->>>>>>> aaf8c799
 import type { useBackgroundQuery, useReadQuery } from "../hooks/index.js";
 import { wrapPromiseWithState } from "../../utilities/index.js";
 
@@ -101,12 +97,7 @@
   public readonly key: QueryKey = {};
   public readonly observable: ObservableQuery<TData>;
 
-<<<<<<< HEAD
   public promise: QueryRefPromise<TData>;
-=======
-  public promiseCache?: Map<QueryKey, Promise<ApolloQueryResult<TData>>>;
-  public promise: Promise<ApolloQueryResult<TData>>;
->>>>>>> aaf8c799
 
   private subscription: ObservableSubscription;
   private listeners = new Set<Listener<TData>>();
