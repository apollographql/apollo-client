{
  "name": "apollo-boost",
<<<<<<< HEAD
  "version": "0.1.7-2",
=======
  "version": "0.1.22",
>>>>>>> 7643b900
  "description": "The easiest way to get started with Apollo Client",
  "author": "Peggy Rayzis <peggy@apollographql.com>",
  "contributors": [
    "James Baxley <james@apollographql.com>",
    "Sashko Stubailo <sashko@apollographql.com>",
    "James Burgess <jamesmillerburgess@gmail.com>"
  ],
  "license": "MIT",
  "main": "./lib/index.umd.js",
  "module": "./lib/index.js",
  "jsnext:main": "./lib/index.js",
  "typings": "./lib/index.d.ts",
  "sideEffects": false,
  "repository": {
    "type": "git",
    "url": "git+https://github.com/apollographql/apollo-client.git"
  },
  "bugs": {
    "url": "https://github.com/apollographql/apollo-client/issues"
  },
  "homepage": "https://github.com/apollographql/apollo-client#readme",
  "scripts": {
    "prepare": "npm run lint && npm run build",
    "test": "jest",
    "coverage": "jest --coverage",
    "lint": "tslint -c \"../../config/tslint.json\" -p tsconfig.json src/*.ts",
    "prebuild": "npm run clean",
    "build": "tsc -p .",
    "postbuild": "npm run bundle",
    "watch": "tsc -w -p .",
    "clean": "rm -rf coverage/* && rm -rf lib/*",
    "prepublishOnly": "npm run build",
    "minify": "../../node_modules/uglify-js/bin/uglifyjs -c -m -o ./lib/bundle.min.js -- ./lib/bundle.umd.js",
    "filesize": "npm run minify",
    "bundle": "../../node_modules/rollup/bin/rollup -c rollup.config.js && ../../node_modules/rollup/bin/rollup -c rollup-bundle.config.js"
  },
  "dependencies": {
<<<<<<< HEAD
    "apollo-cache-inmemory": "^1.2.2-2",
    "apollo-client": "^2.3.2-2",
=======
    "apollo-cache": "file:../apollo-cache",
    "apollo-cache-inmemory": "file:../apollo-cache-inmemory",
    "apollo-client": "file:../apollo-client",
>>>>>>> 7643b900
    "apollo-link": "^1.0.6",
    "apollo-link-error": "^1.0.3",
    "apollo-link-http": "^1.3.1",
    "apollo-link-state": "^0.4.0",
    "graphql-tag": "^2.4.2"
  },
<<<<<<< HEAD
  "devDependencies": {
    "@types/graphql": "0.12.7",
    "@types/jest": "21.1.10",
    "apollo-cache": "^1.1.9-2",
    "browserify": "15.2.0",
    "graphql": "0.13.2",
    "jest": "20.0.4",
    "lodash": "4.17.10",
    "rimraf": "2.6.2",
    "ts-jest": "20.0.14",
    "tslint": "5.10.0",
    "typescript": "2.5.2",
    "uglifyjs": "2.4.11"
=======
  "peerDependencies": {
    "graphql": "^0.11.0 || ^0.12.0 || ^0.13.0 || ^14.0.0"
>>>>>>> 7643b900
  },
  "jest": {
    "transform": {
      ".(ts|tsx)": "ts-jest"
    },
    "testRegex": "(/__tests__/.*|\\.(test|spec))\\.(ts|tsx|js)$",
    "moduleFileExtensions": [
      "ts",
      "tsx",
      "js",
      "json"
    ],
    "testURL": "http://localhost"
  }
}<|MERGE_RESOLUTION|>--- conflicted
+++ resolved
@@ -1,10 +1,6 @@
 {
   "name": "apollo-boost",
-<<<<<<< HEAD
-  "version": "0.1.7-2",
-=======
   "version": "0.1.22",
->>>>>>> 7643b900
   "description": "The easiest way to get started with Apollo Client",
   "author": "Peggy Rayzis <peggy@apollographql.com>",
   "contributors": [
@@ -42,38 +38,17 @@
     "bundle": "../../node_modules/rollup/bin/rollup -c rollup.config.js && ../../node_modules/rollup/bin/rollup -c rollup-bundle.config.js"
   },
   "dependencies": {
-<<<<<<< HEAD
-    "apollo-cache-inmemory": "^1.2.2-2",
-    "apollo-client": "^2.3.2-2",
-=======
     "apollo-cache": "file:../apollo-cache",
     "apollo-cache-inmemory": "file:../apollo-cache-inmemory",
     "apollo-client": "file:../apollo-client",
->>>>>>> 7643b900
     "apollo-link": "^1.0.6",
     "apollo-link-error": "^1.0.3",
     "apollo-link-http": "^1.3.1",
     "apollo-link-state": "^0.4.0",
     "graphql-tag": "^2.4.2"
   },
-<<<<<<< HEAD
-  "devDependencies": {
-    "@types/graphql": "0.12.7",
-    "@types/jest": "21.1.10",
-    "apollo-cache": "^1.1.9-2",
-    "browserify": "15.2.0",
-    "graphql": "0.13.2",
-    "jest": "20.0.4",
-    "lodash": "4.17.10",
-    "rimraf": "2.6.2",
-    "ts-jest": "20.0.14",
-    "tslint": "5.10.0",
-    "typescript": "2.5.2",
-    "uglifyjs": "2.4.11"
-=======
   "peerDependencies": {
     "graphql": "^0.11.0 || ^0.12.0 || ^0.13.0 || ^14.0.0"
->>>>>>> 7643b900
   },
   "jest": {
     "transform": {
