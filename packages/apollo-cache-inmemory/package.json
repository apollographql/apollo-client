{
  "name": "apollo-cache-inmemory",
<<<<<<< HEAD
  "version": "1.2.2-2",
=======
  "version": "1.3.11",
>>>>>>> 7643b900
  "description": "Core abstract of Caching layer for Apollo Client",
  "author": "James Baxley <james@meteor.com>",
  "contributors": [
    "James Baxley <james@meteor.com>",
    "Jonas Helfer <jonas@helfer.email>",
    "Sashko Stubailo <sashko@stubailo.com>",
    "James Burgess <jamesmillerburgess@gmail.com>",
    "Bazyli Brzóska <bazyli.brzoska@gmail.com>"
  ],
  "license": "MIT",
  "main": "./lib/bundle.umd.js",
  "module": "./lib/index.js",
  "jsnext:main": "./lib/index.js",
  "typings": "./lib/index.d.ts",
  "sideEffects": [
    "./lib/fixPolyfills.js"
  ],
  "repository": {
    "type": "git",
    "url": "git+https://github.com/apollographql/apollo-client.git"
  },
  "bugs": {
    "url": "https://github.com/apollographql/apollo-client/issues"
  },
  "homepage": "https://github.com/apollographql/apollo-client#readme",
  "scripts": {
    "prepare": "npm run build",
    "coverage": "jest --coverage",
    "test": "jest",
    "lint": "tslint -c \"../../config/tslint.json\" -p tsconfig.json src/*.ts",
    "prebuild": "npm run clean",
    "build": "tsc -p .",
    "postbuild": "npm run bundle",
    "bundle": "../../node_modules/rollup/bin/rollup -c rollup.config.js",
    "watch": "tsc -w -p .",
    "clean": "rm -rf coverage/* && rm -rf lib/*",
    "prepublishOnly": "npm run build",
    "minify": "../../node_modules/uglify-js/bin/uglifyjs -c -m -o ./lib/bundle.min.js -- ./lib/bundle.umd.js",
    "filesize": "npm run minify"
  },
  "dependencies": {
<<<<<<< HEAD
    "apollo-cache": "^1.1.9-2",
    "apollo-utilities": "1.0.21-0",
    "graphql-anywhere": "^4.1.11-2"
=======
    "apollo-cache": "file:../apollo-cache",
    "apollo-utilities": "file:../apollo-utilities",
    "optimism": "^0.6.6"
>>>>>>> 7643b900
  },
  "peerDependencies": {
    "graphql": "0.11.7 || ^0.12.0 || ^0.13.0 || ^14.0.0"
  },
  "jest": {
    "transform": {
      ".(ts|tsx)": "ts-jest"
    },
    "testRegex": "(/__tests__/.*|\\.(test|spec))\\.(ts|tsx|js)$",
    "moduleFileExtensions": [
      "ts",
      "tsx",
      "js",
      "json"
    ],
    "testURL": "http://localhost"
  }
}<|MERGE_RESOLUTION|>--- conflicted
+++ resolved
@@ -1,10 +1,6 @@
 {
   "name": "apollo-cache-inmemory",
-<<<<<<< HEAD
-  "version": "1.2.2-2",
-=======
   "version": "1.3.11",
->>>>>>> 7643b900
   "description": "Core abstract of Caching layer for Apollo Client",
   "author": "James Baxley <james@meteor.com>",
   "contributors": [
@@ -46,15 +42,9 @@
     "filesize": "npm run minify"
   },
   "dependencies": {
-<<<<<<< HEAD
-    "apollo-cache": "^1.1.9-2",
-    "apollo-utilities": "1.0.21-0",
-    "graphql-anywhere": "^4.1.11-2"
-=======
     "apollo-cache": "file:../apollo-cache",
     "apollo-utilities": "file:../apollo-utilities",
     "optimism": "^0.6.6"
->>>>>>> 7643b900
   },
   "peerDependencies": {
     "graphql": "0.11.7 || ^0.12.0 || ^0.13.0 || ^14.0.0"
