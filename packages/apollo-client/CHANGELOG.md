
# Change log

### vNEXT
<<<<<<< HEAD
- Added the graphQLResultHasError in QueryManager.ts to check not only if result.errors is null, but also empty.
=======
- Added `getCacheKey` function to the link context for use in state-link [PR#2998](https://github.com/apollographql/apollo-client/pull/2998)

### 2.2.3
- dependency updates
- Provide data when errorPolicy is set "all"

### 2.2.2
- Fixed potential race condition in mutations
- Add new fetchPolicy called 'no-cache' to bypass reading from or saving to the cache when making a query

### 2.2.1
- Allow optional parameter to include queries in standby mode when refetching observed queries [PR#2804](https://github.com/apollographql/apollo-client/pull/2804)
>>>>>>> 132a8b26

### 2.2.0
- include `optimisticResponse` in the context passed to apollo-link for mutations [PR#2704](https://github.com/apollographql/apollo-client/pull/2704)
- Add cache.writeData to base cache type & DataProxy [PR#2818](https://github.com/apollographql/apollo-client/pull/2818)
- Error when invalid `cache-and-network` is provided as `query.fetchPolicy` within `defaultOptions`
- add `onResetStore` method to the client to register callbacks after `client.resetStore` is called [PR#2812](https://github.com/apollographql/apollo-client/pull/2812)

### 2.1.1
- fix eslint usage by fixing jsnext:main path

### 2.1.0
- Expose the cache methods `restore` and `extract` directly on ApolloClient  [PR#2615](https://github.com/apollographql/apollo-client/pull/2615)
- Expose a method to refetch all observed queries without resetting the store [PR#2625](https://github.com/apollographql/apollo-client/pull/2625)

### 2.0.3
- Revert returning `data` directly in subscriptions, now returns `data` and `errors`
- Include passed context in the context for mutations
- Remove locked dep on apollo-link and apollo-link-dedup
- Fix bug where setting options didn't adjust pollInterval correctly [PR#2573](https://github.com/apollographql/apollo-client/pull/2573)
- Fix issue where write(Fragment|Query) didn't rerender store [PR#2574](https://github.com/apollographql/apollo-client/pull/2574)
- Remove uneeded code causing equality failures [PR#2574](https://github.com/apollographql/apollo-client/pull/2574)
- Potentially fix missing data when rerendering from cache bug in RA [PR#2574](https://github.com/apollographql/apollo-client/pull/2574)
- Preserve referential equality when calling currentResult if possible
- Include `null` in types of cache reading results [PR#2572](https://github.com/apollographql/apollo-client/pull/2572)

### 2.0.2
- Fixed mutation result error checking for empty array
- Fix accessing undefined window when forcing connectToDevTools to true
- Fix GraphQL errors not being attached to currentResult if no policy passed

### 2.0.1
- remove errant console

### 2.0.0
- Make sure context + cache is on links for mutations
- Improved error for upgrading to 2.0
- Fix bug with mutations not updating watchedQueries where variables don't change
- Define and expose `ApolloClientOptions`, Type of an object that represents ApolloClient's constructor argument.
- Expose `ApolloCurrentResult`
- Throw an error if cache or data are not supplied to the `ApolloClient` constructor
- Add `graphql` as a dev dependency
- Fix bug in not cleaning up after individual query operation
- Return data directly in subscriptions instead of data and errors
- Support experimental transformForLink for caches

### 2.0.0-rc.3
- Only include `data` on subscriptionData when using `subscribeToMore`

### 2.0.0-rc.2
- Support devTools with `_renderRaw` to execute link directly (bypass store)

### 2.0.0-rc.1
- Fix bug where changed variables with different cache data didn't rerender properly

### 2.0.0-beta.8
- Move graphql to peerDependency
- Ensure network errors don't cause unhandled rejections on polled queries
- Improve performance of mutation broadcasts
- Remove warning on refetching unfetched queries after a mutation

### 2.0.0-beta.6
- Support conditional refetches for mutations
- Ensure network errors don't cause unhandled rejections on cache-and-network policies
- Added the cache to the client for easier SSR
- Strip connection directive out before reqest sent to link

### 2.0.0-beta.5
- Fix argument for FragmentMatcher

### 2.0.0-beta.4 (alpha.2 -> beta.4)
- Update to latest stable link package
- Fix error handling when recycling observables
- Fix currentResult when errorPolicy is set to 'all'
- Fix default ErrorPolicy in QueryManager#mutate [PR #2194](https://github.com/apollographql/apollo-client/pull/2194)
- Fix Date handling in isEqual [PR #2131](https://github.com/apollographql/apollo-client/pull/2131)
- Fix errors when `isEqual` called with object having no prototype [PR #2138](https://github.com/apollographql/apollo-client/pull/2138)
- Support @live and @defer queries via watchQuery
- Refactor query tracking internally to QueryManager
- Remove internal typename usage in favor of cache transformers [BREAKING]
- Introduce new ErrorPolicy to allow for errors from execution results to trigger observers
- Support multiple results from the network layer (links)
- Remove internal Observable implemenation [BREAKING]. `next` is no longer called after `error` or `complete` is fired
- Convert tests to use Jest
- Replace core utils with apollo-utilities
- Cleanup InMemoryCache to remove unused methods and minimize cache reads in QueryManager's getCurrentResult [PR 2035](https://github.com/apollographql/apollo-client/pull/2035)
- When cache implementations broadcast invalidations, they also provide the latest data for the invalidated query to minimize reads inside the QueryManager [PR 2031](https://github.com/apollographql/apollo-client/pull/2031)
- Move abstract cache into its own module [PR #2019](https://github.com/apollographql/apollo-client/pull/2019)
- Convert network stack to links [PR #1993](https://github.com/apollographql/apollo-client/pull/1993)
- Move to using lerna for the repo [PR #1984](https://github.com/apollographql/apollo-client/pull/1984)
- Remove dependency on Redux as well as store reducers (update and updateQueries are still supported and should be used instead) [PR 1949](https://github.com/apollographql/apollo-client/pull/1949)
- Introduce a new Cache API that makes it possible to plug in custom cache implementations into the client [PR 1921](https://github.com/apollographql/apollo-client/pull/1921)
- Migrated the cache away from Redux in preparation for the generic store API [PR 1907](https://github.com/apollographql/apollo-client/pull/1907)

### 1.9.2
- Fix FetchMoreQueryOptions and IntrospectionResultData flow annotations [PR #2034](https://github.com/apollographql/apollo-client/pull/2034)
- Fix referential equality bug for queries with custom resolvers [PR #2053](https://github.com/apollographql/apollo-client/pull/2053)

### 1.9.1
- Add support for subscriptions with Apollo Link network stack [PR #1992](https://github.com/apollographql/apollo-client/pull/1992)
- fixed `resolved` scoping issue for multiple queries in flight with Apollo Link [PR #2002](https://github.com/apollographql/apollo-client/pull/2002)

### 1.9.0
- Move to `apollo-link-core` from `apollo-link` to reduce bundle size [PR #1955](https://github.com/apollographql/apollo-client/pull/1955)
- Document ApolloClient.prototype.subscribe [PR #1932](https://github.com/apollographql/apollo-client/pull/1932)
- Fix NetworkMiddleware flow typings [PR #1937](https://github.com/apollographql/apollo-client/pull/1937)
- Fix use of @connection directives when using batching [PR #1961](https://github.com/apollographql/apollo-client/pull/1961)
- Allow data fetch after a NetworkError when polling

### 1.9.0-1
- Adds apollo-link network interface support [PR #1918](https://github.com/apollographql/apollo-client/pull/1918)
- Fix issue with fetchMore not merging results correctly when the @connection directive is used [PR #1915](https://github.com/apollographql/apollo-client/pull/1915)
- added prettier to manage formatting of project [PR #1904](https://github.com/apollographql/apollo-client/pull/1904)
- Replace use of `Object` with `Record<string, any>` in mutation types
- Fix loss of referential equality for results returned by `currentResults()` before an ObservableQuery is setup [PR #1927](https://github.com/apollographql/apollo-client/pull/1927)

### 1.9.0-0
- Remove query tracking from the Redux store. Query status tracking is now handled outside of Redux in the QueryStore class. [PR #1859](https://github.com/apollographql/apollo-client/pull/1859)
- Remove mutation tracking from the Redux store. Mutation status tracking is now handled outside of Redux in the MutationStore class. [PR #1846](https://github.com/apollographql/apollo-client/pull/1846)

### 1.8.1
- Use generic types for store updating functions in mutations [PR #1882](https://github.com/apollographql/apollo-client/pull/1882)
- Update to TypeScript 2.4.1 [PR #1892](https://github.com/apollographql/apollo-client/pull/1892)

### 1.8.0
- Add the `filter` argument to the `@connection` directive so that custom store keys can include query arguments [PR #1862](https://github.com/apollographql/apollo-client/pull/1862)
- Add support for flow typecheck to work out of the box (without any configuration) [PR #1820](https://github.com/apollographql/apollo-client/pull/1820)
- Remove the dependency on the query and mutation store from the data reducer. Apollo actions sent to Redux now contain additional information that was originally pulled from the query and mutation stores [PR #1845](https://github.com/apollographql/apollo-client/pull/1845)
- Fix: Avoiding reprocessing of identical data when writing to the store [PR #1675](https://github.com/apollographql/apollo-client/pull/1675)

### 1.7.0
- Add support for network interfaces that return observables [PR #1840](https://github.com/apollographql/apollo-client/pull/1840)

### 1.6.1
- Pin @types/node to 8.0.2 to avoid breaking type update

### 1.6.0
- the `@connection(key: ...)` directive can now be used to specify the key to use
for the Apollo store and is removed by default when sending queries to the server [PR #1801](https://github.com/apollographql/apollo-client/pull/1801)

### 1.5.0
- `batchInterval` now has a default value of 10 ms [PR #1793](https://github.com/apollographql/apollo-client/pull/1793)
- Added `batchMax` to allow you to limit the amount of queries in one batch. [PR #1659](https://github.com/apollographql/apollo-client/pull/1659)

### 1.4.2
- Improved error messages for writeToStore, readFragment and writeFragment [PR #1766](https://github.com/apollographql/apollo-client/pull/1766), [PR #1722](https://github.com/apollographql/apollo-client/pull/1722)

### 1.4.1
- Fix: broken edge case when setting up fragment matching with Typescript by fixing types on `IntrospectionResultData` [PR #1763](https://github.com/apollographql/apollo-client/pull/1763)
- Fix: getOperationName now returns null when no operation name can be found in the document [PR #1769](https://github.com/apollographql/apollo-client/pull/1769)

### v1.4.0
- Feature: Add `operationName` to Redux actions where possible [PR #1676](https://github.com/apollographql/apollo-client/pull/1676)
- Feature: Allow an observer to not be created when setting variables[PR #1752](https://github.com/apollographql/apollo-client/pull/1752)
- Feature: Added support for flow typechecking [PR #1688](https://github.com/apollographql/apollo-client/pull/1688)

### v1.3.0
- Make ApolloClient.resetStore() and QueryManager.resetStore() return a promise instead of void [PR #1674](https://github.com/apollographql/apollo-client/pull/1674)
- Fix bug that caused errors in `writeToStore` to be rethrown as uncaught errors [PR #1673](https://github.com/apollographql/apollo-client/pull/1673)
- Feature: Pass a function to `optimisticResponse` and it will be called with the `variables` passed to the mutation [PR #1720](https://github.com/apollographql/apollo-client/pull/1720)

### 1.2.2
- Fix: Remove race condition in queryListenerFromObserver [PR #1670](https://github.com/apollographql/apollo-client/pull/1670)
- Feature: Expose `dataIdFromObject` in addition to `dataId` [PR #1663](https://github.com/apollographql/apollo-client/pull/1663)

### 1.2.1
- Fix: Ensure polling queries do not poll during SSR [#1664](https://github.com/apollographql/apollo-client/pull/1664)
- Fix: Ensure setVariables correctly sets options.variables [#1662](https://github.com/apollographql/apollo-client/pull/1662)
- Fix bug that caused results with null items in array to become empty on second read [#1661](https://github.com/apollographql/apollo-client/pull/1661)

### 1.2.0
- Feature: Warn before writing to store if result shape does not match query [#1638](https://github.com/apollographql/apollo-client/pull/1638)
- Fix: Replace more usage of Object.assign with util.assign to make it work in IE, previous fix was not complete [PR #1648](https://github.com/apollographql/apollo-client/pull/1648)

### 1.1.2
- Feature+Fix: Introduce "standby" fetchPolicy to mark queries that are not currently active, but should be available for refetchQueries and updateQueries [PR #1636](https://github.com/apollographql/apollo-client/pull/1636)
- Feature: Print a warning when heuristically matching fragments on interface/union [PR #1635](https://github.com/apollographql/apollo-client/pull/1635)
- Fix: Replace usage of Object.assign with util.assign to make it work in IE, make util.assign work with undefined and null sources as Object.assign does [PR #1643](https://github.com/apollographql/apollo-client/pull/1643)

### 1.1.1
- Fix: Remove ability to set default fetchPolicy, which broke polling queries [PR #1630](https://github.com/apollographql/apollo-client/pull/1630)

### 1.1.0
- Feature: support default values for query variables [PR #1492](https://github.com/apollographql/apollo-client/pull/1492)
- Fix: Pass http json parsing error to network interface afterware [PR #1596](https://github.com/apollographql/apollo-client/pull/1596)
- Feature: Add ability to set default fetchPolicy [PR #1597](https://github.com/apollographql/apollo-client/pull/1597)

### 1.0.4
- Fix: query subscription is not skipped when there is a successful query after an error, even if data is the same as before the error occured. [PR #1601] (https://github.com/apollographql/apollo-client/pull/1601)
- Fix: ObservableQuery.refetch() returns a rejected Promise instead of throwing an Error when fetchPolicy === 'cache-only' [PR #1592](https://github.com/apollographql/apollo-client/pull/1592)
- Fix: Remove usage of Array.findIndex (not supported by IE) [PR #1585](https://github.com/apollographql/apollo-client/pull/1585)

### 1.0.3
- Fix: Remove usage of String.endsWith (not supported by IE) [PR #1583](https://github.com/apollographql/apollo-client/pull/1583)
- Make reducerError contain information about which query caused it [PR #1538](https://github.com/apollographql/apollo-client/pull/1538)

### 1.0.2
- Fix bug that caused reducer updates to fail because typename was not added automatically [PR #1540](https://github.com/apollographql/apollo-client/pull/1540)

### 1.0.1
- Fix bug that caused updateQueries to fail when fragments were present in query [#1527](https://github.com/apollographql/apollo-client/issues/1527)

### 1.0.0 and 1.0.0-rc.9
- Make imperative store operations respect addTypename [PR #1515](https://github.com/apollographql/apollo-client/issues/1515)
- Fix bug that broke ObservableQuery.getCurrentResult for queries that used fragments [PR #1514](https://github.com/apollographql/apollo-client/issues/1514)


### 1.0.0-rc.8
- Make `QueryBatcher` more efficient and avoid `setInterval` leakage [PR #1498](https://github.com/apollographql/apollo-client/pull/1498).
- Remove dependency on `graphql-tag/printer` per [graphql-tag#54](https://github.com/apollographql/graphql-tag/issues/54)

### 1.0.0-rc.7
- Fix: `fetchPolicy: cache-and-network` queries now dispatch `APOLLO_QUERY_RESULT_CLIENT` [PR #1463](https://github.com/apollographql/apollo-client/pull/1463)
- Fix: query deduplication no longer causes query errors to prevent subsequent successful execution of the same query  [PR #1481](https://github.com/apollographql/apollo-client/pull/1481)
- Breaking: change default of notifyOnNetworkStatusChange back to false [PR #1482](https://github.com/apollographql/apollo-client/pull/1482)
- Feature: add fragmentMatcher option to client and implement IntrospectionFragmentMatcher [PR #1483](https://github.com/apollographql/apollo-client/pull/1483)

### 1.0.0-rc.6
- Feature: Default selector for `dataIdFromObject` that tries `id` and falls back to `_id` to reduce configuration requirements whenever `__typename` is present.
- Add `HTTPBatchedNetworkInterface` as an index export to make it easier
to subclass externally, consistent with `HTTPFetchNetworkInterface`. [PR #1446](https://github.com/apollographql/apollo-client/pull/1446)
- Make `updateQuery` option of `subscribeToMore` optional [PR #1455](https://github.com/apollographql/apollo-client/pull/1455)
- Fix: Use custom resolvers in readQuery and readFragment functions [PR #1434](https://github.com/apollographql/apollo-client/pull/1434)
- Print suggestion to use devtools in development mode [PR #1466](https://github.com/apollographql/apollo-client/pull/1466)

### 1.0.0-rc.5
- Fix: Revert PR that caused uncaught promise rejections [PR #1133](https://github.com/apollographql/apollo-client/pull/1133)


### 1.0.0-rc.4
- Fix: Update TypeScript Middleware and Afterware interfaces to include a datatype for 'this' in apply function. [PR #1372](https://github.com/apollographql/apollo-client/pull/1372)
- Breaking: Remove data property from fetchMore result [PR #1416](https://github.com/apollographql/apollo-client/pull/1416)
- Fix: rollback optimistic response before ApolloError rejected in `QueryManager#mutate` [PR #1398](https://github.com/apollographql/apollo-client/pull/1398)
- console.warn() when an exception is encountered in a result reducer [PR #1383](https://github.com/apollographql/apollo-client/pull/1383)

### 1.0.0-rc.3
deprecated (wrong build)

### 1.0.0-rc.2
- throw error if deprecated options are being used [PR #1396](https://github.com/apollographql/apollo-client/pull/1396)

### 1.0.0-rc.1
- Fix (possibly breaking): Invoke afterware even on requests that error [PR #1351](https://github.com/apollographql/apollo-client/pull/1351)
- Breaking: change default of notifyOnNetworkStatusChange to true [PR #1362](https://github.com/apollographql/apollo-client/pull/1362)
- Breaking: change default of queryDeduplication to true [PR #1362](https://github.com/apollographql/apollo-client/pull/1362)
- Breaking: remove deprecated reduxRootKey [PR #1362](https://github.com/apollographql/apollo-client/pull/1362)
- Fix: make sure maybeDeepFreeze is called on results returned from setVariables and refetch [PR #1362](https://github.com/apollographql/apollo-client/pull/1362)
- Fix: use setTimeout to throw uncaught errors in observer.next and observer.error[PR #1367](https://github.com/apollographql/apollo-client/pull/1367)
- Breaking: Remove returnPartialData option [PR #1370](https://github.com/apollographql/apollo-client/pull/1370)
- Breaking: Implement fetchPolicy to replace noFetch and forceFetch [PR #1371](https://github.com/apollographql/apollo-client/pull/1371)


### 0.10.1
- Address deprecation warnings coming from `graphql-tag` [graphql-tag#54](https://github.com/apollographql/graphql-tag/issues/54)
- Do not stringify error stack traces [PR #1347](https://github.com/apollographql/apollo-client/pull/1347)

### 0.10.0
- BREAKING: Run middleware and afterware only once per batched request [PR #1285](https://github.com/apollographql/apollo-client/pull/1285)
- Add direct cache manipulation read and write methods to provide the user the power to interact with Apollo’s GraphQL data representation outside of mutations. [PR #1310](https://github.com/apollographql/apollo-client/pull/1310)
- Clear pollInterval in `ObservableQuery#stopPolling` so that resubscriptions don't start polling again [PR #1328](https://github.com/apollographql/apollo-client/pull/1328)
- Update dependencies (Typescript 2.2.1, node typings, etc.) [PR #1332](https://github.com/apollographql/apollo-client/pull/1332)
- Fix bug that caused: `error: Cannot read property 'data' of undefined`, when no previous result was available [PR #1339](https://github.com/apollographql/apollo-client/pull/1339).
- Add 'addTypenameToDocument' to root export for usage in custom network interfaces and testing [PR #1341](https://github.com/apollographql/apollo-client/pull/1341)

### 0.9.0
- Prefer stale data over partial data in cases where a user would previously get an error. [PR #1306](https://github.com/apollographql/apollo-client/pull/1306)
- Update TypeScript `MutationOptions` definition with the new object type available in `refetchQueries`. [PR #1315](https://github.com/apollographql/apollo-client/pull/1315)
- Add `fetchMore` network status to enable loading information for `fetchMore` queries. [PR #1305](https://github.com/apollographql/apollo-client/pull/1305)

### 0.8.7
- Ensure batching network interface passes through extra parameters in order to support persisted queries [PR #1302](https://github.com/apollographql/apollo-client/pull/1302/files)

### 0.8.6
- Fix bug that caused `refetch` to not refetch in some cases [PR #1264](https://github.com/apollographql/apollo-client/pull/1264)

### 0.8.5
- Fix crash if resetStore() or getInitialState() called prior to query/mutation.  [PR #1286](https://github.com/apollostack/apollo-client/pull/1286).

### 0.8.4
- Fix afterware to support retrying requests [PR #1274](https://github.com/apollostack/apollo-client/pull/1274).

### 0.8.3
- Fix bug that caused query reducers to always be called with initial variables. [PR #1270](https://github.com/apollostack/apollo-client/pull/1270).
- Added benchmarks and benchmarking utilities built on top of [benchmark.js](https://benchmarkjs.com). [PR #1159](https://github.com/apollostack/apollo-client/pull/1159).

### 0.8.2
- Removed dependency on Node.js typings. [PR #1248](https://github.com/apollostack/apollo-client/pull/1248)
- Remove orphaned promise that was causing a Bluebird error. [PR #1256](https://github.com/apollographql/apollo-client/pull/1256)
- End code flow on promise rejection in `mutate` implementation. [PR #1259](https://github.com/apollographql/apollo-client/pull/1259)

### 0.8.1
- Allow refetching with query documents after mutation. [PR #1234](https://github.com/apollostack/apollo-client/pull/1234)
- Enable TypeScript strict null checking in source code. [PR #1221](https://github.com/apollostack/apollo-client/pull/1221)

### 0.8.0
- Allow optional mutation arguments. [PR #1174](https://github.com/apollostack/apollo-client/pull/1174)
- Fix bug where there could be store inconsistencies for two dependent optimistic updates [PR #1144](https://github.com/apollostack/apollo-client/pull/1144)
- expose partial in ObservableQuery#currentResult [PR #1097](https://github.com/apollostack/apollo-client/pull/1097)
- Calculate `loading` from `networkStatus`. [PR #1202](https://github.com/apollostack/apollo-client/pull/1202)
- Fix typings error with `strictNullChecks` [PR #1188](https://github.com/apollostack/apollo-client/pull/1188)
- Add IResponse to NetworkErrors [PR #1199](https://github.com/apollostack/apollo-client/issues/1199)
- Gracefully handle `null` GraphQL errors. [PR #1208](https://github.com/apollostack/apollo-client/pull/1208)
- *Breaking:* Remove undocumented `resultBehaviors` feature. [PR #1173](https://github.com/apollostack/apollo-client/pull/1173)

### 0.7.3
- *Fixed breaking change:* readQueryFromStore was incomptibale with Typescript 2.0 compiler. [PR #1171](https://github.com/apollostack/apollo-client/pull/1171)

### 0.7.2
Re-release of 0.7.1 with proper internal directory structure

### 0.7.1
- *Undo breaking change:* Add whatwg-fetch polyfill (most likely only until version 1.0) [PR #1155](https://github.com/apollostack/apollo-client/pull/1155)

### 0.7.0
- Deprecate "resultTransformer" [PR #1095](https://github.com/apollostack/apollo-client/pull/1095)
- Deep freeze results in development and test mode [PR #1095](https://github.com/apollostack/apollo-client/pull/1095)
- *Breaking:* Use generic types for query and mutation [PR #914](https://github.com/apollostack/apollo-client/pull/914)
- Support AMD [PR #1069](https://github.com/apollostack/apollo-client/pull/1069)
- Support ES6 Modules and tree-shaking (`module`, `jsnext:main`) [PR #1069](https://github.com/apollostack/apollo-client/pull/1069)
- *Breaking:* Replace `@types/redux` with official typescript definitions [PR #1069](https://github.com/apollostack/apollo-client/pull/1069)
- *Breaking:* Remove fragment option from query, watchQuery etc. [PR #1096](https://github.com/apollostack/apollo-client/pull/1096)
- Broadcast new store state only when Apollo state was affected by an action [PR #1118](https://github.com/apollostack/apollo-client/pull/1118)
- Remove lodash as a production dependency [PR #1122](https://github.com/apollostack/apollo-client/pull/1122)
- Breaking: Minor fix to write to `ROOT_SUBSCRIPTION` ID in the store for subscription results. [PR #1122](https://github.com/apollostack/apollo-client/pull/1127)
- *Breaking:* Remove `whatwg-fetch` polyfill dependency and instead warn when a global `fetch` implementation is not found. [PR #1134](https://github.com/apollostack/apollo-client/pull/1134)
- Child objects returned from `watchQuery` may now be referentially equal (so `a === b`) to previous objects in the same position if nothing changed in the store. This allows for a better UI integration experience when determining what needs to rerender. [PR #1136](https://github.com/apollostack/apollo-client/pull/1136)

### 0.6.0
- *Breaking:* Switch to `@types/graphql` instead of `typed-graphql` for typings. [PR 1041](https://github.com/apollostack/apollo-client/pull/1041) [PR #934](https://github.com/apollostack/apollo-client/issues/934)

### 0.5.26
- Add variables to MutationResultAction [PR #1106](https://github.com/apollostack/apollo-client/pull/1106)
- Fix incorrect network status after first refetch [PR #1105](https://github.com/apollostack/apollo-client/pull/1105)

### 0.5.25
- Pass variables into result reducers [PR #1088](https://github.com/apollostack/apollo-client/pull/1088)

### 0.5.24
- Add option to deduplicate in-flight queries  [PR #1070](https://github.com/apollostack/apollo-client/pull/1070)

### 0.5.23
- Revert back to using `whatwg-fetch` because `isomorphic-fetch` does not work in react native  [PR #1058](https://github.com/apollostack/apollo-client/pull/1058)

### 0.5.22
- Fix bug that caused updateQuery and reducers to run on stopped queries [PR #1054](https://github.com/apollostack/apollo-client/pull/1054)
- Ensure transporters are using `isomorphic-fetch` instead of `whatwg-fetch` for universal compatibility [PR #1018](https://github.com/apollostack/apollo-client/pull/1018)

### 0.5.21

- Include a `version` field on every `ApolloClient` instance that represents the version of the 'apollo-client' package used to create it. [PR #1038](https://github.com/apollostack/apollo-client/pull/1038)

### 0.5.20

- Attach to `window` for devtools if not in production, so that improperly configured environments do get the dev tools. [PR #1037](https://github.com/apollostack/apollo-client/pull/1037)

### 0.5.19
- Make sure stopped queries are not refetched on store reset [PR #960](https://github.com/apollostack/apollo-client/pull/960)

### 0.5.18
- Make sure `APOLLO_QUERY_RESULT_CLIENT` action has a `requestId`, just like `APOLLO_QUERY_RESULT` does, so that it can be associated with the relevant `APOLLO_QUERY_INIT` action.

### 0.5.17
- For devtools hook, report the state _after_ the action, not before. [PR #1023](https://github.com/apollostack/apollo-client/pull/1023)

### 0.5.16
- Make sure Redux devtools enhancer is added last. [PR #1022](https://github.com/apollostack/apollo-client/pull/1022)

### 0.5.15
- Make sure devtools hook added in 0.5.14 also works when the store is initialized by Apollo Client. [PR #1021](https://github.com/apollostack/apollo-client/pull/1021)

### 0.5.14
- Add internal hook for chrome devtools, `__actionHookForDevTools`, to get a log of actions and states. Apollo Client automatically attaches itself to `window.__APOLLO_CLIENT__` when initialized if `process.env.NODE_ENV === 'development'`. This can be forced or disabled by setting the `connectToDevTools` option in the constructor to `true` or `false`. [PR #1017](https://github.com/apollostack/apollo-client/pull/1017)

### 0.5.13
- Replace usages of `Object.assign` with lodash's assign function [PR #1009](https://github.com/apollostack/apollo-client/pull/1009)
- Calls to watchQuery can include metadata, for use with debugging. [PR #1010](https://github.com/apollostack/apollo-client/pull/1010)

### 0.5.12
- Errors thrown in afterwares bubble up [PR #982](https://github.com/apollostack/apollo-client/pull/982)
- Replaced individual lodash packages with original lodash package [PR #997](https://github.com/apollostack/apollo-client/pull/997)

### 0.5.11
- Move typed-graphql and chai typings to optionalDependencies [PR #988](https://github.com/apollostack/apollo-client/pull/988)
- Fix issue with typings that prevented compilation in typescript [PR #986](https://github.com/apollostack/apollo-client/pull/986)

### 0.5.10
- Deprecate usage of fragment option and createFragment function [PR #984](https://github.com/apollostack/apollo-client/pull/984)

### 0.5.9
- Prevent Redux from crashing when an uncaught ApolloError is raised in an Apollo reducer. [PR #874](https://github.com/apollostack/apollo-client/pull/874)
- Catch errors in observer.next and observer.errors callback [PR #980](https://github.com/apollostack/apollo-client/pull/980)

### 0.5.8

- Added `HTTPFetchNetworkInterface` and `NetworkInterface` as index exports to make them easier
to subclass externally. [#969](https://github.com/apollostack/apollo-client/pull/969)

### 0.5.7
- Catch uncaught promise errors in startQuery [#950](https://github.com/apollostack/apollo-client/pull/950)

### 0.5.6
- Refactor polling query logic to fix startPolling and stopPolling [#938](https://github.com/apollostack/apollo-client/pull/938)
- Add convenience method to obtain initial state from SSR [#941](https://github.com/apollostack/apollo-client/pull/941)

### 0.5.5
- Add back missing dependency on lodash.isequal that was mistakenly removed in 0.5.4 [#925](https://github.com/apollostack/apollo-client/pull/925)
- Implement cache redirects with custom resolvers [PR #921](https://github.com/apollostack/apollo-client/pull/921)
- Fix issue that caused `createBatchingNetworkInterface` unable to specify request headers by `opts` or `applyMiddleware`. [PR #922](https://github.com/apollostack/apollo-client/pull/922) [Issue #920](https://github.com/apollostack/apollo-client/issues/920)

### 0.5.4
- Fix a bug that caused apollo-client to catch errors thrown in Observer.next callbacks [PR #910](https://github.com/apollostack/apollo-client/pull/910)
- Make sure only one copy of each fragment is attached to a document [PR #906](https://github.com/apollostack/apollo-client/pull/906)

### 0.5.3
- Change the way IDs of objects in arrays are stored to make them consistent with the rest of the store [PR #901](https://github.com/apollostack/apollo-client/pull/901)

### 0.5.2
- Print a warning if server response is not an array when using transport batching [PR #893](https://github.com/apollostack/apollo-client/pull/893)
- apply addTypename in watchQuery for result reducers [PR #895](https://github.com/apollostack/apollo-client/pull/895)

### 0.5.1
- **new Feature**: Enable chaining of `use` and `useAfter` function calls in network interface. [PR #860](https://github.com/apollostack/apollo-client/pull/860) [Issue #564](https://github.com/apollostack/apollo-client/issues/564)
- Create and expose the `MutationOptions` [PR #866](https://github.com/apollostack/apollo-client/pull/866)
- Expose `SubscriptionOptions` [PR #868](https://github.com/apollostack/apollo-client/pull/868)
- Fix issue with `currentResult` and optimistic responses [Issue #877](https://github.com/apollostack/apollo-client/issues/877)
- Provide an onError callback for subscribeToMore [PR #886](https://github.com/apollostack/apollo-client/issues/886)
- Bind `resetStore` to ApolloClient [PR #882](https://github.com/apollostack/apollo-client/issues/882)
- Fix a bug with `resetStore` that caused existing queries to fail  [PR #885](https://github.com/apollostack/apollo-client/issues/885)

### v0.5.0
- Add a `createdBatchingNetworkInterface` function and export it.
- Add support for fragments to `fetchMore`
- Patch for race condition in broadcastQueries that occasionally crashed the client.

#### v0.5.0-preview.3
- **new Feature**: add networkStatus to ApolloResult, which gives more fine-grained information than the loading boolean. Added notifyOnNetworkStatusChange option to WatchQuery options. [PR #827](https://github.com/apollostack/apollo-client/pull/827)
- Fix a bug with result reducers that caused crashed when queries were updated in loading state.

#### v0.5.0-preview.2
- Make `createNetworkInterface` backwards compatible, but print a deprecation warning if it's called with two arguments. The new way is to pass in an object with `uri` and `opts` properties. [PR #828](https://github.com/apollostack/apollo-client/pull/828) [Issue #806](https://github.com/apollostack/apollo-client/issues/806)
- Prevent store rehydration if queries and mutations are not empty. [PR #814](https://github.com/apollostack/apollo-client/pull/814)
- Fix an issue with `observableQuery.currentResult()` when the query had returned an error.

#### v0.5.0-1 first preview
- **new Feature**: Add fetchMore-style subscribeToMore function which updates a query result based on a subscription. [PR #797](https://github.com/apollostack/apollo-client/pull/797)
- Fix accidental breaking change in updateQueries that was introduced in 0.5.0-0 [PR 801](https://github.com/apollostack/apollo-client/pull/801)

#### v0.5.0-0 first preview

- **new Feature**: Implement query reducers, which run on every query result/ mutation. [PR #766](https://github.com/apollostack/apollo-client/pull/766)
- **Refactor**: Reimplement internal store reading in terms of the [graphql-anywhere](https://github.com/apollostack/graphql-anywhere) package, which cleanly separates the GraphQL execution logic from Apollo's specific cache format. This will allow us to make the store reading much more extensible, including enabling developers to write their own custom client-side resolvers to implement client-side computed fields, read from Redux with GraphQL, and redirect cache reads.
- **Feature removal**: Remove query diffing functionality to make client more predictable and simplify implementation. Queries will still read from the store, and if the store does not have all of the necessary data the entire query will fetch from the server. Read justification and discussion in [Issue #615](https://github.com/apollostack/apollo-client/issues/615) [PR #693](https://github.com/apollostack/apollo-client/pull/693)
- **Breaking change**: Move batching to network interface and split off query merging into separate package [PR #734](https://github.com/apollostack/apollo-client/pull/734)
- **Feature removal**: No more `(read|diff)(Fragment|SelectionSet)FromStore`.
- **Feature removal**: No more `write(Fragment|SelectionSet)ToStore`.
- Fix: refetch only updates original query variable options
- Fix: Moved @types packages from devDependencies to dependencies as discussed in [Issue #713](https://github.com/apollostack/apollo-client/issues/713)
- **Refactor**: Rewrite how fragments are handled. Remove all validation of fragments when writing to the store, assuming that a spec-compliant server will return a valid set of fragments and results. On reading from the store, use `__typename` if it exists, and strongly encourage using the `addTypename: true` option by warning when the `__typename` field is not in the query and result. [Issue #739](https://github.com/apollostack/apollo-client/issues/739) [PR #767](https://github.com/apollostack/apollo-client/pull/767)
- GraphQL subscriptions fire an action when new data arrives [PR #775](https://github.com/apollostack/apollo-client/pull/775)
- **Feature removal and addition**: The `ApolloClient` constructor no longer accepts a `queryTransformer` option. Instead, there is a a new `addTypename` option which is on by default. [Issue #616](https://github.com/apollostack/apollo-client/issues/616) [PR #779](https://github.com/apollostack/apollo-client/pull/779)
- **Refactor**: removed circular dependency in data/store.ts [Issue #731](https://github.com/apollostack/apollo-client/issues/731) [PR #778](https://github.com/apollostack/apollo-client/pull/778)
- added "ApolloClient" to the named exports to make it compatible with Angular2 AOT compile [Issue #758](https://github.com/apollostack/apollo-client/issues/758) [PR #778](https://github.com/apollostack/apollo-client/pull/778)
- Fix: moved dev @types to devDependencies otherwise they potentially brake projects that are importing apollo-client [Issue #713](https://github.com/apollostack/apollo-client/issues/713) [PR #778](https://github.com/apollostack/apollo-client/pull/778)
- Fix rejecting promises on `refetch` and similar methods. Also improve error handling and stop using `ApolloError` internally. [Failing test in PR #524](https://github.com/apollostack/apollo-client/pull/524) [PR #781](https://github.com/apollostack/apollo-client/pull/781)
- Fix multidimentional array handling. [Issue #776](https://github.com/apollostack/apollo-client/issues/776) [PR #785](https://github.com/apollostack/apollo-client/pull/785)
- Add support for Enum inline arguments [Issue #183](https://github.com/apollostack/apollo-client/issues/183) [PR #788](https://github.com/apollostack/apollo-client/pull/788)
- Make it possible to subscribe to the same observable query multiple times. The query is initialized on the first subscription, and torn down after the last. Now, QueryManager is only aware of one subscription from the ObservableQuery, no matter how many were actually registered. This fixes issues with `result()` and other ObservableQuery features that relied on subscribing multiple times to work. This should remove the need for the workaround in `0.4.21`. [Repro in PR #694](https://github.com/apollostack/apollo-client/pull/694) [PR #791](https://github.com/apollostack/apollo-client/pull/791)

### v0.4.21
- Added some temporary functions (`_setVariablesNoResult` and `_setOptionsNoResult`) to work around a `react-apollo` problem fundamentally caused by the issue highlighted in [PR #694](https://github.com/apollostack/apollo-client/pull/694). The code as been refactored on `master`, so we expect it to be fixed in 0.5.x, and is not worth resolving now.

### v0.4.20
- Fix: Warn but do not fail when refetchQueries includes an unknown query name [PR #700](https://github.com/apollostack/apollo-client/pull/700)
- Fix: avoid field error on mutations after a query cancellation or a query failure by enforcing returnPartialData during previous data retrieval before applying a mutation update. [PR #696](https://github.com/apollostack/apollo-client/pull/696) and [Issue #647](https://github.com/apollostack/apollo-client/issues/647).
- Add observableQuery.setVariables function [PR #635](https://github.com/apollostack/apollo-client/pull/635)
- Add observableQuery.currentResult function [PR #697](https://github.com/apollostack/apollo-client/pull/697)
- Update to typescript 2.0.3 [PR #697](https://github.com/apollostack/apollo-client/pull/697)

### v0.4.19
- Fix: set default reduxRootKey for backwards-compatibility when using ApolloClient as middleware  [PR #688](https://github.com/apollostack/apollo-client/pull/688)

### v0.4.18

- Fix bug with null fragments introduced in 0.4.16 [PR #683](https://github.com/apollostack/apollo-client/pull/683)
- Set reduxRootKey for backwards-compatibility, even when using reduxRootSelector [PR #685](https://github.com/apollostack/apollo-client/pull/683)

### v0.4.17

- This version is identical to 0.4.15. It was published over 0.4.16 because that had some unintentional breaking changes. Once the breaks are identified and fixed, there will be a 0.4.18 with the new features.

### v0.4.16 (deprecated, had breaking changes)

- **Backwards compatible deprecation** Add a `reduxRootSelector` option and deprecate `reduxRootKey`. This will allow people to put Apollo anywhere they like, even inside a store otherwise managed by ImmutableJS. Note: if you pass a `reduxRootKey` in this version, it will automatically create a `reduxRootSelector` for you, and attach it to the `ApolloClient` instance as before, but this behavior will be removed in `0.5`. [PR #631](https://github.com/apollostack/apollo-client/pull/631)
- Make sure stopping a poll interval doesn't stop updates from the store. [PR #625](https://github.com/apollostack/apollo-client/pull/625)
- Include more type definitions and methods in root export for use in react-apollo [PR #619](https://github.com/apollostack/apollo-client/pull/619)
- Added `resultTransformer` and `resultComparator` to `ApolloClient`/`QueryManager`, which afford the ability to transform result objects immediately before they are returned to the application. [PR #446](https://github.com/apollostack/apollo-client/pull/446)
- Fixed issue with nested fragments overriding each other. [PR #629](https://github.com/apollostack/apollo-client/pull/629)

### v0.4.15

- Options set in middleware can override the fetch query in the network layer. [Issue #627](https://github.com/apollostack/apollo-client/issues/627) and [PR #628](https://github.com/apollostack/apollo-client/pull/628).
- Make `returnPartialData` work better with fragments. [PR #580](https://github.com/apollostack/apollo-client/pull/580)

### v0.4.14

- Avoid extra `assign` when there are no optimistic updates present. [PR #597]((https://github.com/apollostack/apollo-client/pull/597)
- Fixed issue with error passing with query merging. [PR #589](https://github.com/apollostack/apollo-client/pull/589) and [Issue #551](https://github.com/apollostack/apollo-client/issues/551).
- Allow network interface middlewares to change the `req.request` object to add additional fields to the request body. [PR #548](https://github.com/apollostack/apollo-client/pull/548) and [Issue #547](https://github.com/apollostack/apollo-client/issues/547).
- Fixed an issue with batching and variables used in directives. [PR #584](https://github.com/apollostack/apollo-client/pull/584) and [Issue #577](https://github.com/apollostack/apollo-client/issues/577).
- Implemented transport-level batching the way it is currently supported within Apollo Server. [PR #531](https://github.com/apollostack/apollo-client/pull/531) and [Issue #505](https://github.com/apollostack/apollo-client/issues/505).
- [Experimental] Change subscription API to `subscribe` function on Apollo Client instance, and remove `fetchMore`-style API temporarily.

### v0.4.13

- Fix issue where starting, stopping, then starting a polling query with the same interval wasn't handled correctly by the scheduler. Opened as [PR #555](https://github.com/apollostack/apollo-client/pull/555) and merged via [PR #568](https://github.com/apollostack/apollo-client/pull/568).
- Fixed an issue with used variables in directives related to unused variables stripping [PR #563](https://github.com/apollostack/apollo-client/pull/563) and [Issue #562](https://github.com/apollostack/apollo-client/issues/562)
- Change subscription API to use `updateQuery`, like `fetchMore` does, instead of `updateFunction`. [PR #574](https://github.com/apollostack/apollo-client/pull/574)

### v0.4.12

- Fixed an issue with named fragments in batched queries. [PR #509](https://github.com/apollostack/apollo-client/pull/509) and [Issue #501](https://github.com/apollostack/apollo-client/issues/501).
- Fixed an issue with unused variables in queries after diffing queries against information available in the store. [PR #518](https://github.com/apollostack/apollo-client/pull/518) and [Issue #496](https://github.com/apollostack/apollo-client/issues/496).
- Add code to support GraphQL subscriptions. [PR #540](https://github.com/apollostack/apollo-client/pull/540).
- Fixed a couple of issues within query merging that caused issues with null values or arrays in responses. [PR #523](https://github.com/apollostack/apollo-client/pull/523).
- Added an `updateQuery` method on observable queries. Allows application code to arbitrary change the result of a query normalized to store, without issuing any network requests. [PR #506](https://github.com/apollostack/apollo-client/pull/506) and [Issue #495](https://github.com/apollostack/apollo-client/issues/495).
- Fixed issue where result of fetchMore from server wasn't being passed through [PR #508](https://github.com/apollostack/apollo-client/pull/508)

### v0.4.11

- Added an `refetchQueries` option to `mutate`. The point is to just refetch certain queries on a mutation rather than having to manually specify how the result should be incorporated for each of them with `updateQueries`. [PR #482](https://github.com/apollostack/apollo-client/pull/482) and [Issue #448](https://github.com/apollostack/apollo-client/issues/448).
- Print errors produced by application-supplied reducer functions passed to `updateQueries` or `updateQuery` options for `mutate` or `fetchMore` respectively. [PR #500](https://github.com/apollostack/apollo-client/pull/500) and [Issue #479](https://github.com/apollostack/apollo-client/issues/479).

### v0.4.10

- Fixed issue with alias names in batched queries. [PR #493](https://github.com/apollostack/apollo-client/pull/493) and [Issue #490](https://github.com/apollostack/apollo-client/issues).
- Add loading state tracking within Apollo Client in order to simplify the handling of loading state within the view layers. [Issue #342](https://github.com/apollostack/apollo-client/issues/342) and [PR #467](https://github.com/apollostack/apollo-client/pull/467)

- Fixed the way new variables extend the original arguments when passed to methods `fetchMore` and `refetch`. [PR #497](https://github.com/apollostack/apollo-client/pull/497).

### v0.4.9

- Fixed issue with `fragments` array for `updateQueries`. [PR #475](https://github.com/apollostack/apollo-client/pull/475) and [Issue #470](https://github.com/apollostack/apollo-client/issues/470).
- Add a new experimental feature to observable queries called `fetchMore`. It allows application developers to update the results of a query in the store by issuing new queries. We are currently testing this feature internally and we will document it once it is stable. [PR #472](https://github.com/apollostack/apollo-client/pull/472).

### v0.4.8

- Add `useAfter` function that accepts `afterwares`. Afterwares run after a request is made (after middlewares). In the afterware function, you get the whole response and request options, so you can handle status codes and errors if you need to. For example, if your requests return a `401` in the case of user logout, you can use this to identify when that starts happening. It can be used just as a `middleware` is used. Just pass an array of afterwares to the `useAfter` function.
- Fix issues with union type handling for inline and named fragments. [PR #356](https://github.com/apollostack/apollo-client/pull/356/files), [Issue #354](https://github.com/apollostack/apollo-client/issues/354) [Issue #355](https://github.com/apollostack/apollo-client/issues/355).
- Add a stack trace to `ApolloError`. [PR #445](https://github.com/apollostack/apollo-client/pull/445) and [Issue #434](https://github.com/apollostack/apollo-client/issues/434).
- Fixed an extra log of errors on `query` calls. [PR #445](https://github.com/apollostack/apollo-client/pull/445) and [Issue #423](https://github.com/apollostack/apollo-client/issues/423).
- Fix repeat calls to a query that includes fragments [PR #447](https://github.com/apollostack/apollo-client/pull/447).
- GraphQL errors on mutation results now result in a rejected promise and are no longer a part of returned results. [PR #465](https://github.com/apollostack/apollo-client/pull/465) and [Issue #458](https://github.com/apollostack/apollo-client/issues/458).
- Don't add fields to root mutations and root queries [PR #463](https://github.com/apollostack/apollo-client/pull/463) and [Issue #413](https://github.com/apollostack/apollo-client/issues/413).

### v0.4.7

- Added flattening of fragments within `createFragment`. [PR #437](https://github.com/apollostack/apollo-client/pull/437) and [Issue #421](https://github.com/apollostack/apollo-client/issues/421).

### v0.4.6

- Integrated the scheduler so that polling queries on the same polling interval are batched together. [PR #403](https://github.com/apollostack/apollo-client/pull/403) and [Issue #401](https://github.com/apollostack/apollo-client/issues/401).
- Fixed a bug where fetching a query without an id and then later with an id resulted in an orphaned node within the store. [Issue #344](https://github.com/apollostack/apollo-client/issues/344) and [PR #389](https://github.com/apollostack/apollo-client/pull/389).
- Fix typings for some refactored types, `ObservableQuery` and `WatchQueryOptions`. [PR #428](https://github.com/apollostack/apollo-client/pull/428)

### v0.4.5

- Fix the issue of using query transformers with mutations containing `optimisticResponse` or `updateQueries`. [PR #426](https://github.com/apollostack/apollo-client/pull/426).

### v0.4.4

- Make sure query transformers are also applied to named fragments, and new methods that allow transforming query document with multiple query transformers. [Issue #373](https://github.com/apollostack/apollo-client/issues/373) [PR #412](https://github.com/apollostack/apollo-client/pull/412)

### v0.4.3

- Introduce a new (preferable) way to express how the mutation result should be incorporated into the store and update watched queries results: `updateQueries`. [PR #404](https://github.com/apollostack/apollo-client/pull/404).
- Writing query results to store no longer creates new objects (and new references) in cases when the new value is identical to the old value in the store.

### v0.4.2

- Added the `batchInterval` option to ApolloClient that allows you to specify the width of the batching interval as per your app's needs. [Issue #394](https://github.com/apollostack/apollo-client/issues/394) and [PR #395](https://github.com/apollostack/apollo-client/pull/395).
- Stringify `storeObj` for error message in `diffFieldAgainstStore`.
- Fix map function returning `undefined` in `removeRefsFromStoreObj`. [PR #393](https://github.com/apollostack/apollo-client/pull/393)
- Added deep result comparison so that observers are only fired when the data associated with a particular query changes. This change eliminates unnecessary re-renders and improves UI performance. [PR #402](https://github.com/apollostack/apollo-client/pull/402) and [Issue #400](https://github.com/apollostack/apollo-client/issues/400).
- Added a "noFetch" option to WatchQueryOptions that only returns available data from the local store (even it is incomplete). The `ObservableQuery` returned from calling `watchQuery` now has `options`, `queryManager`, and `queryId`. The `queryId` can be used to read directly from the state of `apollo.queries`. [Issue #225](https://github.com/apollostack/apollo-client/issues/225), [Issue #342](https://github.com/apollostack/apollo-client/issues/342), and [PR #385](https://github.com/apollostack/apollo-client/pull/385).

### v0.4.1

- Allow `client.mutate` to accept an `optimisticResponse` argument to update the cache immediately, then after the server responds replace the `optimisticResponse` with the real response. [Issue #287](https://github.com/apollostack/apollo-client/issues/287) [PR #336](https://github.com/apollostack/apollo-client/pull/336)

### v0.4.0

This release has a minor version bump, which means npm will not automatically update to this version. Consider the list of breaking changes below, then upgrade and update your app correspondingly.

- **Breaking change** Remove backcompat shim for `import ... from 'apollo-client/gql'`. Instead, use the `graphql-tag` package as recommended in the docs and official examples. [Issue #324](https://github.com/apollostack/apollo-client/issues/324) [PR #387](https://github.com/apollostack/apollo-client/pull/387)

- **Breaking change** Moved refetch(), startPolling(), and stopPolling() methods from QuerySubscription to ObservableQuery. This shouldn't affect anyone using `react-apollo`, but if you were calling those methods on the subscription directly, you need to call them on the query handle/observable instead. The benefit of this is that developers that want to use RxJS for their observable handling can now have access to these methods. [Issue #194] (https://github.com/apollostack/apollo-client/issues/194) and [PR #362] (https://github.com/apollostack/apollo-client/pull/362)
- **Breaking change** Unified error handling for GraphQL errors and network errors. Both now result in rejected promises and passed as errors on observables through a new `ApolloError` type. This is a significant departure from the previous method of error handling which passed GraphQL errors in resolvers and `next` methods on subscriptions. [PR #352](https://github.com/apollostack/apollo-client/pull/352)

### v0.3.30

- Don't throw on unknown directives, instead just pass them through. This can open the door to implementing `@live`, `@defer`, and `@stream`, if coupled with some changes in the network layer. [PR #372](https://github.com/apollostack/apollo-client/pull/372)

### v0.3.29

- Made sure that query merging is only applied when we have more than one query in the batcher's queue [Issue #308](https://github.com/apollostack/apollo-client/issues/308) and [PR #369](https://github.com/apollostack/apollo-client/pull/369).

### v0.3.28

- Added missing export for the `addQueryMerging` method defined in the docs [here](http://docs.apollostack.com/apollo-client/network.html#addQueryMerging). [PR #364](https://github.com/apollostack/apollo-client/pull/364) and [Issue #363](https://github.com/apollostack/apollo-client/issues/363).
- Made sure `diffSelectionSetAgainstStore` will return any available data from the local cache if `throwOnMissingField` is `false`, even if some fields in the query are missing. This also means that the `returnPartialData` option of `watchQuery` will return partial data if some fields are missing in the cache, rather than an empty object. [Issue #359](https://github.com/apollostack/apollo-client/issues/359) and [PR #360](https://github.com/apollostack/apollo-client/pull/360).

### v0.3.27

- Removed dependency on `graphql` npm package, which was causing compilation errors in the React Native bundler. Issues [#261](https://github.com/apollostack/apollo-client/issues/261) [#163](https://github.com/apollostack/apollo-client/issues/163), [PR #357](https://github.com/apollostack/apollo-client/pull/357)
- Added support for query composition through fragments [Issue #338](https://github.com/apollostack/apollo-client/issues/338) and [PR #343](https://github.com/apollostack/apollo-client/pull/343)

### v0.3.26

- Exposed a `printAST` method that is just `graphql-js`'s `print` method underneath [PR #337](https://github.com/apollostack/apollo-client/pull/337). With [PR #277](https://github.com/apollostack/apollo-client/pull/277), we moved to using the query AST as the representation of the query passed to the network interface. Unfortunately, this broke implementations of network interfaces. By exposing `printAST`, custom network interface implementations will be able to convert the query AST to a string easily.

### v0.3.25

- Fix regression where options passed to query and watchQuery were modified if `shouldForceFetch` was false. [Issue #339](https://github.com/apollostack/apollo-client/issues/317) [PR #340](https://github.com/apollostack/apollo-client/pull/340)
- **Add flexible mutation result handling to Apollo Client.**
  - This is done by passing an `resultBehaviors` option to `client.mutate`, with an array of "Mutation Result Behaviors".
  - You can attach any number of result behaviors to each mutation.
  - These result behaviors are attached to the `MUTATION_RESULT` redux action that is dispatched when the query result arrives from the store, and are handled by special "Mutation Behavior Reducers". These are similar to regular Redux reducers, but they get a whole bunch of GraphQL-specific information in the arguments, and are all called synchronously in order when the result of a mutation arrives.
  - In this version, Apollo Client ships with a set of default mutation result behaviors/reducers including `ARRAY_INSERT`, `DELETE`, and `ARRAY_DELETE`, but you can add any custom ones you want by passing the new `mutationBehaviorReducers` option to the `ApolloClient` constructor.
  - The previous default functionality of merging all mutation results into the store is preserved.
  - Added `client.dataId` and `client.fieldWithArgs` helpers to generate store paths for mutation behaviors.
  - [PR #320](https://github.com/apollostack/apollo-client/pull/320) [Read the design in depth in Issue #317](https://github.com/apollostack/apollo-client/issues/317)
- Added support for resetting the store [Issue #158](https://github.com/apollostack/apollo-client/issues/158) and [PR #314](https://github.com/apollostack/apollo-client/pull/314).
- Deprecate `apollo-client/gql` for `graphql-tag` and show a meaningful warning when importing
  `apollo-client/gql`

### v0.3.22 + v0.3.23 + v0.3.24

- Fix unintentional breaking change where `apollo-client/gql` import stopped working. [Issue #327](https://github.com/apollostack/apollo-client/issues/327)

### v0.3.21

- Move out GraphQL query parsing into a new package [`graphql-tag`](https://github.com/apollostack/graphql-tag) with a backcompat shim for `apollo-client/gql`. [Issue #312](https://github.com/apollostack/apollo-client/issues/312) [PR #313](https://github.com/apollostack/apollo-client/pull/313)
- Added `ssrMode` (to disable `forceFetch` queries completely) and `ssrForceFetchDelay` (to disable it for a short time period). This is for server-side rendering -- on the server it doesn't make sense to force fetch (you just want a single snapshot of data, not changing data), and when you first re-render on the client, the server's data is up to date, so there's no need to re-fetch. [Issue #298](https://github.com/apollostack/apollo-client/issues/298) [PR #309](https://github.com/apollostack/apollo-client/pull/309)
- `addTypename` query transform now doesn't add extra `__typename` fields where they are already present. [PR #323](https://github.com/apollostack/apollo-client/pull/323)

### v0.3.20

- Exported `writeQueryToStore` and `writeFragmentToStore` directly from `apollo-client` to match `readQueryFromStore` and `readFragmentFromStore`. [PR #311](https://github.com/apollostack/apollo-client/pull/311)
- Add (optional) `returnPartialData` to `readFragmentFromStore` and `readQueryFromStore`. [PR #310](https://github.com/apollostack/apollo-client/pull/310)

### v0.3.19

- Exported `addTypename` query transform directly from `apollo-client` so that it doesn't need to be imported from a submodule. [PR #303](https://github.com/apollostack/apollo-client/pull/303)
- Made network interfaces from `createNetworkInterface` have batching capability by default. [PR #303](https://github.com/apollostack/apollo-client/pull/303)

### v0.3.18

- Solved an issue that occurred when merging two queries with exactly the same query document [Issue #296](https://github.com/apollostack/apollo-client/issues/296) and [PR #299](https://github.com/apollostack/apollo-client/pull/299)

### v0.3.17

- Add `shouldBatch` option to `ApolloClient` constructor, default to `false` for now. [PR #294](https://github.com/apollostack/apollo-client/pull/294)

### v0.3.16

- Implemented query merging and batching support [Issue #164](https://github.com/apollostack/apollo-client/issues/164), [PR #278](https://github.com/apollostack/apollo-client/pull/278) and [PR #277](https://github.com/apollostack/apollo-client/pull/277)

### v0.3.15

- Added support for `@skip` and `@include` directives - see [Issue #237](https://github.com/apollostack/apollo-client/issues/237) and [PR #275](https://github.com/apollostack/apollo-client/pull/275)

### v0.3.14

- Added support for inline object and array arguments in queries and mutations, where previously you had to use variables. [PR #252](https://github.com/apollostack/apollo-client/pull/252)
- Added name fragment support within mutations [Issue #273](https://github.com/apollostack/apollo-client/issues/273) and [PR #274](https://github.com/apollostack/apollo-client/pull/274)
- Now sending the operation name along with the query to the server [Issue #259](https://github.com/apollostack/apollo-client/issues/259) and [PR #282](https://github.com/apollostack/apollo-client/pull/282)

### v0.3.13

- Removed AuthTokenHeaderMiddleware code and related tests from apollo-client [Issue #247](https://github.com/apollostack/apollo-client/issues/247)
- Added named fragment support [Issue #80](https://github.com/apollostack/apollo-client/issues/80) and [PR #251](https://github.com/apollostack/apollo-client/pull/251).
- Added basic guards to our Redux Store `subscribe` to prevent `broadcastQueries` from being called unnecessarily
- Fixed polling leak issue that occured with multiple polling queries (https://github.com/apollostack/apollo-client/issues/248)
- add whatwg-fetch to fix promise problems with fetch (catch error '{}') that occurs in special browser/older browser (eg. Wechat browser in China )[PR #256](https://github.com/apollostack/apollo-client/pull/256).
- updated graphql dependency to include ^0.6.0

### v0.3.12

- Fix query transformation for queries called with `forceFetch`. [PR #240](https://github.com/apollostack/apollo-client/pull/240)

### v0.3.11

- Add support for basic query transformation before submitting to the server by passing an option to `ApolloClient` constructor. (e.g. adding `__typename` to each SelectionSet) [Issue #230](https://github.com/apollostack/apollo-client/issues/230) [PR #233](https://github.com/apollostack/apollo-client/pull/233)

### v0.3.10

- Resolve a race condition between `QueryManager` `stopQuery()` and `broadcastQueries()`, which would result in an error `listener is not a function`. [Issue #231](https://github.com/apollostack/apollo-client/issues/231) [PR #232](https://github.com/apollostack/apollo-client/pull/232)

### v0.3.9

- Namespace Apollo action types to prevent collision with user's own Redux action types. [Issue #210](https://github.com/apollostack/apollo-client/issues/210) [PR #222](https://github.com/apollostack/apollo-client/pull/222)
- Queries on refetch return promises. [PR #178](https://github.com/apollostack/apollo-client/pull/178)

### v0.3.8

- Add support for [GraphQLJSON](https://github.com/taion/graphql-type-json) scalar type by changing the way we identify scalar types when writing to the store. [Issue #217](https://github.com/apollostack/apollo-client/issues/217) [PR #219](https://github.com/apollostack/apollo-client/pull/219)

### v0.3.7

- Add `dataIdFromObject` option to `ApolloClient` constructor, to allow data normalization. This function should take a GraphQL result object, and return an ID if one can be found. [Issue #204](https://github.com/apollostack/apollo-client/issues/204) [PR #214](https://github.com/apollostack/apollo-client/pull/214)

### v0.3.6

- Use `console.error` to log unhandled network errors. [Issue #189](https://github.com/apollostack/apollo-client/issues/189) [PR #203](https://github.com/apollostack/apollo-client/pull/203)
- Suggest using variables instead of inline arguments for non-scalar types. [Issue #202](https://github.com/apollostack/apollo-client/issues/202) [PR #211](https://github.com/apollostack/apollo-client/pull/211)

### v0.3.5

- Improve error message when a dev forgets `gql` to link to docs. [PR #181](https://github.com/apollostack/apollo-client/pull/181)
- Memoize results from `gql`, so that we save time on parsing, and we can use `===` to compare queries for performance. [Issue #199](https://github.com/apollostack/apollo-client/issues/199) [PR #200](https://github.com/apollostack/apollo-client/pull/200)
- Fix error when using `returnPartialData`. [Issue #193](https://github.com/apollostack/apollo-client/issues/193) [PR #201](https://github.com/apollostack/apollo-client/pull/201)
- Add basic interoperability with other Observable implementations like RxJS. [Issue #149](https://github.com/apollostack/apollo-client/issues/149) [PR #196](https://github.com/apollostack/apollo-client/pull/196)

### v0.3.4

- Fix improperly published package that broke submodule paths. [Issue #186](https://github.com/apollostack/apollo-client/issues/186)

### v0.3.3

- Fix regression from 0.3.2 that broke root query diffing
- Enhance query printer so that it can print multiple root queries [Issue #184](https://github.com/apollostack/apollo-client/issues/184) [react-apollo issue #45](https://github.com/apollostack/react-apollo/issues/45) [PR #185](https://github.com/apollostack/apollo-client/pull/185)

### v0.3.2

- Added support for inline fragments. [Issue #147](https://github.com/apollostack/apollo-client/issues/147) [PR #175](https://github.com/apollostack/apollo-client/pull/175)
- Removed vestigial code that partially implemented refetching via the Relay Node interface, but was not possible to use through the public API.

### v0.3.1

- Made client more robust in the case where the server returns an empty error array, even though that's not in the GraphQL spec. [Issue #156](https://github.com/apollostack/apollo-client/issues/155) [PR #173](https://github.com/apollostack/apollo-client/pull/173)

### v0.3.0

- **Breaking change:** Require all queries to be wrapped with a `gql` template literal tag, and throw an error when they aren't. [Issue #155](https://github.com/apollostack/apollo-client/issues/155) [PR #168](https://github.com/apollostack/apollo-client/pull/168)
- Remove all dependencies on the `graphql` parser module at runtime, except for the `gql` template literal tag, so that queries can be pre-parsed in production to save on parsing overhead.
- Add everything that isn't a compiled file to `npmignore`. [PR #165](https://github.com/apollostack/apollo-client/pull/165)
- Move importable modules to root. [PR #169](https://github.com/apollostack/apollo-client/pull/169)

### v0.2.0

- Add polling functionality to `watchQuery`. [Issue #145](https://github.com/apollostack/apollo-client/issues/145) [PR #153](https://github.com/apollostack/apollo-client/pull/153)

### v0.1.0

Initial release. We didn't track changes before this version.<|MERGE_RESOLUTION|>--- conflicted
+++ resolved
@@ -2,9 +2,9 @@
 # Change log
 
 ### vNEXT
-<<<<<<< HEAD
 - Added the graphQLResultHasError in QueryManager.ts to check not only if result.errors is null, but also empty.
-=======
+
+### 2.2.4
 - Added `getCacheKey` function to the link context for use in state-link [PR#2998](https://github.com/apollographql/apollo-client/pull/2998)
 
 ### 2.2.3
@@ -17,7 +17,6 @@
 
 ### 2.2.1
 - Allow optional parameter to include queries in standby mode when refetching observed queries [PR#2804](https://github.com/apollographql/apollo-client/pull/2804)
->>>>>>> 132a8b26
 
 ### 2.2.0
 - include `optimisticResponse` in the context passed to apollo-link for mutations [PR#2704](https://github.com/apollographql/apollo-client/pull/2704)
