--- conflicted
+++ resolved
@@ -1,12 +1,6 @@
-<<<<<<< HEAD
-declare function require(id: string): any;
-
-export type OptimisticWrapperFunction<T = (...args: any[]) => any> = T & {
-=======
 export type OptimisticWrapperFunction<
   T = (...args: any[]) => any
 > = T & {
->>>>>>> 4f6e9de6
   // The .dirty(...) method of an optimistic function takes exactly the same
   // parameter types as the original function.
   dirty: T;
