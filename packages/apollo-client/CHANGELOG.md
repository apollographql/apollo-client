--- conflicted
+++ resolved
@@ -7,12 +7,10 @@
   [PR#3140](https://github.com/apollographql/apollo-client/pull/3140)
 - Added optional generics to cache manipulation methods (typescript).
   [PR #3541](https://github.com/apollographql/apollo-client/pull/3541)
-<<<<<<< HEAD
 - Fixed an issue where `errorStatusChanged=true` on 2 different falsy error
   values, `[] === undefined` for example. This could cause `ObservableQuery`
   to potentially rerender unnecessarily.
   [PR #3557](https://github.com/apollographql/apollo-client/pull/3557)
-=======
 - Typescript improvements. Created a new `QueryOptions` interface that  
   is now used by `ApolloClient.query` options, instead of the previous
   `WatchQueryOptions` interface. This helps reduce confusion (especially
@@ -21,7 +19,6 @@
   [Issue #3395](https://github.com/apollographql/apollo-client/issues/3395)
   [PR #3569](https://github.com/apollographql/apollo-client/pull/3569)
 
->>>>>>> 0bdf5871
 ### 2.3.2
 
 - Fix SSR and `cache-and-network` fetch policy
