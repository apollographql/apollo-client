--- conflicted
+++ resolved
@@ -63,11 +63,8 @@
 export { filterMap } from "./filterMap.js";
 export { equalByQuery } from "./equalByQuery.js";
 export { canonicalStringify } from "./canonicalStringify.js";
-<<<<<<< HEAD
 export { mapObservableFragmentMemoized } from "./mapObservableFragment.js";
-=======
 export { variablesUnknownSymbol } from "./constants.js";
->>>>>>> 83aba704
 
 export {
   getApolloCacheMemoryInternals,
