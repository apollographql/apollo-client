{
<<<<<<< HEAD
  "import { ApolloClient, InMemoryCache, HttpLink } from \"@apollo/client\" (CJS)": 43694,
  "import { ApolloClient, InMemoryCache, HttpLink } from \"@apollo/client\" (production) (CJS)": 38700,
  "import { ApolloClient, InMemoryCache, HttpLink } from \"@apollo/client\"": 33342,
  "import { ApolloClient, InMemoryCache, HttpLink } from \"@apollo/client\" (production)": 27657
=======
  "import { ApolloClient, InMemoryCache, HttpLink } from \"@apollo/client\" (CJS)": 43674,
  "import { ApolloClient, InMemoryCache, HttpLink } from \"@apollo/client\" (production) (CJS)": 38705,
  "import { ApolloClient, InMemoryCache, HttpLink } from \"@apollo/client\"": 33447,
  "import { ApolloClient, InMemoryCache, HttpLink } from \"@apollo/client\" (production)": 27639
>>>>>>> 89ac7256
}<|MERGE_RESOLUTION|>--- conflicted
+++ resolved
@@ -1,13 +1,6 @@
 {
-<<<<<<< HEAD
-  "import { ApolloClient, InMemoryCache, HttpLink } from \"@apollo/client\" (CJS)": 43694,
-  "import { ApolloClient, InMemoryCache, HttpLink } from \"@apollo/client\" (production) (CJS)": 38700,
-  "import { ApolloClient, InMemoryCache, HttpLink } from \"@apollo/client\"": 33342,
-  "import { ApolloClient, InMemoryCache, HttpLink } from \"@apollo/client\" (production)": 27657
-=======
   "import { ApolloClient, InMemoryCache, HttpLink } from \"@apollo/client\" (CJS)": 43674,
   "import { ApolloClient, InMemoryCache, HttpLink } from \"@apollo/client\" (production) (CJS)": 38705,
   "import { ApolloClient, InMemoryCache, HttpLink } from \"@apollo/client\"": 33447,
   "import { ApolloClient, InMemoryCache, HttpLink } from \"@apollo/client\" (production)": 27639
->>>>>>> 89ac7256
 }