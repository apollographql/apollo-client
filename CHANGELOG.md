--- conflicted
+++ resolved
@@ -4,16 +4,13 @@
 
 ### Apollo Client (vNext)
 
-<<<<<<< HEAD
- - Modify `ObservableQuery` to allow queries with `notifyOnNetworkStatusChange`
-   to be notified when loading after an error occurs. <br />
-   [@jasonpaulos](https://github.com/jasonpaulos) in [#4992](https://github.com/apollographql/apollo-client/pull/4992)
-=======
+- Modify `ObservableQuery` to allow queries with `notifyOnNetworkStatusChange`
+  to be notified when loading after an error occurs. <br />
+  [@jasonpaulos](https://github.com/jasonpaulos) in [#4992](https://github.com/apollographql/apollo-client/pull/4992)
 - Documentation updates.  </br>
   [@raibima](https://github.com/raibima) in [#5132](https://github.com/apollographql/apollo-client/pull/5132)  <br/>
   [@hwillson](https://github.com/hwillson) in [#5141](https://github.com/apollographql/apollo-client/pull/5141)
-
->>>>>>> c2139b9c
+  
 
 ## Apollo Client (2.6.3)
 
