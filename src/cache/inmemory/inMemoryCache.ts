import { equal } from "@wry/equality";
import type {
  DocumentNode,
  FragmentDefinitionNode,
  InlineFragmentNode,
} from "graphql";
import type { OptimisticWrapperFunction } from "optimism";
import { wrap } from "optimism";

import type { OperationVariables } from "@apollo/client";
import type {
  DeepPartial,
  Reference,
  StoreObject,
} from "@apollo/client/utilities";
import {
  addTypenameToDocument,
  cacheSizes,
  canonicalStringify,
  DocumentTransform,
  isReference,
  print,
} from "@apollo/client/utilities";
import { __DEV__ } from "@apollo/client/utilities/environment";
import { getInMemoryCacheMemoryInternals } from "@apollo/client/utilities/internal";
import { invariant } from "@apollo/client/utilities/invariant";

import { defaultCacheSizes } from "../../utilities/caching/sizes.js";
import { ApolloCache } from "../core/cache.js";
import type { Cache } from "../core/types/Cache.js";

import { EntityStore, supportsResultCaching } from "./entityStore.js";
import { hasOwn, normalizeConfig } from "./helpers.js";
import { Policies } from "./policies.js";
<<<<<<< HEAD
import { forgetCache, makeVar, recallCache } from "./reactiveVars.js";
import { StoreReader } from "./readFromStore.js";
import type { InMemoryCacheConfig, NormalizedCacheObject } from "./types.js";
import { StoreWriter } from "./writeToStore.js";
=======
import { hasOwn, normalizeConfig, shouldCanonizeResults } from "./helpers.js";
import type { OperationVariables } from "../../core/index.js";
import { getInMemoryCacheMemoryInternals } from "../../utilities/caching/getMemoryInternals.js";
import {
  muteDeprecations,
  warnRemovedOption,
} from "../../utilities/deprecation/index.js";
>>>>>>> 1db7792d

type BroadcastOptions = Pick<
  Cache.BatchOptions<InMemoryCache>,
  "optimistic" | "onWatchUpdated"
>;

export class InMemoryCache extends ApolloCache {
  private data!: EntityStore;
  private optimisticData!: EntityStore;

  protected config: InMemoryCacheConfig;
  private watches = new Set<Cache.WatchOptions<any, any>>();

  private storeReader!: StoreReader;
  private storeWriter!: StoreWriter;
  private addTypenameTransform = new DocumentTransform(addTypenameToDocument);

  private maybeBroadcastWatch!: OptimisticWrapperFunction<
    [Cache.WatchOptions<any, any>, BroadcastOptions?],
    any,
    [Cache.WatchOptions<any, any>]
  >;

  // Override the default value, since InMemoryCache result objects are frozen
  // in development and expected to remain logically immutable in production.
  public readonly assumeImmutableResults = true;

  // Dynamically imported code can augment existing typePolicies or
  // possibleTypes by calling cache.policies.addTypePolicies or
  // cache.policies.addPossibletypes.
  public readonly policies: Policies;

  public readonly makeVar = makeVar;

  constructor(config: InMemoryCacheConfig = {}) {
    super();

    if (__DEV__) {
      warnRemovedOption(
        config,
        "addTypename",
        "InMemoryCache",
        "Please remove the `addTypename` option when initializing `InMemoryCache`."
      );
      warnRemovedOption(
        config,
        "canonizeResults",
        "InMemoryCache",
        "Please remove the `canonizeResults` option when initializing `InMemoryCache`."
      );
    }

    this.config = normalizeConfig(config);

    this.policies = new Policies({
      cache: this,
      dataIdFromObject: this.config.dataIdFromObject,
      possibleTypes: this.config.possibleTypes,
      typePolicies: this.config.typePolicies,
    });

    this.init();
  }

  private init() {
    // Passing { resultCaching: false } in the InMemoryCache constructor options
    // will completely disable dependency tracking, which will improve memory
    // usage but worsen the performance of repeated reads.
    const rootStore = (this.data = new EntityStore.Root({
      policies: this.policies,
      resultCaching: this.config.resultCaching,
    }));

    // When no optimistic writes are currently active, cache.optimisticData ===
    // cache.data, so there are no additional layers on top of the actual data.
    // When an optimistic update happens, this.optimisticData will become a
    // linked list of EntityStore Layer objects that terminates with the
    // original this.data cache object.
    this.optimisticData = rootStore.stump;

    this.resetResultCache();
  }

  private resetResultCache() {
    const { fragments } = this.config;

    this.addTypenameTransform.resetCache();
    fragments?.resetCaches();

    // The StoreWriter is mostly stateless and so doesn't really need to be
    // reset, but it does need to have its writer.storeReader reference updated,
    // so it's simpler to update this.storeWriter as well.
    this.storeWriter = new StoreWriter(
      this,
      (this.storeReader = new StoreReader({ cache: this, fragments })),
      fragments
    );

    this.maybeBroadcastWatch = wrap(
      (c: Cache.WatchOptions, options?: BroadcastOptions) => {
        return this.broadcastWatch(c, options);
      },
      {
        max:
          cacheSizes["inMemoryCache.maybeBroadcastWatch"] ||
          defaultCacheSizes["inMemoryCache.maybeBroadcastWatch"],
        makeCacheKey: (c: Cache.WatchOptions) => {
          // Return a cache key (thus enabling result caching) only if we're
          // currently using a data store that can track cache dependencies.
          const store = c.optimistic ? this.optimisticData : this.data;
          if (supportsResultCaching(store)) {
            const { optimistic, id, variables } = c;
            return store.makeCacheKey(
              c.query,
              // Different watches can have the same query, optimistic
              // status, rootId, and variables, but if their callbacks are
              // different, the (identical) result needs to be delivered to
              // each distinct callback. The easiest way to achieve that
              // separation is to include c.callback in the cache key for
              // maybeBroadcastWatch calls. See issue #5733.
              c.callback,
              canonicalStringify({ optimistic, id, variables })
            );
          }
        },
      }
    );

    // Since we have thrown away all the cached functions that depend on the
    // CacheGroup dependencies maintained by EntityStore, we should also reset
    // all CacheGroup dependency information.
    new Set([this.data.group, this.optimisticData.group]).forEach((group) =>
      group.resetCaching()
    );
  }

  public restore(data: NormalizedCacheObject): this {
    this.init();
    // Since calling this.init() discards/replaces the entire StoreReader, along
    // with the result caches it maintains, this.data.replace(data) won't have
    // to bother deleting the old data.
    if (data) this.data.replace(data);
    return this;
  }

  public extract(optimistic: boolean = false): NormalizedCacheObject {
    return (optimistic ? this.optimisticData : this.data).extract();
  }

<<<<<<< HEAD
  public read<TData = unknown>(
    options: Cache.ReadOptions<TData, OperationVariables> & {
      returnPartialData: true;
    }
  ): TData | DeepPartial<TData> | null;

  public read<TData = unknown>(
    options: Cache.ReadOptions<TData, OperationVariables>
  ): TData | null;

  public read<TData = unknown>(
    options: Cache.ReadOptions<TData, OperationVariables>
  ): TData | DeepPartial<TData> | null {
=======
  public read<T>(options: Cache.ReadOptions): T | null {
    if (__DEV__) {
      warnRemovedOption(options, "canonizeResults", "cache.read");
    }

>>>>>>> 1db7792d
    const {
      // Since read returns data or null, without any additional metadata
      // about whether/where there might have been missing fields, the
      // default behavior cannot be returnPartialData = true (like it is
      // for the diff method), since defaulting to true would violate the
      // integrity of the T in the return type. However, partial data may
      // be useful in some cases, so returnPartialData:true may be
      // specified explicitly.
      returnPartialData = false,
    } = options;

    return this.storeReader.diffQueryAgainstStore<TData>({
      ...options,
      store: options.optimistic ? this.optimisticData : this.data,
      config: this.config,
      returnPartialData,
    }).result;
  }

  public write<
    TData = unknown,
    TVariables extends OperationVariables = OperationVariables,
  >(options: Cache.WriteOptions<TData, TVariables>): Reference | undefined {
    try {
      ++this.txCount;
      return this.storeWriter.writeToStore(this.data, options);
    } finally {
      if (!--this.txCount && options.broadcast !== false) {
        this.broadcastWatches();
      }
    }
  }

  public modify<Entity extends Record<string, any> = Record<string, any>>(
    options: Cache.ModifyOptions<Entity>
  ): boolean {
    if (hasOwn.call(options, "id") && !options.id) {
      // To my knowledge, TypeScript does not currently provide a way to
      // enforce that an optional property?:type must *not* be undefined
      // when present. That ability would be useful here, because we want
      // options.id to default to ROOT_QUERY only when no options.id was
      // provided. If the caller attempts to pass options.id with a
      // falsy/undefined value (perhaps because cache.identify failed), we
      // should not assume the goal was to modify the ROOT_QUERY object.
      // We could throw, but it seems natural to return false to indicate
      // that nothing was modified.
      return false;
    }
    const store =
      (
        options.optimistic // Defaults to false.
      ) ?
        this.optimisticData
      : this.data;
    try {
      ++this.txCount;
      return store.modify(options.id || "ROOT_QUERY", options.fields, false);
    } finally {
      if (!--this.txCount && options.broadcast !== false) {
        this.broadcastWatches();
      }
    }
  }

<<<<<<< HEAD
  public diff<
    TData = unknown,
    TVariables extends OperationVariables = OperationVariables,
  >(options: Cache.DiffOptions<TData, TVariables>): Cache.DiffResult<TData> {
=======
  public diff<TData, TVariables extends OperationVariables = any>(
    options: Cache.DiffOptions<TData, TVariables>
  ): Cache.DiffResult<TData> {
    if (__DEV__) {
      warnRemovedOption(options, "canonizeResults", "cache.diff");
    }

>>>>>>> 1db7792d
    return this.storeReader.diffQueryAgainstStore({
      ...options,
      store: options.optimistic ? this.optimisticData : this.data,
      rootId: options.id || "ROOT_QUERY",
      config: this.config,
    });
  }

  public watch<
    TData = unknown,
    TVariables extends OperationVariables = OperationVariables,
  >(watch: Cache.WatchOptions<TData, TVariables>): () => void {
    if (!this.watches.size) {
      // In case we previously called forgetCache(this) because
      // this.watches became empty (see below), reattach this cache to any
      // reactive variables on which it previously depended. It might seem
      // paradoxical that we're able to recall something we supposedly
      // forgot, but the point of calling forgetCache(this) is to silence
      // useless broadcasts while this.watches is empty, and to allow the
      // cache to be garbage collected. If, however, we manage to call
      // recallCache(this) here, this cache object must not have been
      // garbage collected yet, and should resume receiving updates from
      // reactive variables, now that it has a watcher to notify.
      recallCache(this);
    }
    this.watches.add(watch);
    if (watch.immediate) {
      this.maybeBroadcastWatch(watch);
    }
    return () => {
      // Once we remove the last watch from this.watches, cache.broadcastWatches
      // no longer does anything, so we preemptively tell the reactive variable
      // system to exclude this cache from future broadcasts.
      if (this.watches.delete(watch) && !this.watches.size) {
        forgetCache(this);
      }
      // Remove this watch from the LRU cache managed by the
      // maybeBroadcastWatch OptimisticWrapperFunction, to prevent memory
      // leaks involving the closure of watch.callback.
      this.maybeBroadcastWatch.forget(watch);
    };
  }

  public gc(options?: {
    // If true, also free non-essential result cache memory by bulk-releasing
    // this.{store{Reader,Writer},maybeBroadcastWatch}. Defaults to false.
    resetResultCache?: boolean;
<<<<<<< HEAD
=======
    // If resetResultCache is true, this.storeReader.canon will be preserved by
    // default, but can also be discarded by passing resetResultIdentities:true.
    // Defaults to false.
    /**
     * @deprecated `resetResultIdentities` is removed in Apollo Client 4.0.
     *
     * **Recommended now**
     *
     * Ensure all usages of `canonizeResults` are removed. Once
     * `canonizeResults` is no longer used, remove this option.
     */
    resetResultIdentities?: boolean;
>>>>>>> 1db7792d
  }) {
    if (__DEV__) {
      warnRemovedOption(
        options || {},
        "resetResultIdentities",
        "cache.gc",
        "First ensure all usages of `canonizeResults` are removed, then remove this option."
      );
    }

    canonicalStringify.reset();
    print.reset();
    const ids = this.optimisticData.gc();
    if (options && !this.txCount && options.resetResultCache) {
      this.resetResultCache();
    }
    return ids;
  }

  // Call this method to ensure the given root ID remains in the cache after
  // garbage collection, along with its transitive child entities. Note that
  // the cache automatically retains all directly written entities. By default,
  // the retainment persists after optimistic updates are removed. Pass true
  // for the optimistic argument if you would prefer for the retainment to be
  // discarded when the top-most optimistic layer is removed. Returns the
  // resulting (non-negative) retainment count.
  public retain(rootId: string, optimistic?: boolean): number {
    return (optimistic ? this.optimisticData : this.data).retain(rootId);
  }

  // Call this method to undo the effect of the retain method, above. Once the
  // retainment count falls to zero, the given ID will no longer be preserved
  // during garbage collection, though it may still be preserved by other safe
  // entities that refer to it. Returns the resulting (non-negative) retainment
  // count, in case that's useful.
  public release(rootId: string, optimistic?: boolean): number {
    return (optimistic ? this.optimisticData : this.data).release(rootId);
  }

  // Returns the canonical ID for a given StoreObject, obeying typePolicies
  // and keyFields (and dataIdFromObject, if you still use that). At minimum,
  // the object must contain a __typename and any primary key fields required
  // to identify entities of that type. If you pass a query result object, be
  // sure that none of the primary key fields have been renamed by aliasing.
  // If you pass a Reference object, its __ref ID string will be returned.
  public identify(object: StoreObject | Reference): string | undefined {
    if (isReference(object)) return object.__ref;
    try {
      return this.policies.identify(object)[0];
    } catch (e) {
      invariant.warn(e);
    }
  }

  public evict(options: Cache.EvictOptions): boolean {
    if (!options.id) {
      if (hasOwn.call(options, "id")) {
        // See comment in modify method about why we return false when
        // options.id exists but is falsy/undefined.
        return false;
      }
      options = { ...options, id: "ROOT_QUERY" };
    }
    try {
      // It's unlikely that the eviction will end up invoking any other
      // cache update operations while it's running, but {in,de}crementing
      // this.txCount still seems like a good idea, for uniformity with
      // the other update methods.
      ++this.txCount;
      // Pass this.data as a limit on the depth of the eviction, so evictions
      // during optimistic updates (when this.data is temporarily set equal to
      // this.optimisticData) do not escape their optimistic Layer.
      return this.optimisticData.evict(options, this.data);
    } finally {
      if (!--this.txCount && options.broadcast !== false) {
        this.broadcastWatches();
      }
    }
  }

  public reset(options?: Cache.ResetOptions): Promise<void> {
    this.init();

    canonicalStringify.reset();

    if (options && options.discardWatches) {
      // Similar to what happens in the unsubscribe function returned by
      // cache.watch, applied to all current watches.
      this.watches.forEach((watch) => this.maybeBroadcastWatch.forget(watch));
      this.watches.clear();
      forgetCache(this);
    } else {
      // Calling this.init() above unblocks all maybeBroadcastWatch caching, so
      // this.broadcastWatches() triggers a broadcast to every current watcher
      // (letting them know their data is now missing). This default behavior is
      // convenient because it means the watches do not have to be manually
      // reestablished after resetting the cache. To prevent this broadcast and
      // cancel all watches, pass true for options.discardWatches.
      this.broadcastWatches();
    }

    return Promise.resolve();
  }

  public removeOptimistic(idToRemove: string) {
    const newOptimisticData = this.optimisticData.removeLayer(idToRemove);
    if (newOptimisticData !== this.optimisticData) {
      this.optimisticData = newOptimisticData;
      this.broadcastWatches();
    }
  }

  private txCount = 0;

  public batch<TUpdateResult>(
    options: Cache.BatchOptions<InMemoryCache, TUpdateResult>
  ): TUpdateResult {
    const {
      update,
      optimistic = true,
      removeOptimistic,
      onWatchUpdated,
    } = options;

    let updateResult: TUpdateResult;
    const perform = (layer?: EntityStore): TUpdateResult => {
      const { data, optimisticData } = this;
      ++this.txCount;
      if (layer) {
        this.data = this.optimisticData = layer;
      }
      try {
        return (updateResult = update(this));
      } finally {
        --this.txCount;
        this.data = data;
        this.optimisticData = optimisticData;
      }
    };

    const alreadyDirty = new Set<Cache.WatchOptions>();

    if (onWatchUpdated && !this.txCount) {
      // If an options.onWatchUpdated callback is provided, we want to call it
      // with only the Cache.WatchOptions objects affected by options.update,
      // but there might be dirty watchers already waiting to be broadcast that
      // have nothing to do with the update. To prevent including those watchers
      // in the post-update broadcast, we perform this initial broadcast to
      // collect the dirty watchers, so we can re-dirty them later, after the
      // post-update broadcast, allowing them to receive their pending
      // broadcasts the next time broadcastWatches is called, just as they would
      // if we never called cache.batch.
      this.broadcastWatches({
        ...options,
        onWatchUpdated(watch) {
          alreadyDirty.add(watch);
          return false;
        },
      });
    }

    if (typeof optimistic === "string") {
      // Note that there can be multiple layers with the same optimistic ID.
      // When removeOptimistic(id) is called for that id, all matching layers
      // will be removed, and the remaining layers will be reapplied.
      this.optimisticData = this.optimisticData.addLayer(optimistic, perform);
    } else if (optimistic === false) {
      // Ensure both this.data and this.optimisticData refer to the root
      // (non-optimistic) layer of the cache during the update. Note that
      // this.data could be a Layer if we are currently executing an optimistic
      // update function, but otherwise will always be an EntityStore.Root
      // instance.
      perform(this.data);
    } else {
      // Otherwise, leave this.data and this.optimisticData unchanged and run
      // the update with broadcast batching.
      perform();
    }

    if (typeof removeOptimistic === "string") {
      this.optimisticData = this.optimisticData.removeLayer(removeOptimistic);
    }

    // Note: if this.txCount > 0, then alreadyDirty.size === 0, so this code
    // takes the else branch and calls this.broadcastWatches(options), which
    // does nothing when this.txCount > 0.
    if (onWatchUpdated && alreadyDirty.size) {
      this.broadcastWatches({
        ...options,
        onWatchUpdated(watch, diff) {
          const result = onWatchUpdated.call(this, watch, diff);
          if (result !== false) {
            // Since onWatchUpdated did not return false, this diff is
            // about to be broadcast to watch.callback, so we don't need
            // to re-dirty it with the other alreadyDirty watches below.
            alreadyDirty.delete(watch);
          }
          return result;
        },
      });
      // Silently re-dirty any watches that were already dirty before the update
      // was performed, and were not broadcast just now.
      if (alreadyDirty.size) {
        alreadyDirty.forEach((watch) => this.maybeBroadcastWatch.dirty(watch));
      }
    } else {
      // If alreadyDirty is empty or we don't have an onWatchUpdated
      // function, we don't need to go to the trouble of wrapping
      // options.onWatchUpdated.
      this.broadcastWatches(options);
    }

    return updateResult!;
  }

  public performTransaction(
    update: (cache: InMemoryCache) => any,
    optimisticId?: string | null
  ) {
    return this.batch({
      update,
      optimistic: optimisticId || optimisticId !== null,
    });
  }

  public transformDocument(document: DocumentNode): DocumentNode {
    return this.addTypenameTransform.transformDocument(
      this.addFragmentsToDocument(document)
    );
  }

  public fragmentMatches(
    fragment: InlineFragmentNode | FragmentDefinitionNode,
    typename: string
  ): boolean {
    return this.policies.fragmentMatches(fragment, typename);
  }

  public lookupFragment(fragmentName: string): FragmentDefinitionNode | null {
    return this.config.fragments?.lookup(fragmentName) || null;
  }

  protected broadcastWatches(options?: BroadcastOptions) {
    if (!this.txCount) {
      this.watches.forEach((c) => this.maybeBroadcastWatch(c, options));
    }
  }

  private addFragmentsToDocument(document: DocumentNode) {
    const { fragments } = this.config;
    return fragments ? fragments.transform(document) : document;
  }

  // This method is wrapped by maybeBroadcastWatch, which is called by
  // broadcastWatches, so that we compute and broadcast results only when
  // the data that would be broadcast might have changed. It would be
  // simpler to check for changes after recomputing a result but before
  // broadcasting it, but this wrapping approach allows us to skip both
  // the recomputation and the broadcast, in most cases.
  private broadcastWatch(c: Cache.WatchOptions, options?: BroadcastOptions) {
    const { lastDiff } = c;

    // Both WatchOptions and DiffOptions extend ReadOptions, and DiffOptions
    // currently requires no additional properties, so we can use c (a
    // WatchOptions object) as DiffOptions, without having to allocate a new
    // object, and without having to enumerate the relevant properties (query,
    // variables, etc.) explicitly. There will be some additional properties
    // (lastDiff, callback, etc.), but cache.diff ignores them.
    const diff = muteDeprecations("canonizeResults", () => this.diff<any>(c));

    if (options) {
      if (c.optimistic && typeof options.optimistic === "string") {
        diff.fromOptimisticTransaction = true;
      }

      if (
        options.onWatchUpdated &&
        options.onWatchUpdated.call(this, c, diff, lastDiff) === false
      ) {
        // Returning false from the onWatchUpdated callback will prevent
        // calling c.callback(diff) for this watcher.
        return;
      }
    }

    if (!lastDiff || !equal(lastDiff.result, diff.result)) {
      c.callback((c.lastDiff = diff), lastDiff);
    }
  }

  /**
   * @experimental
   * @internal
   * This is not a stable API - it is used in development builds to expose
   * information to the DevTools.
   * Use at your own risk!
   */
  public declare getMemoryInternals?: typeof getInMemoryCacheMemoryInternals;
}

if (__DEV__) {
  InMemoryCache.prototype.getMemoryInternals = getInMemoryCacheMemoryInternals;
}<|MERGE_RESOLUTION|>--- conflicted
+++ resolved
@@ -32,20 +32,10 @@
 import { EntityStore, supportsResultCaching } from "./entityStore.js";
 import { hasOwn, normalizeConfig } from "./helpers.js";
 import { Policies } from "./policies.js";
-<<<<<<< HEAD
 import { forgetCache, makeVar, recallCache } from "./reactiveVars.js";
 import { StoreReader } from "./readFromStore.js";
 import type { InMemoryCacheConfig, NormalizedCacheObject } from "./types.js";
 import { StoreWriter } from "./writeToStore.js";
-=======
-import { hasOwn, normalizeConfig, shouldCanonizeResults } from "./helpers.js";
-import type { OperationVariables } from "../../core/index.js";
-import { getInMemoryCacheMemoryInternals } from "../../utilities/caching/getMemoryInternals.js";
-import {
-  muteDeprecations,
-  warnRemovedOption,
-} from "../../utilities/deprecation/index.js";
->>>>>>> 1db7792d
 
 type BroadcastOptions = Pick<
   Cache.BatchOptions<InMemoryCache>,
@@ -82,22 +72,6 @@
 
   constructor(config: InMemoryCacheConfig = {}) {
     super();
-
-    if (__DEV__) {
-      warnRemovedOption(
-        config,
-        "addTypename",
-        "InMemoryCache",
-        "Please remove the `addTypename` option when initializing `InMemoryCache`."
-      );
-      warnRemovedOption(
-        config,
-        "canonizeResults",
-        "InMemoryCache",
-        "Please remove the `canonizeResults` option when initializing `InMemoryCache`."
-      );
-    }
-
     this.config = normalizeConfig(config);
 
     this.policies = new Policies({
@@ -195,7 +169,6 @@
     return (optimistic ? this.optimisticData : this.data).extract();
   }
 
-<<<<<<< HEAD
   public read<TData = unknown>(
     options: Cache.ReadOptions<TData, OperationVariables> & {
       returnPartialData: true;
@@ -209,13 +182,6 @@
   public read<TData = unknown>(
     options: Cache.ReadOptions<TData, OperationVariables>
   ): TData | DeepPartial<TData> | null {
-=======
-  public read<T>(options: Cache.ReadOptions): T | null {
-    if (__DEV__) {
-      warnRemovedOption(options, "canonizeResults", "cache.read");
-    }
-
->>>>>>> 1db7792d
     const {
       // Since read returns data or null, without any additional metadata
       // about whether/where there might have been missing fields, the
@@ -280,20 +246,10 @@
     }
   }
 
-<<<<<<< HEAD
   public diff<
     TData = unknown,
     TVariables extends OperationVariables = OperationVariables,
   >(options: Cache.DiffOptions<TData, TVariables>): Cache.DiffResult<TData> {
-=======
-  public diff<TData, TVariables extends OperationVariables = any>(
-    options: Cache.DiffOptions<TData, TVariables>
-  ): Cache.DiffResult<TData> {
-    if (__DEV__) {
-      warnRemovedOption(options, "canonizeResults", "cache.diff");
-    }
-
->>>>>>> 1db7792d
     return this.storeReader.diffQueryAgainstStore({
       ...options,
       store: options.optimistic ? this.optimisticData : this.data,
@@ -341,31 +297,7 @@
     // If true, also free non-essential result cache memory by bulk-releasing
     // this.{store{Reader,Writer},maybeBroadcastWatch}. Defaults to false.
     resetResultCache?: boolean;
-<<<<<<< HEAD
-=======
-    // If resetResultCache is true, this.storeReader.canon will be preserved by
-    // default, but can also be discarded by passing resetResultIdentities:true.
-    // Defaults to false.
-    /**
-     * @deprecated `resetResultIdentities` is removed in Apollo Client 4.0.
-     *
-     * **Recommended now**
-     *
-     * Ensure all usages of `canonizeResults` are removed. Once
-     * `canonizeResults` is no longer used, remove this option.
-     */
-    resetResultIdentities?: boolean;
->>>>>>> 1db7792d
   }) {
-    if (__DEV__) {
-      warnRemovedOption(
-        options || {},
-        "resetResultIdentities",
-        "cache.gc",
-        "First ensure all usages of `canonizeResults` are removed, then remove this option."
-      );
-    }
-
     canonicalStringify.reset();
     print.reset();
     const ids = this.optimisticData.gc();
@@ -624,7 +556,7 @@
     // object, and without having to enumerate the relevant properties (query,
     // variables, etc.) explicitly. There will be some additional properties
     // (lastDiff, callback, etc.), but cache.diff ignores them.
-    const diff = muteDeprecations("canonizeResults", () => this.diff<any>(c));
+    const diff = this.diff<any>(c);
 
     if (options) {
       if (c.optimistic && typeof options.optimistic === "string") {
