// Make builtins like Map and Set safe to use with non-extensible objects.
import './fixPolyfills';

import { DocumentNode } from 'graphql';
import { dep, wrap } from 'optimism';

import { ApolloCache } from '../core/cache';
import { Cache } from '../core/types/Cache';
import {
  addTypenameToDocument,
  StoreObject,
  Reference,
  isReference,
} from '../../utilities';
import {
  ApolloReducerConfig,
  NormalizedCacheObject,
} from './types';
import { StoreReader } from './readFromStore';
import { StoreWriter } from './writeToStore';
import { EntityStore, supportsResultCaching } from './entityStore';
import { makeVar } from './reactiveVars';
import {
  defaultDataIdFromObject,
  PossibleTypesMap,
  Policies,
  TypePolicies,
} from './policies';
<<<<<<< HEAD
import { ObjectCache } from "./objectCache";
=======
import { hasOwn } from './helpers';
>>>>>>> d470c964

export interface InMemoryCacheConfig extends ApolloReducerConfig {
  resultCaching?: boolean;
  possibleTypes?: PossibleTypesMap;
  typePolicies?: TypePolicies;
  objectCache?: ObjectCache;
}

const defaultConfig: InMemoryCacheConfig = {
  dataIdFromObject: defaultDataIdFromObject,
  addTypename: true,
  resultCaching: true,
  typePolicies: {},
};

export class InMemoryCache extends ApolloCache<NormalizedCacheObject> {
  private data: EntityStore;
  private optimisticData: EntityStore;

  protected config: InMemoryCacheConfig;
  private watches = new Set<Cache.WatchOptions>();
  private addTypename: boolean;

  private typenameDocumentCache = new Map<DocumentNode, DocumentNode>();
  private storeReader: StoreReader;
  private storeWriter: StoreWriter;

  // Dynamically imported code can augment existing typePolicies or
  // possibleTypes by calling cache.policies.addTypePolicies or
  // cache.policies.addPossibletypes.
  public readonly policies: Policies;

  public readonly makeVar = makeVar;

  constructor(config: InMemoryCacheConfig = {}) {
    super();
    this.config = { ...defaultConfig, ...config };
    this.addTypename = !!this.config.addTypename;

    this.policies = new Policies({
      cache: this,
      dataIdFromObject: this.config.dataIdFromObject,
      possibleTypes: this.config.possibleTypes,
      typePolicies: this.config.typePolicies,
    });

    // Passing { resultCaching: false } in the InMemoryCache constructor options
    // will completely disable dependency tracking, which will improve memory
    // usage but worsen the performance of repeated reads.
    this.data = new EntityStore.Root({
      policies: this.policies,
      resultCaching: this.config.resultCaching,
      objectCache: this.config.objectCache
    });

    // When no optimistic writes are currently active, cache.optimisticData ===
    // cache.data, so there are no additional layers on top of the actual data.
    // When an optimistic update happens, this.optimisticData will become a
    // linked list of OptimisticCacheLayer objects that terminates with the
    // original this.data cache object.
    this.optimisticData = this.data;

    this.storeWriter = new StoreWriter(
      this,
      this.storeReader = new StoreReader({
        cache: this,
        addTypename: this.addTypename,
      }),
    );
  }

  public restore(data: NormalizedCacheObject): this {
    if (data) this.data.replace(data);
    return this;
  }

  public extract(optimistic: boolean = false): NormalizedCacheObject {
    return (optimistic ? this.optimisticData : this.data).toObject();
  }

  public read<T>(options: Cache.ReadOptions): T | null {
    const store = options.optimistic ? this.optimisticData : this.data;
    if (typeof options.rootId === 'string' && !store.has(options.rootId)) {
      return null;
    }
    return this.storeReader.readQueryFromStore({
      store,
      query: options.query,
      variables: options.variables,
      rootId: options.rootId,
      config: this.config,
    }) || null;
  }

  public write(options: Cache.WriteOptions): Reference | undefined {
    try {
      ++this.txCount;
      return this.storeWriter.writeToStore({
        store: this.data,
        query: options.query,
        result: options.result,
        dataId: options.dataId,
        variables: options.variables,
      });
    } finally {
      if (!--this.txCount && options.broadcast !== false) {
        this.broadcastWatches();
      }
    }
  }

  public modify(options: Cache.ModifyOptions): boolean {
    if (hasOwn.call(options, "id") && !options.id) {
      // To my knowledge, TypeScript does not currently provide a way to
      // enforce that an optional property?:type must *not* be undefined
      // when present. That ability would be useful here, because we want
      // options.id to default to ROOT_QUERY only when no options.id was
      // provided. If the caller attempts to pass options.id with a
      // falsy/undefined value (perhaps because cache.identify failed), we
      // should not assume the goal was to modify the ROOT_QUERY object.
      // We could throw, but it seems natural to return false to indicate
      // that nothing was modified.
      return false;
    }
    const store = options.optimistic // Defaults to false.
      ? this.optimisticData
      : this.data;
    try {
      ++this.txCount;
      return store.modify(options.id || "ROOT_QUERY", options.fields);
    } finally {
      if (!--this.txCount && options.broadcast !== false) {
        this.broadcastWatches();
      }
    }
  }

  public diff<T>(options: Cache.DiffOptions): Cache.DiffResult<T> {
    return this.storeReader.diffQueryAgainstStore({
      store: options.optimistic ? this.optimisticData : this.data,
      rootId: options.id || "ROOT_QUERY",
      query: options.query,
      variables: options.variables,
      returnPartialData: options.returnPartialData,
      config: this.config,
    });
  }

  public watch(watch: Cache.WatchOptions): () => void {
    this.watches.add(watch);
    if (watch.immediate) {
      this.maybeBroadcastWatch(watch);
    }
    return () => {
      this.watches.delete(watch);
    };
  }

  // Request garbage collection of unreachable normalized entities.
  public gc() {
    return this.optimisticData.gc();
  }

  // Call this method to ensure the given root ID remains in the cache after
  // garbage collection, along with its transitive child entities. Note that
  // the cache automatically retains all directly written entities. By default,
  // the retainment persists after optimistic updates are removed. Pass true
  // for the optimistic argument if you would prefer for the retainment to be
  // discarded when the top-most optimistic layer is removed. Returns the
  // resulting (non-negative) retainment count.
  public retain(rootId: string, optimistic?: boolean): number {
    return (optimistic ? this.optimisticData : this.data).retain(rootId);
  }

  // Call this method to undo the effect of the retain method, above. Once the
  // retainment count falls to zero, the given ID will no longer be preserved
  // during garbage collection, though it may still be preserved by other safe
  // entities that refer to it. Returns the resulting (non-negative) retainment
  // count, in case that's useful.
  public release(rootId: string, optimistic?: boolean): number {
    return (optimistic ? this.optimisticData : this.data).release(rootId);
  }

  // Returns the canonical ID for a given StoreObject, obeying typePolicies
  // and keyFields (and dataIdFromObject, if you still use that). At minimum,
  // the object must contain a __typename and any primary key fields required
  // to identify entities of that type. If you pass a query result object, be
  // sure that none of the primary key fields have been renamed by aliasing.
  // If you pass a Reference object, its __ref ID string will be returned.
  public identify(object: StoreObject | Reference): string | undefined {
    return isReference(object) ? object.__ref :
      this.policies.identify(object)[0];
  }

  public evict(options: Cache.EvictOptions): boolean {
    if (!options.id) {
      if (hasOwn.call(options, "id")) {
        // See comment in modify method about why we return false when
        // options.id exists but is falsy/undefined.
        return false;
      }
      options = { ...options, id: "ROOT_QUERY" };
    }
    try {
      // It's unlikely that the eviction will end up invoking any other
      // cache update operations while it's running, but {in,de}crementing
      // this.txCount still seems like a good idea, for uniformity with
      // the other update methods.
      ++this.txCount;
      return this.optimisticData.evict(options);
    } finally {
      if (!--this.txCount && options.broadcast !== false) {
        this.broadcastWatches();
      }
    }
  }

  public reset(): Promise<void> {
    this.data.clear();
    this.optimisticData = this.data;
    this.broadcastWatches();
    return Promise.resolve();
  }

  public removeOptimistic(idToRemove: string) {
    const newOptimisticData = this.optimisticData.removeLayer(idToRemove);
    if (newOptimisticData !== this.optimisticData) {
      this.optimisticData = newOptimisticData;
      this.broadcastWatches();
    }
  }

  private txCount = 0;

  public performTransaction(
    transaction: (cache: InMemoryCache) => any,
    optimisticId?: string | null,
  ) {
    const perform = (layer?: EntityStore) => {
      const { data, optimisticData } = this;
      ++this.txCount;
      if (layer) {
        this.data = this.optimisticData = layer;
      }
      try {
        transaction(this);
      } finally {
        --this.txCount;
        this.data = data;
        this.optimisticData = optimisticData;
      }
    };

    if (typeof optimisticId === 'string') {
      // Note that there can be multiple layers with the same optimisticId.
      // When removeOptimistic(id) is called for that id, all matching layers
      // will be removed, and the remaining layers will be reapplied.
      this.optimisticData = this.optimisticData.addLayer(optimisticId, perform);
    } else if (optimisticId === null) {
      // Ensure both this.data and this.optimisticData refer to the root
      // (non-optimistic) layer of the cache during the transaction. Note
      // that this.data could be a Layer if we are currently executing an
      // optimistic transaction function, but otherwise will always be an
      // EntityStore.Root instance.
      perform(this.data);
    } else {
      // Otherwise, leave this.data and this.optimisticData unchanged and
      // run the transaction with broadcast batching.
      perform();
    }

    // This broadcast does nothing if this.txCount > 0.
    this.broadcastWatches();
  }

  public transformDocument(document: DocumentNode): DocumentNode {
    if (this.addTypename) {
      let result = this.typenameDocumentCache.get(document);
      if (!result) {
        result = addTypenameToDocument(document);
        this.typenameDocumentCache.set(document, result);
        // If someone calls transformDocument and then mistakenly passes the
        // result back into an API that also calls transformDocument, make sure
        // we don't keep creating new query documents.
        this.typenameDocumentCache.set(result, result);
      }
      return result;
    }
    return document;
  }

  protected broadcastWatches() {
    if (!this.txCount) {
      this.watches.forEach(c => this.maybeBroadcastWatch(c));
    }
  }

  private maybeBroadcastWatch = wrap((c: Cache.WatchOptions) => {
    return this.broadcastWatch.call(this, c);
  }, {
    makeCacheKey: (c: Cache.WatchOptions) => {
      // Return a cache key (thus enabling result caching) only if we're
      // currently using a data store that can track cache dependencies.
      const store = c.optimistic ? this.optimisticData : this.data;
      if (supportsResultCaching(store)) {
        const { optimistic, rootId, variables } = c;
        return store.makeCacheKey(
          c.query,
          // Different watches can have the same query, optimistic
          // status, rootId, and variables, but if their callbacks are
          // different, the (identical) result needs to be delivered to
          // each distinct callback. The easiest way to achieve that
          // separation is to include c.callback in the cache key for
          // maybeBroadcastWatch calls. See issue #5733.
          c.callback,
          JSON.stringify({ optimistic, rootId, variables }),
        );
      }
    }
  });

  private watchDep = dep<Cache.WatchOptions>();

  // This method is wrapped by maybeBroadcastWatch, which is called by
  // broadcastWatches, so that we compute and broadcast results only when
  // the data that would be broadcast might have changed. It would be
  // simpler to check for changes after recomputing a result but before
  // broadcasting it, but this wrapping approach allows us to skip both
  // the recomputation and the broadcast, in most cases.
  private broadcastWatch(c: Cache.WatchOptions) {
    // First, invalidate any other maybeBroadcastWatch wrapper functions
    // currently depending on this Cache.WatchOptions object (including
    // the one currently calling broadcastWatch), so they will be included
    // in the next broadcast, even if the result they receive is the same
    // as the previous result they received. This is important because we
    // are about to deliver a different result to c.callback, so any
    // previous results should have a chance to be redelivered.
    this.watchDep.dirty(c);

    // Next, re-depend on this.watchDep for just this invocation of
    // maybeBroadcastWatch (this is a no-op if broadcastWatch was not
    // called by maybeBroadcastWatch). This allows only the most recent
    // maybeBroadcastWatch invocation for this watcher to remain cached,
    // enabling re-broadcast of previous results even if they have not
    // changed since they were previously delivered.
    this.watchDep(c);

    c.callback(this.diff({
      query: c.query,
      variables: c.variables,
      optimistic: c.optimistic,
    }));
  }
}<|MERGE_RESOLUTION|>--- conflicted
+++ resolved
@@ -26,11 +26,8 @@
   Policies,
   TypePolicies,
 } from './policies';
-<<<<<<< HEAD
 import { ObjectCache } from "./objectCache";
-=======
 import { hasOwn } from './helpers';
->>>>>>> d470c964
 
 export interface InMemoryCacheConfig extends ApolloReducerConfig {
   resultCaching?: boolean;
