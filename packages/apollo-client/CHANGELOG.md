--- conflicted
+++ resolved
@@ -7,15 +7,12 @@
 - Revert returning `data` directly in subscriptions, now returns `data` and `errors`
 - Include passed context in the context for mutations
 - Remove locked dep on apollo-link and apollo-link-dedup
-<<<<<<< HEAD
-- Include `null` in types of cache reading results
-=======
 - Fix bug where setting options didn't adjust pollInterval correctly [PR#2573](https://github.com/apollographql/apollo-client/pull/2573)
 - Fix issue where write(Fragment|Query) didn't rerender store [PR#2574](https://github.com/apollographql/apollo-client/pull/2574)
 - Remove uneeded code causing equality failures [PR#2574](https://github.com/apollographql/apollo-client/pull/2574)
 - Potentially fix missing data when rerendering from cache bug in RA [PR#2574](https://github.com/apollographql/apollo-client/pull/2574)
 - Preserve referential equality when calling currentResult if possible
->>>>>>> d7befd4e
+- Include `null` in types of cache reading results [PR#2572](https://github.com/apollographql/apollo-client/pull/2572)
 
 ### 2.0.2
 - Fixed mutation result error checking for empty array
