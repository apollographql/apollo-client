--- conflicted
+++ resolved
@@ -1,13 +1,6 @@
 {
-<<<<<<< HEAD
-  "import { ApolloClient, InMemoryCache, HttpLink } from \"@apollo/client\" (CJS)": 43864,
-  "import { ApolloClient, InMemoryCache, HttpLink } from \"@apollo/client\" (production) (CJS)": 38742,
-  "import { ApolloClient, InMemoryCache, HttpLink } from \"@apollo/client\"": 33603,
-  "import { ApolloClient, InMemoryCache, HttpLink } from \"@apollo/client\" (production)": 27669
-=======
   "import { ApolloClient, InMemoryCache, HttpLink } from \"@apollo/client\" (CJS)": 43866,
   "import { ApolloClient, InMemoryCache, HttpLink } from \"@apollo/client\" (production) (CJS)": 38687,
   "import { ApolloClient, InMemoryCache, HttpLink } from \"@apollo/client\"": 33629,
   "import { ApolloClient, InMemoryCache, HttpLink } from \"@apollo/client\" (production)": 27594
->>>>>>> 64eb7977
 }