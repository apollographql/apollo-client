--- conflicted
+++ resolved
@@ -413,15 +413,9 @@
               };
             }
 
-<<<<<<< HEAD
             const observerNext = observer.next;
             if (observerNext) {
-              const isDifferentResult =
-                this.resultComparator ? !this.resultComparator(lastResult, resultFromStore) : !(
-=======
-            if (observer.next) {
               const isDifferentResult = !(
->>>>>>> 75ffc2e2
                   lastResult &&
                   resultFromStore &&
                   lastResult.networkStatus === resultFromStore.networkStatus &&
@@ -435,18 +429,10 @@
 
               if (isDifferentResult) {
                 lastResult = resultFromStore;
-<<<<<<< HEAD
                 // defer to avoid potential errors propagating back to Apollo
                 setTimeout(() => {
-                  observerNext(maybeDeepFreeze(this.transformResult(resultFromStore)))
+                  observerNext(maybeDeepFreeze(resultFromStore))
                 }, 0);
-=======
-                try {
-                  observer.next(maybeDeepFreeze(resultFromStore));
-                } catch (e) {
-                  console.error('Error in observer.next \n', e.stack);
-                }
->>>>>>> 75ffc2e2
               }
             }
           } catch (error) {
