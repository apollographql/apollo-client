import { Trie } from "@wry/trie";
import type { DirectiveNode, DocumentNode } from "graphql";
import { BREAK, Kind, OperationTypeNode, visit } from "graphql";
import type { Subscription } from "rxjs";
import {
  catchError,
  concat,
  EMPTY,
  filter,
  from,
  lastValueFrom,
  map,
  materialize,
  mergeMap,
  mergeWith,
  Observable,
  of,
  share,
  shareReplay,
  Subject,
  tap,
} from "rxjs";

import type { ApolloCache, Cache } from "@apollo/client/cache";
import { canonicalStringify } from "@apollo/client/cache";
import {
  CombinedGraphQLErrors,
  graphQLResultHasProtocolErrors,
  registerLinkError,
  toErrorLike,
} from "@apollo/client/errors";
import { PROTOCOL_ERRORS_SYMBOL } from "@apollo/client/errors";
import type {
  ExecuteContext,
  FetchResult,
  GraphQLRequest,
} from "@apollo/client/link";
import { execute } from "@apollo/client/link";
import type { LocalState } from "@apollo/client/local-state";
import type { MaybeMasked, Unmasked } from "@apollo/client/masking";
import { maskFragment, maskOperation } from "@apollo/client/masking";
import { print } from "@apollo/client/utilities";
import { cacheSizes } from "@apollo/client/utilities";
import { DocumentTransform } from "@apollo/client/utilities";
import { __DEV__ } from "@apollo/client/utilities/environment";
import type { DeepPartial } from "@apollo/client/utilities/internal";
import {
  AutoCleanedWeakCache,
  checkDocument,
  filterMap,
  getDefaultValues,
  getGraphQLErrorsFromResult,
  getOperationDefinition,
  getOperationName,
  graphQLResultHasError,
  hasDirectives,
  hasForcedResolvers,
  isDocumentNode,
  isExecutionPatchIncrementalResult,
  isExecutionPatchResult,
  isNonEmptyArray,
  isNonNullObject,
  makeUniqueId,
  mergeIncrementalData,
  onAnyEvent,
  removeDirectivesFromDocument,
  toQueryResult,
} from "@apollo/client/utilities/internal";
import {
  invariant,
  newInvariantError,
} from "@apollo/client/utilities/invariant";

import type { IgnoreModifier } from "../cache/core/types/common.js";
import { defaultCacheSizes } from "../utilities/caching/sizes.js";

import type { ApolloClient, DefaultOptions } from "./ApolloClient.js";
import { isNetworkRequestInFlight, NetworkStatus } from "./networkStatus.js";
import {
  fetchQueryOperator,
  logMissingFieldErrors,
  ObservableQuery,
  onCacheHit,
} from "./ObservableQuery.js";
import {
  CacheWriteBehavior,
  QueryInfo,
  shouldWriteResult,
} from "./QueryInfo.js";
import type {
  ApolloQueryResult,
  ClientAwareness,
  DefaultContext,
  InternalRefetchQueriesInclude,
  InternalRefetchQueriesMap,
  InternalRefetchQueriesOptions,
  InternalRefetchQueriesResult,
  MutateResult,
  MutationUpdaterFunction,
  OnQueryUpdated,
  OperationVariables,
  QueryNotification,
  QueryResult,
  SubscribeResult,
  TypedDocumentNode,
} from "./types.js";
import type {
  ErrorPolicy,
  MutationFetchPolicy,
  MutationOptions,
  QueryOptions,
  SubscriptionOptions,
  WatchQueryFetchPolicy,
  WatchQueryOptions,
} from "./watchQueryOptions.js";

const { hasOwnProperty } = Object.prototype;

const IGNORE = {} as IgnoreModifier;

interface MutationStoreValue {
  mutation: DocumentNode;
  variables: Record<string, any>;
  loading: boolean;
  error: Error | null;
}

type UpdateQueries<TData> = MutationOptions<TData, any, any>["updateQueries"];

interface TransformCacheEntry {
  hasClientExports: boolean;
  hasForcedResolvers: boolean;
  hasNonreactiveDirective: boolean;
  nonReactiveQuery: DocumentNode;
  clientQuery: DocumentNode | null;
  serverQuery: DocumentNode | null;
  defaultVars: OperationVariables;
  asQuery: DocumentNode;
}

interface MaskFragmentOptions<TData> {
  fragment: DocumentNode;
  data: TData;
  fragmentName?: string;
}

interface MaskOperationOptions<TData> {
  document: DocumentNode;
  data: TData;
  id: string;
  fetchPolicy?: WatchQueryFetchPolicy;
}

interface QueryManagerOptions {
  client: ApolloClient;
  defaultOptions: DefaultOptions;
  documentTransform: DocumentTransform | null | undefined;
  queryDeduplication: boolean;
  onBroadcast: undefined | (() => void);
  ssrMode: boolean;
  clientAwareness: ClientAwareness;
  assumeImmutableResults: boolean;
  defaultContext: Partial<DefaultContext> | undefined;
  dataMasking: boolean;
  localState: LocalState | undefined;
}

export class QueryManager {
  public defaultOptions: DefaultOptions;

  public readonly client: ApolloClient;
  public readonly assumeImmutableResults: boolean;
  public readonly documentTransform: DocumentTransform;
  public readonly ssrMode: boolean;
  public readonly defaultContext: Partial<DefaultContext>;
  public readonly dataMasking: boolean;
  public localState: LocalState | undefined;

  private queryDeduplication: boolean;
  private clientAwareness: ClientAwareness = {};

  /**
   * Whether to prioritize cache values over network results when
   * `fetchObservableWithInfo` is called.
   * This will essentially turn a `"network-only"` or `"cache-and-network"`
   * fetchPolicy into a `"cache-first"` fetchPolicy, but without influencing
   * the `fetchPolicy` of the `ObservableQuery`.
   *
   * This can e.g. be used to prioritize the cache during the first render after
   * SSR.
   */
  public prioritizeCacheValues: boolean = false;

  private onBroadcast?: () => void;
  public mutationStore?: {
    [mutationId: string]: MutationStoreValue;
  };

  // All the queries that the QueryManager is currently managing (not
  // including mutations and subscriptions).
  private queries = new Map<string, QueryInfo>();

  // Maps from queryId strings to Promise rejection functions for
  // currently active queries and fetches.
  // Use protected instead of private field so
  // @apollo/experimental-nextjs-app-support can access type info.
  protected fetchCancelFns = new Map<string, (error: any) => any>();

  constructor(options: QueryManagerOptions) {
    const defaultDocumentTransform = new DocumentTransform(
      (document) => this.cache.transformDocument(document),
      // Allow the apollo cache to manage its own transform caches
      { cache: false }
    );

    this.client = options.client;
    this.defaultOptions = options.defaultOptions;
    this.queryDeduplication = options.queryDeduplication;
    this.clientAwareness = options.clientAwareness;
    this.ssrMode = options.ssrMode;
    this.assumeImmutableResults = options.assumeImmutableResults;
    this.dataMasking = options.dataMasking;
    this.localState = options.localState;
    const documentTransform = options.documentTransform;
    this.documentTransform =
      documentTransform ?
        defaultDocumentTransform
          .concat(documentTransform)
          // The custom document transform may add new fragment spreads or new
          // field selections, so we want to give the cache a chance to run
          // again. For example, the InMemoryCache adds __typename to field
          // selections and fragments from the fragment registry.
          .concat(defaultDocumentTransform)
      : defaultDocumentTransform;
    this.defaultContext = options.defaultContext || {};

    if ((this.onBroadcast = options.onBroadcast)) {
      this.mutationStore = {};
    }
  }

  get link() {
    return this.client.link;
  }

  get cache() {
    return this.client.cache;
  }

  /**
   * Call this method to terminate any active query processes, making it safe
   * to dispose of this QueryManager instance.
   */
  public stop() {
    this.queries.forEach((_info, queryId) => {
      this.removeQuery(queryId);
    });

    this.cancelPendingFetches(
      newInvariantError("QueryManager stopped while query was in flight")
    );
  }

  private cancelPendingFetches(error: Error) {
    this.fetchCancelFns.forEach((cancel) => cancel(error));
    this.fetchCancelFns.clear();
  }

  public async mutate<
    TData,
    TVariables extends OperationVariables,
    TCache extends ApolloCache,
  >({
    mutation,
    variables,
    optimisticResponse,
    updateQueries,
    refetchQueries = [],
    awaitRefetchQueries = false,
    update: updateWithProxyFn,
    onQueryUpdated,
    fetchPolicy = this.defaultOptions.mutate?.fetchPolicy || "network-only",
    errorPolicy = this.defaultOptions.mutate?.errorPolicy || "none",
    keepRootFields,
    context,
  }: MutationOptions<TData, TVariables, TCache>): Promise<
    MutateResult<MaybeMasked<TData>>
  > {
    invariant(
      mutation,
      "mutation option is required. You must specify your GraphQL document in the mutation option."
    );

    checkDocument(mutation, OperationTypeNode.MUTATION);

    invariant(
      fetchPolicy === "network-only" || fetchPolicy === "no-cache",
      "Mutations support only 'network-only' or 'no-cache' fetchPolicy strings. The default `network-only` behavior automatically writes mutation results to the cache. Passing `no-cache` skips the cache write."
    );

    const mutationId = this.generateMutationId();

    mutation = this.cache.transformForLink(this.transform(mutation));
    const { hasClientExports } = this.getDocumentInfo(mutation);

    variables = this.getVariables(mutation, variables);

    if (hasClientExports) {
      if (__DEV__) {
        invariant(
          this.localState,
          "Mutation '%s' contains `@client` fields with variables provided by `@export` but local state has not been configured.",
          getOperationName(mutation, "(anonymous)")
        );
      }

      variables = await this.localState!.getExportedVariables<TVariables>({
        client: this.client,
        document: mutation,
        variables,
        context,
      });
    }

    const mutationStoreValue =
      this.mutationStore &&
      (this.mutationStore[mutationId] = {
        mutation,
        variables,
        loading: true,
        error: null,
      } as MutationStoreValue);

    const isOptimistic =
      optimisticResponse &&
      this.markMutationOptimistic<TData, TVariables, TCache>(
        optimisticResponse,
        {
          mutationId,
          document: mutation,
          variables,
          fetchPolicy,
          errorPolicy,
          context,
          updateQueries,
          update: updateWithProxyFn,
          keepRootFields,
        }
      );

    this.broadcastQueries();

    return new Promise((resolve, reject) => {
      return this.getObservableFromLink<TData>(
        mutation,
        {
          ...context,
          optimisticResponse: isOptimistic ? optimisticResponse : void 0,
        },
        variables,
        {},
        false
      )
        .pipe(
          validateDidEmitValue(),
          mergeMap((result) => {
            const hasErrors = graphQLResultHasError(result);
            if (hasErrors && errorPolicy === "none") {
              throw new CombinedGraphQLErrors(result);
            }

            if (mutationStoreValue) {
              mutationStoreValue.loading = false;
              mutationStoreValue.error = null;
            }

            const storeResult: typeof result = { ...result };

            if (typeof refetchQueries === "function") {
              refetchQueries = refetchQueries(
                storeResult as FetchResult<Unmasked<TData>>
              );
            }

            if (errorPolicy === "ignore" && hasErrors) {
              delete storeResult.errors;
            }

            return from(
              this.markMutationResult<TData, TVariables, TCache>({
                mutationId,
                result: storeResult,
                document: mutation,
                variables,
                fetchPolicy,
                errorPolicy,
                context,
                update: updateWithProxyFn,
                updateQueries,
                awaitRefetchQueries,
                refetchQueries,
                removeOptimistic: isOptimistic ? mutationId : void 0,
                onQueryUpdated,
                keepRootFields,
              })
            );
          })
        )
        .subscribe({
          next: (storeResult) => {
            this.broadcastQueries();

            // Since mutations might receive multiple payloads from the
            // ApolloLink chain (e.g. when used with @defer),
            // we resolve with a SingleExecutionResult or after the final
            // ExecutionPatchResult has arrived and we have assembled the
            // multipart response into a single result.
            if (!("hasNext" in storeResult) || storeResult.hasNext === false) {
              const result: MutateResult<TData> = {
                data: this.maskOperation({
                  document: mutation,
                  data: storeResult.data,
                  fetchPolicy,
                  id: mutationId,
                }) as any,
              };

              if (graphQLResultHasError(storeResult)) {
                result.error = new CombinedGraphQLErrors(storeResult);
              }

              if (storeResult.extensions) {
                result.extensions = storeResult.extensions;
              }

              resolve(result);
            }
          },

          error: (error) => {
            if (mutationStoreValue) {
              mutationStoreValue.loading = false;
              mutationStoreValue.error = error;
            }

            if (isOptimistic) {
              this.cache.removeOptimistic(mutationId);
            }

            this.broadcastQueries();

            if (errorPolicy === "ignore") {
              return resolve({ data: undefined });
            }

            if (errorPolicy === "all") {
              return resolve({ data: undefined, error });
            }

            reject(error);
          },
        });
    });
  }

  public markMutationResult<
    TData,
    TVariables extends OperationVariables,
    TCache extends ApolloCache,
  >(
    mutation: {
      mutationId: string;
      result: FetchResult<TData>;
      document: DocumentNode;
      variables?: TVariables;
      fetchPolicy?: MutationFetchPolicy;
      errorPolicy: ErrorPolicy;
      context?: DefaultContext;
      updateQueries: UpdateQueries<TData>;
      update?: MutationUpdaterFunction<TData, TVariables, TCache>;
      awaitRefetchQueries?: boolean;
      refetchQueries?: InternalRefetchQueriesInclude;
      removeOptimistic?: string;
      onQueryUpdated?: OnQueryUpdated<any>;
      keepRootFields?: boolean;
    },
    cache = this.cache
  ): Promise<FetchResult<TData>> {
    let { result } = mutation;
    const cacheWrites: Cache.WriteOptions[] = [];
    const skipCache = mutation.fetchPolicy === "no-cache";

    if (!skipCache && shouldWriteResult(result, mutation.errorPolicy)) {
      if (!isExecutionPatchIncrementalResult(result)) {
        cacheWrites.push({
          result: result.data,
          dataId: "ROOT_MUTATION",
          query: mutation.document,
          variables: mutation.variables,
        });
      }
      if (
        isExecutionPatchIncrementalResult(result) &&
        isNonEmptyArray(result.incremental)
      ) {
        const diff = cache.diff<TData>({
          id: "ROOT_MUTATION",
          // The cache complains if passed a mutation where it expects a
          // query, so we transform mutations and subscriptions to queries
          // (only once, thanks to this.transformCache).
          query: this.getDocumentInfo(mutation.document).asQuery,
          variables: mutation.variables,
          optimistic: false,
          returnPartialData: true,
        });
        let mergedData;
        if (diff.result) {
          mergedData = mergeIncrementalData(diff.result, result);
        }
        if (typeof mergedData !== "undefined") {
          // cast the ExecutionPatchResult to FetchResult here since
          // ExecutionPatchResult never has `data` when returned from the server
          (result as FetchResult).data = mergedData;
          cacheWrites.push({
            result: mergedData,
            dataId: "ROOT_MUTATION",
            query: mutation.document,
            variables: mutation.variables,
          });
        }
      }

      const { updateQueries } = mutation;
      if (updateQueries) {
        this.queries.forEach(({ observableQuery }, queryId) => {
          const queryName = observableQuery && observableQuery.queryName;
          if (!queryName || !hasOwnProperty.call(updateQueries, queryName)) {
            return;
          }
          const updater = updateQueries[queryName];
          const { document, variables } = this.queries.get(queryId)!;

          // Read the current query result from the store.
          const { result: currentQueryResult, complete } = cache.diff<TData>({
            query: document!,
            variables,
            returnPartialData: true,
            optimistic: false,
          });

          if (complete && currentQueryResult) {
            // Run our reducer using the current query result and the mutation result.
            const nextQueryResult = updater(currentQueryResult, {
              mutationResult: result as FetchResult<Unmasked<TData>>,
              queryName: (document && getOperationName(document)) || void 0,
              queryVariables: variables!,
            });

            // Write the modified result back into the store if we got a new result.
            if (nextQueryResult) {
              cacheWrites.push({
                result: nextQueryResult,
                dataId: "ROOT_QUERY",
                query: document!,
                variables,
              });
            }
          }
        });
      }
    }

    if (
      cacheWrites.length > 0 ||
      (mutation.refetchQueries || "").length > 0 ||
      mutation.update ||
      mutation.onQueryUpdated ||
      mutation.removeOptimistic
    ) {
      const results: any[] = [];

      this.refetchQueries({
        updateCache: (cache) => {
          if (!skipCache) {
            cacheWrites.forEach((write) => cache.write(write));
          }

          // If the mutation has some writes associated with it then we need to
          // apply those writes to the store by running this reducer again with
          // a write action.
          const { update } = mutation;
          // Determine whether result is a SingleExecutionResult,
          // or the final ExecutionPatchResult.
          const isFinalResult =
            !isExecutionPatchResult(result) ||
            (isExecutionPatchIncrementalResult(result) && !result.hasNext);

          if (update) {
            if (!skipCache) {
              // Re-read the ROOT_MUTATION data we just wrote into the cache
              // (the first cache.write call in the cacheWrites.forEach loop
              // above), so field read functions have a chance to run for
              // fields within mutation result objects.
              const diff = cache.diff<TData>({
                id: "ROOT_MUTATION",
                // The cache complains if passed a mutation where it expects a
                // query, so we transform mutations and subscriptions to queries
                // (only once, thanks to this.transformCache).
                query: this.getDocumentInfo(mutation.document).asQuery,
                variables: mutation.variables,
                optimistic: false,
                returnPartialData: true,
              });

              if (diff.complete) {
                result = { ...(result as FetchResult), data: diff.result };
                if ("incremental" in result) {
                  delete result.incremental;
                }
                if ("hasNext" in result) {
                  delete result.hasNext;
                }
              }
            }

            // If we've received the whole response,
            // either a SingleExecutionResult or the final ExecutionPatchResult,
            // call the update function.
            if (isFinalResult) {
              update(cache as TCache, result as FetchResult<Unmasked<TData>>, {
                context: mutation.context,
                variables: mutation.variables,
              });
            }
          }

          // TODO Do this with cache.evict({ id: 'ROOT_MUTATION' }) but make it
          // shallow to allow rolling back optimistic evictions.
          if (!skipCache && !mutation.keepRootFields && isFinalResult) {
            cache.modify({
              id: "ROOT_MUTATION",
              fields(value, { fieldName, DELETE }) {
                return fieldName === "__typename" ? value : DELETE;
              },
            });
          }
        },

        include: mutation.refetchQueries,

        // Write the final mutation.result to the root layer of the cache.
        optimistic: false,

        // Remove the corresponding optimistic layer at the same time as we
        // write the final non-optimistic result.
        removeOptimistic: mutation.removeOptimistic,

        // Let the caller of client.mutate optionally determine the refetching
        // behavior for watched queries after the mutation.update function runs.
        // If no onQueryUpdated function was provided for this mutation, pass
        // null instead of undefined to disable the default refetching behavior.
        onQueryUpdated: mutation.onQueryUpdated || null,
      }).forEach((result) => results.push(result));

      if (mutation.awaitRefetchQueries || mutation.onQueryUpdated) {
        // Returning a promise here makes the mutation await that promise, so we
        // include results in that promise's work if awaitRefetchQueries or an
        // onQueryUpdated function was specified.
        return Promise.all(results).then(() => result);
      }
    }

    return Promise.resolve(result);
  }

  public markMutationOptimistic<
    TData,
    TVariables extends OperationVariables,
    TCache extends ApolloCache,
  >(
    optimisticResponse: any,
    mutation: {
      mutationId: string;
      document: DocumentNode;
      variables?: TVariables;
      fetchPolicy?: MutationFetchPolicy;
      errorPolicy: ErrorPolicy;
      context?: DefaultContext;
      updateQueries: UpdateQueries<TData>;
      update?: MutationUpdaterFunction<TData, TVariables, TCache>;
      keepRootFields?: boolean;
    }
  ) {
    const data =
      typeof optimisticResponse === "function" ?
        optimisticResponse(mutation.variables, { IGNORE })
      : optimisticResponse;

    if (data === IGNORE) {
      return false;
    }

    this.cache.recordOptimisticTransaction((cache) => {
      try {
        this.markMutationResult<TData, TVariables, TCache>(
          {
            ...mutation,
            result: { data },
          },
          cache
        );
      } catch (error) {
        invariant.error(error);
      }
    }, mutation.mutationId);

    return true;
  }

  public fetchQuery<TData, TVars extends OperationVariables>(
    queryId: string,
    options: WatchQueryOptions<TVars, TData>,
    networkStatus?: NetworkStatus
  ): Promise<QueryResult<TData>> {
    return lastValueFrom(
      this.fetchObservableWithInfo(
        this.getOrCreateQuery(queryId),
        options,
        networkStatus
      ).observable.pipe(
        filterMap((value) => {
          switch (value.kind) {
            case "E":
              throw value.error;
            case "N": {
              if (value.source !== "newNetworkStatus")
                return toQueryResult(value.value);
            }
          }
        })
      ),
      {
        // This default is needed when a `standby` fetch policy is used to avoid
        // an EmptyError from rejecting this promise.
        defaultValue: { data: undefined },
      }
    );
  }

  public transform(document: DocumentNode) {
    return this.documentTransform.transformDocument(document);
  }

  private transformCache = new AutoCleanedWeakCache<
    DocumentNode,
    TransformCacheEntry
  >(
    cacheSizes["queryManager.getDocumentInfo"] ||
      defaultCacheSizes["queryManager.getDocumentInfo"]
  );

  public getDocumentInfo(document: DocumentNode) {
    const { transformCache } = this;

    if (!transformCache.has(document)) {
      const cacheEntry: TransformCacheEntry = {
        // TODO These three calls (hasClientExports, shouldForceResolvers, and
        // usesNonreactiveDirective) are performing independent full traversals
        // of the transformed document. We should consider merging these
        // traversals into a single pass in the future, though the work is
        // cached after the first time.
        hasClientExports: hasDirectives(["client", "export"], document, true),
        hasForcedResolvers: hasForcedResolvers(document),
        hasNonreactiveDirective: hasDirectives(["nonreactive"], document),
        nonReactiveQuery: addNonReactiveToNamedFragments(document),
        clientQuery: hasDirectives(["client"], document) ? document : null,
        serverQuery: removeDirectivesFromDocument(
          [
            { name: "client", remove: true },
            { name: "connection" },
            { name: "nonreactive" },
            { name: "unmask" },
          ],
          document
        ),
        defaultVars: getDefaultValues(
          getOperationDefinition(document)
        ) as OperationVariables,
        // Transform any mutation or subscription operations to query operations
        // so we can read/write them from/to the cache.
        asQuery: {
          ...document,
          definitions: document.definitions.map((def) => {
            if (
              def.kind === "OperationDefinition" &&
              def.operation !== "query"
            ) {
              return { ...def, operation: "query" as OperationTypeNode };
            }
            return def;
          }),
        },
      };

      transformCache.set(document, cacheEntry);
    }

    return transformCache.get(document)!;
  }

  public getVariables<TVariables>(
    document: DocumentNode,
    variables?: TVariables
  ): TVariables {
    const defaultVars = this.getDocumentInfo(document).defaultVars;
    const varsWithDefaults = Object.entries(variables ?? {}).map(
      ([key, value]) => [key, value === undefined ? defaultVars[key] : value]
    );

    return {
      ...defaultVars,
      ...Object.fromEntries(varsWithDefaults),
    };
  }

  public watchQuery<
    T,
    TVariables extends OperationVariables = OperationVariables,
  >(options: WatchQueryOptions<TVariables, T>): ObservableQuery<T, TVariables> {
    checkDocument(options.query, OperationTypeNode.QUERY);

    const query = this.transform(options.query);

    // assign variable default values if supplied
    // NOTE: We don't modify options.query here with the transformed query to
    // ensure observable.options.query is set to the raw untransformed query.
    options = {
      ...options,
      variables: this.getVariables(query, options.variables) as TVariables,
    };

    if (typeof options.notifyOnNetworkStatusChange === "undefined") {
      options.notifyOnNetworkStatusChange = true;
    }

    const queryInfo = new QueryInfo(this);
    const observable = new ObservableQuery<T, TVariables>({
      queryManager: this,
      queryInfo,
      options,
    });
    observable["lastQuery"] = query;

    if (!ObservableQuery["inactiveOnCreation"].getValue()) {
      this.queries.set(observable.queryId, queryInfo);
    }

    // We give queryInfo the transformed query to ensure the first cache diff
    // uses the transformed query instead of the raw query
    queryInfo.init({ document: query, variables: observable.variables });
    queryInfo.setObservableQuery(observable);

    return observable;
  }

  public async query<
    TData,
    TVars extends OperationVariables = OperationVariables,
  >(
    options: QueryOptions<TVars, TData>,
    queryId = this.generateQueryId()
  ): Promise<QueryResult<MaybeMasked<TData>>> {
    const query = this.transform(options.query);

    return this.fetchQuery<TData, TVars>(queryId, {
      ...(options as any),
      query,
    })
      .then((value) => ({
        ...value,
        data: this.maskOperation({
          document: query,
          data: value?.data,
          fetchPolicy: options.fetchPolicy,
          id: queryId,
        }),
      }))
      .finally(() => this.removeQuery(queryId));
  }

  private queryIdCounter = 1;
  public generateQueryId() {
    return String(this.queryIdCounter++);
  }

  private requestIdCounter = 1;
  public generateRequestId() {
    return this.requestIdCounter++;
  }

  private mutationIdCounter = 1;
  public generateMutationId() {
    return String(this.mutationIdCounter++);
  }

  public clearStore(
    options: Cache.ResetOptions = {
      discardWatches: true,
    }
  ): Promise<void> {
    // Before we have sent the reset action to the store, we can no longer
    // rely on the results returned by in-flight requests since these may
    // depend on values that previously existed in the data portion of the
    // store. So, we cancel the promises and observers that we have issued
    // so far and not yet resolved (in the case of queries).
    this.cancelPendingFetches(
      newInvariantError(
        "Store reset while query was in flight (not completed in link chain)"
      )
    );

    this.queries.forEach((queryInfo) => {
      const { observableQuery } = queryInfo;
      if (observableQuery) {
        // Set loading to true so listeners don't trigger unless they want
        // results with partial data.
        observableQuery.reset();
      }
    });

    if (this.mutationStore) {
      this.mutationStore = {};
    }

    // begin removing data from the store
    return this.cache.reset(options);
  }

  public getObservableQueries(
    include: InternalRefetchQueriesInclude = "active"
  ) {
    const queries = new Map<string, ObservableQuery<any>>();
    const queryNames = new Map<string, string | undefined>();
    const queryNamesAndQueryStrings = new Map<string, boolean>();
    const legacyQueryOptions = new Set<QueryOptions>();

    if (Array.isArray(include)) {
      include.forEach((desc) => {
        if (typeof desc === "string") {
          queryNames.set(desc, desc);
          queryNamesAndQueryStrings.set(desc, false);
        } else if (isDocumentNode(desc)) {
          const queryString = print(this.transform(desc));
          queryNames.set(queryString, getOperationName(desc));
          queryNamesAndQueryStrings.set(queryString, false);
        } else if (isNonNullObject(desc) && desc.query) {
          legacyQueryOptions.add(desc);
        }
      });
    }

    this.queries.forEach(({ observableQuery: oq, document }, queryId) => {
      if (oq) {
        if (include === "all") {
          queries.set(queryId, oq);
          return;
        }

        const {
          queryName,
          options: { fetchPolicy },
        } = oq;

        if (
          fetchPolicy === "standby" ||
          (include === "active" && !oq.hasObservers())
        ) {
          return;
        }

        if (
          include === "active" ||
          (queryName && queryNamesAndQueryStrings.has(queryName)) ||
          (document && queryNamesAndQueryStrings.has(print(document)))
        ) {
          queries.set(queryId, oq);
          if (queryName) queryNamesAndQueryStrings.set(queryName, true);
          if (document) queryNamesAndQueryStrings.set(print(document), true);
        }
      }
    });

    if (legacyQueryOptions.size) {
      legacyQueryOptions.forEach((options: QueryOptions) => {
        // We will be issuing a fresh network request for this query, so we
        // pre-allocate a new query ID here, using a special prefix to enable
        // cleaning up these temporary queries later, after fetching.
        const queryId = makeUniqueId("legacyOneTimeQuery");
        const queryInfo = this.getOrCreateQuery(queryId).init({
          document: options.query,
          variables: options.variables,
        });
        const oq = new ObservableQuery({
          queryManager: this,
          queryInfo,
          options: {
            ...options,
            fetchPolicy: "network-only",
          },
        });
        invariant(oq.queryId === queryId);
        queryInfo.setObservableQuery(oq);
        queries.set(queryId, oq);
      });
    }

    if (__DEV__ && queryNamesAndQueryStrings.size) {
      queryNamesAndQueryStrings.forEach((included, nameOrQueryString) => {
        if (!included) {
          const queryName = queryNames.get(nameOrQueryString);

          if (queryName) {
            invariant.warn(
              `Unknown query named "%s" requested in refetchQueries options.include array`,
              queryName
            );
          } else {
            invariant.warn(
              `Unknown anonymous query requested in refetchQueries options.include array`
            );
          }
        }
      });
    }

    return queries;
  }

  public refetchObservableQueries(
    includeStandby: boolean = false
  ): Promise<QueryResult<any>[]> {
    const observableQueryPromises: Promise<QueryResult<any>>[] = [];

    this.getObservableQueries(includeStandby ? "all" : "active").forEach(
      (observableQuery, queryId) => {
        const { fetchPolicy } = observableQuery.options;
        if (
          includeStandby ||
          (fetchPolicy !== "standby" && fetchPolicy !== "cache-only")
        ) {
          observableQueryPromises.push(observableQuery.refetch());
        }
        (this.queries.get(queryId) || observableQuery["queryInfo"]).resetDiff();
      }
    );

    this.broadcastQueries();

    return Promise.all(observableQueryPromises);
  }

  public startGraphQLSubscription<TData = unknown>(
    options: SubscriptionOptions
  ): Observable<SubscribeResult<TData>> {
    let { query, variables } = options;
    const {
      fetchPolicy,
      errorPolicy = "none",
      context = {},
      extensions = {},
    } = options;

    checkDocument(query, OperationTypeNode.SUBSCRIPTION);

    query = this.transform(query);
    variables = this.getVariables(query, variables);

    const makeObservable = (variables: OperationVariables) =>
      this.getObservableFromLink<TData>(
        query,
        context,
        variables,
        extensions
      ).pipe(
        map((rawResult): SubscribeResult<TData> => {
          if (fetchPolicy !== "no-cache") {
            // the subscription interface should handle not sending us results we no longer subscribe to.
            // XXX I don't think we ever send in an object with errors, but we might in the future...
            if (shouldWriteResult(rawResult, errorPolicy)) {
              this.cache.write({
                query,
                result: rawResult.data,
                dataId: "ROOT_SUBSCRIPTION",
                variables: variables,
              });
            }

            this.broadcastQueries();
          }

          const result: SubscribeResult<TData> = {
            data: rawResult.data ?? undefined,
          };

          if (graphQLResultHasError(rawResult)) {
            result.error = new CombinedGraphQLErrors(rawResult);
          } else if (graphQLResultHasProtocolErrors(rawResult)) {
            result.error = rawResult.extensions[PROTOCOL_ERRORS_SYMBOL];
            // Don't emit protocol errors added by HttpLink
            delete rawResult.extensions[PROTOCOL_ERRORS_SYMBOL];
          }

          if (
            rawResult.extensions &&
            Object.keys(rawResult.extensions).length
          ) {
            result.extensions = rawResult.extensions;
          }

          if (result.error && errorPolicy === "none") {
            result.data = undefined;
          }

          if (errorPolicy === "ignore") {
            delete result.error;
          }

          return result;
        }),
        catchError((error) => {
          if (errorPolicy === "ignore") {
            return of({ data: undefined } as SubscribeResult<TData>);
          }

          return of({ data: undefined, error });
        }),
        filter((result) => !!(result.data || result.error))
      );

    if (this.getDocumentInfo(query).hasClientExports) {
      if (__DEV__) {
        invariant(
          this.localState,
          "Subscription '%s' contains `@client` fields with variables provided by `@export` but local state has not been configured.",
          getOperationName(query, "(anonymous)")
        );
      }

      const observablePromise = this.localState!.getExportedVariables({
        client: this.client,
        document: query,
        variables,
        context,
      }).then(makeObservable);

      return new Observable<SubscribeResult<TData>>((observer) => {
        let sub: Subscription | null = null;
        observablePromise.then(
          (observable) => (sub = observable.subscribe(observer)),
          observer.error
        );
        return () => sub && sub.unsubscribe();
      });
    }

    return makeObservable(variables);
  }

  public removeQuery(queryId: string) {
    // teardown all links
    // Both `QueryManager.fetchRequest` and `QueryManager.query` create separate promises
    // that each add their reject functions to fetchCancelFns.
    // A query created with `QueryManager.query()` could trigger a `QueryManager.fetchRequest`.
    // The same queryId could have two rejection fns for two promises
    this.fetchCancelFns.delete(queryId);
    if (this.queries.has(queryId)) {
      const oq = this.queries.get(queryId)!.observableQuery;
      if (oq) {
        oq["resetNotifications"]();
        oq["unsubscribeFromCache"]?.();
        oq.stopPolling();
      }
      this.queries.delete(queryId);
    }
  }

  public broadcastQueries() {
    if (this.onBroadcast) this.onBroadcast();
    this.queries.forEach((info) => info.observableQuery?.notify());
  }

  // Use protected instead of private field so
  // @apollo/experimental-nextjs-app-support can access type info.
  protected inFlightLinkObservables = new Trie<{
    observable?: Observable<FetchResult<any>>;
  }>(false);

  private getObservableFromLink<TData = unknown>(
    query: DocumentNode,
    context: DefaultContext | undefined,
    variables?: OperationVariables,
    extensions?: Record<string, any>,
    // Prefer context.queryDeduplication if specified.
    deduplication: boolean = context?.queryDeduplication ??
      this.queryDeduplication
  ): Observable<FetchResult<TData>> {
    let observable: Observable<FetchResult<TData>> | undefined;

    const { serverQuery, clientQuery } = this.getDocumentInfo(query);

    const operationName = getOperationName(query);
    const executeContext: ExecuteContext = {
      client: this.client,
    };

    if (serverQuery) {
      const { inFlightLinkObservables, link } = this;

      const operation: GraphQLRequest = {
        query: serverQuery,
        variables,
        operationName,
        context: {
          ...this.defaultContext,
          ...context,
          queryDeduplication: deduplication,
          clientAwareness: this.clientAwareness,
        },
        extensions,
      };

      context = operation.context;

      if (deduplication) {
        const printedServerQuery = print(serverQuery);
        const varJson = canonicalStringify(variables);

        const entry = inFlightLinkObservables.lookup(
          printedServerQuery,
          varJson
        );

        observable = entry.observable;
        if (!observable) {
          observable = entry.observable = execute(
            link,
            operation,
            executeContext
          ).pipe(
            onAnyEvent((event) => {
              if (
                (event.type !== "next" ||
                  !("hasNext" in event.value) ||
                  !event.value.hasNext) &&
                inFlightLinkObservables.peek(printedServerQuery, varJson) ===
                  entry
              ) {
                inFlightLinkObservables.remove(printedServerQuery, varJson);
              }
            }),
            shareReplay({ refCount: true })
          );
        }
      } else {
        observable = execute(link, operation, executeContext) as Observable<
          FetchResult<TData>
        >;
      }
    } else {
      observable = of({ data: {} } as FetchResult<TData>);
    }

    if (clientQuery) {
      if (__DEV__) {
        const { operation } = getOperationDefinition(query)!;

        invariant(
          this.localState,
          "%s '%s' contains `@client` fields but local state has not been configured.",
          operation[0].toUpperCase() + operation.slice(1),
          operationName ?? "(anonymous)"
        );
      }

      observable = observable.pipe(
        mergeMap((result) => {
          return from(
            this.localState!.execute<TData>({
              client: this.client,
              document: clientQuery,
              remoteResult: result,
              context,
              variables,
            })
          );
        })
      );
    }

    return observable.pipe(
      catchError((error) => {
        error = toErrorLike(error);
        registerLinkError(error);
        throw error;
      })
    );
  }

  private getResultsFromLink<TData, TVariables extends OperationVariables>(
    queryInfo: QueryInfo,
    cacheWriteBehavior: CacheWriteBehavior,
    options: {
      query: DocumentNode;
      variables: TVariables;
      context: DefaultContext | undefined;
      fetchPolicy: WatchQueryFetchPolicy | undefined;
      errorPolicy: ErrorPolicy | undefined;
    }
  ): Observable<ApolloQueryResult<TData>> {
    const requestId = (queryInfo.lastRequestId = this.generateRequestId());
    const { errorPolicy } = options;

    // Performing transformForLink here gives this.cache a chance to fill in
    // missing fragment definitions (for example) before sending this document
    // through the link chain.
    const linkDocument = this.cache.transformForLink(options.query);

    return this.getObservableFromLink<TData>(
      linkDocument,
      options.context,
      options.variables
    ).pipe(
      map((result) => {
        const graphQLErrors = getGraphQLErrorsFromResult(result);
        const hasErrors = graphQLErrors.length > 0;

        // If we interrupted this request by calling getResultsFromLink again
        // with the same QueryInfo object, we ignore the old results.
        if (requestId >= queryInfo.lastRequestId) {
          if (hasErrors && errorPolicy === "none") {
            queryInfo.resetLastWrite();
            queryInfo.observableQuery?.["resetNotifications"]();
            // Throwing here effectively calls observer.error.
            throw new CombinedGraphQLErrors(result);
          }
          // Use linkDocument rather than queryInfo.document so the
          // operation/fragments used to write the result are the same as the
          // ones used to obtain it from the link.
          queryInfo.markResult(
            result,
            linkDocument,
            options,
            cacheWriteBehavior
          );
        }

        const aqr: ApolloQueryResult<TData> = {
          data: result.data as TData,
          loading: false,
          networkStatus: NetworkStatus.ready,
          partial: !result.data,
        };

        // In the case we start multiple network requests simulatenously, we
        // want to ensure we properly set `data` if we're reporting on an old
        // result which will not be caught by the conditional above that ends up
        // throwing the markError result.
        if (hasErrors && errorPolicy === "none") {
          aqr.data = void 0 as TData;
        }

        if (hasErrors && errorPolicy !== "ignore") {
          aqr.error = new CombinedGraphQLErrors(result);
          aqr.networkStatus = NetworkStatus.error;
        }

        return aqr;
      }),
      catchError((error) => {
        // Avoid storing errors from older interrupted queries.
        if (requestId >= queryInfo.lastRequestId && errorPolicy === "none") {
          queryInfo.resetLastWrite();
          queryInfo.observableQuery?.["resetNotifications"]();
          throw error;
        }

        const aqr: ApolloQueryResult<TData> = {
          data: undefined,
          loading: false,
          networkStatus: NetworkStatus.ready,
          partial: true,
        };

        if (errorPolicy !== "ignore") {
          aqr.error = error;
          aqr.networkStatus = NetworkStatus.error;
        }

        return of(aqr);
      })
    );
  }

  public fetchObservableWithInfo<TData, TVars extends OperationVariables>(
    queryInfo: QueryInfo,
    options: WatchQueryOptions<TVars, TData>,
    // The initial networkStatus for this fetch, most often
    // NetworkStatus.loading, but also possibly fetchMore, poll, refetch,
    // or setVariables.
    networkStatus = NetworkStatus.loading,
    query = options.query
  ): ObservableAndInfo<TData> {
    const variables = this.getVariables(query, options.variables) as TVars;

    const defaults = this.defaultOptions.watchQuery;
    let {
      fetchPolicy = (defaults && defaults.fetchPolicy) || "cache-first",
      errorPolicy = (defaults && defaults.errorPolicy) || "none",
      returnPartialData = false,
      notifyOnNetworkStatusChange = true,
      context = {},
    } = options;

    if (
      this.prioritizeCacheValues &&
      (fetchPolicy === "network-only" || fetchPolicy === "cache-and-network")
    ) {
      fetchPolicy = "cache-first";
    }

    const normalized = Object.assign({}, options, {
      query,
      variables,
      fetchPolicy,
      errorPolicy,
      returnPartialData,
      notifyOnNetworkStatusChange,
      context,
    });

    const fromVariables = (variables: TVars) => {
      // Since normalized is always a fresh copy of options, it's safe to
      // modify its properties here, rather than creating yet another new
      // WatchQueryOptions object.
      normalized.variables = variables;

      const cacheWriteBehavior =
        fetchPolicy === "no-cache" ? CacheWriteBehavior.FORBID
          // Watched queries must opt into overwriting existing data on refetch,
          // by passing refetchWritePolicy: "overwrite" in their WatchQueryOptions.
        : (
          networkStatus === NetworkStatus.refetch &&
          normalized.refetchWritePolicy !== "merge"
        ) ?
          CacheWriteBehavior.OVERWRITE
        : CacheWriteBehavior.MERGE;
      const observableWithInfo = this.fetchQueryByPolicy<TData, TVars>(
        queryInfo,
        normalized,
        cacheWriteBehavior
      );
      observableWithInfo.observable = observableWithInfo.observable.pipe(
        options.context?.[fetchQueryOperator] || ((x) => x)
      );

      if (
        // If we're in standby, postpone advancing options.fetchPolicy using
        // applyNextFetchPolicy.
        normalized.fetchPolicy !== "standby" &&
        queryInfo.observableQuery
      ) {
        queryInfo.observableQuery["applyNextFetchPolicy"](
          "after-fetch",
          options as any
        );
      }

      return observableWithInfo;
    };

    // This cancel function needs to be set before the concast is created,
    // in case concast creation synchronously cancels the request.
    const cleanupCancelFn = () => {
      this.fetchCancelFns.delete(queryInfo.queryId);
      // We need to call `complete` on the subject here otherwise the merged
      // observable will never complete since it waits for all source
      // observables to complete before itself completes.
      fetchCancelSubject.complete();
    };
    this.fetchCancelFns.set(queryInfo.queryId, (error) => {
      fetchCancelSubject.next({
        kind: "E",
        error,
        source: "network",
      });
      fetchCancelSubject.complete();
      cleanupCancelFn();
    });

    const fetchCancelSubject = new Subject<QueryNotification.Value<TData>>();
    let observable: Observable<QueryNotification.Value<TData>>,
      containsDataFromLink: boolean;

    // If the query has @export(as: ...) directives, then we need to
    // process those directives asynchronously. When there are no
    // @export directives (the common case), we deliberately avoid
    // wrapping the result of this.fetchQueryByPolicy in a Promise,
    // since the timing of result delivery is (unfortunately) important
    // for backwards compatibility. TODO This code could be simpler if
    // we deprecated and removed LocalState.
    if (this.getDocumentInfo(normalized.query).hasClientExports) {
      if (__DEV__) {
        invariant(
          this.localState,
          "Query '%s' contains `@client` fields with variables provided by `@export` but local state has not been configured.",
          getOperationName(normalized.query, "(anonymous)")
        );
      }

      observable = from(
        this.localState!.getExportedVariables({
          client: this.client,
          document: normalized.query,
          variables: normalized.variables,
          context: normalized.context,
        })
      ).pipe(mergeMap((variables) => fromVariables(variables).observable));

      // there is just no way we can synchronously get the *right* value here,
      // so we will assume `true`, which is the behaviour before the bug fix in
      // #10597. This means that bug is not fixed in that case, and is probably
      // un-fixable with reasonable effort for the edge case of @export as
      // directives.
      containsDataFromLink = true;
    } else {
      const sourcesWithInfo = fromVariables(normalized.variables);
      containsDataFromLink = sourcesWithInfo.fromLink;
      observable = sourcesWithInfo.observable;
    }

    return {
      observable: observable.pipe(
        tap({ error: cleanupCancelFn, complete: cleanupCancelFn }),
        mergeWith(fetchCancelSubject),
        share()
      ),
      fromLink: containsDataFromLink,
    };
  }

  public refetchQueries<TResult>({
    updateCache,
    include,
    optimistic = false,
    removeOptimistic = optimistic ? makeUniqueId("refetchQueries") : void 0,
    onQueryUpdated,
  }: InternalRefetchQueriesOptions<
    ApolloCache,
    TResult
  >): InternalRefetchQueriesMap<TResult> {
    const includedQueriesById = new Map<
      string,
      {
        oq: ObservableQuery<any>;
        lastDiff?: Cache.DiffResult<any>;
        diff?: Cache.DiffResult<any>;
      }
    >();

    if (include) {
      this.getObservableQueries(include).forEach((oq, queryId) => {
        const current = oq.getCurrentResult();
        includedQueriesById.set(queryId, {
          oq,
          lastDiff: {
            result: current?.data,
            complete: !current?.partial,
          },
        });
      });
    }

    const results: InternalRefetchQueriesMap<TResult> = new Map();

    if (updateCache) {
      const handled = new Set<ObservableQuery<any>>();
      this.cache.batch({
        update: updateCache,

        // Since you can perform any combination of cache reads and/or writes in
        // the cache.batch update function, its optimistic option can be either
        // a boolean or a string, representing three distinct modes of
        // operation:
        //
        // * false: read/write only the root layer
        // * true: read/write the topmost layer
        // * string: read/write a fresh optimistic layer with that ID string
        //
        // When typeof optimistic === "string", a new optimistic layer will be
        // temporarily created within cache.batch with that string as its ID. If
        // we then pass that same string as the removeOptimistic option, we can
        // make cache.batch immediately remove the optimistic layer after
        // running the updateCache function, triggering only one broadcast.
        //
        // However, the refetchQueries method accepts only true or false for its
        // optimistic option (not string). We interpret true to mean a temporary
        // optimistic layer should be created, to allow efficiently rolling back
        // the effect of the updateCache function, which involves passing a
        // string instead of true as the optimistic option to cache.batch, when
        // refetchQueries receives optimistic: true.
        //
        // In other words, we are deliberately not supporting the use case of
        // writing to an *existing* optimistic layer (using the refetchQueries
        // updateCache function), since that would potentially interfere with
        // other optimistic updates in progress. Instead, you can read/write
        // only the root layer by passing optimistic: false to refetchQueries,
        // or you can read/write a brand new optimistic layer that will be
        // automatically removed by passing optimistic: true.
        optimistic: (optimistic && removeOptimistic) || false,

        // The removeOptimistic option can also be provided by itself, even if
        // optimistic === false, to remove some previously-added optimistic
        // layer safely and efficiently, like we do in markMutationResult.
        //
        // If an explicit removeOptimistic string is provided with optimistic:
        // true, the removeOptimistic string will determine the ID of the
        // temporary optimistic layer, in case that ever matters.
        removeOptimistic,

        onWatchUpdated(watch, diff, lastDiff) {
          const oq = watch.watcher;

          if (oq instanceof ObservableQuery) {
            if (onQueryUpdated && !handled.has(oq)) {
              handled.add(oq);
              // Since we're about to handle this query now, remove it from
              // includedQueriesById, in case it was added earlier because of
              // options.include.
              includedQueriesById.delete(oq.queryId);

              let result: TResult | boolean | Promise<QueryResult<any>> =
                onQueryUpdated(oq, diff, lastDiff);

              if (result === true) {
                // The onQueryUpdated function requested the default refetching
                // behavior by returning true.
                result = oq.refetch();
              }

              // Record the result in the results Map, as long as onQueryUpdated
              // did not return false to skip/ignore this result.
              if (result !== false) {
                results.set(
                  oq,
                  result as InternalRefetchQueriesResult<TResult>
                );
              }

              // Allow the default cache broadcast to happen, except when
              // onQueryUpdated returns false.
              return result;
            }

            if (onQueryUpdated !== null) {
              // If we don't have an onQueryUpdated function, and onQueryUpdated
              // was not disabled by passing null, make sure this query is
              // "included" like any other options.include-specified query.
              includedQueriesById.set(oq.queryId, { oq, lastDiff, diff });
            }
          }
        },
      });
    }

    if (includedQueriesById.size) {
      includedQueriesById.forEach(({ oq, lastDiff, diff }, queryId) => {
        let result: TResult | boolean | Promise<QueryResult<any>> | undefined;

        // If onQueryUpdated is provided, we want to use it for all included
        // queries, even the QueryOptions ones.
        if (onQueryUpdated) {
          if (!diff) {
            diff = this.cache.diff(oq["queryInfo"].getDiffOptions());
          }
          result = onQueryUpdated(oq, diff, lastDiff);
        }

        // Otherwise, we fall back to refetching.
        if (!onQueryUpdated || result === true) {
          result = oq.refetch();
        }

        if (result !== false) {
          results.set(oq, result as InternalRefetchQueriesResult<TResult>);
        }

        if (queryId.indexOf("legacyOneTimeQuery") >= 0) {
          this.removeQuery(queryId);
        }
      });
    }

    if (removeOptimistic) {
      // In case no updateCache callback was provided (so cache.batch was not
      // called above, and thus did not already remove the optimistic layer),
      // remove it here. Since this is a no-op when the layer has already been
      // removed, we do it even if we called cache.batch above, since it's
      // possible this.cache is an instance of some ApolloCache subclass other
      // than InMemoryCache, and does not fully support the removeOptimistic
      // option for cache.batch.
      this.cache.removeOptimistic(removeOptimistic);
    }

    return results;
  }

  private noCacheWarningsByQueryId = new Set<string>();

  public maskOperation<TData = unknown>(
    options: MaskOperationOptions<TData>
  ): MaybeMasked<TData> {
    const { document, data } = options;

    if (__DEV__) {
      const { fetchPolicy, id } = options;
      const operationType = getOperationDefinition(document)?.operation;
      const operationId = (operationType?.[0] ?? "o") + id;

      if (
        this.dataMasking &&
        fetchPolicy === "no-cache" &&
        !isFullyUnmaskedOperation(document) &&
        !this.noCacheWarningsByQueryId.has(operationId)
      ) {
        this.noCacheWarningsByQueryId.add(operationId);

        invariant.warn(
          '[%s]: Fragments masked by data masking are inaccessible when using fetch policy "no-cache". Please add `@unmask` to each fragment spread to access the data.',
          getOperationName(document, `Unnamed ${operationType ?? "operation"}`)
        );
      }
    }

    return (
      this.dataMasking ?
        maskOperation(data, document, this.cache)
      : data) as MaybeMasked<TData>;
  }

  public maskFragment<TData = unknown>(options: MaskFragmentOptions<TData>) {
    const { data, fragment, fragmentName } = options;

    return this.dataMasking ?
        maskFragment(data, fragment, this.cache, fragmentName)
      : data;
  }

  private fetchQueryByPolicy<TData, TVars extends OperationVariables>(
    queryInfo: QueryInfo,
    {
      query,
      variables,
      fetchPolicy,
      errorPolicy,
      returnPartialData,
      context,
    }: {
      query: DocumentNode | TypedDocumentNode<TData, TVars>;
      variables: TVars;
      fetchPolicy?: WatchQueryFetchPolicy;
      errorPolicy?: ErrorPolicy;
      returnPartialData?: boolean;
      context?: DefaultContext;
    },
    cacheWriteBehavior: CacheWriteBehavior
  ): ObservableAndInfo<TData> {
    queryInfo.init({
      document: query,
      variables,
    });

    const readCache = () => this.cache.diff<any>(queryInfo.getDiffOptions());

    const resultsFromCache = (
      diff: Cache.DiffResult<TData>,
      networkStatus: NetworkStatus
    ): Observable<QueryNotification.FromCache<TData>> => {
      const data = diff.result;

      if (__DEV__ && !returnPartialData && data !== null) {
        logMissingFieldErrors(diff.missing);
      }

      const toResult = (
        data: TData | DeepPartial<TData> | undefined
      ): ApolloQueryResult<TData> => {
        // TODO: Eventually we should move this handling into
        // queryInfo.getDiff() directly. Since getDiff is updated to return null
        // on returnPartialData: false, we should take advantage of that instead
        // of having to patch it elsewhere.
        if (!diff.complete && !returnPartialData) {
          data = undefined;
        }

        return {
          // TODO: Handle partial data
          data: data as TData | undefined,
          loading: isNetworkRequestInFlight(networkStatus),
          networkStatus,
          partial: !diff.complete,
        };
      };

      const fromData = (
        data: TData | DeepPartial<TData> | undefined
      ): Observable<QueryNotification.FromCache<TData>> => {
        return of({
          kind: "N",
          value: toResult(data),
          source: "cache",
        });
      };

<<<<<<< HEAD
      if (this.getDocumentInfo(query).hasForcedResolvers) {
        context?.[onCacheHit]?.();
        return from(
          this.localState
            .runResolvers({
              document: query,
              // TODO: Update remoteResult to handle `null`. In v3 the `if`
              // statement contained a check against `data`, but this value was
              // always `{}` if nothing was in the cache, which meant the check
              // above always succeeded when there were forced resolvers. Now that
              // `data` is nullable, this `remoteResult` needs to be an empty
              // object. Ideally we can pass in `null` here and the resolvers
              // would be able to handle this the same way.
              remoteResult: { data: data || ({} as any) },
              context,
              variables,
              onlyRunForcedResolvers: true,
            })
            .then(
              (resolved): QueryNotification.FromCache<TData> => ({
                kind: "N" as const,
                value: toResult(resolved.data || void 0),
                source: "cache" as const,
              })
            )
=======
      if (
        // Don't attempt to run forced resolvers if we have incomplete cache
        // data and partial isn't allowed since this result would get set to
        // `undefined` anyways in `toResult`.
        (diff.complete || returnPartialData) &&
        this.getDocumentInfo(query).hasForcedResolvers
      ) {
        if (__DEV__) {
          invariant(
            this.localState,
            "Query '%s' contains `@client` fields but local state has not been configured.",
            getOperationName(query, "(anonymous)")
          );
        }

        return from(
          this.localState!.execute<TData>({
            client: this.client,
            document: query,
            remoteResult: data ? { data } : undefined,
            context,
            variables,
            onlyRunForcedResolvers: true,
            returnPartialData: true,
          }).then((resolved) => toResult(resolved.data || void 0))
>>>>>>> d2851e2c
        );
      }

      // Resolves https://github.com/apollographql/apollo-client/issues/10317.
      // If errorPolicy is 'none' and notifyOnNetworkStatusChange is true,
      // data was incorrectly returned from the cache on refetch:
      // if diff.missing exists, we should not return cache data.
      if (
        errorPolicy === "none" &&
        networkStatus === NetworkStatus.refetch &&
        diff.missing
      ) {
        return fromData(void 0);
      }

      return fromData(data || undefined);
    };

    const resultsFromLink = () =>
      this.getResultsFromLink<TData, TVars>(queryInfo, cacheWriteBehavior, {
        query,
        variables,
        context,
        fetchPolicy,
        errorPolicy,
      }).pipe(
        validateDidEmitValue(),
        materialize(),
        map(
          (result): QueryNotification.FromNetwork<TData> => ({
            ...result,
            source: "network",
          })
        )
      );

    switch (fetchPolicy) {
      default:
      case "cache-first": {
        const diff = readCache();

        if (diff.complete) {
          return {
            fromLink: false,
            observable: resultsFromCache(diff, NetworkStatus.ready),
          };
        }

        if (returnPartialData) {
          return {
            fromLink: true,
            observable: concat(
              resultsFromCache(diff, NetworkStatus.loading),
              resultsFromLink()
            ),
          };
        }

        return { fromLink: true, observable: resultsFromLink() };
      }

      case "cache-and-network": {
        const diff = readCache();

        if (diff.complete || returnPartialData) {
          return {
            fromLink: true,
            observable: concat(
              resultsFromCache(diff, NetworkStatus.loading),
              resultsFromLink()
            ),
          };
        }

        return { fromLink: true, observable: resultsFromLink() };
      }

      case "cache-only":
        return {
          fromLink: false,
          observable: concat(
            resultsFromCache(readCache(), NetworkStatus.ready)
          ),
        };

      case "network-only":
        return { fromLink: true, observable: resultsFromLink() };

      case "no-cache":
        return { fromLink: true, observable: resultsFromLink() };

      case "standby":
        return { fromLink: false, observable: EMPTY };
    }
  }

  public getOrCreateQuery(queryId: string): QueryInfo {
    if (queryId && !this.queries.has(queryId)) {
      this.queries.set(queryId, new QueryInfo(this, queryId));
    }
    return this.queries.get(queryId)!;
  }
}

function validateDidEmitValue<T>() {
  let didEmitValue = false;

  return tap<T>({
    next() {
      didEmitValue = true;
    },
    complete() {
      invariant(
        didEmitValue,
        "The link chain completed without emitting a value. This is likely unintentional and should be updated to emit a value before completing."
      );
    },
  });
}

// Return types used by fetchQueryByPolicy and other private methods above.
interface ObservableAndInfo<TData> {
  // Metadata properties that can be returned in addition to the Observable.
  fromLink: boolean;
  observable: Observable<QueryNotification.Value<TData>>;
}

function isFullyUnmaskedOperation(document: DocumentNode) {
  let isUnmasked = true;

  visit(document, {
    FragmentSpread: (node) => {
      isUnmasked =
        !!node.directives &&
        node.directives.some((directive) => directive.name.value === "unmask");

      if (!isUnmasked) {
        return BREAK;
      }
    },
  });

  return isUnmasked;
}

function addNonReactiveToNamedFragments(document: DocumentNode) {
  checkDocument(document);

  return visit(document, {
    FragmentSpread: (node) => {
      // Do not add `@nonreactive` if the fragment is marked with `@unmask`
      // since we want to react to changes in this fragment.
      if (
        node.directives?.some((directive) => directive.name.value === "unmask")
      ) {
        return;
      }

      return {
        ...node,
        directives: [
          ...(node.directives || []),
          {
            kind: Kind.DIRECTIVE,
            name: { kind: Kind.NAME, value: "nonreactive" },
          } satisfies DirectiveNode,
        ],
      };
    },
  });
}<|MERGE_RESOLUTION|>--- conflicted
+++ resolved
@@ -1821,33 +1821,6 @@
         });
       };
 
-<<<<<<< HEAD
-      if (this.getDocumentInfo(query).hasForcedResolvers) {
-        context?.[onCacheHit]?.();
-        return from(
-          this.localState
-            .runResolvers({
-              document: query,
-              // TODO: Update remoteResult to handle `null`. In v3 the `if`
-              // statement contained a check against `data`, but this value was
-              // always `{}` if nothing was in the cache, which meant the check
-              // above always succeeded when there were forced resolvers. Now that
-              // `data` is nullable, this `remoteResult` needs to be an empty
-              // object. Ideally we can pass in `null` here and the resolvers
-              // would be able to handle this the same way.
-              remoteResult: { data: data || ({} as any) },
-              context,
-              variables,
-              onlyRunForcedResolvers: true,
-            })
-            .then(
-              (resolved): QueryNotification.FromCache<TData> => ({
-                kind: "N" as const,
-                value: toResult(resolved.data || void 0),
-                source: "cache" as const,
-              })
-            )
-=======
       if (
         // Don't attempt to run forced resolvers if we have incomplete cache
         // data and partial isn't allowed since this result would get set to
@@ -1862,6 +1835,7 @@
             getOperationName(query, "(anonymous)")
           );
         }
+        context?.[onCacheHit]?.();
 
         return from(
           this.localState!.execute<TData>({
@@ -1872,8 +1846,13 @@
             variables,
             onlyRunForcedResolvers: true,
             returnPartialData: true,
-          }).then((resolved) => toResult(resolved.data || void 0))
->>>>>>> d2851e2c
+          }).then(
+            (resolved): QueryNotification.FromCache<TData> => ({
+              kind: "N" as const,
+              value: toResult(resolved.data || void 0),
+              source: "cache" as const,
+            })
+          )
         );
       }
 
