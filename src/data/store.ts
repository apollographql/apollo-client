--- conflicted
+++ resolved
@@ -86,48 +86,28 @@
     }
   } else if (isMutationResultAction(constAction)) {
     // Incorporate the result from this mutation into the store
-<<<<<<< HEAD
-    if (!action.result.errors) {
-=======
     if (!constAction.result.errors) {
-      const queryStoreValue = mutations[constAction.mutationId];
->>>>>>> 1b71725f
-
       // XXX use immutablejs instead of cloning
       const clonedState = assign({}, previousState) as NormalizedCache;
 
       let newState = writeSelectionSetToStore({
-<<<<<<< HEAD
-        result: action.result.data,
-        dataId: action.mutation.id,
-        selectionSet: action.mutation.selectionSet,
-        variables: action.variables,
-=======
         result: constAction.result.data,
-        dataId: queryStoreValue.mutation.id,
-        selectionSet: queryStoreValue.mutation.selectionSet,
-        variables: queryStoreValue.variables,
->>>>>>> 1b71725f
+        dataId: constAction.mutation.id,
+        selectionSet: constAction.mutation.selectionSet,
+        variables: constAction.variables,
         store: clonedState,
         dataIdFromObject: config.dataIdFromObject,
-        fragmentMap: action.fragmentMap,
+        fragmentMap: constAction.fragmentMap,
       });
 
       if (constAction.resultBehaviors) {
         constAction.resultBehaviors.forEach((behavior) => {
           const args: MutationBehaviorReducerArgs = {
             behavior,
-<<<<<<< HEAD
-            result: action.result,
-            variables: action.variables,
-            fragmentMap: action.fragmentMap,
-            selectionSet: action.mutation.selectionSet,
-=======
             result: constAction.result,
-            variables: queryStoreValue.variables,
-            fragmentMap: queryStoreValue.fragmentMap,
-            selectionSet: queryStoreValue.mutation.selectionSet,
->>>>>>> 1b71725f
+            variables: constAction.variables,
+            fragmentMap: constAction.fragmentMap,
+            selectionSet: constAction.mutation.selectionSet,
             config,
           };
 
