--- conflicted
+++ resolved
@@ -3,11 +3,7 @@
 import { gzipSync } from "zlib";
 import bytes from "bytes";
 
-<<<<<<< HEAD
-const gzipBundleByteLengthLimit = bytes("35.06KB");
-=======
 const gzipBundleByteLengthLimit = bytes("35.25KB");
->>>>>>> f4024859
 const minFile = join("dist", "apollo-client.min.cjs");
 const minPath = join(__dirname, "..", minFile);
 const gzipByteLen = gzipSync(readFileSync(minPath)).byteLength;
