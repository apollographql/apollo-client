import { readFileSync } from "fs";
import { join } from "path";
import { gzipSync } from "zlib";
import bytes from "bytes";

<<<<<<< HEAD
const gzipBundleByteLengthLimit = bytes("33.6KB");
=======
const gzipBundleByteLengthLimit = bytes("33.7KB");
>>>>>>> 2dc2e1d4
const minFile = join("dist", "apollo-client.min.cjs");
const minPath = join(__dirname, "..", minFile);
const gzipByteLen = gzipSync(readFileSync(minPath)).byteLength;
const overLimit = gzipByteLen > gzipBundleByteLengthLimit;

const message = `Minified + GZIP-encoded bundle size for ${
  minFile
} = ${
  bytes(gzipByteLen, { unit: "KB" })
}, ${
  overLimit ? "exceeding" : "under"
} limit ${
  bytes(gzipBundleByteLengthLimit, { unit: "KB" })
}`;

if (overLimit) {
  throw new Error(message);
} else {
  console.log(message);
}<|MERGE_RESOLUTION|>--- conflicted
+++ resolved
@@ -3,11 +3,7 @@
 import { gzipSync } from "zlib";
 import bytes from "bytes";
 
-<<<<<<< HEAD
-const gzipBundleByteLengthLimit = bytes("33.6KB");
-=======
 const gzipBundleByteLengthLimit = bytes("33.7KB");
->>>>>>> 2dc2e1d4
 const minFile = join("dist", "apollo-client.min.cjs");
 const minPath = join(__dirname, "..", minFile);
 const gzipByteLen = gzipSync(readFileSync(minPath)).byteLength;
