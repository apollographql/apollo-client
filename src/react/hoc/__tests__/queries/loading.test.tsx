import React from 'react';
import { render, waitFor } from '@testing-library/react';
import gql from 'graphql-tag';
import { DocumentNode } from 'graphql';

import { ApolloClient, NetworkStatus, WatchQueryFetchPolicy } from '../../../../core';
import { ApolloProvider } from '../../../context';
import { InMemoryCache as Cache } from '../../../../cache';
import { itAsync, mockSingleLink } from '../../../../testing';
import { graphql } from '../../graphql';
import { ChildProps } from '../../types';

const IS_REACT_18 = React.version.startsWith('18');

describe('[queries] loading', () => {
  // networkStatus / loading
  itAsync('exposes networkStatus as a part of the props api', (resolve, reject) => {
    const query: DocumentNode = gql`
      query people {
        allPeople(first: 1) {
          people {
            name
          }
        }
      }
    `;
    const link = mockSingleLink({
      request: { query },
      result: { data: { allPeople: { people: [{ name: 'Luke Skywalker' }] } } }
    });
    const client = new ApolloClient({
      link,
      cache: new Cache({ addTypename: false })
    });

    let done = false;
    const Container = graphql(query, {
      options: { notifyOnNetworkStatusChange: true }
    })(
      class extends React.Component<ChildProps> {
        componentDidUpdate() {
          const { data } = this.props;
          expect(data!.networkStatus).toBeTruthy();
          done = true;
        }
        render() {
          return null;
        }
      }
    );

    render(
      <ApolloProvider client={client}>
        <Container />
      </ApolloProvider>
    );

    waitFor(() => expect(done).toBeTruthy()).then(resolve, reject);
  });

  it('should set the initial networkStatus to 1 (loading)', () => {
    const query: DocumentNode = gql`
      query people {
        allPeople(first: 1) {
          people {
            name
          }
        }
      }
    `;
    const data = { allPeople: { people: [{ name: 'Luke Skywalker' }] } };
    const link = mockSingleLink({
      request: { query },
      result: { data }
    });
    const client = new ApolloClient({
      link,
      cache: new Cache({ addTypename: false })
    });

    @graphql(query, { options: { notifyOnNetworkStatusChange: true } })
    class Container extends React.Component<ChildProps> {
      constructor(props: ChildProps) {
        super(props);
        const { networkStatus } = props.data!;
        expect(networkStatus).toBe(1);
      }

      render(): React.ReactNode {
        return null;
      }
    }

    const { unmount } = render(
      <ApolloProvider client={client}>
        <Container />
      </ApolloProvider>
    );

    unmount()
  });

  itAsync('should set the networkStatus to 7 (ready) when the query is loaded', (resolve, reject) => {
    let done = false;
    const query: DocumentNode = gql`
      query people {
        allPeople(first: 1) {
          people {
            name
          }
        }
      }
    `;
    const data = { allPeople: { people: [{ name: 'Luke Skywalker' }] } };
    const link = mockSingleLink({
      request: { query },
      result: { data }
    });
    const client = new ApolloClient({
      link,
      cache: new Cache({ addTypename: false })
    });

    const Container = graphql(query, {
      options: { notifyOnNetworkStatusChange: true }
    })(
      class extends React.Component<ChildProps> {
        componentDidUpdate() {
          expect(this.props.data!.networkStatus).toBe(7);
          done = true;
        }

        render() {
          return null;
        }
      }
    );

    render(
      <ApolloProvider client={client}>
        <Container />
      </ApolloProvider>
    );

    waitFor(() => {
      expect(done).toBe(true);
    }).then(resolve, reject);
  });

  itAsync('should set the networkStatus to 2 (setVariables) when the query variables are changed', (resolve, reject) => {
    let count = 0;
    const query: DocumentNode = gql`
      query people($first: Int) {
        allPeople(first: $first) {
          people {
            name
          }
        }
      }
    `;

    const data1 = { allPeople: { people: [{ name: 'Luke Skywalker' }] } };
    const variables1 = { first: 1 };

    const data2 = { allPeople: { people: [{ name: 'Leia Skywalker' }] } };
    const variables2 = { first: 2 };

    type Data = typeof data1;
    type Vars = typeof variables1;

    const link = mockSingleLink(
      { request: { query, variables: variables1 }, result: { data: data1 } },
      { request: { query, variables: variables2 }, result: { data: data2 } }
    );

    const client = new ApolloClient({
      link,
      cache: new Cache({ addTypename: false })
    });

    let done = false;
    const Container = graphql<Vars, Data, Vars>(query, {
      options: props => ({
        variables: props,
        notifyOnNetworkStatusChange: true
      })
    })(
      class extends React.Component<ChildProps<Vars, Data, Vars>> {
        componentDidUpdate(prevProps: ChildProps<Vars, Data, Vars>) {
          try {
            // variables changed, new query is loading, but old data is still there
            switch (++count) {
              case 1:
                expect(prevProps.data!.loading).toBe(true);
                expect(prevProps.data!.variables).toEqual(variables1);
                expect(prevProps.data!.allPeople).toBe(undefined);
                expect(prevProps.data!.error).toBe(undefined);
                expect(prevProps.data!.networkStatus).toBe(NetworkStatus.loading);
                expect(this.props.data!.loading).toBe(false);
                expect(this.props.data!.variables).toEqual(variables1);
                expect(this.props.data!.allPeople).toEqual(data1.allPeople);
                expect(this.props.data!.error).toBe(undefined);
                expect(this.props.data!.networkStatus).toBe(NetworkStatus.ready);
                break;
              case 2:
                expect(prevProps.data!.loading).toBe(false);
                expect(prevProps.data!.variables).toEqual(variables1);
                expect(prevProps.data!.allPeople).toEqual(data1.allPeople);
                expect(prevProps.data!.error).toBe(undefined);
                expect(this.props.data!.loading).toBe(true);
                expect(this.props.data!.variables).toEqual(variables2);
                expect(this.props.data!.allPeople).toBe(undefined);
                expect(this.props.data!.error).toBe(undefined);
                expect(this.props.data!.networkStatus).toBe(NetworkStatus.setVariables);
                break;
              case 3:
                expect(prevProps.data!.loading).toBe(true);
                expect(prevProps.data!.variables).toEqual(variables2);
                expect(prevProps.data!.allPeople).toBe(undefined);
                expect(prevProps.data!.error).toBe(undefined);
                expect(prevProps.data!.networkStatus).toBe(NetworkStatus.setVariables);
                expect(this.props.data!.loading).toBe(false);
                expect(this.props.data!.variables).toEqual(variables2);
                expect(this.props.data!.allPeople).toEqual(data2.allPeople);
                expect(this.props.data!.error).toBe(undefined);
                expect(this.props.data!.networkStatus).toBe(NetworkStatus.ready);
                done = true;
                break;
            }
          } catch (err) {
            reject(err);
          }
        }
        render() {
          return null;
        }
      }
    );

    class ChangingProps extends React.Component<any, any> {
      state = { first: 1 };

      componentDidMount() {
        setTimeout(() => {
          this.setState({ first: 2 });
        }, 50);
      }

      render() {
        return <Container first={this.state.first} />;
      }
    }

    render(
      <ApolloProvider client={client}>
        <ChangingProps />
      </ApolloProvider>
    );

    waitFor(() => expect(done).toBe(true)).then(resolve, reject);
  });

  itAsync('resets the loading state after a refetched query', (resolve, reject) => {
    const query: DocumentNode = gql`
      query people {
        allPeople(first: 1) {
          people {
            name
          }
        }
      }
    `;
    const data = { allPeople: { people: [{ name: 'Luke Skywalker' }] } };
    const data2 = { allPeople: { people: [{ name: 'Leia Skywalker' }] } };

    type Data = typeof data;

    const link = mockSingleLink(
      { request: { query }, result: { data } },
      { request: { query }, result: { data: data2 } }
    );
    const client = new ApolloClient({
      link,
      cache: new Cache({ addTypename: false })
    });

    let count = 0;
    const Container = graphql<{}, Data>(query, {
      options: { notifyOnNetworkStatusChange: true }
    })(
      class extends React.Component<ChildProps<{}, Data>> {
        componentDidUpdate() {
          const { data } = this.props;
          switch (count++) {
            case 0:
              expect(data!.networkStatus).toBe(7);
              // this isn't reloading fully
              setTimeout(() => {
                data!.refetch();
              });
              break;
            case 1:
              if (IS_REACT_18) {
                expect(data!.loading).toBeFalsy();
                expect(data!.networkStatus).toBe(NetworkStatus.ready);
              } else {
                expect(data!.loading).toBeTruthy();
                expect(data!.networkStatus).toBe(NetworkStatus.refetch);
              }
              expect(data!.allPeople).toEqual(data!.allPeople);
              break;
            case 2:
              expect(data!.loading).toBeFalsy();
              expect(data!.networkStatus).toBe(7);
              expect(data!.allPeople).toEqual(data2.allPeople);
              break;
            default:
              reject(new Error('Too many props updates'));
          }
        }

        render() {
          return null;
        }
      }
    );

    render(
      <ApolloProvider client={client}>
        <Container />
      </ApolloProvider>
    );

    waitFor(() => {
      if (IS_REACT_18) {
        expect(count).toBe(2)
      } else {
        expect(count).toBe(3)
      }
    }).then(resolve, reject);
  });

  it('correctly sets loading state on remounted network-only query', async () => {
    const query: DocumentNode = gql`
      query pollingPeople {
        allPeople(first: 1) {
          people {
            name
          }
        }
      }
    `;
    const data = { allPeople: { people: [{ name: 'Darth Skywalker' }] } };
    type Data = typeof data;

    const link = mockSingleLink({
      request: { query },
      result: { data },
      newData: () => ({
        data: {
          allPeople: {
            people: [{ name: `Darth Skywalker - ${Math.random()}` }]
          }
        }
      })
    });

    const client = new ApolloClient({
      link,
      cache: new Cache({ addTypename: false }),
      queryDeduplication: false
    });

    let count = 0;

    const usedFetchPolicies: WatchQueryFetchPolicy[] = [];
    const Container = graphql<{}, Data>(query, {
      options: {
        fetchPolicy: 'network-only',
        nextFetchPolicy(currentFetchPolicy, info) {
          if (info.reason === "variables-changed") {
            return info.initialFetchPolicy;
          }
          usedFetchPolicies.push(currentFetchPolicy);
          if (info.reason === "after-fetch") {
            return "cache-first";
          }
          return currentFetchPolicy;
        }
      },
    })(
      class extends React.Component<ChildProps<{}, Data>> {
        render() {
          ++count;
          if (count === 1) {
            expect(this.props.data!.loading).toBe(true);
            expect(this.props.data!.allPeople).toBeUndefined();
          } else if (count === 2) {
            expect(this.props.data!.loading).toBe(false);
            expect(this.props.data!.allPeople!.people[0].name).toMatch(
              /Darth Skywalker - /
            );
            // Has data
            setTimeout(() => render(App));
          } else if (count === 3) {
            // Loading after remount
            expect(this.props.data!.loading).toBe(true);
            expect(this.props.data!.allPeople).toBeUndefined();
          } else if (count >= 4) {
            // Fetched data loading after remount
            expect(this.props.data!.loading).toBe(false);
            expect(this.props.data!.allPeople!.people[0].name).toMatch(
              /Darth Skywalker - /
            );
          }
          return null;
        }
      }
    );

    const App: React.ReactElement<any> = (
      <ApolloProvider client={client}>
        <Container />
      </ApolloProvider>
    );

    render(App);

    await waitFor(() => {
      expect(usedFetchPolicies).toEqual([
        "network-only",
        "network-only",
        "cache-first",
      ]);
    }, { interval: 1 });
    await waitFor(() => {
<<<<<<< HEAD
      expect(count).toBe(5);
=======
      if (IS_REACT_18) {
        expect(count).toBe(5);
      } else {
        expect(count).toBe(6);
      }
>>>>>>> 720bc42a
    }, { interval: 1 });
  });

  itAsync('correctly sets loading state on remounted component with changed variables', (resolve, reject) => {
    const query: DocumentNode = gql`
      query remount($first: Int) {
        allPeople(first: $first) {
          people {
            name
          }
        }
      }
    `;

    interface Data {
      allPeople: {
        people: { name: string }[];
      };
    }
    const data = { allPeople: null };
    const variables = { first: 1 };
    const variables2 = { first: 2 };

    type Vars = typeof variables;

    const link = mockSingleLink(
      { request: { query, variables }, result: { data }, delay: 10 },
      {
        request: { query, variables: variables2 },
        result: { data },
        delay: 10
      }
    );
    const client = new ApolloClient({
      link,
      cache: new Cache({ addTypename: false })
    });
    let renderFn: (num: number) => React.ReactElement<any>,
      count = 0;

    interface Props {
      first: number;
    }
    const Container = graphql<Props, Data, Vars>(query, {
      options: ({ first }) => ({ variables: { first } })
    })(
      class extends React.Component<ChildProps<Props, Data, Vars>> {
        componentDidUpdate() {
          if (count === 0) {
            // has data
            unmount();
            setTimeout(() => {
              render(renderFn(2));
            }, 5);
          }

          if (count === 2) {
            // remounted data after fetch
            expect(this.props.data!.loading).toBeFalsy();
          }
          count++;
        }

        render() {
          if (count === 1) {
            expect(this.props.data!.loading).toBeTruthy(); // on remount
            count++;
          }

          return null;
        }
      }
    );

    renderFn = (first: number) => (
      <ApolloProvider client={client}>
        <Container first={first} />
      </ApolloProvider>
    );
    const { unmount } = render(renderFn(1));
    waitFor(() => {
      if (IS_REACT_18) {
        expect(count).toBe(0)
      } else {
        expect(count).toBe(3)
      }
    }).then(resolve, reject);
  });

  itAsync('correctly sets loading state on remounted component with changed variables (alt)', (resolve, reject) => {
    const query: DocumentNode = gql`
      query remount($name: String) {
        allPeople(name: $name) {
          people {
            name
          }
        }
      }
    `;

    interface Data {
      allPeople: {
        people: { name: string }[];
      };
    }
    const data = { allPeople: null };
    const variables = { name: 'does-not-exist' };
    const variables2 = { name: 'nothing-either' };

    type Vars = typeof variables;

    const link = mockSingleLink(
      { request: { query, variables }, result: { data } },
      {
        request: { query, variables: variables2 },
        result: { data }
      }
    );
    const client = new ApolloClient({
      link,
      cache: new Cache({ addTypename: false })
    });

    let count = 0;

    const Container = graphql<Vars, Data, Vars>(query)(
      class extends React.Component<ChildProps<Vars, Data, Vars>> {
        render() {
          const { loading } = this.props.data!;
          if (count === 0) expect(loading).toBeTruthy();
          if (count === 1) {
            expect(loading).toBeFalsy();
            setTimeout(() => {
              unmount();
              render(
                <ApolloProvider client={client}>
                  <Container {...variables2} />
                </ApolloProvider>
              );
            }, 0);
          }
          if (count === 2) expect(loading).toBeTruthy();
          if (count === 3) {
            expect(loading).toBeFalsy();
          }
          count++;
          return null;
        }
      }
    );

    const { unmount } = render(
      <ApolloProvider client={client}>
        <Container {...variables} />
      </ApolloProvider>
    );

    waitFor(() => expect(count).toBe(4)).then(resolve, reject);
  });

  itAsync('correctly sets loading state on component with changed variables and unchanged result', (resolve, reject) => {
    const query: DocumentNode = gql`
      query remount($first: Int) {
        allPeople(first: $first) {
          people {
            name
          }
        }
      }
    `;
    interface Data {
      allPeople: {
        people: { name: string }[];
      };
    }

    const data = { allPeople: null };
    const variables = { first: 1 };
    const variables2 = { first: 2 };

    type Vars = typeof variables;
    const link = mockSingleLink(
      { request: { query, variables }, result: { data } },
      {
        request: { query, variables: variables2 },
        result: { data }
      }
    );
    const client = new ApolloClient({
      link,
      cache: new Cache({ addTypename: false })
    });
    let count = 0;

    interface Props extends Vars {
      setFirst: (first: number) => void;
    }

    const connect = (
      component: React.ComponentType<React.PropsWithChildren<React.PropsWithChildren<Props>>>
    ): React.ComponentType<React.PropsWithChildren<React.PropsWithChildren<{}>>> => {
      return class extends React.Component<{}, { first: number }> {
        constructor(props: {}) {
          super(props);

          this.state = {
            first: 1
          };
          this.setFirst = this.setFirst.bind(this);
        }

        setFirst(first: number) {
          this.setState({ first });
        }

        render() {
          return React.createElement(component, {
            first: this.state.first,
            setFirst: this.setFirst
          });
        }
      };
    };

    const Container = connect(
      graphql<Props, Data, Vars>(query, {
        options: ({ first }) => ({ variables: { first } })
      })(
        class extends React.Component<ChildProps<Props, Data, Vars>> {
          render() {
            try {
              switch (count) {
                case 0:
                  expect(this.props.data!.loading).toBe(true);
                  expect(this.props.data!.allPeople).toBeUndefined();
                  break;
                case 1:
                  expect(this.props.data!.loading).toBe(false);
                  expect(this.props.data!.allPeople).toBe(data.allPeople);
                  setTimeout(() => {
                    this.props.setFirst(2);
                  });
                  break;
                case 2:
                  expect(this.props.data!.loading).toBe(true); // on variables change
                  expect(this.props.data!.allPeople).toBeUndefined();
                  break;
                case 4:
                  // new data after fetch
                  expect(this.props.data!.loading).toBe(false);
                  expect(this.props.data!.allPeople).toBe(data.allPeople);
                  break;
              }
            } catch (err) {
              reject(err);
            }

            count++;

            return null;
          }
        }
      )
    );

    render(
      <ApolloProvider client={client}>
        <Container />
      </ApolloProvider>
    );

    waitFor(() => expect(count).toBe(4)).then(resolve, reject);
  });

  itAsync(
    'correctly sets loading state on component with changed variables, ' +
      'unchanged result, and network-only',
    (resolve, reject) => {
      const query: DocumentNode = gql`
        query remount($first: Int) {
          allPeople(first: $first) {
            people {
              name
            }
          }
        }
      `;
      interface Data {
        allPeople: {
          people: { name: string }[];
        };
      }

      const data = { allPeople: { people: [{ name: 'Luke Skywalker' }] } };
      const variables = { first: 1 };
      const variables2 = { first: 2 };

      type Vars = typeof variables;
      const link = mockSingleLink(
        { request: { query, variables }, result: { data }, delay: 10 },
        {
          request: { query, variables: variables2 },
          result: { data },
          delay: 10
        }
      );
      const client = new ApolloClient({
        link,
        cache: new Cache({ addTypename: false })
      });
      let count = 0;

      interface Props extends Vars {
        setFirst: (first: number) => void;
      }

      const connect = (
        component: React.ComponentType<React.PropsWithChildren<React.PropsWithChildren<Props>>>
      ): React.ComponentType<React.PropsWithChildren<React.PropsWithChildren<{}>>> => {
        return class extends React.Component<{}, { first: number }> {
          constructor(props: {}) {
            super(props);

            this.state = {
              first: 1
            };
            this.setFirst = this.setFirst.bind(this);
          }

          setFirst(first: number) {
            this.setState({ first });
          }

          render() {
            return React.createElement(component, {
              first: this.state.first,
              setFirst: this.setFirst
            });
          }
        };
      };

      const Container = connect(
        graphql<Props, Data, Vars>(query, {
          options: ({ first }) => ({
            variables: { first },
            fetchPolicy: 'network-only'
          })
        })(
          class extends React.Component<ChildProps<Props, Data, Vars>> {
            render() {
              const { props } = this;
              try {
                switch (++count) {
                  case 1:
                    expect(props.data!.loading).toBe(true);
                    break;
                  case 2:
                    expect(props.data!.loading).toBe(false); // has initial data
                    expect(props.data!.allPeople).toEqual(data.allPeople);
                    setTimeout(() => {
                      this.props.setFirst(2);
                    });
                    break;
                  case 3:
                    expect(props.data!.loading).toBe(true);
                    expect(props.data!.allPeople).toBeUndefined();
                    break;
                  case 4:
                    // new data after fetch
                    expect(props.data!.loading).toBe(false);
                    expect(props.data!.allPeople).toEqual(data.allPeople);
                    break;
                }
              } catch (err) {
                reject(err);
              }

              return null;
            }
          }
        )
      );

      render(
        <ApolloProvider client={client}>
          <Container />
        </ApolloProvider>
      );

      waitFor(() => expect(count).toBe(4)).then(resolve, reject);
    }
  );
});<|MERGE_RESOLUTION|>--- conflicted
+++ resolved
@@ -434,15 +434,7 @@
       ]);
     }, { interval: 1 });
     await waitFor(() => {
-<<<<<<< HEAD
-      expect(count).toBe(5);
-=======
-      if (IS_REACT_18) {
         expect(count).toBe(5);
-      } else {
-        expect(count).toBe(6);
-      }
->>>>>>> 720bc42a
     }, { interval: 1 });
   });
 
