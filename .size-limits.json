--- conflicted
+++ resolved
@@ -1,9 +1,4 @@
 {
-<<<<<<< HEAD
-  "dist/apollo-client.min.cjs": 39530,
+  "dist/apollo-client.min.cjs": 39538,
   "import { ApolloClient, InMemoryCache, HttpLink } from \"dist/index.js\" (production)": 32811
-=======
-  "dist/apollo-client.min.cjs": 39538,
-  "import { ApolloClient, InMemoryCache, HttpLink } from \"dist/index.js\" (production)": 32809
->>>>>>> 5dfc79fa
 }