import { invariant, newInvariantError } from "../utilities/globals/index.js";

import type { DocumentNode } from "graphql";
// TODO(brian): A hack until this issue is resolved (https://github.com/graphql/graphql-js/issues/3356)
type OperationTypeNode = any;
import { equal } from "@wry/equality";

import type { ApolloLink, FetchResult } from "../link/core/index.js";
import { execute } from "../link/core/index.js";
import {
  defaultCacheSizes,
  hasDirectives,
  isExecutionPatchIncrementalResult,
  isExecutionPatchResult,
  removeDirectivesFromDocument,
} from "../utilities/index.js";
import type { Cache, ApolloCache } from "../cache/index.js";
import { canonicalStringify } from "../cache/index.js";

import type {
  ObservableSubscription,
  ConcastSourcesArray,
} from "../utilities/index.js";
import {
  getDefaultValues,
  getOperationDefinition,
  getOperationName,
  hasClientExports,
  graphQLResultHasError,
  getGraphQLErrorsFromResult,
  Observable,
  asyncMap,
  isNonEmptyArray,
  Concast,
  makeUniqueId,
  isDocumentNode,
  isNonNullObject,
  DocumentTransform,
} from "../utilities/index.js";
import { mergeIncrementalData } from "../utilities/common/incrementalResult.js";
import {
  ApolloError,
  isApolloError,
  graphQLResultHasProtocolErrors,
} from "../errors/index.js";
import type {
  QueryOptions,
  WatchQueryOptions,
  SubscriptionOptions,
  MutationOptions,
  ErrorPolicy,
  MutationFetchPolicy,
} from "./watchQueryOptions.js";
import { ObservableQuery, logMissingFieldErrors } from "./ObservableQuery.js";
import { NetworkStatus, isNetworkRequestInFlight } from "./networkStatus.js";
import type {
  ApolloQueryResult,
  OperationVariables,
  MutationUpdaterFunction,
  OnQueryUpdated,
  InternalRefetchQueriesInclude,
  InternalRefetchQueriesOptions,
  InternalRefetchQueriesResult,
  InternalRefetchQueriesMap,
  DefaultContext,
} from "./types.js";
import { LocalState } from "./LocalState.js";

import type { QueryStoreValue } from "./QueryInfo.js";
import {
  QueryInfo,
  shouldWriteResult,
  CacheWriteBehavior,
} from "./QueryInfo.js";
import type { ApolloErrorOptions } from "../errors/index.js";
import { PROTOCOL_ERRORS_SYMBOL } from "../errors/index.js";
import { print } from "../utilities/index.js";
import type { TODO } from "../utilities/types/TODO.js";

const { hasOwnProperty } = Object.prototype;

interface MutationStoreValue {
  mutation: DocumentNode;
  variables: Record<string, any>;
  loading: boolean;
  error: Error | null;
}

type UpdateQueries<TData> = MutationOptions<TData, any, any>["updateQueries"];

interface TransformCacheEntry {
  hasClientExports: boolean;
  hasForcedResolvers: boolean;
  hasNonreactiveDirective: boolean;
  clientQuery: DocumentNode | null;
  serverQuery: DocumentNode | null;
  defaultVars: OperationVariables;
  asQuery: DocumentNode;
}

import type { DefaultOptions } from "./ApolloClient.js";
import { Trie } from "@wry/trie";
<<<<<<< HEAD
import { CleanWeakCache, cacheSizes } from "../utilities/index.js";
=======
import { AutoCleanedWeakCache, cacheSizes } from "../utilities/index.js";
>>>>>>> ae7c7659

export class QueryManager<TStore> {
  public cache: ApolloCache<TStore>;
  public link: ApolloLink;
  public defaultOptions: DefaultOptions;

  public readonly assumeImmutableResults: boolean;
  public readonly documentTransform: DocumentTransform;
  public readonly ssrMode: boolean;
  public readonly defaultContext: Partial<DefaultContext>;

  private queryDeduplication: boolean;
  private clientAwareness: Record<string, string> = {};
  private localState: LocalState<TStore>;

  private onBroadcast?: () => void;
  public mutationStore?: {
    [mutationId: string]: MutationStoreValue;
  };

  // All the queries that the QueryManager is currently managing (not
  // including mutations and subscriptions).
  private queries = new Map<string, QueryInfo>();

  // Maps from queryId strings to Promise rejection functions for
  // currently active queries and fetches.
  // Use protected instead of private field so
  // @apollo/experimental-nextjs-app-support can access type info.
  protected fetchCancelFns = new Map<string, (error: any) => any>();

  constructor({
    cache,
    link,
    defaultOptions,
    documentTransform,
    queryDeduplication = false,
    onBroadcast,
    ssrMode = false,
    clientAwareness = {},
    localState,
    assumeImmutableResults = !!cache.assumeImmutableResults,
    defaultContext,
  }: {
    cache: ApolloCache<TStore>;
    link: ApolloLink;
    defaultOptions?: DefaultOptions;
    documentTransform?: DocumentTransform;
    queryDeduplication?: boolean;
    onBroadcast?: () => void;
    ssrMode?: boolean;
    clientAwareness?: Record<string, string>;
    localState?: LocalState<TStore>;
    assumeImmutableResults?: boolean;
    defaultContext?: Partial<DefaultContext>;
  }) {
    const defaultDocumentTransform = new DocumentTransform(
      (document) => this.cache.transformDocument(document),
      // Allow the apollo cache to manage its own transform caches
      { cache: false }
    );

    this.cache = cache;
    this.link = link;
    this.defaultOptions = defaultOptions || Object.create(null);
    this.queryDeduplication = queryDeduplication;
    this.clientAwareness = clientAwareness;
    this.localState = localState || new LocalState({ cache });
    this.ssrMode = ssrMode;
    this.assumeImmutableResults = assumeImmutableResults;
    this.documentTransform =
      documentTransform ?
        defaultDocumentTransform
          .concat(documentTransform)
          // The custom document transform may add new fragment spreads or new
          // field selections, so we want to give the cache a chance to run
          // again. For example, the InMemoryCache adds __typename to field
          // selections and fragments from the fragment registry.
          .concat(defaultDocumentTransform)
      : defaultDocumentTransform;
    this.defaultContext = defaultContext || Object.create(null);

    if ((this.onBroadcast = onBroadcast)) {
      this.mutationStore = Object.create(null);
    }

    // TODO: remove before we release 3.9
    Object.defineProperty(this.inFlightLinkObservables, "get", {
      value: () => {
        throw new Error(
          "This version of Apollo Client requires at least @apollo/experimental-nextjs-app-support version 0.5.2."
        );
      },
    });
  }

  /**
   * Call this method to terminate any active query processes, making it safe
   * to dispose of this QueryManager instance.
   */
  public stop() {
    this.queries.forEach((_info, queryId) => {
      this.stopQueryNoBroadcast(queryId);
    });

    this.cancelPendingFetches(
      newInvariantError("QueryManager stopped while query was in flight")
    );
  }

  private cancelPendingFetches(error: Error) {
    this.fetchCancelFns.forEach((cancel) => cancel(error));
    this.fetchCancelFns.clear();
  }

  public async mutate<
    TData,
    TVariables extends OperationVariables,
    TContext extends Record<string, any>,
    TCache extends ApolloCache<any>,
  >({
    mutation,
    variables,
    optimisticResponse,
    updateQueries,
    refetchQueries = [],
    awaitRefetchQueries = false,
    update: updateWithProxyFn,
    onQueryUpdated,
    fetchPolicy = this.defaultOptions.mutate?.fetchPolicy || "network-only",
    errorPolicy = this.defaultOptions.mutate?.errorPolicy || "none",
    keepRootFields,
    context,
  }: MutationOptions<TData, TVariables, TContext>): Promise<
    FetchResult<TData>
  > {
    invariant(
      mutation,
      "mutation option is required. You must specify your GraphQL document in the mutation option."
    );

    invariant(
      fetchPolicy === "network-only" || fetchPolicy === "no-cache",
      "Mutations support only 'network-only' or 'no-cache' fetchPolicy strings. The default `network-only` behavior automatically writes mutation results to the cache. Passing `no-cache` skips the cache write."
    );

    const mutationId = this.generateMutationId();

    mutation = this.cache.transformForLink(this.transform(mutation));
    const { hasClientExports } = this.getDocumentInfo(mutation);

    variables = this.getVariables(mutation, variables) as TVariables;
    if (hasClientExports) {
      variables = (await this.localState.addExportedVariables(
        mutation,
        variables,
        context
      )) as TVariables;
    }

    const mutationStoreValue =
      this.mutationStore &&
      (this.mutationStore[mutationId] = {
        mutation,
        variables,
        loading: true,
        error: null,
      } as MutationStoreValue);

    if (optimisticResponse) {
      this.markMutationOptimistic<TData, TVariables, TContext, TCache>(
        optimisticResponse,
        {
          mutationId,
          document: mutation,
          variables,
          fetchPolicy,
          errorPolicy,
          context,
          updateQueries,
          update: updateWithProxyFn,
          keepRootFields,
        }
      );
    }

    this.broadcastQueries();

    const self = this;

    return new Promise((resolve, reject) => {
      return asyncMap(
        self.getObservableFromLink(
          mutation,
          {
            ...context,
            optimisticResponse,
          },
          variables,
          false
        ),

        (result: FetchResult<TData>) => {
          if (graphQLResultHasError(result) && errorPolicy === "none") {
            throw new ApolloError({
              graphQLErrors: getGraphQLErrorsFromResult(result),
            });
          }

          if (mutationStoreValue) {
            mutationStoreValue.loading = false;
            mutationStoreValue.error = null;
          }

          const storeResult: typeof result = { ...result };

          if (typeof refetchQueries === "function") {
            refetchQueries = refetchQueries(storeResult);
          }

          if (errorPolicy === "ignore" && graphQLResultHasError(storeResult)) {
            delete storeResult.errors;
          }

          return self.markMutationResult<TData, TVariables, TContext, TCache>({
            mutationId,
            result: storeResult,
            document: mutation,
            variables,
            fetchPolicy,
            errorPolicy,
            context,
            update: updateWithProxyFn,
            updateQueries,
            awaitRefetchQueries,
            refetchQueries,
            removeOptimistic: optimisticResponse ? mutationId : void 0,
            onQueryUpdated,
            keepRootFields,
          });
        }
      ).subscribe({
        next(storeResult) {
          self.broadcastQueries();

          // Since mutations might receive multiple payloads from the
          // ApolloLink chain (e.g. when used with @defer),
          // we resolve with a SingleExecutionResult or after the final
          // ExecutionPatchResult has arrived and we have assembled the
          // multipart response into a single result.
          if (!("hasNext" in storeResult) || storeResult.hasNext === false) {
            resolve(storeResult);
          }
        },

        error(err: Error) {
          if (mutationStoreValue) {
            mutationStoreValue.loading = false;
            mutationStoreValue.error = err;
          }

          if (optimisticResponse) {
            self.cache.removeOptimistic(mutationId);
          }

          self.broadcastQueries();

          reject(
            err instanceof ApolloError ? err : (
              new ApolloError({
                networkError: err,
              })
            )
          );
        },
      });
    });
  }

  public markMutationResult<
    TData,
    TVariables,
    TContext,
    TCache extends ApolloCache<any>,
  >(
    mutation: {
      mutationId: string;
      result: FetchResult<TData>;
      document: DocumentNode;
      variables?: TVariables;
      fetchPolicy?: MutationFetchPolicy;
      errorPolicy: ErrorPolicy;
      context?: TContext;
      updateQueries: UpdateQueries<TData>;
      update?: MutationUpdaterFunction<TData, TVariables, TContext, TCache>;
      awaitRefetchQueries?: boolean;
      refetchQueries?: InternalRefetchQueriesInclude;
      removeOptimistic?: string;
      onQueryUpdated?: OnQueryUpdated<any>;
      keepRootFields?: boolean;
    },
    cache = this.cache
  ): Promise<FetchResult<TData>> {
    let { result } = mutation;
    const cacheWrites: Cache.WriteOptions[] = [];
    const skipCache = mutation.fetchPolicy === "no-cache";

    if (!skipCache && shouldWriteResult(result, mutation.errorPolicy)) {
      if (!isExecutionPatchIncrementalResult(result)) {
        cacheWrites.push({
          result: result.data,
          dataId: "ROOT_MUTATION",
          query: mutation.document,
          variables: mutation.variables,
        });
      }
      if (
        isExecutionPatchIncrementalResult(result) &&
        isNonEmptyArray(result.incremental)
      ) {
        const diff = cache.diff<TData>({
          id: "ROOT_MUTATION",
          // The cache complains if passed a mutation where it expects a
          // query, so we transform mutations and subscriptions to queries
          // (only once, thanks to this.transformCache).
          query: this.getDocumentInfo(mutation.document).asQuery,
          variables: mutation.variables,
          optimistic: false,
          returnPartialData: true,
        });
        let mergedData;
        if (diff.result) {
          mergedData = mergeIncrementalData(diff.result, result);
        }
        if (typeof mergedData !== "undefined") {
          // cast the ExecutionPatchResult to FetchResult here since
          // ExecutionPatchResult never has `data` when returned from the server
          (result as FetchResult).data = mergedData;
          cacheWrites.push({
            result: mergedData,
            dataId: "ROOT_MUTATION",
            query: mutation.document,
            variables: mutation.variables,
          });
        }
      }

      const { updateQueries } = mutation;
      if (updateQueries) {
        this.queries.forEach(({ observableQuery }, queryId) => {
          const queryName = observableQuery && observableQuery.queryName;
          if (!queryName || !hasOwnProperty.call(updateQueries, queryName)) {
            return;
          }
          const updater = updateQueries[queryName];
          const { document, variables } = this.queries.get(queryId)!;

          // Read the current query result from the store.
          const { result: currentQueryResult, complete } = cache.diff<TData>({
            query: document!,
            variables,
            returnPartialData: true,
            optimistic: false,
          });

          if (complete && currentQueryResult) {
            // Run our reducer using the current query result and the mutation result.
            const nextQueryResult = updater(currentQueryResult, {
              mutationResult: result,
              queryName: (document && getOperationName(document)) || void 0,
              queryVariables: variables!,
            });

            // Write the modified result back into the store if we got a new result.
            if (nextQueryResult) {
              cacheWrites.push({
                result: nextQueryResult,
                dataId: "ROOT_QUERY",
                query: document!,
                variables,
              });
            }
          }
        });
      }
    }

    if (
      cacheWrites.length > 0 ||
      mutation.refetchQueries ||
      mutation.update ||
      mutation.onQueryUpdated ||
      mutation.removeOptimistic
    ) {
      const results: any[] = [];

      this.refetchQueries({
        updateCache: (cache) => {
          if (!skipCache) {
            cacheWrites.forEach((write) => cache.write(write));
          }

          // If the mutation has some writes associated with it then we need to
          // apply those writes to the store by running this reducer again with
          // a write action.
          const { update } = mutation;
          // Determine whether result is a SingleExecutionResult,
          // or the final ExecutionPatchResult.
          const isFinalResult =
            !isExecutionPatchResult(result) ||
            (isExecutionPatchIncrementalResult(result) && !result.hasNext);

          if (update) {
            if (!skipCache) {
              // Re-read the ROOT_MUTATION data we just wrote into the cache
              // (the first cache.write call in the cacheWrites.forEach loop
              // above), so field read functions have a chance to run for
              // fields within mutation result objects.
              const diff = cache.diff<TData>({
                id: "ROOT_MUTATION",
                // The cache complains if passed a mutation where it expects a
                // query, so we transform mutations and subscriptions to queries
                // (only once, thanks to this.transformCache).
                query: this.getDocumentInfo(mutation.document).asQuery,
                variables: mutation.variables,
                optimistic: false,
                returnPartialData: true,
              });

              if (diff.complete) {
                result = { ...(result as FetchResult), data: diff.result };
                if ("incremental" in result) {
                  delete result.incremental;
                }
                if ("hasNext" in result) {
                  delete result.hasNext;
                }
              }
            }

            // If we've received the whole response,
            // either a SingleExecutionResult or the final ExecutionPatchResult,
            // call the update function.
            if (isFinalResult) {
              update(cache as TCache, result, {
                context: mutation.context,
                variables: mutation.variables,
              });
            }
          }

          // TODO Do this with cache.evict({ id: 'ROOT_MUTATION' }) but make it
          // shallow to allow rolling back optimistic evictions.
          if (!skipCache && !mutation.keepRootFields && isFinalResult) {
            cache.modify({
              id: "ROOT_MUTATION",
              fields(value, { fieldName, DELETE }) {
                return fieldName === "__typename" ? value : DELETE;
              },
            });
          }
        },

        include: mutation.refetchQueries,

        // Write the final mutation.result to the root layer of the cache.
        optimistic: false,

        // Remove the corresponding optimistic layer at the same time as we
        // write the final non-optimistic result.
        removeOptimistic: mutation.removeOptimistic,

        // Let the caller of client.mutate optionally determine the refetching
        // behavior for watched queries after the mutation.update function runs.
        // If no onQueryUpdated function was provided for this mutation, pass
        // null instead of undefined to disable the default refetching behavior.
        onQueryUpdated: mutation.onQueryUpdated || null,
      }).forEach((result) => results.push(result));

      if (mutation.awaitRefetchQueries || mutation.onQueryUpdated) {
        // Returning a promise here makes the mutation await that promise, so we
        // include results in that promise's work if awaitRefetchQueries or an
        // onQueryUpdated function was specified.
        return Promise.all(results).then(() => result);
      }
    }

    return Promise.resolve(result);
  }

  public markMutationOptimistic<
    TData,
    TVariables,
    TContext,
    TCache extends ApolloCache<any>,
  >(
    optimisticResponse: any,
    mutation: {
      mutationId: string;
      document: DocumentNode;
      variables?: TVariables;
      fetchPolicy?: MutationFetchPolicy;
      errorPolicy: ErrorPolicy;
      context?: TContext;
      updateQueries: UpdateQueries<TData>;
      update?: MutationUpdaterFunction<TData, TVariables, TContext, TCache>;
      keepRootFields?: boolean;
    }
  ) {
    const data =
      typeof optimisticResponse === "function" ?
        optimisticResponse(mutation.variables)
      : optimisticResponse;

    return this.cache.recordOptimisticTransaction((cache) => {
      try {
        this.markMutationResult<TData, TVariables, TContext, TCache>(
          {
            ...mutation,
            result: { data },
          },
          cache
        );
      } catch (error) {
        invariant.error(error);
      }
    }, mutation.mutationId);
  }

  public fetchQuery<TData, TVars extends OperationVariables>(
    queryId: string,
    options: WatchQueryOptions<TVars, TData>,
    networkStatus?: NetworkStatus
  ): Promise<ApolloQueryResult<TData>> {
    return this.fetchConcastWithInfo(queryId, options, networkStatus).concast
      .promise as TODO;
  }

  public getQueryStore() {
    const store: Record<string, QueryStoreValue> = Object.create(null);
    this.queries.forEach((info, queryId) => {
      store[queryId] = {
        variables: info.variables,
        networkStatus: info.networkStatus,
        networkError: info.networkError,
        graphQLErrors: info.graphQLErrors,
      };
    });
    return store;
  }

  public resetErrors(queryId: string) {
    const queryInfo = this.queries.get(queryId);
    if (queryInfo) {
      queryInfo.networkError = undefined;
      queryInfo.graphQLErrors = [];
    }
  }

  public transform(document: DocumentNode) {
    return this.documentTransform.transformDocument(document);
  }

<<<<<<< HEAD
  private transformCache = new CleanWeakCache<
    DocumentNode,
    TransformCacheEntry
  >(cacheSizes.queryManagerTransforms);
=======
  private transformCache = new AutoCleanedWeakCache<
    DocumentNode,
    TransformCacheEntry
  >(
    cacheSizes["queryManager.getDocumentInfo"] ||
      defaultCacheSizes["queryManager.getDocumentInfo"]
  );
>>>>>>> ae7c7659

  public getDocumentInfo(document: DocumentNode) {
    const { transformCache } = this;

    if (!transformCache.has(document)) {
      const cacheEntry: TransformCacheEntry = {
        // TODO These three calls (hasClientExports, shouldForceResolvers, and
        // usesNonreactiveDirective) are performing independent full traversals
        // of the transformed document. We should consider merging these
        // traversals into a single pass in the future, though the work is
        // cached after the first time.
        hasClientExports: hasClientExports(document),
        hasForcedResolvers: this.localState.shouldForceResolvers(document),
        hasNonreactiveDirective: hasDirectives(["nonreactive"], document),
        clientQuery: this.localState.clientQuery(document),
        serverQuery: removeDirectivesFromDocument(
          [
            { name: "client", remove: true },
            { name: "connection" },
            { name: "nonreactive" },
          ],
          document
        ),
        defaultVars: getDefaultValues(
          getOperationDefinition(document)
        ) as OperationVariables,
        // Transform any mutation or subscription operations to query operations
        // so we can read/write them from/to the cache.
        asQuery: {
          ...document,
          definitions: document.definitions.map((def) => {
            if (
              def.kind === "OperationDefinition" &&
              def.operation !== "query"
            ) {
              return { ...def, operation: "query" as OperationTypeNode };
            }
            return def;
          }),
        },
      };

      transformCache.set(document, cacheEntry);
    }

    return transformCache.get(document)!;
  }

  private getVariables<TVariables>(
    document: DocumentNode,
    variables?: TVariables
  ): OperationVariables {
    return {
      ...this.getDocumentInfo(document).defaultVars,
      ...variables,
    };
  }

  public watchQuery<
    T,
    TVariables extends OperationVariables = OperationVariables,
  >(options: WatchQueryOptions<TVariables, T>): ObservableQuery<T, TVariables> {
    const query = this.transform(options.query);

    // assign variable default values if supplied
    // NOTE: We don't modify options.query here with the transformed query to
    // ensure observable.options.query is set to the raw untransformed query.
    options = {
      ...options,
      variables: this.getVariables(query, options.variables) as TVariables,
    };

    if (typeof options.notifyOnNetworkStatusChange === "undefined") {
      options.notifyOnNetworkStatusChange = false;
    }

    const queryInfo = new QueryInfo(this);
    const observable = new ObservableQuery<T, TVariables>({
      queryManager: this,
      queryInfo,
      options,
    });
    observable["lastQuery"] = query;

    this.queries.set(observable.queryId, queryInfo);

    // We give queryInfo the transformed query to ensure the first cache diff
    // uses the transformed query instead of the raw query
    queryInfo.init({
      document: query,
      observableQuery: observable,
      variables: observable.variables,
    });

    return observable;
  }

  public query<TData, TVars extends OperationVariables = OperationVariables>(
    options: QueryOptions<TVars, TData>,
    queryId = this.generateQueryId()
  ): Promise<ApolloQueryResult<TData>> {
    invariant(
      options.query,
      "query option is required. You must specify your GraphQL document " +
        "in the query option."
    );

    invariant(
      options.query.kind === "Document",
      'You must wrap the query string in a "gql" tag.'
    );

    invariant(
      !(options as any).returnPartialData,
      "returnPartialData option only supported on watchQuery."
    );

    invariant(
      !(options as any).pollInterval,
      "pollInterval option only supported on watchQuery."
    );

    return this.fetchQuery<TData, TVars>(queryId, {
      ...options,
      query: this.transform(options.query),
    }).finally(() => this.stopQuery(queryId));
  }

  private queryIdCounter = 1;
  public generateQueryId() {
    return String(this.queryIdCounter++);
  }

  private requestIdCounter = 1;
  public generateRequestId() {
    return this.requestIdCounter++;
  }

  private mutationIdCounter = 1;
  public generateMutationId() {
    return String(this.mutationIdCounter++);
  }

  public stopQueryInStore(queryId: string) {
    this.stopQueryInStoreNoBroadcast(queryId);
    this.broadcastQueries();
  }

  private stopQueryInStoreNoBroadcast(queryId: string) {
    const queryInfo = this.queries.get(queryId);
    if (queryInfo) queryInfo.stop();
  }

  public clearStore(
    options: Cache.ResetOptions = {
      discardWatches: true,
    }
  ): Promise<void> {
    // Before we have sent the reset action to the store, we can no longer
    // rely on the results returned by in-flight requests since these may
    // depend on values that previously existed in the data portion of the
    // store. So, we cancel the promises and observers that we have issued
    // so far and not yet resolved (in the case of queries).
    this.cancelPendingFetches(
      newInvariantError(
        "Store reset while query was in flight (not completed in link chain)"
      )
    );

    this.queries.forEach((queryInfo) => {
      if (queryInfo.observableQuery) {
        // Set loading to true so listeners don't trigger unless they want
        // results with partial data.
        queryInfo.networkStatus = NetworkStatus.loading;
      } else {
        queryInfo.stop();
      }
    });

    if (this.mutationStore) {
      this.mutationStore = Object.create(null);
    }

    // begin removing data from the store
    return this.cache.reset(options);
  }

  public getObservableQueries(
    include: InternalRefetchQueriesInclude = "active"
  ) {
    const queries = new Map<string, ObservableQuery<any>>();
    const queryNamesAndDocs = new Map<string | DocumentNode, boolean>();
    const legacyQueryOptions = new Set<QueryOptions>();

    if (Array.isArray(include)) {
      include.forEach((desc) => {
        if (typeof desc === "string") {
          queryNamesAndDocs.set(desc, false);
        } else if (isDocumentNode(desc)) {
          queryNamesAndDocs.set(this.transform(desc), false);
        } else if (isNonNullObject(desc) && desc.query) {
          legacyQueryOptions.add(desc);
        }
      });
    }

    this.queries.forEach(({ observableQuery: oq, document }, queryId) => {
      if (oq) {
        if (include === "all") {
          queries.set(queryId, oq);
          return;
        }

        const {
          queryName,
          options: { fetchPolicy },
        } = oq;

        if (
          fetchPolicy === "standby" ||
          (include === "active" && !oq.hasObservers())
        ) {
          return;
        }

        if (
          include === "active" ||
          (queryName && queryNamesAndDocs.has(queryName)) ||
          (document && queryNamesAndDocs.has(document))
        ) {
          queries.set(queryId, oq);
          if (queryName) queryNamesAndDocs.set(queryName, true);
          if (document) queryNamesAndDocs.set(document, true);
        }
      }
    });

    if (legacyQueryOptions.size) {
      legacyQueryOptions.forEach((options: QueryOptions) => {
        // We will be issuing a fresh network request for this query, so we
        // pre-allocate a new query ID here, using a special prefix to enable
        // cleaning up these temporary queries later, after fetching.
        const queryId = makeUniqueId("legacyOneTimeQuery");
        const queryInfo = this.getQuery(queryId).init({
          document: options.query,
          variables: options.variables,
        });
        const oq = new ObservableQuery({
          queryManager: this,
          queryInfo,
          options: {
            ...options,
            fetchPolicy: "network-only",
          },
        });
        invariant(oq.queryId === queryId);
        queryInfo.setObservableQuery(oq);
        queries.set(queryId, oq);
      });
    }

    if (__DEV__ && queryNamesAndDocs.size) {
      queryNamesAndDocs.forEach((included, nameOrDoc) => {
        if (!included) {
          invariant.warn(
            typeof nameOrDoc === "string" ?
              `Unknown query named "%s" requested in refetchQueries options.include array`
            : `Unknown query %s requested in refetchQueries options.include array`,
            nameOrDoc
          );
        }
      });
    }

    return queries;
  }

  public reFetchObservableQueries(
    includeStandby: boolean = false
  ): Promise<ApolloQueryResult<any>[]> {
    const observableQueryPromises: Promise<ApolloQueryResult<any>>[] = [];

    this.getObservableQueries(includeStandby ? "all" : "active").forEach(
      (observableQuery, queryId) => {
        const { fetchPolicy } = observableQuery.options;
        observableQuery.resetLastResults();
        if (
          includeStandby ||
          (fetchPolicy !== "standby" && fetchPolicy !== "cache-only")
        ) {
          observableQueryPromises.push(observableQuery.refetch());
        }
        this.getQuery(queryId).setDiff(null);
      }
    );

    this.broadcastQueries();

    return Promise.all(observableQueryPromises);
  }

  public setObservableQuery(observableQuery: ObservableQuery<any, any>) {
    this.getQuery(observableQuery.queryId).setObservableQuery(observableQuery);
  }

  public startGraphQLSubscription<T = any>({
    query,
    fetchPolicy,
    errorPolicy = "none",
    variables,
    context = {},
  }: SubscriptionOptions): Observable<FetchResult<T>> {
    query = this.transform(query);
    variables = this.getVariables(query, variables);

    const makeObservable = (variables: OperationVariables) =>
      this.getObservableFromLink<T>(query, context, variables).map((result) => {
        if (fetchPolicy !== "no-cache") {
          // the subscription interface should handle not sending us results we no longer subscribe to.
          // XXX I don't think we ever send in an object with errors, but we might in the future...
          if (shouldWriteResult(result, errorPolicy)) {
            this.cache.write({
              query,
              result: result.data,
              dataId: "ROOT_SUBSCRIPTION",
              variables: variables,
            });
          }

          this.broadcastQueries();
        }

        const hasErrors = graphQLResultHasError(result);
        const hasProtocolErrors = graphQLResultHasProtocolErrors(result);
        if (hasErrors || hasProtocolErrors) {
          const errors: ApolloErrorOptions = {};
          if (hasErrors) {
            errors.graphQLErrors = result.errors;
          }
          if (hasProtocolErrors) {
            errors.protocolErrors = result.extensions[PROTOCOL_ERRORS_SYMBOL];
          }

          // `errorPolicy` is a mechanism for handling GraphQL errors, according
          // to our documentation, so we throw protocol errors regardless of the
          // set error policy.
          if (errorPolicy === "none" || hasProtocolErrors) {
            throw new ApolloError(errors);
          }
        }

        if (errorPolicy === "ignore") {
          delete result.errors;
        }

        return result;
      });

    if (this.getDocumentInfo(query).hasClientExports) {
      const observablePromise = this.localState
        .addExportedVariables(query, variables, context)
        .then(makeObservable);

      return new Observable<FetchResult<T>>((observer) => {
        let sub: ObservableSubscription | null = null;
        observablePromise.then(
          (observable) => (sub = observable.subscribe(observer)),
          observer.error
        );
        return () => sub && sub.unsubscribe();
      });
    }

    return makeObservable(variables);
  }

  public stopQuery(queryId: string) {
    this.stopQueryNoBroadcast(queryId);
    this.broadcastQueries();
  }

  private stopQueryNoBroadcast(queryId: string) {
    this.stopQueryInStoreNoBroadcast(queryId);
    this.removeQuery(queryId);
  }

  public removeQuery(queryId: string) {
    // teardown all links
    // Both `QueryManager.fetchRequest` and `QueryManager.query` create separate promises
    // that each add their reject functions to fetchCancelFns.
    // A query created with `QueryManager.query()` could trigger a `QueryManager.fetchRequest`.
    // The same queryId could have two rejection fns for two promises
    this.fetchCancelFns.delete(queryId);
    if (this.queries.has(queryId)) {
      this.getQuery(queryId).stop();
      this.queries.delete(queryId);
    }
  }

  public broadcastQueries() {
    if (this.onBroadcast) this.onBroadcast();
    this.queries.forEach((info) => info.notify());
  }

  public getLocalState(): LocalState<TStore> {
    return this.localState;
  }

  // Use protected instead of private field so
  // @apollo/experimental-nextjs-app-support can access type info.
  protected inFlightLinkObservables = new Trie<{
    observable?: Observable<FetchResult<any>>;
  }>(false);

  private getObservableFromLink<T = any>(
    query: DocumentNode,
    context: any,
    variables?: OperationVariables,
    // Prefer context.queryDeduplication if specified.
    deduplication: boolean = context?.queryDeduplication ??
      this.queryDeduplication
  ): Observable<FetchResult<T>> {
    let observable: Observable<FetchResult<T>> | undefined;

    const { serverQuery, clientQuery } = this.getDocumentInfo(query);
    if (serverQuery) {
      const { inFlightLinkObservables, link } = this;

      const operation = {
        query: serverQuery,
        variables,
        operationName: getOperationName(serverQuery) || void 0,
        context: this.prepareContext({
          ...context,
          forceFetch: !deduplication,
        }),
      };

      context = operation.context;

      if (deduplication) {
        const printedServerQuery = print(serverQuery);
        const varJson = canonicalStringify(variables);

        const entry = inFlightLinkObservables.lookup(
          printedServerQuery,
          varJson
        );

        observable = entry.observable;
        if (!observable) {
          const concast = new Concast([
            execute(link, operation) as Observable<FetchResult<T>>,
          ]);
          observable = entry.observable = concast;

          concast.beforeNext(() => {
            inFlightLinkObservables.remove(printedServerQuery, varJson);
          });
        }
      } else {
        observable = new Concast([
          execute(link, operation) as Observable<FetchResult<T>>,
        ]);
      }
    } else {
      observable = new Concast([Observable.of({ data: {} } as FetchResult<T>)]);
      context = this.prepareContext(context);
    }

    if (clientQuery) {
      observable = asyncMap(observable, (result) => {
        return this.localState.runResolvers({
          document: clientQuery,
          remoteResult: result,
          context,
          variables,
        });
      });
    }

    return observable;
  }

  private getResultsFromLink<TData, TVars extends OperationVariables>(
    queryInfo: QueryInfo,
    cacheWriteBehavior: CacheWriteBehavior,
    options: Pick<
      WatchQueryOptions<TVars, TData>,
      "query" | "variables" | "context" | "fetchPolicy" | "errorPolicy"
    >
  ): Observable<ApolloQueryResult<TData>> {
    const requestId = (queryInfo.lastRequestId = this.generateRequestId());

    // Performing transformForLink here gives this.cache a chance to fill in
    // missing fragment definitions (for example) before sending this document
    // through the link chain.
    const linkDocument = this.cache.transformForLink(options.query);

    return asyncMap(
      this.getObservableFromLink(
        linkDocument,
        options.context,
        options.variables
      ),

      (result) => {
        const graphQLErrors = getGraphQLErrorsFromResult(result);
        const hasErrors = graphQLErrors.length > 0;

        // If we interrupted this request by calling getResultsFromLink again
        // with the same QueryInfo object, we ignore the old results.
        if (requestId >= queryInfo.lastRequestId) {
          if (hasErrors && options.errorPolicy === "none") {
            // Throwing here effectively calls observer.error.
            throw queryInfo.markError(
              new ApolloError({
                graphQLErrors,
              })
            );
          }
          // Use linkDocument rather than queryInfo.document so the
          // operation/fragments used to write the result are the same as the
          // ones used to obtain it from the link.
          result = queryInfo.markResult(
            result,
            linkDocument,
            options,
            cacheWriteBehavior
          );
          queryInfo.markReady();
        }

        const aqr: ApolloQueryResult<TData> = {
          data: result.data,
          loading: false,
          networkStatus: NetworkStatus.ready,
        };

        if (hasErrors && options.errorPolicy !== "ignore") {
          aqr.errors = graphQLErrors;
          aqr.networkStatus = NetworkStatus.error;
        }

        return aqr;
      },

      (networkError) => {
        const error =
          isApolloError(networkError) ? networkError : (
            new ApolloError({ networkError })
          );

        // Avoid storing errors from older interrupted queries.
        if (requestId >= queryInfo.lastRequestId) {
          queryInfo.markError(error);
        }

        throw error;
      }
    );
  }

  private fetchConcastWithInfo<TData, TVars extends OperationVariables>(
    queryId: string,
    options: WatchQueryOptions<TVars, TData>,
    // The initial networkStatus for this fetch, most often
    // NetworkStatus.loading, but also possibly fetchMore, poll, refetch,
    // or setVariables.
    networkStatus = NetworkStatus.loading,
    query = options.query
  ): ConcastAndInfo<TData> {
    const variables = this.getVariables(query, options.variables) as TVars;
    const queryInfo = this.getQuery(queryId);

    const defaults = this.defaultOptions.watchQuery;
    let {
      fetchPolicy = (defaults && defaults.fetchPolicy) || "cache-first",
      errorPolicy = (defaults && defaults.errorPolicy) || "none",
      returnPartialData = false,
      notifyOnNetworkStatusChange = false,
      context = {},
    } = options;

    const normalized = Object.assign({}, options, {
      query,
      variables,
      fetchPolicy,
      errorPolicy,
      returnPartialData,
      notifyOnNetworkStatusChange,
      context,
    });

    const fromVariables = (variables: TVars) => {
      // Since normalized is always a fresh copy of options, it's safe to
      // modify its properties here, rather than creating yet another new
      // WatchQueryOptions object.
      normalized.variables = variables;

      const sourcesWithInfo = this.fetchQueryByPolicy<TData, TVars>(
        queryInfo,
        normalized,
        networkStatus
      );

      if (
        // If we're in standby, postpone advancing options.fetchPolicy using
        // applyNextFetchPolicy.
        normalized.fetchPolicy !== "standby" &&
        // The "standby" policy currently returns [] from fetchQueryByPolicy, so
        // this is another way to detect when nothing was done/fetched.
        sourcesWithInfo.sources.length > 0 &&
        queryInfo.observableQuery
      ) {
        queryInfo.observableQuery["applyNextFetchPolicy"](
          "after-fetch",
          options
        );
      }

      return sourcesWithInfo;
    };

    // This cancel function needs to be set before the concast is created,
    // in case concast creation synchronously cancels the request.
    const cleanupCancelFn = () => this.fetchCancelFns.delete(queryId);
    this.fetchCancelFns.set(queryId, (reason) => {
      cleanupCancelFn();
      // This delay ensures the concast variable has been initialized.
      setTimeout(() => concast.cancel(reason));
    });

    let concast: Concast<ApolloQueryResult<TData>>,
      containsDataFromLink: boolean;
    // If the query has @export(as: ...) directives, then we need to
    // process those directives asynchronously. When there are no
    // @export directives (the common case), we deliberately avoid
    // wrapping the result of this.fetchQueryByPolicy in a Promise,
    // since the timing of result delivery is (unfortunately) important
    // for backwards compatibility. TODO This code could be simpler if
    // we deprecated and removed LocalState.
    if (this.getDocumentInfo(normalized.query).hasClientExports) {
      concast = new Concast(
        this.localState
          .addExportedVariables(
            normalized.query,
            normalized.variables,
            normalized.context
          )
          .then(fromVariables)
          .then((sourcesWithInfo) => sourcesWithInfo.sources)
      );
      // there is just no way we can synchronously get the *right* value here,
      // so we will assume `true`, which is the behaviour before the bug fix in
      // #10597. This means that bug is not fixed in that case, and is probably
      // un-fixable with reasonable effort for the edge case of @export as
      // directives.
      containsDataFromLink = true;
    } else {
      const sourcesWithInfo = fromVariables(normalized.variables);
      containsDataFromLink = sourcesWithInfo.fromLink;
      concast = new Concast(sourcesWithInfo.sources);
    }

    concast.promise.then(cleanupCancelFn, cleanupCancelFn);

    return {
      concast,
      fromLink: containsDataFromLink,
    };
  }

  public refetchQueries<TResult>({
    updateCache,
    include,
    optimistic = false,
    removeOptimistic = optimistic ? makeUniqueId("refetchQueries") : void 0,
    onQueryUpdated,
  }: InternalRefetchQueriesOptions<
    ApolloCache<TStore>,
    TResult
  >): InternalRefetchQueriesMap<TResult> {
    const includedQueriesById = new Map<
      string,
      {
        oq: ObservableQuery<any>;
        lastDiff?: Cache.DiffResult<any>;
        diff?: Cache.DiffResult<any>;
      }
    >();

    if (include) {
      this.getObservableQueries(include).forEach((oq, queryId) => {
        includedQueriesById.set(queryId, {
          oq,
          lastDiff: this.getQuery(queryId).getDiff(),
        });
      });
    }

    const results: InternalRefetchQueriesMap<TResult> = new Map();

    if (updateCache) {
      this.cache.batch({
        update: updateCache,

        // Since you can perform any combination of cache reads and/or writes in
        // the cache.batch update function, its optimistic option can be either
        // a boolean or a string, representing three distinct modes of
        // operation:
        //
        // * false: read/write only the root layer
        // * true: read/write the topmost layer
        // * string: read/write a fresh optimistic layer with that ID string
        //
        // When typeof optimistic === "string", a new optimistic layer will be
        // temporarily created within cache.batch with that string as its ID. If
        // we then pass that same string as the removeOptimistic option, we can
        // make cache.batch immediately remove the optimistic layer after
        // running the updateCache function, triggering only one broadcast.
        //
        // However, the refetchQueries method accepts only true or false for its
        // optimistic option (not string). We interpret true to mean a temporary
        // optimistic layer should be created, to allow efficiently rolling back
        // the effect of the updateCache function, which involves passing a
        // string instead of true as the optimistic option to cache.batch, when
        // refetchQueries receives optimistic: true.
        //
        // In other words, we are deliberately not supporting the use case of
        // writing to an *existing* optimistic layer (using the refetchQueries
        // updateCache function), since that would potentially interfere with
        // other optimistic updates in progress. Instead, you can read/write
        // only the root layer by passing optimistic: false to refetchQueries,
        // or you can read/write a brand new optimistic layer that will be
        // automatically removed by passing optimistic: true.
        optimistic: (optimistic && removeOptimistic) || false,

        // The removeOptimistic option can also be provided by itself, even if
        // optimistic === false, to remove some previously-added optimistic
        // layer safely and efficiently, like we do in markMutationResult.
        //
        // If an explicit removeOptimistic string is provided with optimistic:
        // true, the removeOptimistic string will determine the ID of the
        // temporary optimistic layer, in case that ever matters.
        removeOptimistic,

        onWatchUpdated(watch, diff, lastDiff) {
          const oq =
            watch.watcher instanceof QueryInfo && watch.watcher.observableQuery;

          if (oq) {
            if (onQueryUpdated) {
              // Since we're about to handle this query now, remove it from
              // includedQueriesById, in case it was added earlier because of
              // options.include.
              includedQueriesById.delete(oq.queryId);

              let result: TResult | boolean | Promise<ApolloQueryResult<any>> =
                onQueryUpdated(oq, diff, lastDiff);

              if (result === true) {
                // The onQueryUpdated function requested the default refetching
                // behavior by returning true.
                result = oq.refetch();
              }

              // Record the result in the results Map, as long as onQueryUpdated
              // did not return false to skip/ignore this result.
              if (result !== false) {
                results.set(
                  oq,
                  result as InternalRefetchQueriesResult<TResult>
                );
              }

              // Allow the default cache broadcast to happen, except when
              // onQueryUpdated returns false.
              return result;
            }

            if (onQueryUpdated !== null) {
              // If we don't have an onQueryUpdated function, and onQueryUpdated
              // was not disabled by passing null, make sure this query is
              // "included" like any other options.include-specified query.
              includedQueriesById.set(oq.queryId, { oq, lastDiff, diff });
            }
          }
        },
      });
    }

    if (includedQueriesById.size) {
      includedQueriesById.forEach(({ oq, lastDiff, diff }, queryId) => {
        let result:
          | TResult
          | boolean
          | Promise<ApolloQueryResult<any>>
          | undefined;

        // If onQueryUpdated is provided, we want to use it for all included
        // queries, even the QueryOptions ones.
        if (onQueryUpdated) {
          if (!diff) {
            const info = oq["queryInfo"];
            info.reset(); // Force info.getDiff() to read from cache.
            diff = info.getDiff();
          }
          result = onQueryUpdated(oq, diff, lastDiff);
        }

        // Otherwise, we fall back to refetching.
        if (!onQueryUpdated || result === true) {
          result = oq.refetch();
        }

        if (result !== false) {
          results.set(oq, result as InternalRefetchQueriesResult<TResult>);
        }

        if (queryId.indexOf("legacyOneTimeQuery") >= 0) {
          this.stopQueryNoBroadcast(queryId);
        }
      });
    }

    if (removeOptimistic) {
      // In case no updateCache callback was provided (so cache.batch was not
      // called above, and thus did not already remove the optimistic layer),
      // remove it here. Since this is a no-op when the layer has already been
      // removed, we do it even if we called cache.batch above, since it's
      // possible this.cache is an instance of some ApolloCache subclass other
      // than InMemoryCache, and does not fully support the removeOptimistic
      // option for cache.batch.
      this.cache.removeOptimistic(removeOptimistic);
    }

    return results;
  }

  private fetchQueryByPolicy<TData, TVars extends OperationVariables>(
    queryInfo: QueryInfo,
    {
      query,
      variables,
      fetchPolicy,
      refetchWritePolicy,
      errorPolicy,
      returnPartialData,
      context,
      notifyOnNetworkStatusChange,
    }: WatchQueryOptions<TVars, TData>,
    // The initial networkStatus for this fetch, most often
    // NetworkStatus.loading, but also possibly fetchMore, poll, refetch,
    // or setVariables.
    networkStatus: NetworkStatus
  ): SourcesAndInfo<TData> {
    const oldNetworkStatus = queryInfo.networkStatus;

    queryInfo.init({
      document: query,
      variables,
      networkStatus,
    });

    const readCache = () => queryInfo.getDiff();

    const resultsFromCache = (
      diff: Cache.DiffResult<TData>,
      networkStatus = queryInfo.networkStatus || NetworkStatus.loading
    ) => {
      const data = diff.result;

      if (__DEV__ && !returnPartialData && !equal(data, {})) {
        logMissingFieldErrors(diff.missing);
      }

      const fromData = (data: TData | undefined) =>
        Observable.of({
          data,
          loading: isNetworkRequestInFlight(networkStatus),
          networkStatus,
          ...(diff.complete ? null : { partial: true }),
        } as ApolloQueryResult<TData>);

      if (data && this.getDocumentInfo(query).hasForcedResolvers) {
        return this.localState
          .runResolvers({
            document: query,
            remoteResult: { data },
            context,
            variables,
            onlyRunForcedResolvers: true,
          })
          .then((resolved) => fromData(resolved.data || void 0));
      }

      // Resolves https://github.com/apollographql/apollo-client/issues/10317.
      // If errorPolicy is 'none' and notifyOnNetworkStatusChange is true,
      // data was incorrectly returned from the cache on refetch:
      // if diff.missing exists, we should not return cache data.
      if (
        errorPolicy === "none" &&
        networkStatus === NetworkStatus.refetch &&
        Array.isArray(diff.missing)
      ) {
        return fromData(void 0);
      }

      return fromData(data);
    };

    const cacheWriteBehavior =
      fetchPolicy === "no-cache" ? CacheWriteBehavior.FORBID
        // Watched queries must opt into overwriting existing data on refetch,
        // by passing refetchWritePolicy: "overwrite" in their WatchQueryOptions.
      : (
        networkStatus === NetworkStatus.refetch &&
        refetchWritePolicy !== "merge"
      ) ?
        CacheWriteBehavior.OVERWRITE
      : CacheWriteBehavior.MERGE;

    const resultsFromLink = () =>
      this.getResultsFromLink<TData, TVars>(queryInfo, cacheWriteBehavior, {
        query,
        variables,
        context,
        fetchPolicy,
        errorPolicy,
      });

    const shouldNotify =
      notifyOnNetworkStatusChange &&
      typeof oldNetworkStatus === "number" &&
      oldNetworkStatus !== networkStatus &&
      isNetworkRequestInFlight(networkStatus);

    switch (fetchPolicy) {
      default:
      case "cache-first": {
        const diff = readCache();

        if (diff.complete) {
          return {
            fromLink: false,
            sources: [resultsFromCache(diff, queryInfo.markReady())],
          };
        }

        if (returnPartialData || shouldNotify) {
          return {
            fromLink: true,
            sources: [resultsFromCache(diff), resultsFromLink()],
          };
        }

        return { fromLink: true, sources: [resultsFromLink()] };
      }

      case "cache-and-network": {
        const diff = readCache();

        if (diff.complete || returnPartialData || shouldNotify) {
          return {
            fromLink: true,
            sources: [resultsFromCache(diff), resultsFromLink()],
          };
        }

        return { fromLink: true, sources: [resultsFromLink()] };
      }

      case "cache-only":
        return {
          fromLink: false,
          sources: [resultsFromCache(readCache(), queryInfo.markReady())],
        };

      case "network-only":
        if (shouldNotify) {
          return {
            fromLink: true,
            sources: [resultsFromCache(readCache()), resultsFromLink()],
          };
        }

        return { fromLink: true, sources: [resultsFromLink()] };

      case "no-cache":
        if (shouldNotify) {
          return {
            fromLink: true,
            // Note that queryInfo.getDiff() for no-cache queries does not call
            // cache.diff, but instead returns a { complete: false } stub result
            // when there is no queryInfo.diff already defined.
            sources: [resultsFromCache(queryInfo.getDiff()), resultsFromLink()],
          };
        }

        return { fromLink: true, sources: [resultsFromLink()] };

      case "standby":
        return { fromLink: false, sources: [] };
    }
  }

  private getQuery(queryId: string): QueryInfo {
    if (queryId && !this.queries.has(queryId)) {
      this.queries.set(queryId, new QueryInfo(this, queryId));
    }
    return this.queries.get(queryId)!;
  }

  private prepareContext(context = {}) {
    const newContext = this.localState.prepareContext(context);
    return {
      ...this.defaultContext,
      ...newContext,
      clientAwareness: this.clientAwareness,
    };
  }
}

// Return types used by fetchQueryByPolicy and other private methods above.
interface FetchConcastInfo {
  // Metadata properties that can be returned in addition to the Concast.
  fromLink: boolean;
}
interface SourcesAndInfo<TData> extends FetchConcastInfo {
  sources: ConcastSourcesArray<ApolloQueryResult<TData>>;
}
interface ConcastAndInfo<TData> extends FetchConcastInfo {
  concast: Concast<ApolloQueryResult<TData>>;
}<|MERGE_RESOLUTION|>--- conflicted
+++ resolved
@@ -100,11 +100,7 @@
 
 import type { DefaultOptions } from "./ApolloClient.js";
 import { Trie } from "@wry/trie";
-<<<<<<< HEAD
-import { CleanWeakCache, cacheSizes } from "../utilities/index.js";
-=======
 import { AutoCleanedWeakCache, cacheSizes } from "../utilities/index.js";
->>>>>>> ae7c7659
 
 export class QueryManager<TStore> {
   public cache: ApolloCache<TStore>;
@@ -667,12 +663,6 @@
     return this.documentTransform.transformDocument(document);
   }
 
-<<<<<<< HEAD
-  private transformCache = new CleanWeakCache<
-    DocumentNode,
-    TransformCacheEntry
-  >(cacheSizes.queryManagerTransforms);
-=======
   private transformCache = new AutoCleanedWeakCache<
     DocumentNode,
     TransformCacheEntry
@@ -680,7 +670,6 @@
     cacheSizes["queryManager.getDocumentInfo"] ||
       defaultCacheSizes["queryManager.getDocumentInfo"]
   );
->>>>>>> ae7c7659
 
   public getDocumentInfo(document: DocumentNode) {
     const { transformCache } = this;
