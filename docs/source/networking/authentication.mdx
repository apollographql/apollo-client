--- conflicted
+++ resolved
@@ -43,11 +43,7 @@
 
 ```js
 import { ApolloClient, createHttpLink, InMemoryCache } from '@apollo/client';
-<<<<<<< HEAD
-import { setContext } from "@apollo/link-context";
-=======
 import { setContext } from '@apollo/link-context';
->>>>>>> ad1a0a81
 
 const httpLink = createHttpLink({
   uri: '/graphql',
