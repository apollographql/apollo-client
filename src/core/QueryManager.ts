--- conflicted
+++ resolved
@@ -374,19 +374,11 @@
             graphQLErrors: queryStoreValue.graphQLErrors,
             networkError: queryStoreValue.networkError,
           });
-<<<<<<< HEAD
+
           const observerError = observer.error;
           if (observerError) {
             // defer to avoid potential errors propagating back to Apollo
             setTimeout(() => observerError(apolloError), 0);
-=======
-          if (observer.error) {
-            try {
-              observer.error(apolloError);
-            } catch (e) {
-              console.error('Error in observer.error \n', e.stack);
-            }
->>>>>>> 57e049c3
           } else {
             console.error('Unhandled error', apolloError, apolloError.stack);
             if (!isProduction()) {
@@ -445,20 +437,12 @@
 
               if (isDifferentResult) {
                 lastResult = resultFromStore;
-<<<<<<< HEAD
                 // defer to avoid potential errors propagating back to Apollo
                 setTimeout(() => {
                   if (observer.next) {
                     observer.next(maybeDeepFreeze(this.transformResult(resultFromStore)));
                   }
                 }, 0);
-=======
-                try {
-                  observer.next(maybeDeepFreeze(this.transformResult(resultFromStore)));
-                } catch (e) {
-                  console.error('Error in observer.next \n', e.stack);
-                }
->>>>>>> 57e049c3
               }
             }
           } catch (error) {
