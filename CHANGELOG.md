--- conflicted
+++ resolved
@@ -2,13 +2,11 @@
 
 ### Bug Fixes
 
-<<<<<<< HEAD
 - Restore pre-v3.6 `variables` replacement behavior of `ObservableQuery#reobserve` method, fixing a regression that prevented removal of variables. <br/>
   [@benjamn](https://github.com/benjamn) in [#9741](https://github.com/apollographql/apollo-client/pull/9741)
-=======
+
 - Preserve `previousData` even when different query or client provided to `useQuery`, instead of resetting `previousData` to undefined in those cases, matching behavior prior to v3.6.0. <br/>
   [@benjamn](https://github.com/benjamn) in [#9734](https://github.com/apollographql/apollo-client/pull/9734)
->>>>>>> 964ca125
 
 ## Apollo Client 3.6.4 (2022-05-16)
 
