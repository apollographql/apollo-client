{
  "name": "apollo-boost",
<<<<<<< HEAD
  "version": "0.2.0-alpha.14",
=======
  "version": "0.1.28",
>>>>>>> dea8b34f
  "description": "The easiest way to get started with Apollo Client",
  "author": "Peggy Rayzis <peggy@apollographql.com>",
  "contributors": [
    "James Baxley <james@apollographql.com>",
    "Sashko Stubailo <sashko@apollographql.com>",
    "James Burgess <jamesmillerburgess@gmail.com>"
  ],
  "license": "MIT",
  "main": "./lib/index.umd.js",
  "module": "./lib/index.js",
  "jsnext:main": "./lib/index.js",
  "typings": "./lib/index.d.ts",
  "sideEffects": false,
  "repository": {
    "type": "git",
    "url": "git+https://github.com/apollographql/apollo-client.git"
  },
  "bugs": {
    "url": "https://github.com/apollographql/apollo-client/issues"
  },
  "homepage": "https://github.com/apollographql/apollo-client#readme",
  "scripts": {
    "prepare": "npm run lint && npm run build",
    "test": "jest",
    "coverage": "jest --coverage",
    "lint": "tslint -c \"../../config/tslint.json\" -p tsconfig.json src/*.ts",
    "prebuild": "npm run clean",
    "build": "tsc -p .",
    "postbuild": "npm run bundle",
    "watch": "tsc -w -p .",
    "clean": "rm -rf coverage/* && rm -rf lib/*",
    "prepublishOnly": "npm run build",
    "minify": "../../node_modules/uglify-js/bin/uglifyjs -c -m -o ./lib/bundle.min.js -- ./lib/bundle.umd.js",
    "filesize": "npm run minify",
    "bundle": "../../node_modules/rollup/bin/rollup -c rollup.config.js && ../../node_modules/rollup/bin/rollup -c rollup-bundle.config.js"
  },
  "dependencies": {
<<<<<<< HEAD
    "apollo-cache": "1.1.13-alpha.14",
    "apollo-cache-inmemory": "1.2.6-alpha.14",
    "apollo-client": "2.4.0-alpha.14",
=======
    "apollo-cache": "file:../apollo-cache",
    "apollo-cache-inmemory": "file:../apollo-cache-inmemory",
    "apollo-client": "file:../apollo-client",
>>>>>>> dea8b34f
    "apollo-link": "^1.0.6",
    "apollo-link-error": "^1.0.3",
    "apollo-link-http": "alpha",
    "apollo-link-state": "^0.4.0",
    "graphql-tag": "^2.4.2",
    "tslib": "^1.9.3"
  },
<<<<<<< HEAD
  "devDependencies": {
    "@types/graphql": "0.12.7",
    "@types/jest": "22.2.3",
    "apollo-utilities": "1.0.17-alpha.14",
    "browserify": "15.2.0",
    "fetch-mock": "6.5.2",
    "graphql": "0.13.2",
    "jest": "23.0.0",
    "lodash": "4.17.10",
    "rimraf": "2.6.2",
    "ts-jest": "20.0.14",
    "tslint": "5.11.0",
    "typescript": "2.9.2",
    "uglify-js": "^3.4.6"
=======
  "peerDependencies": {
    "graphql": "^0.11.0 || ^0.12.0 || ^0.13.0 || ^14.0.0"
>>>>>>> dea8b34f
  },
  "jest": {
    "transform": {
      ".(ts|tsx)": "ts-jest"
    },
    "testRegex": "(/__tests__/.*|\\.(test|spec))\\.(ts|tsx|js)$",
    "moduleFileExtensions": [
      "ts",
      "tsx",
      "js",
      "json"
    ],
    "testURL": "http://localhost"
  }
}<|MERGE_RESOLUTION|>--- conflicted
+++ resolved
@@ -1,10 +1,6 @@
 {
   "name": "apollo-boost",
-<<<<<<< HEAD
   "version": "0.2.0-alpha.14",
-=======
-  "version": "0.1.28",
->>>>>>> dea8b34f
   "description": "The easiest way to get started with Apollo Client",
   "author": "Peggy Rayzis <peggy@apollographql.com>",
   "contributors": [
@@ -42,15 +38,9 @@
     "bundle": "../../node_modules/rollup/bin/rollup -c rollup.config.js && ../../node_modules/rollup/bin/rollup -c rollup-bundle.config.js"
   },
   "dependencies": {
-<<<<<<< HEAD
-    "apollo-cache": "1.1.13-alpha.14",
-    "apollo-cache-inmemory": "1.2.6-alpha.14",
-    "apollo-client": "2.4.0-alpha.14",
-=======
     "apollo-cache": "file:../apollo-cache",
     "apollo-cache-inmemory": "file:../apollo-cache-inmemory",
     "apollo-client": "file:../apollo-client",
->>>>>>> dea8b34f
     "apollo-link": "^1.0.6",
     "apollo-link-error": "^1.0.3",
     "apollo-link-http": "alpha",
@@ -58,25 +48,8 @@
     "graphql-tag": "^2.4.2",
     "tslib": "^1.9.3"
   },
-<<<<<<< HEAD
-  "devDependencies": {
-    "@types/graphql": "0.12.7",
-    "@types/jest": "22.2.3",
-    "apollo-utilities": "1.0.17-alpha.14",
-    "browserify": "15.2.0",
-    "fetch-mock": "6.5.2",
-    "graphql": "0.13.2",
-    "jest": "23.0.0",
-    "lodash": "4.17.10",
-    "rimraf": "2.6.2",
-    "ts-jest": "20.0.14",
-    "tslint": "5.11.0",
-    "typescript": "2.9.2",
-    "uglify-js": "^3.4.6"
-=======
   "peerDependencies": {
     "graphql": "^0.11.0 || ^0.12.0 || ^0.13.0 || ^14.0.0"
->>>>>>> dea8b34f
   },
   "jest": {
     "transform": {
