{
<<<<<<< HEAD
  "dist/apollo-client.min.cjs": 37901,
  "import { ApolloClient, InMemoryCache, HttpLink } from \"dist/index.js\" (production)": 31976
=======
  "dist/apollo-client.min.cjs": 39129,
  "import { ApolloClient, InMemoryCache, HttpLink } from \"dist/index.js\" (production)": 32663
>>>>>>> a604ac39
}<|MERGE_RESOLUTION|>--- conflicted
+++ resolved
@@ -1,9 +1,4 @@
 {
-<<<<<<< HEAD
-  "dist/apollo-client.min.cjs": 37901,
-  "import { ApolloClient, InMemoryCache, HttpLink } from \"dist/index.js\" (production)": 31976
-=======
   "dist/apollo-client.min.cjs": 39129,
   "import { ApolloClient, InMemoryCache, HttpLink } from \"dist/index.js\" (production)": 32663
->>>>>>> a604ac39
 }