--- conflicted
+++ resolved
@@ -16,12 +16,9 @@
 import { useSubscription } from "../useSubscription";
 import { profileHook, spyOnConsole } from "../../../testing/internal";
 import { SubscriptionHookOptions } from "../../types/types";
-<<<<<<< HEAD
-=======
 import { GraphQLError } from "graphql";
 import { InvariantError } from "ts-invariant";
 
->>>>>>> 2941824d
 describe("useSubscription Hook", () => {
   it("should handle a simple subscription properly", async () => {
     const subscription = gql`
@@ -1128,42 +1125,6 @@
   });
 });
 
-<<<<<<< HEAD
-describe("ignoreResults", () => {
-  const subscription = gql`
-    subscription {
-      car {
-        make
-      }
-    }
-  `;
-
-  const results = ["Audi", "BMW"].map((make) => ({
-    result: { data: { car: { make } } },
-  }));
-
-  it("should not rerender when ignoreResults is true, but will call `onData` and `onComplete`", async () => {
-    const link = new MockSubscriptionLink();
-    const client = new ApolloClient({
-      link,
-      cache: new Cache({ addTypename: false }),
-    });
-
-    const onData = jest.fn((() => {}) as SubscriptionHookOptions["onData"]);
-    const onError = jest.fn((() => {}) as SubscriptionHookOptions["onError"]);
-    const onComplete = jest.fn(
-      (() => {}) as SubscriptionHookOptions["onComplete"]
-    );
-    const ProfiledHook = profileHook(() =>
-      useSubscription(subscription, {
-        ignoreResults: true,
-        onData,
-        onError,
-        onComplete,
-      })
-    );
-    render(<ProfiledHook />, {
-=======
 describe("`restart` callback", () => {
   function setup() {
     const subscription: TypedDocumentNode<
@@ -1193,12 +1154,345 @@
   it("can restart a running subscription", async () => {
     const { client, link, ProfiledHook, onSubscribe, onUnsubscribe } = setup();
     render(<ProfiledHook variables={{ id: "1" }} />, {
->>>>>>> 2941824d
       wrapper: ({ children }) => (
         <ApolloProvider client={client}>{children}</ApolloProvider>
       ),
     });
-<<<<<<< HEAD
+    {
+      const snapshot = await ProfiledHook.takeSnapshot();
+      expect(snapshot).toStrictEqual({
+        loading: true,
+        data: undefined,
+        error: undefined,
+        restart: expect.any(Function),
+        variables: { id: "1" },
+      });
+    }
+    link.simulateResult({ result: { data: { totalLikes: 1 } } });
+    {
+      const snapshot = await ProfiledHook.takeSnapshot();
+      expect(snapshot).toStrictEqual({
+        loading: false,
+        data: { totalLikes: 1 },
+        error: undefined,
+        restart: expect.any(Function),
+        variables: { id: "1" },
+      });
+    }
+    await expect(ProfiledHook).not.toRerender({ timeout: 20 });
+    expect(onUnsubscribe).toHaveBeenCalledTimes(0);
+    expect(onSubscribe).toHaveBeenCalledTimes(1);
+
+    ProfiledHook.getCurrentSnapshot().restart();
+
+    {
+      const snapshot = await ProfiledHook.takeSnapshot();
+      expect(snapshot).toStrictEqual({
+        loading: true,
+        data: undefined,
+        error: undefined,
+        restart: expect.any(Function),
+        variables: { id: "1" },
+      });
+    }
+    await waitFor(() => expect(onUnsubscribe).toHaveBeenCalledTimes(1));
+    expect(onSubscribe).toHaveBeenCalledTimes(2);
+
+    link.simulateResult({ result: { data: { totalLikes: 2 } } });
+    {
+      const snapshot = await ProfiledHook.takeSnapshot();
+      expect(snapshot).toStrictEqual({
+        loading: false,
+        data: { totalLikes: 2 },
+        error: undefined,
+        restart: expect.any(Function),
+        variables: { id: "1" },
+      });
+    }
+  });
+  it("will use the most recently passed in options", async () => {
+    const { client, link, ProfiledHook, onSubscribe, onUnsubscribe } = setup();
+    const { rerender } = render(<ProfiledHook variables={{ id: "1" }} />, {
+      wrapper: ({ children }) => (
+        <ApolloProvider client={client}>{children}</ApolloProvider>
+      ),
+    });
+    {
+      const snapshot = await ProfiledHook.takeSnapshot();
+      expect(snapshot).toStrictEqual({
+        loading: true,
+        data: undefined,
+        error: undefined,
+        restart: expect.any(Function),
+        variables: { id: "1" },
+      });
+    }
+    // deliberately keeping a reference to a very old `restart` function
+    // to show that the most recent options are used even with that
+    const restart = ProfiledHook.getCurrentSnapshot().restart;
+    link.simulateResult({ result: { data: { totalLikes: 1 } } });
+    {
+      const snapshot = await ProfiledHook.takeSnapshot();
+      expect(snapshot).toStrictEqual({
+        loading: false,
+        data: { totalLikes: 1 },
+        error: undefined,
+        restart: expect.any(Function),
+        variables: { id: "1" },
+      });
+    }
+    await expect(ProfiledHook).not.toRerender({ timeout: 20 });
+    expect(onUnsubscribe).toHaveBeenCalledTimes(0);
+    expect(onSubscribe).toHaveBeenCalledTimes(1);
+
+    rerender(<ProfiledHook variables={{ id: "2" }} />);
+    await waitFor(() => expect(onUnsubscribe).toHaveBeenCalledTimes(1));
+    expect(onSubscribe).toHaveBeenCalledTimes(2);
+    expect(link.operation?.variables).toStrictEqual({ id: "2" });
+
+    {
+      const snapshot = await ProfiledHook.takeSnapshot();
+      expect(snapshot).toStrictEqual({
+        loading: true,
+        data: undefined,
+        error: undefined,
+        restart: expect.any(Function),
+        variables: { id: "2" },
+      });
+    }
+    link.simulateResult({ result: { data: { totalLikes: 1000 } } });
+    {
+      const snapshot = await ProfiledHook.takeSnapshot();
+      expect(snapshot).toStrictEqual({
+        loading: false,
+        data: { totalLikes: 1000 },
+        error: undefined,
+        restart: expect.any(Function),
+        variables: { id: "2" },
+      });
+    }
+
+    expect(onUnsubscribe).toHaveBeenCalledTimes(1);
+    expect(onSubscribe).toHaveBeenCalledTimes(2);
+    expect(link.operation?.variables).toStrictEqual({ id: "2" });
+
+    restart();
+
+    await waitFor(() => expect(onUnsubscribe).toHaveBeenCalledTimes(2));
+    expect(onSubscribe).toHaveBeenCalledTimes(3);
+    expect(link.operation?.variables).toStrictEqual({ id: "2" });
+
+    {
+      const snapshot = await ProfiledHook.takeSnapshot();
+      expect(snapshot).toStrictEqual({
+        loading: true,
+        data: undefined,
+        error: undefined,
+        restart: expect.any(Function),
+        variables: { id: "2" },
+      });
+    }
+    link.simulateResult({ result: { data: { totalLikes: 1005 } } });
+    {
+      const snapshot = await ProfiledHook.takeSnapshot();
+      expect(snapshot).toStrictEqual({
+        loading: false,
+        data: { totalLikes: 1005 },
+        error: undefined,
+        restart: expect.any(Function),
+        variables: { id: "2" },
+      });
+    }
+  });
+  it("can restart a subscription that has completed", async () => {
+    const { client, link, ProfiledHook, onSubscribe, onUnsubscribe } = setup();
+    render(<ProfiledHook variables={{ id: "1" }} />, {
+      wrapper: ({ children }) => (
+        <ApolloProvider client={client}>{children}</ApolloProvider>
+      ),
+    });
+    {
+      const snapshot = await ProfiledHook.takeSnapshot();
+      expect(snapshot).toStrictEqual({
+        loading: true,
+        data: undefined,
+        error: undefined,
+        restart: expect.any(Function),
+        variables: { id: "1" },
+      });
+    }
+    link.simulateResult({ result: { data: { totalLikes: 1 } } }, true);
+    {
+      const snapshot = await ProfiledHook.takeSnapshot();
+      expect(snapshot).toStrictEqual({
+        loading: false,
+        data: { totalLikes: 1 },
+        error: undefined,
+        restart: expect.any(Function),
+        variables: { id: "1" },
+      });
+    }
+    await expect(ProfiledHook).not.toRerender({ timeout: 20 });
+    expect(onUnsubscribe).toHaveBeenCalledTimes(1);
+    expect(onSubscribe).toHaveBeenCalledTimes(1);
+
+    ProfiledHook.getCurrentSnapshot().restart();
+
+    {
+      const snapshot = await ProfiledHook.takeSnapshot();
+      expect(snapshot).toStrictEqual({
+        loading: true,
+        data: undefined,
+        error: undefined,
+        restart: expect.any(Function),
+        variables: { id: "1" },
+      });
+    }
+    await waitFor(() => expect(onSubscribe).toHaveBeenCalledTimes(2));
+    expect(onUnsubscribe).toHaveBeenCalledTimes(1);
+
+    link.simulateResult({ result: { data: { totalLikes: 2 } } });
+    {
+      const snapshot = await ProfiledHook.takeSnapshot();
+      expect(snapshot).toStrictEqual({
+        loading: false,
+        data: { totalLikes: 2 },
+        error: undefined,
+        restart: expect.any(Function),
+        variables: { id: "1" },
+      });
+    }
+  });
+  it("can restart a subscription that has errored", async () => {
+    const { client, link, ProfiledHook, onSubscribe, onUnsubscribe } = setup();
+    render(<ProfiledHook variables={{ id: "1" }} />, {
+      wrapper: ({ children }) => (
+        <ApolloProvider client={client}>{children}</ApolloProvider>
+      ),
+    });
+    {
+      const snapshot = await ProfiledHook.takeSnapshot();
+      expect(snapshot).toStrictEqual({
+        loading: true,
+        data: undefined,
+        error: undefined,
+        restart: expect.any(Function),
+        variables: { id: "1" },
+      });
+    }
+    const error = new GraphQLError("error");
+    link.simulateResult({
+      result: { errors: [error] },
+    });
+    {
+      const snapshot = await ProfiledHook.takeSnapshot();
+      expect(snapshot).toStrictEqual({
+        loading: false,
+        data: undefined,
+        error: new ApolloError({ graphQLErrors: [error] }),
+        restart: expect.any(Function),
+        variables: { id: "1" },
+      });
+    }
+    await expect(ProfiledHook).not.toRerender({ timeout: 20 });
+    expect(onUnsubscribe).toHaveBeenCalledTimes(1);
+    expect(onSubscribe).toHaveBeenCalledTimes(1);
+
+    ProfiledHook.getCurrentSnapshot().restart();
+
+    {
+      const snapshot = await ProfiledHook.takeSnapshot();
+      expect(snapshot).toStrictEqual({
+        loading: true,
+        data: undefined,
+        error: undefined,
+        restart: expect.any(Function),
+        variables: { id: "1" },
+      });
+    }
+    await waitFor(() => expect(onSubscribe).toHaveBeenCalledTimes(2));
+    expect(onUnsubscribe).toHaveBeenCalledTimes(1);
+
+    link.simulateResult({ result: { data: { totalLikes: 2 } } });
+    {
+      const snapshot = await ProfiledHook.takeSnapshot();
+      expect(snapshot).toStrictEqual({
+        loading: false,
+        data: { totalLikes: 2 },
+        error: undefined,
+        restart: expect.any(Function),
+        variables: { id: "1" },
+      });
+    }
+  });
+  it("will not restart a subscription that has been `skip`ped", async () => {
+    const { client, ProfiledHook, onSubscribe, onUnsubscribe } = setup();
+    render(<ProfiledHook variables={{ id: "1" }} skip />, {
+      wrapper: ({ children }) => (
+        <ApolloProvider client={client}>{children}</ApolloProvider>
+      ),
+    });
+    {
+      const snapshot = await ProfiledHook.takeSnapshot();
+      expect(snapshot).toStrictEqual({
+        loading: false,
+        data: undefined,
+        error: undefined,
+        restart: expect.any(Function),
+        variables: { id: "1" },
+      });
+    }
+    expect(onUnsubscribe).toHaveBeenCalledTimes(0);
+    expect(onSubscribe).toHaveBeenCalledTimes(0);
+
+    expect(() => ProfiledHook.getCurrentSnapshot().restart()).toThrow(
+      new InvariantError("A subscription that is skipped cannot be restarted.")
+    );
+
+    await expect(ProfiledHook).not.toRerender({ timeout: 20 });
+    expect(onUnsubscribe).toHaveBeenCalledTimes(0);
+    expect(onSubscribe).toHaveBeenCalledTimes(0);
+  });
+});
+
+describe("ignoreResults", () => {
+  const subscription = gql`
+    subscription {
+      car {
+        make
+      }
+    }
+  `;
+
+  const results = ["Audi", "BMW"].map((make) => ({
+    result: { data: { car: { make } } },
+  }));
+
+  it("should not rerender when ignoreResults is true, but will call `onData` and `onComplete`", async () => {
+    const link = new MockSubscriptionLink();
+    const client = new ApolloClient({
+      link,
+      cache: new Cache({ addTypename: false }),
+    });
+
+    const onData = jest.fn((() => {}) as SubscriptionHookOptions["onData"]);
+    const onError = jest.fn((() => {}) as SubscriptionHookOptions["onError"]);
+    const onComplete = jest.fn(
+      (() => {}) as SubscriptionHookOptions["onComplete"]
+    );
+    const ProfiledHook = profileHook(() =>
+      useSubscription(subscription, {
+        ignoreResults: true,
+        onData,
+        onError,
+        onComplete,
+      })
+    );
+    render(<ProfiledHook />, {
+      wrapper: ({ children }) => (
+        <ApolloProvider client={client}>{children}</ApolloProvider>
+      ),
+    });
 
     const snapshot = await ProfiledHook.takeSnapshot();
     expect(snapshot).toStrictEqual({
@@ -1266,68 +1560,10 @@
       })
     );
     render(<ProfiledHook />, {
-=======
-    {
-      const snapshot = await ProfiledHook.takeSnapshot();
-      expect(snapshot).toStrictEqual({
-        loading: true,
-        data: undefined,
-        error: undefined,
-        restart: expect.any(Function),
-        variables: { id: "1" },
-      });
-    }
-    link.simulateResult({ result: { data: { totalLikes: 1 } } });
-    {
-      const snapshot = await ProfiledHook.takeSnapshot();
-      expect(snapshot).toStrictEqual({
-        loading: false,
-        data: { totalLikes: 1 },
-        error: undefined,
-        restart: expect.any(Function),
-        variables: { id: "1" },
-      });
-    }
-    await expect(ProfiledHook).not.toRerender({ timeout: 20 });
-    expect(onUnsubscribe).toHaveBeenCalledTimes(0);
-    expect(onSubscribe).toHaveBeenCalledTimes(1);
-
-    ProfiledHook.getCurrentSnapshot().restart();
-
-    {
-      const snapshot = await ProfiledHook.takeSnapshot();
-      expect(snapshot).toStrictEqual({
-        loading: true,
-        data: undefined,
-        error: undefined,
-        restart: expect.any(Function),
-        variables: { id: "1" },
-      });
-    }
-    await waitFor(() => expect(onUnsubscribe).toHaveBeenCalledTimes(1));
-    expect(onSubscribe).toHaveBeenCalledTimes(2);
-
-    link.simulateResult({ result: { data: { totalLikes: 2 } } });
-    {
-      const snapshot = await ProfiledHook.takeSnapshot();
-      expect(snapshot).toStrictEqual({
-        loading: false,
-        data: { totalLikes: 2 },
-        error: undefined,
-        restart: expect.any(Function),
-        variables: { id: "1" },
-      });
-    }
-  });
-  it("will use the most recently passed in options", async () => {
-    const { client, link, ProfiledHook, onSubscribe, onUnsubscribe } = setup();
-    const { rerender } = render(<ProfiledHook variables={{ id: "1" }} />, {
->>>>>>> 2941824d
       wrapper: ({ children }) => (
         <ApolloProvider client={client}>{children}</ApolloProvider>
       ),
     });
-<<<<<<< HEAD
 
     const snapshot = await ProfiledHook.takeSnapshot();
     expect(snapshot).toStrictEqual({
@@ -1384,123 +1620,16 @@
         })
     );
     const { rerender } = render(<ProfiledHook ignoreResults={true} />, {
-=======
-    {
-      const snapshot = await ProfiledHook.takeSnapshot();
-      expect(snapshot).toStrictEqual({
-        loading: true,
-        data: undefined,
-        error: undefined,
-        restart: expect.any(Function),
-        variables: { id: "1" },
-      });
-    }
-    // deliberately keeping a reference to a very old `restart` function
-    // to show that the most recent options are used even with that
-    const restart = ProfiledHook.getCurrentSnapshot().restart;
-    link.simulateResult({ result: { data: { totalLikes: 1 } } });
-    {
-      const snapshot = await ProfiledHook.takeSnapshot();
-      expect(snapshot).toStrictEqual({
-        loading: false,
-        data: { totalLikes: 1 },
-        error: undefined,
-        restart: expect.any(Function),
-        variables: { id: "1" },
-      });
-    }
-    await expect(ProfiledHook).not.toRerender({ timeout: 20 });
-    expect(onUnsubscribe).toHaveBeenCalledTimes(0);
-    expect(onSubscribe).toHaveBeenCalledTimes(1);
-
-    rerender(<ProfiledHook variables={{ id: "2" }} />);
-    await waitFor(() => expect(onUnsubscribe).toHaveBeenCalledTimes(1));
-    expect(onSubscribe).toHaveBeenCalledTimes(2);
-    expect(link.operation?.variables).toStrictEqual({ id: "2" });
-
-    {
-      const snapshot = await ProfiledHook.takeSnapshot();
-      expect(snapshot).toStrictEqual({
-        loading: true,
-        data: undefined,
-        error: undefined,
-        restart: expect.any(Function),
-        variables: { id: "2" },
-      });
-    }
-    link.simulateResult({ result: { data: { totalLikes: 1000 } } });
-    {
-      const snapshot = await ProfiledHook.takeSnapshot();
-      expect(snapshot).toStrictEqual({
-        loading: false,
-        data: { totalLikes: 1000 },
-        error: undefined,
-        restart: expect.any(Function),
-        variables: { id: "2" },
-      });
-    }
-
-    expect(onUnsubscribe).toHaveBeenCalledTimes(1);
-    expect(onSubscribe).toHaveBeenCalledTimes(2);
-    expect(link.operation?.variables).toStrictEqual({ id: "2" });
-
-    restart();
-
-    await waitFor(() => expect(onUnsubscribe).toHaveBeenCalledTimes(2));
-    expect(onSubscribe).toHaveBeenCalledTimes(3);
-    expect(link.operation?.variables).toStrictEqual({ id: "2" });
-
-    {
-      const snapshot = await ProfiledHook.takeSnapshot();
-      expect(snapshot).toStrictEqual({
-        loading: true,
-        data: undefined,
-        error: undefined,
-        restart: expect.any(Function),
-        variables: { id: "2" },
-      });
-    }
-    link.simulateResult({ result: { data: { totalLikes: 1005 } } });
-    {
-      const snapshot = await ProfiledHook.takeSnapshot();
-      expect(snapshot).toStrictEqual({
-        loading: false,
-        data: { totalLikes: 1005 },
-        error: undefined,
-        restart: expect.any(Function),
-        variables: { id: "2" },
-      });
-    }
-  });
-  it("can restart a subscription that has completed", async () => {
-    const { client, link, ProfiledHook, onSubscribe, onUnsubscribe } = setup();
-    render(<ProfiledHook variables={{ id: "1" }} />, {
->>>>>>> 2941824d
       wrapper: ({ children }) => (
         <ApolloProvider client={client}>{children}</ApolloProvider>
       ),
     });
-<<<<<<< HEAD
     expect(subscriptionCreated).toHaveBeenCalledTimes(1);
 
-=======
-    {
-      const snapshot = await ProfiledHook.takeSnapshot();
-      expect(snapshot).toStrictEqual({
-        loading: true,
-        data: undefined,
-        error: undefined,
-        restart: expect.any(Function),
-        variables: { id: "1" },
-      });
-    }
-    link.simulateResult({ result: { data: { totalLikes: 1 } } }, true);
->>>>>>> 2941824d
     {
       const snapshot = await ProfiledHook.takeSnapshot();
       expect(snapshot).toStrictEqual({
         loading: false,
-<<<<<<< HEAD
         error: undefined,
         data: undefined,
         variables: undefined,
@@ -1526,39 +1655,10 @@
     }
 
     link.simulateResult(results[1]);
-=======
-        data: { totalLikes: 1 },
-        error: undefined,
-        restart: expect.any(Function),
-        variables: { id: "1" },
-      });
-    }
-    await expect(ProfiledHook).not.toRerender({ timeout: 20 });
-    expect(onUnsubscribe).toHaveBeenCalledTimes(1);
-    expect(onSubscribe).toHaveBeenCalledTimes(1);
-
-    ProfiledHook.getCurrentSnapshot().restart();
-
-    {
-      const snapshot = await ProfiledHook.takeSnapshot();
-      expect(snapshot).toStrictEqual({
-        loading: true,
-        data: undefined,
-        error: undefined,
-        restart: expect.any(Function),
-        variables: { id: "1" },
-      });
-    }
-    await waitFor(() => expect(onSubscribe).toHaveBeenCalledTimes(2));
-    expect(onUnsubscribe).toHaveBeenCalledTimes(1);
-
-    link.simulateResult({ result: { data: { totalLikes: 2 } } });
->>>>>>> 2941824d
     {
       const snapshot = await ProfiledHook.takeSnapshot();
       expect(snapshot).toStrictEqual({
         loading: false,
-<<<<<<< HEAD
         error: undefined,
         data: results[1].result.data,
         variables: undefined,
@@ -1586,32 +1686,16 @@
         })
     );
     const { rerender } = render(<ProfiledHook ignoreResults={false} />, {
-=======
-        data: { totalLikes: 2 },
-        error: undefined,
-        restart: expect.any(Function),
-        variables: { id: "1" },
-      });
-    }
-  });
-  it("can restart a subscription that has errored", async () => {
-    const { client, link, ProfiledHook, onSubscribe, onUnsubscribe } = setup();
-    render(<ProfiledHook variables={{ id: "1" }} />, {
->>>>>>> 2941824d
       wrapper: ({ children }) => (
         <ApolloProvider client={client}>{children}</ApolloProvider>
       ),
     });
-<<<<<<< HEAD
     expect(subscriptionCreated).toHaveBeenCalledTimes(1);
 
-=======
->>>>>>> 2941824d
     {
       const snapshot = await ProfiledHook.takeSnapshot();
       expect(snapshot).toStrictEqual({
         loading: true,
-<<<<<<< HEAD
         error: undefined,
         data: undefined,
         variables: undefined,
@@ -1619,23 +1703,10 @@
       expect(onData).toHaveBeenCalledTimes(0);
     }
     link.simulateResult(results[0]);
-=======
-        data: undefined,
-        error: undefined,
-        restart: expect.any(Function),
-        variables: { id: "1" },
-      });
-    }
-    const error = new GraphQLError("error");
-    link.simulateResult({
-      result: { errors: [error] },
-    });
->>>>>>> 2941824d
     {
       const snapshot = await ProfiledHook.takeSnapshot();
       expect(snapshot).toStrictEqual({
         loading: false,
-<<<<<<< HEAD
         error: undefined,
         data: results[0].result.data,
         variables: undefined,
@@ -1645,39 +1716,10 @@
     await expect(ProfiledHook).not.toRerender({ timeout: 20 });
 
     rerender(<ProfiledHook ignoreResults={true} />);
-=======
-        data: undefined,
-        error: new ApolloError({ graphQLErrors: [error] }),
-        restart: expect.any(Function),
-        variables: { id: "1" },
-      });
-    }
-    await expect(ProfiledHook).not.toRerender({ timeout: 20 });
-    expect(onUnsubscribe).toHaveBeenCalledTimes(1);
-    expect(onSubscribe).toHaveBeenCalledTimes(1);
-
-    ProfiledHook.getCurrentSnapshot().restart();
-
-    {
-      const snapshot = await ProfiledHook.takeSnapshot();
-      expect(snapshot).toStrictEqual({
-        loading: true,
-        data: undefined,
-        error: undefined,
-        restart: expect.any(Function),
-        variables: { id: "1" },
-      });
-    }
-    await waitFor(() => expect(onSubscribe).toHaveBeenCalledTimes(2));
-    expect(onUnsubscribe).toHaveBeenCalledTimes(1);
-
-    link.simulateResult({ result: { data: { totalLikes: 2 } } });
->>>>>>> 2941824d
     {
       const snapshot = await ProfiledHook.takeSnapshot();
       expect(snapshot).toStrictEqual({
         loading: false,
-<<<<<<< HEAD
         error: undefined,
         // switching back to the default `ignoreResults: true` return value
         data: undefined,
@@ -1693,42 +1735,6 @@
 
     // a second subscription should not have been started
     expect(subscriptionCreated).toHaveBeenCalledTimes(1);
-=======
-        data: { totalLikes: 2 },
-        error: undefined,
-        restart: expect.any(Function),
-        variables: { id: "1" },
-      });
-    }
-  });
-  it("will not restart a subscription that has been `skip`ped", async () => {
-    const { client, ProfiledHook, onSubscribe, onUnsubscribe } = setup();
-    render(<ProfiledHook variables={{ id: "1" }} skip />, {
-      wrapper: ({ children }) => (
-        <ApolloProvider client={client}>{children}</ApolloProvider>
-      ),
-    });
-    {
-      const snapshot = await ProfiledHook.takeSnapshot();
-      expect(snapshot).toStrictEqual({
-        loading: false,
-        data: undefined,
-        error: undefined,
-        restart: expect.any(Function),
-        variables: { id: "1" },
-      });
-    }
-    expect(onUnsubscribe).toHaveBeenCalledTimes(0);
-    expect(onSubscribe).toHaveBeenCalledTimes(0);
-
-    expect(() => ProfiledHook.getCurrentSnapshot().restart()).toThrow(
-      new InvariantError("A subscription that is skipped cannot be restarted.")
-    );
-
-    await expect(ProfiledHook).not.toRerender({ timeout: 20 });
-    expect(onUnsubscribe).toHaveBeenCalledTimes(0);
-    expect(onSubscribe).toHaveBeenCalledTimes(0);
->>>>>>> 2941824d
   });
 });
 
