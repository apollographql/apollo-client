import { assign, omit } from "lodash";
import gql from "graphql-tag";

import { InMemoryCache } from "../inMemoryCache";
import { StoreObject } from "../types";
import { StoreReader } from "../readFromStore";
import { Cache } from "../../core/types/Cache";
import { MissingFieldError } from "../../core/types/common";
import {
  defaultNormalizedCacheFactory,
  readQueryFromStore,
  withError,
} from "./helpers";
import {
  makeReference,
  Reference,
  isReference,
  TypedDocumentNode,
} from "../../../core";
<<<<<<< HEAD
import { cacheSizes } from "../../../utilities";
=======
import { defaultCacheSizes } from "../../../utilities";
>>>>>>> ae7c7659

describe("resultCacheMaxSize", () => {
  const cache = new InMemoryCache();

  it("uses default max size on caches if resultCacheMaxSize is not configured", () => {
    const reader = new StoreReader({ cache });
    expect(reader["executeSelectionSet"].options.max).toBe(
<<<<<<< HEAD
      cacheSizes.executeSelectionSet
=======
      defaultCacheSizes["inMemoryCache.executeSelectionSet"]
>>>>>>> ae7c7659
    );
  });

  it("configures max size on caches when resultCacheMaxSize is set", () => {
    const resultCacheMaxSize = 12345;
    const reader = new StoreReader({ cache, resultCacheMaxSize });
    expect(reader["executeSelectionSet"].options.max).toBe(resultCacheMaxSize);
  });
});

describe("reading from the store", () => {
  const reader = new StoreReader({
    cache: new InMemoryCache(),
  });

  it("runs a nested query with proper fragment fields in arrays", () => {
    withError(() => {
      const store = defaultNormalizedCacheFactory({
        ROOT_QUERY: {
          __typename: "Query",
          nestedObj: makeReference("abcde"),
        } as StoreObject,
        abcde: {
          id: "abcde",
          innerArray: [
            {
              id: "abcdef",
              someField: 3,
            },
          ],
        } as StoreObject,
      });

      const queryResult = readQueryFromStore(reader, {
        store,
        query: gql`
          {
            ... on DummyQuery {
              nestedObj {
                innerArray {
                  id
                  otherField
                }
              }
            }
            ... on Query {
              nestedObj {
                innerArray {
                  id
                  someField
                }
              }
            }
            ... on DummyQuery2 {
              nestedObj {
                innerArray {
                  id
                  otherField2
                }
              }
            }
          }
        `,
      });

      expect(queryResult).toEqual({
        nestedObj: {
          innerArray: [{ id: "abcdef", someField: 3 }],
        },
      });
    });
  });

  it("rejects malformed queries", () => {
    expect(() => {
      readQueryFromStore(reader, {
        store: defaultNormalizedCacheFactory(),
        query: gql`
          query {
            name
          }

          query {
            address
          }
        `,
      });
    }).toThrowError(/2 operations/);

    expect(() => {
      readQueryFromStore(reader, {
        store: defaultNormalizedCacheFactory(),
        query: gql`
          fragment x on y {
            name
          }
        `,
      });
    }).toThrowError(/contain a query/);
  });

  it("runs a basic query", () => {
    const result = {
      id: "abcd",
      stringField: "This is a string!",
      numberField: 5,
      nullField: null,
    } as StoreObject;

    const store = defaultNormalizedCacheFactory({
      ROOT_QUERY: result,
    });

    const queryResult = readQueryFromStore(reader, {
      store,
      query: gql`
        query {
          stringField
          numberField
        }
      `,
    });

    // The result of the query shouldn't contain __data_id fields
    expect(queryResult).toEqual({
      stringField: result["stringField"],
      numberField: result["numberField"],
    });
  });

  it("runs a basic query with arguments", () => {
    const query = gql`
      query {
        id
        stringField(arg: $stringArg)
        numberField(intArg: $intArg, floatArg: $floatArg)
        nullField
      }
    `;

    const variables = {
      intArg: 5,
      floatArg: 3.14,
      stringArg: "This is a string!",
    };

    const store = defaultNormalizedCacheFactory({
      ROOT_QUERY: {
        id: "abcd",
        nullField: null,
        'numberField({"floatArg":3.14,"intArg":5})': 5,
        'stringField({"arg":"This is a string!"})': "Heyo",
      },
    });

    const result = readQueryFromStore(reader, {
      store,
      query,
      variables,
    });

    expect(result).toEqual({
      id: "abcd",
      nullField: null,
      numberField: 5,
      stringField: "Heyo",
    });
  });

  it("runs a basic query with custom directives", () => {
    const query = gql`
      query {
        id
        firstName @include(if: true)
        lastName @upperCase
        birthDate @dateFormat(format: "DD-MM-YYYY")
      }
    `;

    const store = defaultNormalizedCacheFactory({
      ROOT_QUERY: {
        id: "abcd",
        firstName: "James",
        "lastName@upperCase": "BOND",
        'birthDate@dateFormat({"format":"DD-MM-YYYY"})': "20-05-1940",
      },
    });

    const result = readQueryFromStore(reader, {
      store,
      query,
    });

    expect(result).toEqual({
      id: "abcd",
      firstName: "James",
      lastName: "BOND",
      birthDate: "20-05-1940",
    });
  });

  it("runs a basic query with default values for arguments", () => {
    const query = gql`
      query someBigQuery(
        $stringArg: String = "This is a default string!"
        $intArg: Int = 0
        $floatArg: Float
      ) {
        id
        stringField(arg: $stringArg)
        numberField(intArg: $intArg, floatArg: $floatArg)
        nullField
      }
    `;

    const variables = {
      floatArg: 3.14,
    };

    const store = defaultNormalizedCacheFactory({
      ROOT_QUERY: {
        id: "abcd",
        nullField: null,
        'numberField({"floatArg":3.14,"intArg":0})': 5,
        'stringField({"arg":"This is a default string!"})': "Heyo",
      },
    });

    const result = readQueryFromStore(reader, {
      store,
      query,
      variables,
    });

    expect(result).toEqual({
      id: "abcd",
      nullField: null,
      numberField: 5,
      stringField: "Heyo",
    });
  });

  it("runs a nested query", () => {
    const result: any = {
      id: "abcd",
      stringField: "This is a string!",
      numberField: 5,
      nullField: null,
      nestedObj: {
        id: "abcde",
        stringField: "This is a string too!",
        numberField: 6,
        nullField: null,
      } as StoreObject,
    };

    const store = defaultNormalizedCacheFactory({
      ROOT_QUERY: assign({}, assign({}, omit(result, "nestedObj")), {
        nestedObj: makeReference("abcde"),
      } as StoreObject),
      abcde: result.nestedObj,
    });

    const queryResult = readQueryFromStore(reader, {
      store,
      query: gql`
        {
          stringField
          numberField
          nestedObj {
            stringField
            numberField
          }
        }
      `,
    });

    // The result of the query shouldn't contain __data_id fields
    expect(queryResult).toEqual({
      stringField: "This is a string!",
      numberField: 5,
      nestedObj: {
        stringField: "This is a string too!",
        numberField: 6,
      },
    });
  });

  it("runs a nested query with multiple fragments", () => {
    const result: any = {
      id: "abcd",
      stringField: "This is a string!",
      numberField: 5,
      nullField: null,
      nestedObj: {
        id: "abcde",
        stringField: "This is a string too!",
        numberField: 6,
        nullField: null,
      } as StoreObject,
      deepNestedObj: {
        stringField: "This is a deep string",
        numberField: 7,
        nullField: null,
      } as StoreObject,
      nullObject: null,
      __typename: "Item",
    };

    const store = defaultNormalizedCacheFactory({
      ROOT_QUERY: assign(
        {},
        assign({}, omit(result, "nestedObj", "deepNestedObj")),
        {
          __typename: "Query",
          nestedObj: makeReference("abcde"),
        } as StoreObject
      ),
      abcde: assign({}, result.nestedObj, {
        deepNestedObj: makeReference("abcdef"),
      }) as StoreObject,
      abcdef: result.deepNestedObj as StoreObject,
    });

    const queryResult = readQueryFromStore(reader, {
      store,
      query: gql`
        {
          stringField
          numberField
          nullField
          ... on Query {
            nestedObj {
              stringField
              nullField
              deepNestedObj {
                stringField
                nullField
              }
            }
          }
          ... on Query {
            nestedObj {
              numberField
              nullField
              deepNestedObj {
                numberField
                nullField
              }
            }
          }
          ... on Query {
            nullObject
          }
        }
      `,
    });

    // The result of the query shouldn't contain __data_id fields
    expect(queryResult).toEqual({
      stringField: "This is a string!",
      numberField: 5,
      nullField: null,
      nestedObj: {
        stringField: "This is a string too!",
        numberField: 6,
        nullField: null,
        deepNestedObj: {
          stringField: "This is a deep string",
          numberField: 7,
          nullField: null,
        },
      },
      nullObject: null,
    });
  });

  it("runs a nested query with an array without IDs", () => {
    const result: any = {
      id: "abcd",
      stringField: "This is a string!",
      numberField: 5,
      nullField: null,
      nestedArray: [
        {
          stringField: "This is a string too!",
          numberField: 6,
          nullField: null,
        },
        {
          stringField: "This is a string also!",
          numberField: 7,
          nullField: null,
        },
      ] as StoreObject[],
    };

    const store = defaultNormalizedCacheFactory({
      ROOT_QUERY: result,
    });

    const queryResult = readQueryFromStore(reader, {
      store,
      query: gql`
        {
          stringField
          numberField
          nestedArray {
            stringField
            numberField
          }
        }
      `,
    });

    // The result of the query shouldn't contain __data_id fields
    expect(queryResult).toEqual({
      stringField: "This is a string!",
      numberField: 5,
      nestedArray: [
        {
          stringField: "This is a string too!",
          numberField: 6,
        },
        {
          stringField: "This is a string also!",
          numberField: 7,
        },
      ],
    });
  });

  it("runs a nested query with an array without IDs and a null", () => {
    const result: any = {
      id: "abcd",
      stringField: "This is a string!",
      numberField: 5,
      nullField: null,
      nestedArray: [
        null,
        {
          stringField: "This is a string also!",
          numberField: 7,
          nullField: null,
        },
      ] as StoreObject[],
    };

    const store = defaultNormalizedCacheFactory({
      ROOT_QUERY: result,
    });

    const queryResult = readQueryFromStore(reader, {
      store,
      query: gql`
        {
          stringField
          numberField
          nestedArray {
            stringField
            numberField
          }
        }
      `,
    });

    // The result of the query shouldn't contain __data_id fields
    expect(queryResult).toEqual({
      stringField: "This is a string!",
      numberField: 5,
      nestedArray: [
        null,
        {
          stringField: "This is a string also!",
          numberField: 7,
        },
      ],
    });
  });

  it("runs a nested query with an array with IDs and a null", () => {
    const result: any = {
      id: "abcd",
      stringField: "This is a string!",
      numberField: 5,
      nullField: null,
      nestedArray: [
        null,
        {
          id: "abcde",
          stringField: "This is a string also!",
          numberField: 7,
          nullField: null,
        },
      ] as StoreObject[],
    };

    const store = defaultNormalizedCacheFactory({
      ROOT_QUERY: assign({}, assign({}, omit(result, "nestedArray")), {
        nestedArray: [null, makeReference("abcde")],
      }) as StoreObject,
      abcde: result.nestedArray[1],
    });

    const queryResult = readQueryFromStore(reader, {
      store,
      query: gql`
        {
          stringField
          numberField
          nestedArray {
            id
            stringField
            numberField
          }
        }
      `,
    });

    // The result of the query shouldn't contain __data_id fields
    expect(queryResult).toEqual({
      stringField: "This is a string!",
      numberField: 5,
      nestedArray: [
        null,
        {
          id: "abcde",
          stringField: "This is a string also!",
          numberField: 7,
        },
      ],
    });
  });

  it("throws on a missing field", () => {
    const result = {
      id: "abcd",
      stringField: "This is a string!",
      numberField: 5,
      nullField: null,
    } as StoreObject;

    const store = defaultNormalizedCacheFactory({ ROOT_QUERY: result });

    expect(() => {
      readQueryFromStore(reader, {
        store,
        query: gql`
          {
            stringField
            missingField
          }
        `,
      });
    }).toThrowError(/Can't find field 'missingField' on ROOT_QUERY object/);
  });

  it("readQuery supports returnPartialData", () => {
    const cache = new InMemoryCache();
    const aQuery = gql`
      query {
        a
      }
    `;
    const bQuery = gql`
      query {
        b
      }
    `;
    const abQuery = gql`
      query {
        a
        b
      }
    `;

    cache.writeQuery({
      query: aQuery,
      data: { a: 123 },
    });

    expect(cache.readQuery({ query: bQuery })).toBe(null);
    expect(cache.readQuery({ query: abQuery })).toBe(null);

    expect(
      cache.readQuery({
        query: bQuery,
        returnPartialData: true,
      })
    ).toEqual({});

    expect(
      cache.readQuery({
        query: abQuery,
        returnPartialData: true,
      })
    ).toEqual({ a: 123 });
  });

  it("readFragment supports returnPartialData", () => {
    const cache = new InMemoryCache();
    const id = cache.identify({
      __typename: "ABObject",
      id: 321,
    });

    const aFragment = gql`
      fragment AFragment on ABObject {
        a
      }
    `;
    const bFragment = gql`
      fragment BFragment on ABObject {
        b
      }
    `;
    const abFragment = gql`
      fragment ABFragment on ABObject {
        a
        b
      }
    `;

    expect(cache.readFragment({ id, fragment: aFragment })).toBe(null);
    expect(cache.readFragment({ id, fragment: bFragment })).toBe(null);
    expect(cache.readFragment({ id, fragment: abFragment })).toBe(null);

    const ref = cache.writeFragment({
      id,
      fragment: aFragment,
      data: {
        __typename: "ABObject",
        a: 123,
      },
    });
    expect(isReference(ref)).toBe(true);
    expect(ref!.__ref).toBe(id);

    expect(
      cache.readFragment({
        id,
        fragment: bFragment,
      })
    ).toBe(null);

    expect(
      cache.readFragment({
        id,
        fragment: abFragment,
      })
    ).toBe(null);

    expect(
      cache.readFragment({
        id,
        fragment: bFragment,
        returnPartialData: true,
      })
    ).toEqual({
      __typename: "ABObject",
    });

    expect(
      cache.readFragment({
        id,
        fragment: abFragment,
        returnPartialData: true,
      })
    ).toEqual({
      __typename: "ABObject",
      a: 123,
    });
  });

  it("distinguishes between missing @client and non-@client fields", () => {
    const query = gql`
      query {
        normal {
          present @client
          missing
        }
        clientOnly @client {
          present
          missing
        }
      }
    `;

    const cache = new InMemoryCache({
      typePolicies: {
        Query: {
          fields: {
            normal() {
              return { present: "here" };
            },
            clientOnly() {
              return { present: "also here" };
            },
          },
        },
      },
    });

    const { result, complete, missing } = cache.diff({
      query,
      optimistic: true,
      returnPartialData: true,
    });

    expect(complete).toBe(false);

    expect(result).toEqual({
      normal: {
        present: "here",
      },
      clientOnly: {
        present: "also here",
      },
    });

    expect(missing).toEqual([
      new MissingFieldError(
        `Can't find field 'missing' on object ${JSON.stringify(
          {
            present: "here",
          },
          null,
          2
        )}`,
        {
          normal: {
            missing: `Can't find field 'missing' on object ${JSON.stringify(
              { present: "here" },
              null,
              2
            )}`,
          },
          clientOnly: {
            missing: `Can't find field 'missing' on object ${JSON.stringify(
              { present: "also here" },
              null,
              2
            )}`,
          },
        },
        query,
        {} // variables
      ),
    ]);
  });

  it("runs a nested query where the reference is null", () => {
    const result: any = {
      id: "abcd",
      stringField: "This is a string!",
      numberField: 5,
      nullField: null,
      nestedObj: null,
    };

    const store = defaultNormalizedCacheFactory({
      ROOT_QUERY: assign({}, assign({}, omit(result, "nestedObj")), {
        nestedObj: null,
      }) as StoreObject,
    });

    const queryResult = readQueryFromStore(reader, {
      store,
      query: gql`
        {
          stringField
          numberField
          nestedObj {
            stringField
            numberField
          }
        }
      `,
    });

    // The result of the query shouldn't contain __data_id fields
    expect(queryResult).toEqual({
      stringField: "This is a string!",
      numberField: 5,
      nestedObj: null,
    });
  });

  it("runs an array of non-objects", () => {
    const result: any = {
      id: "abcd",
      stringField: "This is a string!",
      numberField: 5,
      nullField: null,
      simpleArray: ["one", "two", "three"],
    };

    const store = defaultNormalizedCacheFactory({
      ROOT_QUERY: result,
    });

    const queryResult = readQueryFromStore(reader, {
      store,
      query: gql`
        {
          stringField
          numberField
          simpleArray
        }
      `,
    });

    // The result of the query shouldn't contain __data_id fields
    expect(queryResult).toEqual({
      stringField: "This is a string!",
      numberField: 5,
      simpleArray: ["one", "two", "three"],
    });
  });

  it("runs an array of non-objects with null", () => {
    const result: any = {
      id: "abcd",
      stringField: "This is a string!",
      numberField: 5,
      nullField: null,
      simpleArray: [null, "two", "three"],
    };

    const store = defaultNormalizedCacheFactory({
      ROOT_QUERY: result,
    });

    const queryResult = readQueryFromStore(reader, {
      store,
      query: gql`
        {
          stringField
          numberField
          simpleArray
        }
      `,
    });

    // The result of the query shouldn't contain __data_id fields
    expect(queryResult).toEqual({
      stringField: "This is a string!",
      numberField: 5,
      simpleArray: [null, "two", "three"],
    });
  });

  it("will read from an arbitrary root id", () => {
    const data: any = {
      id: "abcd",
      stringField: "This is a string!",
      numberField: 5,
      nullField: null,
      nestedObj: {
        id: "abcde",
        stringField: "This is a string too!",
        numberField: 6,
        nullField: null,
      } as StoreObject,
      deepNestedObj: {
        stringField: "This is a deep string",
        numberField: 7,
        nullField: null,
      } as StoreObject,
      nullObject: null,
      __typename: "Item",
    };

    const store = defaultNormalizedCacheFactory({
      ROOT_QUERY: assign(
        {},
        assign({}, omit(data, "nestedObj", "deepNestedObj")),
        {
          __typename: "Query",
          nestedObj: makeReference("abcde"),
        }
      ) as StoreObject,
      abcde: assign({}, data.nestedObj, {
        deepNestedObj: makeReference("abcdef"),
      }) as StoreObject,
      abcdef: data.deepNestedObj as StoreObject,
    });

    const queryResult1 = readQueryFromStore(reader, {
      store,
      rootId: "abcde",
      query: gql`
        {
          stringField
          numberField
          nullField
          deepNestedObj {
            stringField
            numberField
            nullField
          }
        }
      `,
    });

    expect(queryResult1).toEqual({
      stringField: "This is a string too!",
      numberField: 6,
      nullField: null,
      deepNestedObj: {
        stringField: "This is a deep string",
        numberField: 7,
        nullField: null,
      },
    });

    const queryResult2 = readQueryFromStore(reader, {
      store,
      rootId: "abcdef",
      query: gql`
        {
          stringField
          numberField
          nullField
        }
      `,
    });

    expect(queryResult2).toEqual({
      stringField: "This is a deep string",
      numberField: 7,
      nullField: null,
    });
  });

  it("properly handles the @connection directive", () => {
    const store = defaultNormalizedCacheFactory({
      ROOT_QUERY: {
        "books:abc": [
          {
            name: "efgh",
          },
        ],
      },
    });

    const queryResult = readQueryFromStore(reader, {
      store,
      query: gql`
        {
          books(skip: 0, limit: 2) @connection(key: "abc") {
            name
          }
        }
      `,
    });

    expect(queryResult).toEqual({
      books: [
        {
          name: "efgh",
        },
      ],
    });
  });

  it("can use keyArgs function instead of @connection directive", () => {
    const reader = new StoreReader({
      cache: new InMemoryCache({
        typePolicies: {
          Query: {
            fields: {
              books: {
                // Even though we're returning an arbitrary string here,
                // the InMemoryCache will ensure the actual key begins
                // with "books".
                keyArgs: () => "abc",
              },
            },
          },
        },
      }),
    });

    const store = defaultNormalizedCacheFactory({
      ROOT_QUERY: {
        "books:abc": [
          {
            name: "efgh",
          },
        ],
      },
    });

    const queryResult = readQueryFromStore(reader, {
      store,
      query: gql`
        {
          books(skip: 0, limit: 2) {
            name
          }
        }
      `,
    });

    expect(queryResult).toEqual({
      books: [
        {
          name: "efgh",
        },
      ],
    });
  });

  it("refuses to return raw Reference objects", () => {
    const store = defaultNormalizedCacheFactory({
      ROOT_QUERY: {
        author: {
          __typename: "Author",
          name: "Toni Morrison",
          books: [
            {
              title: "The Bluest Eye",
              publisher: makeReference("Publisher1"),
            },
            {
              title: "Song of Solomon",
              publisher: makeReference("Publisher2"),
            },
            {
              title: "Beloved",
              publisher: makeReference("Publisher2"),
            },
          ],
        },
      },
      Publisher1: {
        __typename: "Publisher",
        id: 1,
        name: "Holt, Rinehart and Winston",
      },
      Publisher2: {
        __typename: "Publisher",
        id: 2,
        name: "Alfred A. Knopf, Inc.",
      },
    });

    expect(() => {
      readQueryFromStore(reader, {
        store,
        query: gql`
          {
            author {
              name
              books
            }
          }
        `,
      });
    }).toThrow(
      /Missing selection set for object of type Publisher returned for query field books/
    );

    expect(
      readQueryFromStore(reader, {
        store,
        query: gql`
          {
            author {
              name
              books {
                title
                publisher {
                  name
                }
              }
            }
          }
        `,
      })
    ).toEqual({
      author: {
        __typename: "Author",
        name: "Toni Morrison",
        books: [
          {
            title: "The Bluest Eye",
            publisher: {
              __typename: "Publisher",
              name: "Holt, Rinehart and Winston",
            },
          },
          {
            title: "Song of Solomon",
            publisher: {
              __typename: "Publisher",
              name: "Alfred A. Knopf, Inc.",
            },
          },
          {
            title: "Beloved",
            publisher: {
              __typename: "Publisher",
              name: "Alfred A. Knopf, Inc.",
            },
          },
        ],
      },
    });
  });

  it("read functions for root query fields work with empty cache", () => {
    const cache = new InMemoryCache({
      typePolicies: {
        Query: {
          fields: {
            uuid() {
              return "8d573b9c-cfcf-4e3e-98dd-14d255af577e";
            },
            null() {
              return null;
            },
          },
        },
      },
    });

    expect(
      cache.readQuery({
        query: gql`
          query {
            uuid
            null
          }
        `,
      })
    ).toEqual({
      uuid: "8d573b9c-cfcf-4e3e-98dd-14d255af577e",
      null: null,
    });

    expect(cache.extract()).toEqual({});

    expect(
      cache.readFragment({
        id: "ROOT_QUERY",
        fragment: gql`
          fragment UUIDFragment on Query {
            null
            uuid
          }
        `,
      })
    ).toEqual({
      uuid: "8d573b9c-cfcf-4e3e-98dd-14d255af577e",
      null: null,
    });

    expect(cache.extract()).toEqual({});

    expect(
      cache.readFragment({
        id: "does not exist",
        fragment: gql`
          fragment F on Never {
            whatever
          }
        `,
      })
    ).toBe(null);

    expect(cache.extract()).toEqual({});
  });

  it("custom read functions can map/filter dangling references", () => {
    const cache = new InMemoryCache({
      typePolicies: {
        Query: {
          fields: {
            ducks(existing: Reference[] = [], { canRead }) {
              return existing.map((duck) => (canRead(duck) ? duck : null));
            },
            chickens(existing: Reference[] = [], { canRead }) {
              return existing.map((chicken) =>
                canRead(chicken) ? chicken : {}
              );
            },
            oxen(existing: Reference[] = [], { canRead }) {
              return existing.filter(canRead);
            },
          },
        },
      },
    });

    cache.writeQuery({
      query: gql`
        query {
          ducks {
            quacking
          }
          chickens {
            inCoop
          }
          oxen {
            gee
            haw
          }
        }
      `,
      data: {
        ducks: [
          { __typename: "Duck", id: 1, quacking: true },
          { __typename: "Duck", id: 2, quacking: false },
          { __typename: "Duck", id: 3, quacking: false },
        ],
        chickens: [
          { __typename: "Chicken", id: 1, inCoop: true },
          { __typename: "Chicken", id: 2, inCoop: true },
          { __typename: "Chicken", id: 3, inCoop: false },
        ],
        oxen: [
          { __typename: "Ox", id: 1, gee: true, haw: false },
          { __typename: "Ox", id: 2, gee: false, haw: true },
        ],
      },
    });

    expect(cache.extract()).toEqual({
      "Chicken:1": {
        __typename: "Chicken",
        id: 1,
        inCoop: true,
      },
      "Chicken:2": {
        __typename: "Chicken",
        id: 2,
        inCoop: true,
      },
      "Chicken:3": {
        __typename: "Chicken",
        id: 3,
        inCoop: false,
      },
      "Duck:1": {
        __typename: "Duck",
        id: 1,
        quacking: true,
      },
      "Duck:2": {
        __typename: "Duck",
        id: 2,
        quacking: false,
      },
      "Duck:3": {
        __typename: "Duck",
        id: 3,
        quacking: false,
      },
      "Ox:1": {
        __typename: "Ox",
        id: 1,
        gee: true,
        haw: false,
      },
      "Ox:2": {
        __typename: "Ox",
        id: 2,
        gee: false,
        haw: true,
      },
      ROOT_QUERY: {
        __typename: "Query",
        chickens: [
          { __ref: "Chicken:1" },
          { __ref: "Chicken:2" },
          { __ref: "Chicken:3" },
        ],
        ducks: [{ __ref: "Duck:1" }, { __ref: "Duck:2" }, { __ref: "Duck:3" }],
        oxen: [{ __ref: "Ox:1" }, { __ref: "Ox:2" }],
      },
    });

    function diffChickens() {
      return cache.diff({
        query: gql`
          query {
            chickens {
              id
              inCoop
            }
          }
        `,
        optimistic: true,
      });
    }

    expect(diffChickens()).toEqual({
      complete: true,
      result: {
        chickens: [
          { __typename: "Chicken", id: 1, inCoop: true },
          { __typename: "Chicken", id: 2, inCoop: true },
          { __typename: "Chicken", id: 3, inCoop: false },
        ],
      },
    });

    expect(
      cache.evict({
        id: cache.identify({
          __typename: "Chicken",
          id: 2,
        }),
      })
    ).toBe(true);

    expect(diffChickens()).toEqual({
      complete: false,
      missing: [
        new MissingFieldError(
          "Can't find field 'id' on object {}",
          {
            chickens: {
              1: {
                id: "Can't find field 'id' on object {}",
                inCoop: "Can't find field 'inCoop' on object {}",
              },
            },
          },
          expect.anything(), // query
          expect.anything() // variables
        ),
      ],
      result: {
        chickens: [
          { __typename: "Chicken", id: 1, inCoop: true },
          {},
          { __typename: "Chicken", id: 3, inCoop: false },
        ],
      },
    });

    function diffDucks() {
      return cache.diff({
        query: gql`
          query {
            ducks {
              id
              quacking
            }
          }
        `,
        optimistic: true,
      });
    }

    expect(diffDucks()).toEqual({
      complete: true,
      result: {
        ducks: [
          { __typename: "Duck", id: 1, quacking: true },
          { __typename: "Duck", id: 2, quacking: false },
          { __typename: "Duck", id: 3, quacking: false },
        ],
      },
    });

    expect(
      cache.evict({
        id: cache.identify({
          __typename: "Duck",
          id: 3,
        }),
      })
    ).toBe(true);

    // Returning null as a placeholder in a list is a way to indicate that
    // a list element has been removed, without causing an incomplete
    // diff, and without altering the positions of later elements.
    expect(diffDucks()).toEqual({
      complete: true,
      result: {
        ducks: [
          { __typename: "Duck", id: 1, quacking: true },
          { __typename: "Duck", id: 2, quacking: false },
          null,
        ],
      },
    });

    function diffOxen() {
      return cache.diff({
        query: gql`
          query {
            oxen {
              id
              gee
              haw
            }
          }
        `,
        optimistic: true,
      });
    }

    expect(diffOxen()).toEqual({
      complete: true,
      result: {
        oxen: [
          { __typename: "Ox", id: 1, gee: true, haw: false },
          { __typename: "Ox", id: 2, gee: false, haw: true },
        ],
      },
    });

    expect(
      cache.evict({
        id: cache.identify({
          __typename: "Ox",
          id: 1,
        }),
      })
    ).toBe(true);

    expect(diffOxen()).toEqual({
      complete: true,
      result: {
        oxen: [{ __typename: "Ox", id: 2, gee: false, haw: true }],
      },
    });
  });

  it("propagates eviction signals to parent queries", () => {
    const cache = new InMemoryCache({
      canonizeResults: true,
      typePolicies: {
        Deity: {
          keyFields: ["name"],
          fields: {
            children(offspring: Reference[], { canRead }) {
              // Automatically filter out any dangling references, and
              // supply a default empty array if !offspring.
              return offspring ? offspring.filter(canRead) : [];
            },
          },
        },

        Query: {
          fields: {
            ruler(ruler, { canRead, toReference }) {
              // If the throne is empty, promote Apollo!
              return canRead(ruler) ? ruler : (
                  toReference({
                    __typename: "Deity",
                    name: "Apollo",
                  })
                );
            },
          },
        },
      },
    });

    const rulerQuery = gql`
      query {
        ruler {
          name
          children {
            name
            children {
              name
            }
          }
        }
      }
    `;

    const children = [
      // Sons #1 and #2 don't have names because Cronus (l.k.a. Saturn)
      // devoured them shortly after birth, as famously painted by
      // Francisco Goya:
      "Son #1",
      "Hera",
      "Son #2",
      "Zeus",
      "Demeter",
      "Hades",
      "Poseidon",
      "Hestia",
    ].map((name) => ({
      __typename: "Deity",
      name,
      children: [],
    }));

    cache.writeQuery({
      query: rulerQuery,
      data: {
        ruler: {
          __typename: "Deity",
          name: "Cronus",
          children,
        },
      },
    });

    const diffs: Cache.DiffResult<any>[] = [];

    function watch(immediate = true) {
      return cache.watch({
        query: rulerQuery,
        immediate,
        optimistic: true,
        callback(diff) {
          diffs.push(diff);
        },
      });
    }

    const cancel = watch();

    function devour(name: string) {
      return cache.evict({
        id: cache.identify({ __typename: "Deity", name }),
      });
    }

    const initialDiff = {
      result: {
        ruler: {
          __typename: "Deity",
          name: "Cronus",
          children,
        },
      },
      complete: true,
    };

    // We already have one diff because of the immediate:true above.
    expect(diffs).toEqual([initialDiff]);

    expect(devour("Son #1")).toBe(true);

    const childrenWithoutSon1 = children.filter(
      (child) => child.name !== "Son #1"
    );

    expect(childrenWithoutSon1.length).toBe(children.length - 1);

    const diffWithoutSon1 = {
      result: {
        ruler: {
          name: "Cronus",
          __typename: "Deity",
          children: childrenWithoutSon1,
        },
      },
      complete: true,
    };

    expect(diffs).toEqual([initialDiff, diffWithoutSon1]);

    expect(devour("Son #1")).toBe(false);

    expect(diffs).toEqual([initialDiff, diffWithoutSon1]);

    expect(devour("Son #2")).toBe(true);

    const diffWithoutDevouredSons = {
      result: {
        ruler: {
          name: "Cronus",
          __typename: "Deity",
          children: childrenWithoutSon1.filter((child) => {
            return child.name !== "Son #2";
          }),
        },
      },
      complete: true,
    };

    expect(diffs).toEqual([
      initialDiff,
      diffWithoutSon1,
      diffWithoutDevouredSons,
    ]);

    const childrenOfZeus = [
      "Ares",
      "Artemis",
      // Fun fact: Apollo is the only major Greco-Roman deity whose name
      // is the same in both traditions.
      "Apollo",
      "Athena",
    ].map((name) => ({
      __typename: "Deity",
      name,
      children: [],
    }));

    const zeusRef = cache.writeFragment({
      id: cache.identify({
        __typename: "Deity",
        name: "Zeus",
      }),
      fragment: gql`
        fragment Offspring on Deity {
          children {
            name
          }
        }
      `,
      data: {
        children: childrenOfZeus,
      },
    });

    expect(isReference(zeusRef)).toBe(true);
    expect(zeusRef!.__ref).toBe('Deity:{"name":"Zeus"}');

    const diffWithChildrenOfZeus = {
      complete: true,
      result: {
        ...diffWithoutDevouredSons.result,
        ruler: {
          ...diffWithoutDevouredSons.result.ruler,
          children: diffWithoutDevouredSons.result.ruler.children.map(
            (child) => {
              return child.name === "Zeus" ?
                  {
                    ...child,
                    children: childrenOfZeus
                      // Remove empty child.children arrays.
                      .map(({ children, ...child }) => child),
                  }
                : child;
            }
          ),
        },
      },
    };

    expect(diffs).toEqual([
      initialDiff,
      diffWithoutSon1,
      diffWithoutDevouredSons,
      diffWithChildrenOfZeus,
    ]);

    // Zeus usurps the throne from Cronus!
    cache.writeQuery({
      query: rulerQuery,
      data: {
        ruler: {
          __typename: "Deity",
          name: "Zeus",
        },
      },
    });

    const diffWithZeusAsRuler = {
      complete: true,
      result: {
        ruler: {
          __typename: "Deity",
          name: "Zeus",
          children: childrenOfZeus,
        },
      },
    };

    expect(diffs).toEqual([
      initialDiff,
      diffWithoutSon1,
      diffWithoutDevouredSons,
      diffWithChildrenOfZeus,
      diffWithZeusAsRuler,
    ]);

    expect(cache.gc().sort()).toEqual([
      'Deity:{"name":"Cronus"}',
      'Deity:{"name":"Demeter"}',
      'Deity:{"name":"Hades"}',
      'Deity:{"name":"Hera"}',
      'Deity:{"name":"Hestia"}',
      'Deity:{"name":"Poseidon"}',
    ]);

    const snapshotAfterGC = {
      ROOT_QUERY: {
        __typename: "Query",
        ruler: { __ref: 'Deity:{"name":"Zeus"}' },
      },
      'Deity:{"name":"Zeus"}': {
        __typename: "Deity",
        name: "Zeus",
        children: [
          { __ref: 'Deity:{"name":"Ares"}' },
          { __ref: 'Deity:{"name":"Artemis"}' },
          { __ref: 'Deity:{"name":"Apollo"}' },
          { __ref: 'Deity:{"name":"Athena"}' },
        ],
      },
      'Deity:{"name":"Apollo"}': {
        __typename: "Deity",
        name: "Apollo",
      },
      'Deity:{"name":"Artemis"}': {
        __typename: "Deity",
        name: "Artemis",
      },
      'Deity:{"name":"Ares"}': {
        __typename: "Deity",
        name: "Ares",
      },
      'Deity:{"name":"Athena"}': {
        __typename: "Deity",
        name: "Athena",
      },
    };

    const zeusMeta = {
      extraRootIds: ['Deity:{"name":"Zeus"}'],
    };

    expect(cache.extract()).toEqual({
      ...snapshotAfterGC,
      __META: zeusMeta,
    });

    // There should be no diff generated by garbage collection.
    expect(diffs).toEqual([
      initialDiff,
      diffWithoutSon1,
      diffWithoutDevouredSons,
      diffWithChildrenOfZeus,
      diffWithZeusAsRuler,
    ]);

    cancel();

    const lastDiff = diffs[diffs.length - 1];

    expect(
      cache.readQuery({
        query: rulerQuery,
      })
    ).toBe(lastDiff.result);

    expect(
      cache.evict({
        id: cache.identify({
          __typename: "Deity",
          name: "Ares",
        }),
      })
    ).toBe(true);

    // No new diff generated since we called cancel() above.
    expect(diffs).toEqual([
      initialDiff,
      diffWithoutSon1,
      diffWithoutDevouredSons,
      diffWithChildrenOfZeus,
      diffWithZeusAsRuler,
    ]);

    const snapshotWithoutAres = {
      ...snapshotAfterGC,
      __META: zeusMeta,
    };
    delete (snapshotWithoutAres as any)['Deity:{"name":"Ares"}'];
    expect(cache.extract()).toEqual(snapshotWithoutAres);
    // Ares already removed, so no new garbage to collect.
    expect(cache.gc()).toEqual([]);

    const childrenOfZeusWithoutAres = childrenOfZeus.filter((child) => {
      return child.name !== "Ares";
    });

    expect(childrenOfZeusWithoutAres).toEqual([
      { __typename: "Deity", name: "Artemis", children: [] },
      { __typename: "Deity", name: "Apollo", children: [] },
      { __typename: "Deity", name: "Athena", children: [] },
    ]);

    expect(
      cache.readQuery({
        query: rulerQuery,
      })
    ).toEqual({
      ruler: {
        __typename: "Deity",
        name: "Zeus",
        children: childrenOfZeusWithoutAres,
      },
    });

    expect(
      cache.evict({
        id: cache.identify({
          __typename: "Deity",
          name: "Zeus",
        }),
      })
    ).toBe(true);

    // You didn't think we were going to let Apollo be garbage-collected,
    // did you?
    cache.retain(
      cache.identify({
        __typename: "Deity",
        name: "Apollo",
      })!
    );

    expect(cache.gc().sort()).toEqual([
      'Deity:{"name":"Artemis"}',
      'Deity:{"name":"Athena"}',
    ]);

    expect(cache.extract()).toEqual({
      __META: {
        extraRootIds: ['Deity:{"name":"Apollo"}', 'Deity:{"name":"Zeus"}'],
      },
      ROOT_QUERY: {
        __typename: "Query",
        ruler: { __ref: 'Deity:{"name":"Zeus"}' },
      },
      'Deity:{"name":"Apollo"}': {
        __typename: "Deity",
        name: "Apollo",
      },
    });

    const apolloRulerResult = cache.readQuery<{
      ruler: Record<string, any>;
    }>({ query: rulerQuery })!;

    expect(apolloRulerResult).toEqual({
      ruler: {
        __typename: "Deity",
        name: "Apollo",
        children: [],
      },
    });

    // No new diffs since before.
    expect(diffs).toEqual([
      initialDiff,
      diffWithoutSon1,
      diffWithoutDevouredSons,
      diffWithChildrenOfZeus,
      diffWithZeusAsRuler,
    ]);

    // Rewatch the rulerQuery, but avoid delivering an immediate initial
    // result (by passing false), so that we can use cache.modify to
    // trigger the delivery of diffWithApolloAsRuler below.
    const cancel2 = watch(false);

    expect(diffs).toEqual([
      initialDiff,
      diffWithoutSon1,
      diffWithoutDevouredSons,
      diffWithChildrenOfZeus,
      diffWithZeusAsRuler,
    ]);

    cache.modify({
      fields: {
        ruler(value, { toReference }) {
          expect(isReference(value)).toBe(true);
          expect(value.__ref).toBe(
            cache.identify(diffWithZeusAsRuler.result.ruler)
          );
          expect(value.__ref).toBe('Deity:{"name":"Zeus"}');
          // Interim ruler Apollo takes over for real.
          return toReference(apolloRulerResult.ruler)!;
        },
      },
    });

    cancel2();

    const diffWithApolloAsRuler = {
      complete: true,
      result: apolloRulerResult,
    };

    // The cache.modify call should have triggered another diff, since we
    // overwrote the ROOT_QUERY.ruler field with a valid Reference to the
    // Apollo entity object.
    expect(diffs).toEqual([
      initialDiff,
      diffWithoutSon1,
      diffWithoutDevouredSons,
      diffWithChildrenOfZeus,
      diffWithZeusAsRuler,
      diffWithApolloAsRuler,
    ]);

    expect(
      // Undo the cache.retain call above.
      cache.release(
        cache.identify({
          __typename: "Deity",
          name: "Apollo",
        })!
      )
    ).toBe(0);

    // Since ROOT_QUERY.ruler points to Apollo, nothing needs to be
    // garbage collected.
    expect(cache.gc()).toEqual([]);

    // Having survived GC, Apollo reigns supreme atop Olympus... or
    // something like that.
    expect(cache.extract()).toEqual({
      __META: zeusMeta,
      ROOT_QUERY: {
        __typename: "Query",
        ruler: { __ref: 'Deity:{"name":"Apollo"}' },
      },
      'Deity:{"name":"Apollo"}': {
        __typename: "Deity",
        name: "Apollo",
      },
    });
  });

  it("returns === results for different queries", function () {
    const cache = new InMemoryCache({
      canonizeResults: true,
    });

    const aQuery: TypedDocumentNode<{
      a: string[];
    }> = gql`
      query {
        a
      }
    `;

    const abQuery: TypedDocumentNode<{
      a: string[];
      b: {
        c: string;
        d: string;
      };
    }> = gql`
      query {
        a
        b {
          c
          d
        }
      }
    `;

    const bQuery: TypedDocumentNode<{
      b: {
        c: string;
        d: string;
      };
    }> = gql`
      query {
        b {
          d
          c
        }
      }
    `;

    const abData1 = {
      a: ["a", "y"],
      b: {
        c: "see",
        d: "dee",
      },
    };

    cache.writeQuery({
      query: abQuery,
      data: abData1,
    });

    function read<Data, Vars>(query: TypedDocumentNode<Data, Vars>) {
      return cache.readQuery({ query })!;
    }

    const aResult1 = read(aQuery);
    const abResult1 = read(abQuery);
    const bResult1 = read(bQuery);

    expect(aResult1.a).toBe(abResult1.a);
    expect(abResult1).toEqual(abData1);
    expect(aResult1).toEqual({ a: abData1.a });
    expect(bResult1).toEqual({ b: abData1.b });
    expect(abResult1.b).toBe(bResult1.b);

    const aData2 = {
      a: "ayy".split(""),
    };

    cache.writeQuery({
      query: aQuery,
      data: aData2,
    });

    const aResult2 = read(aQuery);
    const abResult2 = read(abQuery);
    const bResult2 = read(bQuery);

    expect(aResult2).toEqual(aData2);
    expect(abResult2).toEqual({ ...abData1, ...aData2 });
    expect(aResult2.a).toBe(abResult2.a);
    expect(bResult2).toBe(bResult1);
    expect(abResult2.b).toBe(bResult2.b);
    expect(abResult2.b).toBe(bResult1.b);

    const bData3 = {
      b: {
        d: "D",
        c: "C",
      },
    };

    cache.writeQuery({
      query: bQuery,
      data: bData3,
    });

    const aResult3 = read(aQuery);
    const abResult3 = read(abQuery);
    const bResult3 = read(bQuery);

    expect(aResult3).toBe(aResult2);
    expect(bResult3).toEqual(bData3);
    expect(bResult3).not.toBe(bData3);
    expect(abResult3).toEqual({
      ...abResult2,
      ...bData3,
    });

    expect(cache.extract()).toMatchSnapshot();
  });

  it("does not canonicalize custom scalar objects", function () {
    const now = new Date();
    const abc = { a: 1, b: 2, c: 3 };

    const cache = new InMemoryCache({
      typePolicies: {
        Query: {
          fields: {
            now() {
              return now;
            },

            abc() {
              return abc;
            },
          },
        },
      },
    });

    const query: TypedDocumentNode<{
      now: typeof now;
      abc: typeof abc;
    }> = gql`
      query {
        now
        abc
      }
    `;

    const result1 = cache.readQuery({ query })!;
    const result2 = cache.readQuery({ query })!;

    expect(result1).toBe(result2);
    expect(result1.now).toBeInstanceOf(Date);

    // We already know result1.now === result2.now, but it's also
    // important that it be the very same (===) Date object that was
    // returned from the read function for the Query.now field, not a
    // canonicalized version.
    expect(result1.now).toBe(now);
    expect(result2.now).toBe(now);

    // The Query.abc field returns a "normal" object, but we know from the
    // structure of the query that it's a scalar object, so it will not be
    // canonicalized.
    expect(result1.abc).toEqual(abc);
    expect(result2.abc).toEqual(abc);
    expect(result1.abc).toBe(result2.abc);
    expect(result1.abc).toBe(abc);
    expect(result2.abc).toBe(abc);
  });

  it("readQuery can opt out of canonization", function () {
    let count = 0;

    const cache = new InMemoryCache({
      typePolicies: {
        Query: {
          fields: {
            count() {
              return count++;
            },
          },
        },
      },
    });

    const canon = cache["storeReader"].canon;

    const query = gql`
      query {
        count
      }
    `;

    function readQuery(canonizeResults: boolean) {
      return cache.readQuery<{
        count: number;
      }>({
        query,
        canonizeResults,
      });
    }

    const nonCanonicalQueryResult0 = readQuery(false);
    expect(canon.isKnown(nonCanonicalQueryResult0)).toBe(false);
    expect(nonCanonicalQueryResult0).toEqual({ count: 0 });

    const canonicalQueryResult0 = readQuery(true);
    expect(canon.isKnown(canonicalQueryResult0)).toBe(true);
    // The preservation of { count: 0 } proves the result didn't have to be
    // recomputed, but merely canonized.
    expect(canonicalQueryResult0).toEqual({ count: 0 });

    cache.evict({
      fieldName: "count",
    });

    const canonicalQueryResult1 = readQuery(true);
    expect(canon.isKnown(canonicalQueryResult1)).toBe(true);
    expect(canonicalQueryResult1).toEqual({ count: 1 });

    const nonCanonicalQueryResult1 = readQuery(false);
    // Since we already read a canonical result, we were able to reuse it when
    // reading the non-canonical result.
    expect(nonCanonicalQueryResult1).toBe(canonicalQueryResult1);
  });

  it("readFragment can opt out of canonization", function () {
    let count = 0;

    const cache = new InMemoryCache({
      typePolicies: {
        Query: {
          fields: {
            count() {
              return count++;
            },
          },
        },
      },
    });

    const canon = cache["storeReader"].canon;

    const fragment = gql`
      fragment CountFragment on Query {
        count
      }
    `;

    function readFragment(canonizeResults: boolean) {
      return cache.readFragment<{
        count: number;
      }>({
        id: "ROOT_QUERY",
        fragment,
        canonizeResults,
      });
    }

    const canonicalFragmentResult1 = readFragment(true);
    expect(canon.isKnown(canonicalFragmentResult1)).toBe(true);
    expect(canonicalFragmentResult1).toEqual({ count: 0 });

    const nonCanonicalFragmentResult1 = readFragment(false);
    // Since we already read a canonical result, we were able to reuse it when
    // reading the non-canonical result.
    expect(nonCanonicalFragmentResult1).toBe(canonicalFragmentResult1);

    cache.evict({
      fieldName: "count",
    });

    const nonCanonicalFragmentResult2 = readFragment(false);
    expect(readFragment(false)).toBe(nonCanonicalFragmentResult2);
    expect(canon.isKnown(nonCanonicalFragmentResult2)).toBe(false);
    expect(nonCanonicalFragmentResult2).toEqual({ count: 1 });
    expect(readFragment(false)).toBe(nonCanonicalFragmentResult2);

    const canonicalFragmentResult2 = readFragment(true);
    expect(readFragment(true)).toBe(canonicalFragmentResult2);
    expect(canon.isKnown(canonicalFragmentResult2)).toBe(true);
    expect(canonicalFragmentResult2).toEqual({ count: 1 });
  });
});<|MERGE_RESOLUTION|>--- conflicted
+++ resolved
@@ -17,11 +17,7 @@
   isReference,
   TypedDocumentNode,
 } from "../../../core";
-<<<<<<< HEAD
-import { cacheSizes } from "../../../utilities";
-=======
 import { defaultCacheSizes } from "../../../utilities";
->>>>>>> ae7c7659
 
 describe("resultCacheMaxSize", () => {
   const cache = new InMemoryCache();
@@ -29,11 +25,7 @@
   it("uses default max size on caches if resultCacheMaxSize is not configured", () => {
     const reader = new StoreReader({ cache });
     expect(reader["executeSelectionSet"].options.max).toBe(
-<<<<<<< HEAD
-      cacheSizes.executeSelectionSet
-=======
       defaultCacheSizes["inMemoryCache.executeSelectionSet"]
->>>>>>> ae7c7659
     );
   });
 
