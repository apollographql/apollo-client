import type {
  FieldNode,
  FragmentDefinitionNode,
  InlineFragmentNode,
  SelectionSetNode,
} from "graphql";

import type { OperationVariables } from "@apollo/client";
import { disableWarningsSlot } from "@apollo/client/masking";
import type {
  Reference,
  StoreObject,
  StoreValue,
} from "@apollo/client/utilities";
import { isReference } from "@apollo/client/utilities";
import { __DEV__ } from "@apollo/client/utilities/environment";
import type { FragmentMap } from "@apollo/client/utilities/internal";
import {
  argumentsObjectFromField,
  getStoreKeyName,
  isArray,
  isNonNullObject,
  storeKeyNameFromField,
  stringifyForDisplay,
} from "@apollo/client/utilities/internal";
import {
  invariant,
  newInvariantError,
} from "@apollo/client/utilities/invariant";

import type {
  CanReadFunction,
  FieldSpecifier,
  ReadFieldFunction,
  ReadFieldOptions,
  SafeReadonly,
  ToReferenceFunction,
} from "../core/types/common.js";

import {
  defaultDataIdFromObject,
  fieldNameFromStoreName,
  hasOwn,
  selectionSetMatchesResult,
  storeValueIsStoreObject,
  TypeOrFieldNameRegExp,
} from "./helpers.js";
import type { InMemoryCache } from "./inMemoryCache.js";
import {
  keyArgsFnFromSpecifier,
  keyFieldsFnFromSpecifier,
} from "./key-extractor.js";
import { cacheSlot } from "./reactiveVars.js";
import type {
  IdGetter,
  MergeInfo,
  NormalizedCache,
  ReadMergeModifyContext,
} from "./types.js";
import type { WriteContext } from "./writeToStore.js";

export type TypePolicies = {
  [__typename: string]: TypePolicy;
};

// TypeScript 3.7 will allow recursive type aliases, so this should work:
// type KeySpecifier = (string | KeySpecifier)[]
export type KeySpecifier = ReadonlyArray<string | KeySpecifier>;

export type KeyFieldsContext = {
  // The __typename of the incoming object, even if the __typename field was
  // aliased to another name in the raw result object. May be undefined when
  // dataIdFromObject is called for objects without __typename fields.
  typename: string | undefined;

  // The object to be identified, after processing to remove aliases and
  // normalize identifiable child objects with references.
  storeObject: StoreObject;

  // Handy tool for reading additional fields from context.storeObject, either
  // readField("fieldName") to read storeObject[fieldName], or readField("name",
  // objectOrReference) to read from another object or Reference. If you read a
  // field with a read function, that function will be invoked.
  readField: ReadFieldFunction;

  // If you are writing a custom keyFields function, and you plan to use the raw
  // result object passed as the first argument, you may also need access to the
  // selection set and available fragments for this object, just in case any
  // fields have aliases. Since this logic is tricky to get right, and these
  // context properties are not even always provided (for example, they are
  // omitted when calling cache.identify(object), where object is assumed to be
  // a StoreObject), we recommend you use context.storeObject (which has already
  // been de-aliased) and context.readField (which can read from references as
  // well as objects) instead of the raw result object in your keyFields
  // functions, or just rely on the internal implementation of keyFields:[...]
  // syntax to get these details right for you.
  selectionSet?: SelectionSetNode;
  fragmentMap?: FragmentMap;

  // Internal. May be set by the KeyFieldsFunction to report fields that were
  // involved in computing the ID. Never passed in by the caller.
  keyObject?: Record<string, any>;
};

export type KeyFieldsFunction = (
  object: Readonly<StoreObject>,
  context: KeyFieldsContext
) => KeySpecifier | false | ReturnType<IdGetter>;

type KeyFieldsResult = Exclude<ReturnType<KeyFieldsFunction>, KeySpecifier>;

// TODO Should TypePolicy be a generic type, with a TObject or TEntity
// type parameter?
export type TypePolicy = {
  // Allows defining the primary key fields for this type, either using an
  // array of field names or a function that returns an arbitrary string.
  keyFields?: KeySpecifier | KeyFieldsFunction | false;

  // Allows defining a merge function (or merge:true/false shorthand) to
  // be used for merging objects of this type wherever they appear, unless
  // the parent field also defines a merge function/boolean (that is,
  // parent field merge functions take precedence over type policy merge
  // functions). In many cases, defining merge:true for a given type
  // policy can save you from specifying merge:true for all the field
  // policies where that type might be encountered.
  merge?: FieldMergeFunction | boolean;

  // In the rare event that your schema happens to use a different
  // __typename for the root Query, Mutation, and/or Schema types, you can
  // express your deviant preferences by enabling one of these options.
  queryType?: true;
  mutationType?: true;
  subscriptionType?: true;

  fields?: {
    [fieldName: string]: FieldPolicy<any> | FieldReadFunction<any>;
  };
};

export type KeyArgsFunction = (
  args: Record<string, any> | null,
  context: {
    typename: string;
    fieldName: string;
    field: FieldNode | null;
    variables?: Record<string, any>;
  }
) => KeySpecifier | false | ReturnType<IdGetter>;

export type FieldPolicy<
  // The internal representation used to store the field's data in the
  // cache. Must be JSON-serializable if you plan to serialize the result
  // of cache.extract() using JSON.
  TExisting = any,
  // The type of the incoming parameter passed to the merge function,
  // typically matching the GraphQL response format, but with Reference
  // objects substituted for any identifiable child objects. Often the
  // same as TExisting, but not necessarily.
  TIncoming = TExisting,
  // The type that the read function actually returns, using TExisting
  // data and options.args as input. Usually the same as TIncoming.
  TReadResult = TIncoming,
  // Allows FieldFunctionOptions definition to be overwritten by the
  // developer
  TOptions extends FieldFunctionOptions = FieldFunctionOptions,
> = {
  keyArgs?: KeySpecifier | KeyArgsFunction | false;
  read?: FieldReadFunction<TExisting, TReadResult, TOptions>;
  merge?: FieldMergeFunction<TExisting, TIncoming, TOptions> | boolean;
};

export type StorageType = Record<string, any>;

function argsFromFieldSpecifier(spec: FieldSpecifier) {
  return (
    spec.args !== void 0 ? spec.args
    : spec.field ? argumentsObjectFromField(spec.field, spec.variables)
    : null
  );
}

export interface FieldFunctionOptions<
  TArgs = Record<string, any>,
  TVariables extends OperationVariables = Record<string, any>,
> {
  args: TArgs | null;

  // The name of the field, equal to options.field.name.value when
  // options.field is available. Useful if you reuse the same function for
  // multiple fields, and you need to know which field you're currently
  // processing. Always a string, even when options.field is null.
  fieldName: string;

  // The full field key used internally, including serialized key arguments.
  storeFieldName: string;

  // The FieldNode object used to read this field. Useful if you need to
  // know about other attributes of the field, such as its directives. This
  // option will be null when a string was passed to options.readField.
  field: FieldNode | null;

  variables?: TVariables;

  // Utilities for dealing with { __ref } objects.
  isReference: typeof isReference;
  toReference: ToReferenceFunction;

  // A handy place to put field-specific data that you want to survive
  // across multiple read function calls. Useful for field-level caching,
  // if your read function does any expensive work.
  storage: StorageType;

  cache: InMemoryCache;

  // Helper function for reading other fields within the current object.
  // If a foreign object or reference is provided, the field will be read
  // from that object instead of the current object, so this function can
  // be used (together with isReference) to examine the cache outside the
  // current object. If a FieldNode is passed instead of a string, and
  // that FieldNode has arguments, the same options.variables will be used
  // to compute the argument values. Note that this function will invoke
  // custom read functions for other fields, if defined. Always returns
  // immutable data (enforced with Object.freeze in development).
  readField: ReadFieldFunction;

  // Returns true for non-normalized StoreObjects and non-dangling
  // References, indicating that readField(name, objOrRef) has a chance of
  // working. Useful for filtering out dangling references from lists.
  canRead: CanReadFunction;

  // Instead of just merging objects with { ...existing, ...incoming }, this
  // helper function can be used to merge objects in a way that respects any
  // custom merge functions defined for their fields.
  mergeObjects: MergeObjectsFunction;
}

type MergeObjectsFunction = <T extends StoreObject | Reference>(
  existing: T,
  incoming: T
) => T;

export type FieldReadFunction<
  TExisting = any,
  TReadResult = TExisting,
  TOptions extends FieldFunctionOptions = FieldFunctionOptions,
> = (
  // When reading a field, one often needs to know about any existing
  // value stored for that field. If the field is read before any value
  // has been written to the cache, this existing parameter will be
  // undefined, which makes it easy to use a default parameter expression
  // to supply the initial value. This parameter is positional (rather
  // than one of the named options) because that makes it possible for the
  // developer to annotate it with a type, without also having to provide
  // a whole new type for the options object.
  existing: SafeReadonly<TExisting> | undefined,
  options: TOptions
) => TReadResult | undefined;

export type FieldMergeFunction<
  TExisting = any,
  TIncoming = TExisting,
  // Passing the whole FieldFunctionOptions makes the current definition
  // independent from its implementation
  TOptions extends FieldFunctionOptions = FieldFunctionOptions,
> = (
  existing: SafeReadonly<TExisting> | undefined,
  // The incoming parameter needs to be positional as well, for the same
  // reasons discussed in FieldReadFunction above.
  incoming: SafeReadonly<TIncoming>,
  options: TOptions
) => SafeReadonly<TExisting>;

const nullKeyFieldsFn: KeyFieldsFunction = () => void 0;
const simpleKeyArgsFn: KeyArgsFunction = (_args, context) => context.fieldName;

// These merge functions can be selected by specifying merge:true or
// merge:false in a field policy.
const mergeTrueFn: FieldMergeFunction<any> = (
  existing,
  incoming,
  { mergeObjects }
) => mergeObjects(existing, incoming);
const mergeFalseFn: FieldMergeFunction<any> = (_, incoming) => incoming;

export type PossibleTypesMap = {
  [supertype: string]: string[];
};

type InternalFieldPolicy = {
  typename: string;
  keyFn?: KeyArgsFunction;
  read?: FieldReadFunction<any>;
  merge?: FieldMergeFunction<any>;
};

export class Policies {
  private typePolicies: {
    [__typename: string]: {
      keyFn?: KeyFieldsFunction;
      merge?: FieldMergeFunction<any>;
      fields: {
        [fieldName: string]: InternalFieldPolicy;
      };
    };
  } = {};

  private toBeAdded: {
    [__typename: string]: TypePolicy[];
  } = {};

  // Map from subtype names to sets of supertype names. Note that this
  // representation inverts the structure of possibleTypes (whose keys are
  // supertypes and whose values are arrays of subtypes) because it tends
  // to be much more efficient to search upwards than downwards.
  private supertypeMap = new Map<string, Set<string>>();

  // Any fuzzy subtypes specified by possibleTypes will be converted to
  // RegExp objects and recorded here. Every key of this map can also be
  // found in supertypeMap. In many cases this Map will be empty, which
  // means no fuzzy subtype checking will happen in fragmentMatches.
  private fuzzySubtypes = new Map<string, RegExp>();

  public readonly cache: InMemoryCache;

  public readonly rootIdsByTypename: Record<string, string> = {};
  public readonly rootTypenamesById: Record<string, string> = {};

  public readonly usingPossibleTypes = false;

  constructor(
    private config: {
      cache: InMemoryCache;
      dataIdFromObject?: KeyFieldsFunction;
      possibleTypes?: PossibleTypesMap;
      typePolicies?: TypePolicies;
    }
  ) {
    this.config = {
      dataIdFromObject: defaultDataIdFromObject,
      ...config,
    };

    this.cache = this.config.cache;

    this.setRootTypename("Query");
    this.setRootTypename("Mutation");
    this.setRootTypename("Subscription");

    if (config.possibleTypes) {
      this.addPossibleTypes(config.possibleTypes);
    }

    if (config.typePolicies) {
      this.addTypePolicies(config.typePolicies);
    }
  }

  public identify(
    object: StoreObject,
    partialContext?: Partial<KeyFieldsContext>
  ): [string?, StoreObject?] {
    const policies = this;

    const typename =
      (partialContext &&
        (partialContext.typename || partialContext.storeObject?.__typename)) ||
      object.__typename;

    // It should be possible to write root Query fields with writeFragment,
    // using { __typename: "Query", ... } as the data, but it does not make
    // sense to allow the same identification behavior for the Mutation and
    // Subscription types, since application code should never be writing
    // directly to (or reading directly from) those root objects.
    if (typename === this.rootTypenamesById.ROOT_QUERY) {
      return ["ROOT_QUERY"];
    }

    // Default context.storeObject to object if not otherwise provided.
    const storeObject =
      (partialContext && partialContext.storeObject) || object;

    const context: KeyFieldsContext = {
      ...partialContext,
      typename,
      storeObject,
      readField:
        (partialContext && partialContext.readField) ||
        (((...args) => {
          const options = normalizeReadFieldOptions(args, storeObject);
          return policies.readField(options, {
            store: policies.cache["data"],
            variables: options.variables,
          });
        }) satisfies ReadFieldFunction),
    };

    let id: KeyFieldsResult;

    const policy = typename && this.getTypePolicy(typename);
    let keyFn = (policy && policy.keyFn) || this.config.dataIdFromObject;

    disableWarningsSlot.withValue(true, () => {
      while (keyFn) {
        const specifierOrId = keyFn({ ...object, ...storeObject }, context);
        if (isArray(specifierOrId)) {
          keyFn = keyFieldsFnFromSpecifier(specifierOrId);
        } else {
          id = specifierOrId;
          break;
        }
      }
    });

    id = id ? String(id) : void 0;
    return context.keyObject ? [id, context.keyObject] : [id];
  }

  public addTypePolicies(typePolicies: TypePolicies) {
    Object.keys(typePolicies).forEach((typename) => {
      const { queryType, mutationType, subscriptionType, ...incoming } =
        typePolicies[typename];

      // Though {query,mutation,subscription}Type configurations are rare,
      // it's important to call setRootTypename as early as possible,
      // since these configurations should apply consistently for the
      // entire lifetime of the cache. Also, since only one __typename can
      // qualify as one of these root types, these three properties cannot
      // be inherited, unlike the rest of the incoming properties. That
      // restriction is convenient, because the purpose of this.toBeAdded
      // is to delay the processing of type/field policies until the first
      // time they're used, allowing policies to be added in any order as
      // long as all relevant policies (including policies for supertypes)
      // have been added by the time a given policy is used for the first
      // time. In other words, since inheritance doesn't matter for these
      // properties, there's also no need to delay their processing using
      // the this.toBeAdded queue.
      if (queryType) this.setRootTypename("Query", typename);
      if (mutationType) this.setRootTypename("Mutation", typename);
      if (subscriptionType) this.setRootTypename("Subscription", typename);

      if (hasOwn.call(this.toBeAdded, typename)) {
        this.toBeAdded[typename].push(incoming);
      } else {
        this.toBeAdded[typename] = [incoming];
      }
    });
  }

  private updateTypePolicy(
    typename: string,
    incoming: TypePolicy,
    existingFieldPolicies: Record<string, InternalFieldPolicy>
  ) {
    const existing = this.getTypePolicy(typename);
    const { keyFields, fields } = incoming;

    function setMerge(
      existing: { merge?: FieldMergeFunction | boolean },
      merge?: FieldMergeFunction | boolean
    ) {
      existing.merge =
        typeof merge === "function" ? merge
          // Pass merge:true as a shorthand for a merge implementation
          // that returns options.mergeObjects(existing, incoming).
        : merge === true ? mergeTrueFn
          // Pass merge:false to make incoming always replace existing
          // without any warnings about data clobbering.
        : merge === false ? mergeFalseFn
        : existing.merge;
    }

    // Type policies can define merge functions, as an alternative to
    // using field policies to merge child objects.
    setMerge(existing, incoming.merge);

    existing.keyFn =
      // Pass false to disable normalization for this typename.
      keyFields === false ? nullKeyFieldsFn
        // Pass an array of strings to use those fields to compute a
        // composite ID for objects of this typename.
      : isArray(keyFields) ? keyFieldsFnFromSpecifier(keyFields)
        // Pass a function to take full control over identification.
      : typeof keyFields === "function" ? keyFields
        // Leave existing.keyFn unchanged if above cases fail.
      : existing.keyFn;

    if (fields) {
      Object.keys(fields).forEach((fieldName) => {
        let existing = existingFieldPolicies[fieldName] as
          | InternalFieldPolicy
          | undefined;
        // Field policy inheritance is atomic/shallow: you can't inherit a
        // field policy and then override just its read function, since read
        // and merge functions often need to cooperate, so changing only one
        // of them would be a recipe for inconsistency.
        // So here we avoid merging an inherited field policy with an updated one.
        if (!existing || existing?.typename !== typename) {
          existing = existingFieldPolicies[fieldName] = { typename };
        }
        const incoming = fields[fieldName];

        if (typeof incoming === "function") {
          existing.read = incoming;
        } else {
          const { keyArgs, read, merge } = incoming;

          existing.keyFn =
            // Pass false to disable argument-based differentiation of
            // field identities.
            keyArgs === false ? simpleKeyArgsFn
              // Pass an array of strings to use named arguments to
              // compute a composite identity for the field.
            : isArray(keyArgs) ? keyArgsFnFromSpecifier(keyArgs)
              // Pass a function to take full control over field identity.
            : typeof keyArgs === "function" ? keyArgs
              // Leave existing.keyFn unchanged if above cases fail.
            : existing.keyFn;

          if (typeof read === "function") {
            existing.read = read;
          }

          setMerge(existing, merge);
        }

        if (existing.read && existing.merge) {
          // If we have both a read and a merge function, assume
          // keyArgs:false, because read and merge together can take
          // responsibility for interpreting arguments in and out. This
          // default assumption can always be overridden by specifying
          // keyArgs explicitly in the FieldPolicy.
          existing.keyFn = existing.keyFn || simpleKeyArgsFn;
        }
      });
    }
  }

  private setRootTypename(
    which: "Query" | "Mutation" | "Subscription",
    typename: string = which
  ) {
    const rootId = "ROOT_" + which.toUpperCase();
    const old = this.rootTypenamesById[rootId];
    if (typename !== old) {
      invariant(
        !old || old === which,
        `Cannot change root %s __typename more than once`,
        which
      );
      // First, delete any old __typename associated with this rootId from
      // rootIdsByTypename.
      if (old) delete this.rootIdsByTypename[old];
      // Now make this the only __typename that maps to this rootId.
      this.rootIdsByTypename[typename] = rootId;
      // Finally, update the __typename associated with this rootId.
      this.rootTypenamesById[rootId] = typename;
    }
  }

  public addPossibleTypes(possibleTypes: PossibleTypesMap) {
    (this.usingPossibleTypes as boolean) = true;
    Object.keys(possibleTypes).forEach((supertype) => {
      // Make sure all types have an entry in this.supertypeMap, even if
      // their supertype set is empty, so we can return false immediately
      // from policies.fragmentMatches for unknown supertypes.
      this.getSupertypeSet(supertype, true);

      possibleTypes[supertype].forEach((subtype) => {
        this.getSupertypeSet(subtype, true)!.add(supertype);
        const match = subtype.match(TypeOrFieldNameRegExp);
        if (!match || match[0] !== subtype) {
          // TODO Don't interpret just any invalid typename as a RegExp.
          this.fuzzySubtypes.set(subtype, new RegExp(subtype));
        }
      });
    });
  }

  private getTypePolicy(typename: string): Policies["typePolicies"][string] {
    if (!hasOwn.call(this.typePolicies, typename)) {
      const policy: Policies["typePolicies"][string] = (this.typePolicies[
        typename
      ] = {} as any);
      policy.fields = {};

      // When the TypePolicy for typename is first accessed, instead of
      // starting with an empty policy object, inherit any properties or
      // fields from the type policies of the supertypes of typename.
      //
      // Any properties or fields defined explicitly within the TypePolicy
      // for typename will take precedence, and if there are multiple
      // supertypes, the properties of policies whose types were added
      // later via addPossibleTypes will take precedence over those of
      // earlier supertypes. TODO Perhaps we should warn about these
      // conflicts in development, and recommend defining the property
      // explicitly in the subtype policy?
      //
      // Field policy inheritance is atomic/shallow: you can't inherit a
      // field policy and then override just its read function, since read
      // and merge functions often need to cooperate, so changing only one
      // of them would be a recipe for inconsistency.
      //
      // Once the TypePolicy for typename has been accessed, its properties can
      // still be updated directly using addTypePolicies, but future changes to
      // inherited supertype policies will not be reflected in this subtype
      // policy, because this code runs at most once per typename.
      let supertypes = this.supertypeMap.get(typename);
      if (!supertypes && this.fuzzySubtypes.size) {
        // To make the inheritance logic work for unknown typename strings that
        // may have fuzzy supertypes, we give this typename an empty supertype
        // set and then populate it with any fuzzy supertypes that match.
        supertypes = this.getSupertypeSet(typename, true)!;
        // This only works for typenames that are directly matched by a fuzzy
        // supertype. What if there is an intermediate chain of supertypes?
        // While possible, that situation can only be solved effectively by
        // specifying the intermediate relationships via possibleTypes, manually
        // and in a non-fuzzy way.
        this.fuzzySubtypes.forEach((regExp, fuzzy) => {
          if (regExp.test(typename)) {
            // The fuzzy parameter is just the original string version of regExp
            // (not a valid __typename string), but we can look up the
            // associated supertype(s) in this.supertypeMap.
            const fuzzySupertypes = this.supertypeMap.get(fuzzy);
            if (fuzzySupertypes) {
              fuzzySupertypes.forEach((supertype) =>
                supertypes!.add(supertype)
              );
            }
          }
        });
      }
      if (supertypes && supertypes.size) {
        supertypes.forEach((supertype) => {
          const { fields, ...rest } = this.getTypePolicy(supertype);
          Object.assign(policy, rest);
          Object.assign(policy.fields, fields);
        });
      }
    }

    const inbox = this.toBeAdded[typename];
    if (inbox && inbox.length) {
      // Merge the pending policies into this.typePolicies, in the order they
      // were originally passed to addTypePolicy.
      inbox.splice(0).forEach((policy) => {
        this.updateTypePolicy(
          typename,
          policy,
          this.typePolicies[typename].fields
        );
      });
    }

    return this.typePolicies[typename];
  }

  private getFieldPolicy(
    typename: string | undefined,
    fieldName: string
  ): InternalFieldPolicy | undefined {
    if (typename) {
<<<<<<< HEAD
      const fieldPolicies = this.getTypePolicy(typename).fields;
      return (
        fieldPolicies[fieldName] ||
        (createIfMissing && (fieldPolicies[fieldName] = {}))
      );
=======
      return this.getTypePolicy(typename).fields[fieldName];
>>>>>>> 1db7792d
    }
  }

  private getSupertypeSet(
    subtype: string,
    createIfMissing: boolean
  ): Set<string> | undefined {
    let supertypeSet = this.supertypeMap.get(subtype);
    if (!supertypeSet && createIfMissing) {
      this.supertypeMap.set(subtype, (supertypeSet = new Set<string>()));
    }
    return supertypeSet;
  }

  public fragmentMatches(
    fragment: InlineFragmentNode | FragmentDefinitionNode,
    typename: string | undefined,
    result?: Record<string, any>,
    variables?: Record<string, any>
  ): boolean {
    if (!fragment.typeCondition) return true;

    // If the fragment has a type condition but the object we're matching
    // against does not have a __typename, the fragment cannot match.
    if (!typename) return false;

    const supertype = fragment.typeCondition.name.value;
    // Common case: fragment type condition and __typename are the same.
    if (typename === supertype) return true;

    if (this.usingPossibleTypes && this.supertypeMap.has(supertype)) {
      const typenameSupertypeSet = this.getSupertypeSet(typename, true)!;
      const workQueue = [typenameSupertypeSet];
      const maybeEnqueue = (subtype: string) => {
        const supertypeSet = this.getSupertypeSet(subtype, false);
        if (
          supertypeSet &&
          supertypeSet.size &&
          workQueue.indexOf(supertypeSet) < 0
        ) {
          workQueue.push(supertypeSet);
        }
      };

      // We need to check fuzzy subtypes only if we encountered fuzzy
      // subtype strings in addPossibleTypes, and only while writing to
      // the cache, since that's when selectionSetMatchesResult gives a
      // strong signal of fragment matching. The StoreReader class calls
      // policies.fragmentMatches without passing a result object, so
      // needToCheckFuzzySubtypes is always false while reading.
      let needToCheckFuzzySubtypes = !!(result && this.fuzzySubtypes.size);
      let checkingFuzzySubtypes = false;

      // It's important to keep evaluating workQueue.length each time through
      // the loop, because the queue can grow while we're iterating over it.
      for (let i = 0; i < workQueue.length; ++i) {
        const supertypeSet = workQueue[i];

        if (supertypeSet.has(supertype)) {
          if (!typenameSupertypeSet.has(supertype)) {
            if (checkingFuzzySubtypes) {
              invariant.warn(
                `Inferring subtype %s of supertype %s`,
                typename,
                supertype
              );
            }
            // Record positive results for faster future lookup.
            // Unfortunately, we cannot safely cache negative results,
            // because new possibleTypes data could always be added to the
            // Policies class.
            typenameSupertypeSet.add(supertype);
          }
          return true;
        }

        supertypeSet.forEach(maybeEnqueue);

        if (
          needToCheckFuzzySubtypes &&
          // Start checking fuzzy subtypes only after exhausting all
          // non-fuzzy subtypes (after the final iteration of the loop).
          i === workQueue.length - 1 &&
          // We could wait to compare fragment.selectionSet to result
          // after we verify the supertype, but this check is often less
          // expensive than that search, and we will have to do the
          // comparison anyway whenever we find a potential match.
          selectionSetMatchesResult(fragment.selectionSet, result!, variables)
        ) {
          // We don't always need to check fuzzy subtypes (if no result
          // was provided, or !this.fuzzySubtypes.size), but, when we do,
          // we only want to check them once.
          needToCheckFuzzySubtypes = false;
          checkingFuzzySubtypes = true;

          // If we find any fuzzy subtypes that match typename, extend the
          // workQueue to search through the supertypes of those fuzzy
          // subtypes. Otherwise the for-loop will terminate and we'll
          // return false below.
          this.fuzzySubtypes.forEach((regExp, fuzzyString) => {
            const match = typename.match(regExp);
            if (match && match[0] === typename) {
              maybeEnqueue(fuzzyString);
            }
          });
        }
      }
    }

    return false;
  }

  public hasKeyArgs(typename: string | undefined, fieldName: string) {
    const policy = this.getFieldPolicy(typename, fieldName);
    return !!(policy && policy.keyFn);
  }

  public getStoreFieldName(fieldSpec: FieldSpecifier): string {
    const { typename, fieldName } = fieldSpec;
    const policy = this.getFieldPolicy(typename, fieldName);
    let storeFieldName: Exclude<ReturnType<KeyArgsFunction>, KeySpecifier>;

    let keyFn = policy && policy.keyFn;
    if (keyFn && typename) {
      const context: Parameters<KeyArgsFunction>[1] = {
        typename,
        fieldName,
        field: fieldSpec.field || null,
        variables: fieldSpec.variables,
      };
      const args = argsFromFieldSpecifier(fieldSpec);
      while (keyFn) {
        const specifierOrString = keyFn(args, context);
        if (isArray(specifierOrString)) {
          keyFn = keyArgsFnFromSpecifier(specifierOrString);
        } else {
          // If the custom keyFn returns a falsy value, fall back to
          // fieldName instead.
          storeFieldName = specifierOrString || fieldName;
          break;
        }
      }
    }

    if (storeFieldName === void 0) {
      storeFieldName =
        fieldSpec.field ?
          storeKeyNameFromField(fieldSpec.field, fieldSpec.variables)
        : getStoreKeyName(fieldName, argsFromFieldSpecifier(fieldSpec));
    }

    // Returning false from a keyArgs function is like configuring
    // keyArgs: false, but more dynamic.
    if (storeFieldName === false) {
      return fieldName;
    }

    // Make sure custom field names start with the actual field.name.value
    // of the field, so we can always figure out which properties of a
    // StoreObject correspond to which original field names.
    return fieldName === fieldNameFromStoreName(storeFieldName) ? storeFieldName
      : fieldName + ":" + storeFieldName;
  }

  public readField<V = StoreValue>(
    options: ReadFieldOptions,
    context: ReadMergeModifyContext
  ): SafeReadonly<V> | undefined {
    const objectOrReference = options.from;
    if (!objectOrReference) return;

    const nameOrField = options.field || options.fieldName;
    if (!nameOrField) return;

    if (options.typename === void 0) {
      const typename = context.store.getFieldValue<string>(
        objectOrReference,
        "__typename"
      );
      if (typename) options.typename = typename;
    }

    const storeFieldName = this.getStoreFieldName(options);
    const fieldName = fieldNameFromStoreName(storeFieldName);
    const existing = context.store.getFieldValue<V>(
      objectOrReference,
      storeFieldName
    );
    const policy = this.getFieldPolicy(options.typename, fieldName);
    const read = policy && policy.read;

    if (read) {
      const readOptions = makeFieldFunctionOptions(
        this,
        objectOrReference,
        options,
        context,
        context.store.getStorage(
          isReference(objectOrReference) ?
            objectOrReference.__ref
          : objectOrReference,
          storeFieldName
        )
      );

      // Call read(existing, readOptions) with cacheSlot holding this.cache.
      return cacheSlot.withValue(this.cache, read, [
        existing,
        readOptions,
      ]) as SafeReadonly<V>;
    }

    return existing;
  }

  public getReadFunction(
    typename: string | undefined,
    fieldName: string
  ): FieldReadFunction | undefined {
    const policy = this.getFieldPolicy(typename, fieldName);
    return policy && policy.read;
  }

  public getMergeFunction(
    parentTypename: string | undefined,
    fieldName: string,
    childTypename: string | undefined
  ): FieldMergeFunction | undefined {
    let policy:
      | Policies["typePolicies"][string]
      | Policies["typePolicies"][string]["fields"][string]
      | undefined = this.getFieldPolicy(parentTypename, fieldName);
    let merge = policy && policy.merge;
    if (!merge && childTypename) {
      policy = this.getTypePolicy(childTypename);
      merge = policy && policy.merge;
    }
    return merge;
  }

  public runMergeFunction(
    existing: StoreValue,
    incoming: StoreValue,
    { field, typename, merge }: MergeInfo,
    context: WriteContext,
    storage?: StorageType
  ) {
    if (merge === mergeTrueFn) {
      // Instead of going to the trouble of creating a full
      // FieldFunctionOptions object and calling mergeTrueFn, we can
      // simply call mergeObjects, as mergeTrueFn would.
      return makeMergeObjectsFunction(context.store)(
        existing as StoreObject,
        incoming as StoreObject
      );
    }

    if (merge === mergeFalseFn) {
      // Likewise for mergeFalseFn, whose implementation is even simpler.
      return incoming;
    }

    // If cache.writeQuery or cache.writeFragment was called with
    // options.overwrite set to true, we still call merge functions, but
    // the existing data is always undefined, so the merge function will
    // not attempt to combine the incoming data with the existing data.
    if (context.overwrite) {
      existing = void 0;
    }

    return merge(
      existing,
      incoming,
      makeFieldFunctionOptions(
        this,
        // Unlike options.readField for read functions, we do not fall
        // back to the current object if no foreignObjOrRef is provided,
        // because it's not clear what the current object should be for
        // merge functions: the (possibly undefined) existing object, or
        // the incoming object? If you think your merge function needs
        // to read sibling fields in order to produce a new value for
        // the current field, you might want to rethink your strategy,
        // because that's a recipe for making merge behavior sensitive
        // to the order in which fields are written into the cache.
        // However, readField(name, ref) is useful for merge functions
        // that need to deduplicate child objects and references.
        void 0,
        {
          typename,
          fieldName: field.name.value,
          field,
          variables: context.variables,
        },
        context,
        storage || {}
      )
    );
  }
}

function makeFieldFunctionOptions(
  policies: Policies,
  objectOrReference: StoreObject | Reference | undefined,
  fieldSpec: FieldSpecifier,
  context: ReadMergeModifyContext,
  storage: StorageType
): FieldFunctionOptions {
  const storeFieldName = policies.getStoreFieldName(fieldSpec);
  const fieldName = fieldNameFromStoreName(storeFieldName);
  const variables = fieldSpec.variables || context.variables;
  const { toReference, canRead } = context.store;

  return {
    args: argsFromFieldSpecifier(fieldSpec),
    field: fieldSpec.field || null,
    fieldName,
    storeFieldName,
    variables,
    isReference,
    toReference,
    storage,
    cache: policies.cache,
    canRead,
    readField<T>(...args: any[]) {
      return policies.readField<T>(
        normalizeReadFieldOptions(args, objectOrReference, variables),
        context
      );
    },
    mergeObjects: makeMergeObjectsFunction(context.store),
  };
}

export function normalizeReadFieldOptions(
  readFieldArgs: any[],
  objectOrReference: StoreObject | Reference | undefined,
  variables?: ReadMergeModifyContext["variables"]
): ReadFieldOptions {
  const { 0: fieldNameOrOptions, 1: from, length: argc } = readFieldArgs;

  let options: ReadFieldOptions;

  if (typeof fieldNameOrOptions === "string") {
    options = {
      fieldName: fieldNameOrOptions,
      // Default to objectOrReference only when no second argument was
      // passed for the from parameter, not when undefined is explicitly
      // passed as the second argument.
      from: argc > 1 ? from : objectOrReference,
    };
  } else {
    options = { ...fieldNameOrOptions };
    // Default to objectOrReference only when fieldNameOrOptions.from is
    // actually omitted, rather than just undefined.
    if (!hasOwn.call(options, "from")) {
      options.from = objectOrReference;
    }
  }

  if (__DEV__ && options.from === void 0) {
    invariant.warn(
      `Undefined 'from' passed to readField with arguments %s`,
      stringifyForDisplay(Array.from(readFieldArgs))
    );
  }

  if (void 0 === options.variables) {
    options.variables = variables;
  }

  return options;
}

function makeMergeObjectsFunction(
  store: NormalizedCache
): MergeObjectsFunction {
  return function mergeObjects(existing, incoming) {
    if (isArray(existing) || isArray(incoming)) {
      throw newInvariantError("Cannot automatically merge arrays");
    }

    // These dynamic checks are necessary because the parameters of a
    // custom merge function can easily have the any type, so the type
    // system cannot always enforce the StoreObject | Reference parameter
    // types of options.mergeObjects.
    if (isNonNullObject(existing) && isNonNullObject(incoming)) {
      const eType = store.getFieldValue(existing, "__typename");
      const iType = store.getFieldValue(incoming, "__typename");
      const typesDiffer = eType && iType && eType !== iType;

      if (typesDiffer) {
        return incoming;
      }

      if (isReference(existing) && storeValueIsStoreObject(incoming)) {
        // Update the normalized EntityStore for the entity identified by
        // existing.__ref, preferring/overwriting any fields contributed by the
        // newer incoming StoreObject.
        store.merge(existing.__ref, incoming);
        return existing;
      }

      if (storeValueIsStoreObject(existing) && isReference(incoming)) {
        // Update the normalized EntityStore for the entity identified by
        // incoming.__ref, taking fields from the older existing object only if
        // those fields are not already present in the newer StoreObject
        // identified by incoming.__ref.
        store.merge(existing, incoming.__ref);
        return incoming;
      }

      if (
        storeValueIsStoreObject(existing) &&
        storeValueIsStoreObject(incoming)
      ) {
        return { ...existing, ...incoming };
      }
    }

    return incoming;
  };
}<|MERGE_RESOLUTION|>--- conflicted
+++ resolved
@@ -659,15 +659,7 @@
     fieldName: string
   ): InternalFieldPolicy | undefined {
     if (typename) {
-<<<<<<< HEAD
-      const fieldPolicies = this.getTypePolicy(typename).fields;
-      return (
-        fieldPolicies[fieldName] ||
-        (createIfMissing && (fieldPolicies[fieldName] = {}))
-      );
-=======
       return this.getTypePolicy(typename).fields[fieldName];
->>>>>>> 1db7792d
     }
   }
 
