import { invariant } from '../../utilities/globals/index.js';
import * as React from 'react';
import type {
  ApolloClient,
  ApolloQueryResult,
  DocumentNode,
  OperationVariables,
  TypedDocumentNode,
  WatchQueryOptions,
  WatchQueryFetchPolicy,
  FetchMoreQueryOptions,
} from '../../core/index.js';
import { ApolloError, NetworkStatus } from '../../core/index.js';
import type { DeepPartial } from '../../utilities/index.js';
import { isNonEmptyArray } from '../../utilities/index.js';
import { useApolloClient } from './useApolloClient.js';
import { DocumentType, verifyDocumentType } from '../parser/index.js';
import type {
  SuspenseQueryHookOptions,
  ObservableQueryFields,
  NoInfer,
} from '../types/types.js';
<<<<<<< HEAD
import {
  useDeepMemo,
  useStrictModeSafeCleanupEffect,
  __use,
} from './internal/index.js';
import { getSuspenseCache } from './getSuspenseCache.js';
import type { InternalQueryReference } from '../cache/QueryReference.js';
=======
import { useDeepMemo, __use } from './internal/index.js';
import { useSuspenseCache } from './useSuspenseCache.js';
>>>>>>> 435155c4
import { canonicalStringify } from '../../cache/index.js';
import type { CacheKey } from '../cache/types.js';

export interface UseSuspenseQueryResult<
  TData = unknown,
  TVariables extends OperationVariables = OperationVariables
> {
  client: ApolloClient<any>;
  data: TData;
  error: ApolloError | undefined;
  fetchMore: FetchMoreFunction<TData, TVariables>;
  networkStatus: NetworkStatus;
  refetch: RefetchFunction<TData, TVariables>;
  subscribeToMore: SubscribeToMoreFunction<TData, TVariables>;
}

export type FetchMoreFunction<TData, TVariables extends OperationVariables> = (
  fetchMoreOptions: FetchMoreQueryOptions<TVariables, TData> & {
    updateQuery?: (
      previousQueryResult: TData,
      options: {
        fetchMoreResult: TData;
        variables: TVariables;
      }
    ) => TData;
  }
) => Promise<ApolloQueryResult<TData>>;

export type RefetchFunction<
  TData,
  TVariables extends OperationVariables
> = ObservableQueryFields<TData, TVariables>['refetch'];

export type SubscribeToMoreFunction<
  TData,
  TVariables extends OperationVariables
> = ObservableQueryFields<TData, TVariables>['subscribeToMore'];

export function useSuspenseQuery<
  TData,
  TVariables extends OperationVariables,
  TOptions extends Omit<SuspenseQueryHookOptions<TData>, 'variables'>
>(
  query: DocumentNode | TypedDocumentNode<TData, TVariables>,
  options?: SuspenseQueryHookOptions<NoInfer<TData>, NoInfer<TVariables>> &
    TOptions
): UseSuspenseQueryResult<
  TOptions['errorPolicy'] extends 'ignore' | 'all'
    ? TOptions['returnPartialData'] extends true
      ? DeepPartial<TData> | undefined
      : TData | undefined
    : TOptions['returnPartialData'] extends true
    ? TOptions['skip'] extends boolean
      ? DeepPartial<TData> | undefined
      : DeepPartial<TData>
    : TOptions['skip'] extends boolean
    ? TData | undefined
    : TData,
  TVariables
>;

export function useSuspenseQuery<
  TData = unknown,
  TVariables extends OperationVariables = OperationVariables
>(
  query: DocumentNode | TypedDocumentNode<TData, TVariables>,
  options: SuspenseQueryHookOptions<NoInfer<TData>, NoInfer<TVariables>> & {
    returnPartialData: true;
    errorPolicy: 'ignore' | 'all';
  }
): UseSuspenseQueryResult<DeepPartial<TData> | undefined, TVariables>;

export function useSuspenseQuery<
  TData = unknown,
  TVariables extends OperationVariables = OperationVariables
>(
  query: DocumentNode | TypedDocumentNode<TData, TVariables>,
  options: SuspenseQueryHookOptions<NoInfer<TData>, NoInfer<TVariables>> & {
    errorPolicy: 'ignore' | 'all';
  }
): UseSuspenseQueryResult<TData | undefined, TVariables>;

export function useSuspenseQuery<
  TData = unknown,
  TVariables extends OperationVariables = OperationVariables
>(
  query: DocumentNode | TypedDocumentNode<TData, TVariables>,
  options: SuspenseQueryHookOptions<NoInfer<TData>, NoInfer<TVariables>> & {
    skip: boolean;
    returnPartialData: true;
  }
): UseSuspenseQueryResult<DeepPartial<TData> | undefined, TVariables>;

export function useSuspenseQuery<
  TData = unknown,
  TVariables extends OperationVariables = OperationVariables
>(
  query: DocumentNode | TypedDocumentNode<TData, TVariables>,
  options: SuspenseQueryHookOptions<NoInfer<TData>, NoInfer<TVariables>> & {
    returnPartialData: true;
  }
): UseSuspenseQueryResult<DeepPartial<TData>, TVariables>;

export function useSuspenseQuery<
  TData = unknown,
  TVariables extends OperationVariables = OperationVariables
>(
  query: DocumentNode | TypedDocumentNode<TData, TVariables>,
  options: SuspenseQueryHookOptions<NoInfer<TData>, NoInfer<TVariables>> & {
    skip: boolean;
  }
): UseSuspenseQueryResult<TData | undefined, TVariables>;

export function useSuspenseQuery<
  TData = unknown,
  TVariables extends OperationVariables = OperationVariables
>(
  query: DocumentNode | TypedDocumentNode<TData, TVariables>,
  options?: SuspenseQueryHookOptions<NoInfer<TData>, NoInfer<TVariables>>
): UseSuspenseQueryResult<TData, TVariables>;

export function useSuspenseQuery<
  TData = unknown,
  TVariables extends OperationVariables = OperationVariables
>(
  query: DocumentNode | TypedDocumentNode<TData, TVariables>,
  options: SuspenseQueryHookOptions<
    NoInfer<TData>,
    NoInfer<TVariables>
  > = Object.create(null)
): UseSuspenseQueryResult<TData | undefined, TVariables> {
  const client = useApolloClient(options.client);
  const suspenseCache = getSuspenseCache(client);
  const watchQueryOptions = useWatchQueryOptions({ client, query, options });
  const { fetchPolicy, variables } = watchQueryOptions;
  const { queryKey = [] } = options;

  const cacheKey: CacheKey = [
    query,
    canonicalStringify(variables),
    ...([] as any[]).concat(queryKey),
  ];

  const queryRef = suspenseCache.getQueryRef(cacheKey, () =>
    client.watchQuery(watchQueryOptions)
  );

  const [promiseCache, setPromiseCache] = React.useState(
    () => new Map([[queryRef.key, queryRef.promise]])
  );

  let promise = promiseCache.get(queryRef.key);

  if (queryRef.didChangeOptions(watchQueryOptions)) {
    promise = queryRef.applyOptions(watchQueryOptions);
    promiseCache.set(queryRef.key, promise);
  }

  if (!promise) {
    promise = queryRef.promise;
    promiseCache.set(queryRef.key, promise);
  }

  React.useEffect(() => {
    const dispose = queryRef.retain();

    const removeListener = queryRef.listen((promise) => {
      setPromiseCache((promiseCache) =>
        new Map(promiseCache).set(queryRef.key, promise)
      );
    });

    return () => {
      removeListener();
      dispose();
    };
  }, [queryRef]);

  const skipResult = React.useMemo(() => {
    const error = toApolloError(queryRef.result);

    return {
      loading: false,
      data: queryRef.result.data,
      networkStatus: error ? NetworkStatus.error : NetworkStatus.ready,
      error,
    };
  }, [queryRef.result]);

  const result = fetchPolicy === 'standby' ? skipResult : __use(promise);

  const fetchMore: FetchMoreFunction<TData, TVariables> = React.useCallback(
    (options) => {
      const promise = queryRef.fetchMore(options);

      setPromiseCache((previousPromiseCache) =>
        new Map(previousPromiseCache).set(queryRef.key, queryRef.promise)
      );

      return promise;
    },
    [queryRef]
  );

  const refetch: RefetchFunction<TData, TVariables> = React.useCallback(
    (variables) => {
      const promise = queryRef.refetch(variables);

      setPromiseCache((previousPromiseCache) =>
        new Map(previousPromiseCache).set(queryRef.key, queryRef.promise)
      );

      return promise;
    },
    [queryRef]
  );

  const subscribeToMore: SubscribeToMoreFunction<TData, TVariables> =
    React.useCallback(
      (options) => queryRef.observable.subscribeToMore(options),
      [queryRef]
    );

  return React.useMemo(() => {
    return {
      client,
      data: result.data,
      error: toApolloError(result),
      networkStatus: result.networkStatus,
      fetchMore,
      refetch,
      subscribeToMore,
    };
  }, [client, fetchMore, refetch, result, subscribeToMore]);
}

function validateOptions(options: WatchQueryOptions) {
  const { query, fetchPolicy, returnPartialData } = options;

  verifyDocumentType(query, DocumentType.Query);
  validateFetchPolicy(fetchPolicy);
  validatePartialDataReturn(fetchPolicy, returnPartialData);
}

function validateFetchPolicy(
  fetchPolicy: WatchQueryFetchPolicy = 'cache-first'
) {
  const supportedFetchPolicies: WatchQueryFetchPolicy[] = [
    'cache-first',
    'network-only',
    'no-cache',
    'cache-and-network',
  ];

  invariant(
    supportedFetchPolicies.includes(fetchPolicy),
    `The fetch policy \`%s\` is not supported with suspense.`,
    fetchPolicy
  );
}

function validatePartialDataReturn(
  fetchPolicy: WatchQueryFetchPolicy | undefined,
  returnPartialData: boolean | undefined
) {
  if (fetchPolicy === 'no-cache' && returnPartialData) {
    invariant.warn(
      'Using `returnPartialData` with a `no-cache` fetch policy has no effect. To read partial data from the cache, consider using an alternate fetch policy.'
    );
  }
}

export function toApolloError(result: ApolloQueryResult<any>) {
  return isNonEmptyArray(result.errors)
    ? new ApolloError({ graphQLErrors: result.errors })
    : result.error;
}

interface UseWatchQueryOptionsHookOptions<
  TData,
  TVariables extends OperationVariables
> {
  client: ApolloClient<unknown>;
  query: DocumentNode | TypedDocumentNode<TData, TVariables>;
  options: SuspenseQueryHookOptions<TData, TVariables>;
}

export function useWatchQueryOptions<
  TData,
  TVariables extends OperationVariables
>({
  client,
  query,
  options,
}: UseWatchQueryOptionsHookOptions<TData, TVariables>): WatchQueryOptions<
  TVariables,
  TData
> {
  return useDeepMemo<WatchQueryOptions<TVariables, TData>>(() => {
    const fetchPolicy =
      options.fetchPolicy ||
      client.defaultOptions.watchQuery?.fetchPolicy ||
      'cache-first';

    const watchQueryOptions = {
      ...options,
      fetchPolicy,
      query,
      notifyOnNetworkStatusChange: false,
      nextFetchPolicy: void 0,
    };

    if (__DEV__) {
      validateOptions(watchQueryOptions);
    }

    // Assign the updated fetch policy after our validation since `standby` is
    // not a supported fetch policy on its own without the use of `skip`.
    if (options.skip) {
      watchQueryOptions.fetchPolicy = 'standby';
    }

    return watchQueryOptions;
  }, [client, options, query]);
}<|MERGE_RESOLUTION|>--- conflicted
+++ resolved
@@ -20,18 +20,8 @@
   ObservableQueryFields,
   NoInfer,
 } from '../types/types.js';
-<<<<<<< HEAD
-import {
-  useDeepMemo,
-  useStrictModeSafeCleanupEffect,
-  __use,
-} from './internal/index.js';
+import { useDeepMemo, __use } from './internal/index.js';
 import { getSuspenseCache } from './getSuspenseCache.js';
-import type { InternalQueryReference } from '../cache/QueryReference.js';
-=======
-import { useDeepMemo, __use } from './internal/index.js';
-import { useSuspenseCache } from './useSuspenseCache.js';
->>>>>>> 435155c4
 import { canonicalStringify } from '../../cache/index.js';
 import type { CacheKey } from '../cache/types.js';
 
