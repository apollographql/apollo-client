import { Trie } from "@wry/trie";
import type { DirectiveNode, DocumentNode } from "graphql";
import { BREAK, Kind, OperationTypeNode, visit } from "graphql";
import { Observable } from "rxjs";
import {
  catchError,
  concat,
  EMPTY,
  filter,
  finalize,
  from,
  lastValueFrom,
  map,
  materialize,
  mergeMap,
<<<<<<< HEAD
  Observable,
=======
  mergeWith,
>>>>>>> ca2d63b1
  of,
  share,
  shareReplay,
  Subject,
  tap,
} from "rxjs";

import type { ApolloCache, Cache } from "@apollo/client/cache";
import { canonicalStringify } from "@apollo/client/cache";
import {
  CombinedGraphQLErrors,
  graphQLResultHasProtocolErrors,
  registerLinkError,
  toErrorLike,
} from "@apollo/client/errors";
import { PROTOCOL_ERRORS_SYMBOL } from "@apollo/client/errors";
import type {
  ExecuteContext,
  FetchResult,
  GraphQLRequest,
} from "@apollo/client/link";
import { execute } from "@apollo/client/link";
import type { LocalState } from "@apollo/client/local-state";
import type { MaybeMasked, Unmasked } from "@apollo/client/masking";
import { maskFragment, maskOperation } from "@apollo/client/masking";
import type { DeepPartial } from "@apollo/client/utilities";
import { cacheSizes, DocumentTransform, print } from "@apollo/client/utilities";
import { __DEV__ } from "@apollo/client/utilities/environment";
import {
  AutoCleanedWeakCache,
  checkDocument,
  filterMap,
  getDefaultValues,
  getGraphQLErrorsFromResult,
  getOperationDefinition,
  getOperationName,
  graphQLResultHasError,
  hasDirectives,
  hasForcedResolvers,
  isDocumentNode,
  isExecutionPatchIncrementalResult,
  isExecutionPatchResult,
  isNonEmptyArray,
  isNonNullObject,
  makeUniqueId,
  mergeIncrementalData,
  removeDirectivesFromDocument,
  toQueryResult,
} from "@apollo/client/utilities/internal";
import {
  invariant,
  newInvariantError,
} from "@apollo/client/utilities/invariant";

import type { IgnoreModifier } from "../cache/core/types/common.js";
import { defaultCacheSizes } from "../utilities/caching/sizes.js";

import type { ApolloClient, DefaultOptions } from "./ApolloClient.js";
import { isNetworkRequestInFlight, NetworkStatus } from "./networkStatus.js";
import { logMissingFieldErrors, ObservableQuery } from "./ObservableQuery.js";
import {
  CacheWriteBehavior,
  QueryInfo,
  shouldWriteResult,
} from "./QueryInfo.js";
import type {
  ApolloQueryResult,
  ClientAwareness,
  DefaultContext,
  InternalRefetchQueriesInclude,
  InternalRefetchQueriesMap,
  InternalRefetchQueriesOptions,
  InternalRefetchQueriesResult,
  MutateResult,
  MutationUpdaterFunction,
  OnQueryUpdated,
  OperationVariables,
  QueryNotification,
  QueryResult,
  SubscribeResult,
  SubscriptionObservable,
  TypedDocumentNode,
} from "./types.js";
import type {
  ErrorPolicy,
  MutationFetchPolicy,
  MutationOptions,
  QueryOptions,
  SubscriptionOptions,
  WatchQueryFetchPolicy,
  WatchQueryOptions,
} from "./watchQueryOptions.js";

const { hasOwnProperty } = Object.prototype;

const IGNORE = {} as IgnoreModifier;

interface MutationStoreValue {
  mutation: DocumentNode;
  variables: Record<string, any>;
  loading: boolean;
  error: Error | null;
}

type UpdateQueries<TData> = MutationOptions<TData, any, any>["updateQueries"];

interface TransformCacheEntry {
  hasClientExports: boolean;
  hasForcedResolvers: boolean;
  hasNonreactiveDirective: boolean;
  nonReactiveQuery: DocumentNode;
  clientQuery: DocumentNode | null;
  serverQuery: DocumentNode | null;
  defaultVars: OperationVariables;
  asQuery: DocumentNode;
  operationType: OperationTypeNode | undefined;
}

interface MaskFragmentOptions<TData> {
  fragment: DocumentNode;
  data: TData;
  fragmentName?: string;
}

interface MaskOperationOptions<TData> {
  document: DocumentNode;
  data: TData;
  id: string;
  fetchPolicy?: WatchQueryFetchPolicy;
}

interface QueryManagerOptions {
  client: ApolloClient;
  defaultOptions: DefaultOptions;
  documentTransform: DocumentTransform | null | undefined;
  queryDeduplication: boolean;
  onBroadcast: undefined | (() => void);
  ssrMode: boolean;
  clientAwareness: ClientAwareness;
  assumeImmutableResults: boolean;
  defaultContext: Partial<DefaultContext> | undefined;
  dataMasking: boolean;
  localState: LocalState | undefined;
}

export class QueryManager {
  public defaultOptions: DefaultOptions;

  public readonly client: ApolloClient;
  public readonly assumeImmutableResults: boolean;
  public readonly documentTransform: DocumentTransform;
  public readonly ssrMode: boolean;
  public readonly defaultContext: Partial<DefaultContext>;
  public readonly dataMasking: boolean;
  public localState: LocalState | undefined;

  private queryDeduplication: boolean;
  private clientAwareness: ClientAwareness = {};

  /**
   * Whether to prioritize cache values over network results when
   * `fetchObservableWithInfo` is called.
   * This will essentially turn a `"network-only"` or `"cache-and-network"`
   * fetchPolicy into a `"cache-first"` fetchPolicy, but without influencing
   * the `fetchPolicy` of the `ObservableQuery`.
   *
   * This can e.g. be used to prioritize the cache during the first render after
   * SSR.
   */
  public prioritizeCacheValues: boolean = false;

  private onBroadcast?: () => void;
  public mutationStore?: {
    [mutationId: string]: MutationStoreValue;
  };

  /**
   * All ObservableQueries that currently have at least one subscriber.
   */
  public obsQueries = new Set<ObservableQuery<any, any>>();

  // Maps from queryId strings to Promise rejection functions for
  // currently active queries and fetches.
  // Use protected instead of private field so
  // @apollo/experimental-nextjs-app-support can access type info.
  protected fetchCancelFns = new Map<string, (error: any) => any>();

  constructor(options: QueryManagerOptions) {
    const defaultDocumentTransform = new DocumentTransform(
      (document) => this.cache.transformDocument(document),
      // Allow the apollo cache to manage its own transform caches
      { cache: false }
    );

    this.client = options.client;
    this.defaultOptions = options.defaultOptions;
    this.queryDeduplication = options.queryDeduplication;
    this.clientAwareness = options.clientAwareness;
    this.ssrMode = options.ssrMode;
    this.assumeImmutableResults = options.assumeImmutableResults;
    this.dataMasking = options.dataMasking;
    this.localState = options.localState;
    const documentTransform = options.documentTransform;
    this.documentTransform =
      documentTransform ?
        defaultDocumentTransform
          .concat(documentTransform)
          // The custom document transform may add new fragment spreads or new
          // field selections, so we want to give the cache a chance to run
          // again. For example, the InMemoryCache adds __typename to field
          // selections and fragments from the fragment registry.
          .concat(defaultDocumentTransform)
      : defaultDocumentTransform;
    this.defaultContext = options.defaultContext || {};

    if ((this.onBroadcast = options.onBroadcast)) {
      this.mutationStore = {};
    }
  }

  get link() {
    return this.client.link;
  }

  get cache() {
    return this.client.cache;
  }

  /**
   * Call this method to terminate any active query processes, making it safe
   * to dispose of this QueryManager instance.
   */
  public stop() {
    this.obsQueries.forEach((oq) => oq.stop());

    this.cancelPendingFetches(
      newInvariantError("QueryManager stopped while query was in flight")
    );
  }

  private cancelPendingFetches(error: Error) {
    this.fetchCancelFns.forEach((cancel) => cancel(error));
    this.fetchCancelFns.clear();
  }

  public async mutate<
    TData,
    TVariables extends OperationVariables,
    TCache extends ApolloCache,
  >({
    mutation,
    variables,
    optimisticResponse,
    updateQueries,
    refetchQueries = [],
    awaitRefetchQueries = false,
    update: updateWithProxyFn,
    onQueryUpdated,
    fetchPolicy = this.defaultOptions.mutate?.fetchPolicy || "network-only",
    errorPolicy = this.defaultOptions.mutate?.errorPolicy || "none",
    keepRootFields,
    context,
  }: MutationOptions<TData, TVariables, TCache>): Promise<
    MutateResult<MaybeMasked<TData>>
  > {
    invariant(
      mutation,
      "mutation option is required. You must specify your GraphQL document in the mutation option."
    );

    checkDocument(mutation, OperationTypeNode.MUTATION);

    invariant(
      fetchPolicy === "network-only" || fetchPolicy === "no-cache",
      "Mutations support only 'network-only' or 'no-cache' fetchPolicy strings. The default `network-only` behavior automatically writes mutation results to the cache. Passing `no-cache` skips the cache write."
    );

    const mutationId = this.generateMutationId();

    mutation = this.cache.transformForLink(this.transform(mutation));
    const { hasClientExports } = this.getDocumentInfo(mutation);

    variables = this.getVariables(mutation, variables);

    if (hasClientExports) {
      if (__DEV__) {
        invariant(
          this.localState,
          "Mutation '%s' contains `@client` fields with variables provided by `@export` but local state has not been configured.",
          getOperationName(mutation, "(anonymous)")
        );
      }

      variables = await this.localState!.getExportedVariables<TVariables>({
        client: this.client,
        document: mutation,
        variables,
        context,
      });
    }

    const mutationStoreValue =
      this.mutationStore &&
      (this.mutationStore[mutationId] = {
        mutation,
        variables,
        loading: true,
        error: null,
      } as MutationStoreValue);

    const isOptimistic =
      optimisticResponse &&
      this.markMutationOptimistic<TData, TVariables, TCache>(
        optimisticResponse,
        {
          mutationId,
          document: mutation,
          variables,
          fetchPolicy,
          errorPolicy,
          context,
          updateQueries,
          update: updateWithProxyFn,
          keepRootFields,
        }
      );

    this.broadcastQueries();

    return new Promise((resolve, reject) => {
      return this.getObservableFromLink<TData>(
        mutation,
        {
          ...context,
          optimisticResponse: isOptimistic ? optimisticResponse : void 0,
        },
        variables,
        {},
        false
      )
        .observable.pipe(
          validateDidEmitValue(),
          mergeMap((result) => {
            const hasErrors = graphQLResultHasError(result);
            if (hasErrors && errorPolicy === "none") {
              throw new CombinedGraphQLErrors(result);
            }

            if (mutationStoreValue) {
              mutationStoreValue.loading = false;
              mutationStoreValue.error = null;
            }

            const storeResult: typeof result = { ...result };

            if (typeof refetchQueries === "function") {
              refetchQueries = refetchQueries(
                storeResult as FetchResult<Unmasked<TData>>
              );
            }

            if (errorPolicy === "ignore" && hasErrors) {
              delete storeResult.errors;
            }

            return from(
              this.markMutationResult<TData, TVariables, TCache>({
                mutationId,
                result: storeResult,
                document: mutation,
                variables,
                fetchPolicy,
                errorPolicy,
                context,
                update: updateWithProxyFn,
                updateQueries,
                awaitRefetchQueries,
                refetchQueries,
                removeOptimistic: isOptimistic ? mutationId : void 0,
                onQueryUpdated,
                keepRootFields,
              })
            );
          })
        )
        .subscribe({
          next: (storeResult) => {
            this.broadcastQueries();

            // Since mutations might receive multiple payloads from the
            // ApolloLink chain (e.g. when used with @defer),
            // we resolve with a SingleExecutionResult or after the final
            // ExecutionPatchResult has arrived and we have assembled the
            // multipart response into a single result.
            if (!("hasNext" in storeResult) || storeResult.hasNext === false) {
              const result: MutateResult<TData> = {
                data: this.maskOperation({
                  document: mutation,
                  data: storeResult.data,
                  fetchPolicy,
                  id: mutationId,
                }) as any,
              };

              if (graphQLResultHasError(storeResult)) {
                result.error = new CombinedGraphQLErrors(storeResult);
              }

              if (storeResult.extensions) {
                result.extensions = storeResult.extensions;
              }

              resolve(result);
            }
          },

          error: (error) => {
            if (mutationStoreValue) {
              mutationStoreValue.loading = false;
              mutationStoreValue.error = error;
            }

            if (isOptimistic) {
              this.cache.removeOptimistic(mutationId);
            }

            this.broadcastQueries();

            if (errorPolicy === "ignore") {
              return resolve({ data: undefined });
            }

            if (errorPolicy === "all") {
              return resolve({ data: undefined, error });
            }

            reject(error);
          },
        });
    });
  }

  public markMutationResult<
    TData,
    TVariables extends OperationVariables,
    TCache extends ApolloCache,
  >(
    mutation: {
      mutationId: string;
      result: FetchResult<TData>;
      document: DocumentNode;
      variables?: TVariables;
      fetchPolicy?: MutationFetchPolicy;
      errorPolicy: ErrorPolicy;
      context?: DefaultContext;
      updateQueries: UpdateQueries<TData>;
      update?: MutationUpdaterFunction<TData, TVariables, TCache>;
      awaitRefetchQueries?: boolean;
      refetchQueries?: InternalRefetchQueriesInclude;
      removeOptimistic?: string;
      onQueryUpdated?: OnQueryUpdated<any>;
      keepRootFields?: boolean;
    },
    cache = this.cache
  ): Promise<FetchResult<TData>> {
    let { result } = mutation;
    const cacheWrites: Cache.WriteOptions[] = [];
    const skipCache = mutation.fetchPolicy === "no-cache";

    if (!skipCache && shouldWriteResult(result, mutation.errorPolicy)) {
      if (!isExecutionPatchIncrementalResult(result)) {
        cacheWrites.push({
          result: result.data,
          dataId: "ROOT_MUTATION",
          query: mutation.document,
          variables: mutation.variables,
        });
      }
      if (
        isExecutionPatchIncrementalResult(result) &&
        isNonEmptyArray(result.incremental)
      ) {
        const diff = cache.diff<TData>({
          id: "ROOT_MUTATION",
          // The cache complains if passed a mutation where it expects a
          // query, so we transform mutations and subscriptions to queries
          // (only once, thanks to this.transformCache).
          query: this.getDocumentInfo(mutation.document).asQuery,
          variables: mutation.variables,
          optimistic: false,
          returnPartialData: true,
        });
        let mergedData;
        if (diff.result) {
          mergedData = mergeIncrementalData(diff.result, result);
        }
        if (typeof mergedData !== "undefined") {
          // cast the ExecutionPatchResult to FetchResult here since
          // ExecutionPatchResult never has `data` when returned from the server
          (result as FetchResult).data = mergedData;
          cacheWrites.push({
            result: mergedData,
            dataId: "ROOT_MUTATION",
            query: mutation.document,
            variables: mutation.variables,
          });
        }
      }

      const { updateQueries } = mutation;
      if (updateQueries) {
        this.obsQueries.forEach((observableQuery) => {
          const queryName = observableQuery && observableQuery.queryName;
          if (!queryName || !hasOwnProperty.call(updateQueries, queryName)) {
            return;
          }
          const updater = updateQueries[queryName];
          const { query: document, variables } = observableQuery;

          // Read the current query result from the store.
          const { result: currentQueryResult, complete } =
            observableQuery.getCacheDiff({ optimistic: false });

          if (complete && currentQueryResult) {
            // Run our reducer using the current query result and the mutation result.
            const nextQueryResult = updater(currentQueryResult, {
              mutationResult: result as FetchResult<Unmasked<TData>>,
              queryName: (document && getOperationName(document)) || void 0,
              queryVariables: variables!,
            });

            // Write the modified result back into the store if we got a new result.
            if (nextQueryResult) {
              cacheWrites.push({
                result: nextQueryResult,
                dataId: "ROOT_QUERY",
                query: document!,
                variables,
              });
            }
          }
        });
      }
    }

    if (
      cacheWrites.length > 0 ||
      (mutation.refetchQueries || "").length > 0 ||
      mutation.update ||
      mutation.onQueryUpdated ||
      mutation.removeOptimistic
    ) {
      const results: any[] = [];

      this.refetchQueries({
        updateCache: (cache) => {
          if (!skipCache) {
            cacheWrites.forEach((write) => cache.write(write));
          }

          // If the mutation has some writes associated with it then we need to
          // apply those writes to the store by running this reducer again with
          // a write action.
          const { update } = mutation;
          // Determine whether result is a SingleExecutionResult,
          // or the final ExecutionPatchResult.
          const isFinalResult =
            !isExecutionPatchResult(result) ||
            (isExecutionPatchIncrementalResult(result) && !result.hasNext);

          if (update) {
            if (!skipCache) {
              // Re-read the ROOT_MUTATION data we just wrote into the cache
              // (the first cache.write call in the cacheWrites.forEach loop
              // above), so field read functions have a chance to run for
              // fields within mutation result objects.
              const diff = cache.diff<TData>({
                id: "ROOT_MUTATION",
                // The cache complains if passed a mutation where it expects a
                // query, so we transform mutations and subscriptions to queries
                // (only once, thanks to this.transformCache).
                query: this.getDocumentInfo(mutation.document).asQuery,
                variables: mutation.variables,
                optimistic: false,
                returnPartialData: true,
              });

              if (diff.complete) {
                result = { ...(result as FetchResult), data: diff.result };
                if ("incremental" in result) {
                  delete result.incremental;
                }
                if ("hasNext" in result) {
                  delete result.hasNext;
                }
              }
            }

            // If we've received the whole response,
            // either a SingleExecutionResult or the final ExecutionPatchResult,
            // call the update function.
            if (isFinalResult) {
              update(cache as TCache, result as FetchResult<Unmasked<TData>>, {
                context: mutation.context,
                variables: mutation.variables,
              });
            }
          }

          // TODO Do this with cache.evict({ id: 'ROOT_MUTATION' }) but make it
          // shallow to allow rolling back optimistic evictions.
          if (!skipCache && !mutation.keepRootFields && isFinalResult) {
            cache.modify({
              id: "ROOT_MUTATION",
              fields(value, { fieldName, DELETE }) {
                return fieldName === "__typename" ? value : DELETE;
              },
            });
          }
        },

        include: mutation.refetchQueries,

        // Write the final mutation.result to the root layer of the cache.
        optimistic: false,

        // Remove the corresponding optimistic layer at the same time as we
        // write the final non-optimistic result.
        removeOptimistic: mutation.removeOptimistic,

        // Let the caller of client.mutate optionally determine the refetching
        // behavior for watched queries after the mutation.update function runs.
        // If no onQueryUpdated function was provided for this mutation, pass
        // null instead of undefined to disable the default refetching behavior.
        onQueryUpdated: mutation.onQueryUpdated || null,
      }).forEach((result) => results.push(result));

      if (mutation.awaitRefetchQueries || mutation.onQueryUpdated) {
        // Returning a promise here makes the mutation await that promise, so we
        // include results in that promise's work if awaitRefetchQueries or an
        // onQueryUpdated function was specified.
        return Promise.all(results).then(() => result);
      }
    }

    return Promise.resolve(result);
  }

  public markMutationOptimistic<
    TData,
    TVariables extends OperationVariables,
    TCache extends ApolloCache,
  >(
    optimisticResponse: any,
    mutation: {
      mutationId: string;
      document: DocumentNode;
      variables?: TVariables;
      fetchPolicy?: MutationFetchPolicy;
      errorPolicy: ErrorPolicy;
      context?: DefaultContext;
      updateQueries: UpdateQueries<TData>;
      update?: MutationUpdaterFunction<TData, TVariables, TCache>;
      keepRootFields?: boolean;
    }
  ) {
    const data =
      typeof optimisticResponse === "function" ?
        optimisticResponse(mutation.variables, { IGNORE })
      : optimisticResponse;

    if (data === IGNORE) {
      return false;
    }

    this.cache.recordOptimisticTransaction((cache) => {
      try {
        this.markMutationResult<TData, TVariables, TCache>(
          {
            ...mutation,
            result: { data },
          },
          cache
        );
      } catch (error) {
        invariant.error(error);
      }
    }, mutation.mutationId);

    return true;
  }

  public fetchQuery<TData, TVars extends OperationVariables>(
    options: WatchQueryOptions<TVars, TData>,
    networkStatus?: NetworkStatus
  ): Promise<QueryResult<TData>> {
    const queryInfo = new QueryInfo({
      queryManager: this,
    });
    return lastValueFrom(
      this.fetchObservableWithInfo(queryInfo, options, {
        networkStatus,
      }).observable.pipe(
        filterMap((value) => {
          switch (value.kind) {
            case "E":
              throw value.error;
            case "N": {
              if (value.source !== "newNetworkStatus")
                return toQueryResult(value.value);
            }
          }
        })
      ),
      {
        // This default is needed when a `standby` fetch policy is used to avoid
        // an EmptyError from rejecting this promise.
        defaultValue: { data: undefined },
      }
    );
  }

  public transform(document: DocumentNode) {
    return this.documentTransform.transformDocument(document);
  }

  private transformCache = new AutoCleanedWeakCache<
    DocumentNode,
    TransformCacheEntry
  >(
    cacheSizes["queryManager.getDocumentInfo"] ||
      defaultCacheSizes["queryManager.getDocumentInfo"]
  );

  public getDocumentInfo(document: DocumentNode) {
    const { transformCache } = this;

    if (!transformCache.has(document)) {
      const operationDefinition = getOperationDefinition(document);

      const cacheEntry: TransformCacheEntry = {
        // TODO These three calls (hasClientExports, shouldForceResolvers, and
        // usesNonreactiveDirective) are performing independent full traversals
        // of the transformed document. We should consider merging these
        // traversals into a single pass in the future, though the work is
        // cached after the first time.
        hasClientExports: hasDirectives(["client", "export"], document, true),
        hasForcedResolvers: hasForcedResolvers(document),
        hasNonreactiveDirective: hasDirectives(["nonreactive"], document),
        nonReactiveQuery: addNonReactiveToNamedFragments(document),
        clientQuery: hasDirectives(["client"], document) ? document : null,
        serverQuery: removeDirectivesFromDocument(
          [
            { name: "client", remove: true },
            { name: "connection" },
            { name: "nonreactive" },
            { name: "unmask" },
          ],
          document
        ),
        operationType: operationDefinition?.operation,
        defaultVars: getDefaultValues(
          operationDefinition
        ) as OperationVariables,
        // Transform any mutation or subscription operations to query operations
        // so we can read/write them from/to the cache.
        asQuery: {
          ...document,
          definitions: document.definitions.map((def) => {
            if (
              def.kind === "OperationDefinition" &&
              def.operation !== "query"
            ) {
              return { ...def, operation: "query" as OperationTypeNode };
            }
            return def;
          }),
        },
      };

      transformCache.set(document, cacheEntry);
    }

    return transformCache.get(document)!;
  }

  public getVariables<TVariables>(
    document: DocumentNode,
    variables?: TVariables
  ): TVariables {
    const defaultVars = this.getDocumentInfo(document).defaultVars;
    const varsWithDefaults = Object.entries(variables ?? {}).map(
      ([key, value]) => [key, value === undefined ? defaultVars[key] : value]
    );

    return {
      ...defaultVars,
      ...Object.fromEntries(varsWithDefaults),
    };
  }

  public watchQuery<
    T,
    TVariables extends OperationVariables = OperationVariables,
  >(options: WatchQueryOptions<TVariables, T>): ObservableQuery<T, TVariables> {
    checkDocument(options.query, OperationTypeNode.QUERY);

    const query = this.transform(options.query);

    // assign variable default values if supplied
    // NOTE: We don't modify options.query here with the transformed query to
    // ensure observable.options.query is set to the raw untransformed query.
    options = {
      ...options,
      variables: this.getVariables(query, options.variables) as TVariables,
    };

    if (typeof options.notifyOnNetworkStatusChange === "undefined") {
      options.notifyOnNetworkStatusChange = true;
    }

    const observable = new ObservableQuery<T, TVariables>({
      queryManager: this,
      options,
      transformedQuery: query,
    });

    return observable;
  }

  public async query<
    TData,
    TVars extends OperationVariables = OperationVariables,
  >(
    options: QueryOptions<TVars, TData>,
    queryId = this.generateQueryId()
  ): Promise<QueryResult<MaybeMasked<TData>>> {
    const query = this.transform(options.query);

    return this.fetchQuery<TData, TVars>({
      ...(options as any),
      query,
    }).then((value) => ({
      ...value,
      data: this.maskOperation({
        document: query,
        data: value?.data,
        fetchPolicy: options.fetchPolicy,
        id: queryId,
      }),
    }));
  }

  private queryIdCounter = 1;
  public generateQueryId() {
    return String(this.queryIdCounter++);
  }

  private requestIdCounter = 1;
  public generateRequestId() {
    return this.requestIdCounter++;
  }

  private mutationIdCounter = 1;
  public generateMutationId() {
    return String(this.mutationIdCounter++);
  }

  public clearStore(
    options: Cache.ResetOptions = {
      discardWatches: true,
    }
  ): Promise<void> {
    // Before we have sent the reset action to the store, we can no longer
    // rely on the results returned by in-flight requests since these may
    // depend on values that previously existed in the data portion of the
    // store. So, we cancel the promises and observers that we have issued
    // so far and not yet resolved (in the case of queries).
    this.cancelPendingFetches(
      newInvariantError(
        "Store reset while query was in flight (not completed in link chain)"
      )
    );

    this.obsQueries.forEach((observableQuery) => {
      // Set loading to true so listeners don't trigger unless they want
      // results with partial data.
      observableQuery.reset();
    });

    if (this.mutationStore) {
      this.mutationStore = {};
    }

    // begin removing data from the store
    return this.cache.reset(options);
  }

  public getObservableQueries(
    include: InternalRefetchQueriesInclude = "active"
  ) {
    const queries = new Map<string, ObservableQuery<any>>();
    const queryNames = new Map<string, string | undefined>();
    const queryNamesAndQueryStrings = new Map<string, boolean>();
    const legacyQueryOptions = new Set<QueryOptions>();

    if (Array.isArray(include)) {
      include.forEach((desc) => {
        if (typeof desc === "string") {
          queryNames.set(desc, desc);
          queryNamesAndQueryStrings.set(desc, false);
        } else if (isDocumentNode(desc)) {
          const queryString = print(this.transform(desc));
          queryNames.set(queryString, getOperationName(desc));
          queryNamesAndQueryStrings.set(queryString, false);
        } else if (isNonNullObject(desc) && desc.query) {
          legacyQueryOptions.add(desc);
        }
      });
    }

    this.obsQueries.forEach((oq) => {
      const queryId = oq.queryId;
      const document = print(this.transform(oq.options.query));
      if (include === "all") {
        queries.set(queryId, oq);
        return;
      }

      const {
        queryName,
        options: { fetchPolicy },
      } = oq;

      if (include === "active" && fetchPolicy === "standby") {
        return;
      }

      if (
        include === "active" ||
        (queryName && queryNamesAndQueryStrings.has(queryName)) ||
        (document && queryNamesAndQueryStrings.has(document))
      ) {
        queries.set(queryId, oq);
        if (queryName) queryNamesAndQueryStrings.set(queryName, true);
        if (document) queryNamesAndQueryStrings.set(document, true);
      }
    });

    if (legacyQueryOptions.size) {
      legacyQueryOptions.forEach((options: QueryOptions) => {
        const oq = new ObservableQuery({
          queryManager: this,
          options: {
            ...options,
            fetchPolicy: "network-only",
          },
        });
        queries.set(oq.queryId, oq);
      });
    }

    if (__DEV__ && queryNamesAndQueryStrings.size) {
      queryNamesAndQueryStrings.forEach((included, nameOrQueryString) => {
        if (!included) {
          const queryName = queryNames.get(nameOrQueryString);

          if (queryName) {
            invariant.warn(
              `Unknown query named "%s" requested in refetchQueries options.include array`,
              queryName
            );
          } else {
            invariant.warn(
              `Unknown anonymous query requested in refetchQueries options.include array`
            );
          }
        }
      });
    }

    return queries;
  }

  public refetchObservableQueries(
    includeStandby: boolean = false
  ): Promise<QueryResult<any>[]> {
    const observableQueryPromises: Promise<QueryResult<any>>[] = [];

    this.getObservableQueries(includeStandby ? "all" : "active").forEach(
      (observableQuery, queryId) => {
        const { fetchPolicy } = observableQuery.options;
        if (
          includeStandby ||
          (fetchPolicy !== "standby" && fetchPolicy !== "cache-only")
        ) {
          observableQueryPromises.push(observableQuery.refetch());
        }
      }
    );

    this.broadcastQueries();

    return Promise.all(observableQueryPromises);
  }

  public startGraphQLSubscription<TData = unknown>(
    options: SubscriptionOptions
  ): SubscriptionObservable<SubscribeResult<TData>> {
    let { query, variables } = options;
    const {
      fetchPolicy,
      errorPolicy = "none",
      context = {},
      extensions = {},
    } = options;

    checkDocument(query, OperationTypeNode.SUBSCRIPTION);

    query = this.transform(query);
    variables = this.getVariables(query, variables);

    let restart: (() => void) | undefined;

    if (__DEV__) {
      invariant(
        !this.getDocumentInfo(query).hasClientExports || this.localState,
        "Subscription '%s' contains `@client` fields with variables provided by `@export` but local state has not been configured.",
        getOperationName(query, "(anonymous)")
      );
    }

    const observable = (
      this.getDocumentInfo(query).hasClientExports ?
        from(
          this.localState!.getExportedVariables({
            client: this.client,
            document: query,
            variables,
            context,
          })
        )
      : of(variables)).pipe(
      mergeMap((variables) => {
        const { observable, restart: res } = this.getObservableFromLink<TData>(
          query,
          context,
          variables,
          extensions
        );

        restart = res;
        return observable.pipe(
          map((rawResult): SubscribeResult<TData> => {
            if (fetchPolicy !== "no-cache") {
              // the subscription interface should handle not sending us results we no longer subscribe to.
              // XXX I don't think we ever send in an object with errors, but we might in the future...
              if (shouldWriteResult(rawResult, errorPolicy)) {
                this.cache.write({
                  query,
                  result: rawResult.data,
                  dataId: "ROOT_SUBSCRIPTION",
                  variables: variables,
                });
              }

              this.broadcastQueries();
            }

            const result: SubscribeResult<TData> = {
              data: rawResult.data ?? undefined,
            };

            if (graphQLResultHasError(rawResult)) {
              result.error = new CombinedGraphQLErrors(rawResult);
            } else if (graphQLResultHasProtocolErrors(rawResult)) {
              result.error = rawResult.extensions[PROTOCOL_ERRORS_SYMBOL];
              // Don't emit protocol errors added by HttpLink
              delete rawResult.extensions[PROTOCOL_ERRORS_SYMBOL];
            }

            if (
              rawResult.extensions &&
              Object.keys(rawResult.extensions).length
            ) {
              result.extensions = rawResult.extensions;
            }

            if (result.error && errorPolicy === "none") {
              result.data = undefined;
            }

            if (errorPolicy === "ignore") {
              delete result.error;
            }

            return result;
          }),
          catchError((error) => {
            if (errorPolicy === "ignore") {
              return of({ data: undefined } as SubscribeResult<TData>);
            }

            return of({ data: undefined, error });
          }),
          filter((result) => !!(result.data || result.error))
        );
      })
    );

    return Object.assign(observable, { restart: () => restart?.() });
  }

  public removeQuery(queryId: string) {
    // teardown all links
    // Both `QueryManager.fetchRequest` and `QueryManager.query` create separate promises
    // that each add their reject functions to fetchCancelFns.
    // A query created with `QueryManager.query()` could trigger a `QueryManager.fetchRequest`.
    // The same queryId could have two rejection fns for two promises
    this.fetchCancelFns.delete(queryId);
    if (this.queries.has(queryId)) {
      const oq = this.queries.get(queryId)!.observableQuery;
      if (oq) {
        oq["resetNotifications"]();
        oq["unsubscribeFromCache"]?.();
        oq.stopPolling();
      }
      this.queries.delete(queryId);
    }
  }

  public broadcastQueries() {
    if (this.onBroadcast) this.onBroadcast();
    this.obsQueries.forEach((observableQuery) => observableQuery.notify());
  }

  // Use protected instead of private field so
  // @apollo/experimental-nextjs-app-support can access type info.
  protected inFlightLinkObservables = new Trie<{
    observable?: Observable<FetchResult<any>>;
    restart?: () => void;
  }>(false);

  private getObservableFromLink<TData = unknown>(
    query: DocumentNode,
    context: DefaultContext | undefined,
    variables?: OperationVariables,
    extensions?: Record<string, any>,
    // Prefer context.queryDeduplication if specified.
    deduplication: boolean = context?.queryDeduplication ??
      this.queryDeduplication
  ): { restart: () => void; observable: Observable<FetchResult<TData>> } {
    let entry: {
      observable?: Observable<FetchResult<TData>>;
      // The restart function has to be on a mutable object that way if multiple
      // client.subscribe() calls are made before the first one subscribes to
      // the observable, the `restart` function can be updated for all
      // deduplicated client.subscribe() calls.
      restart?: () => void;
    } = {};

    const { serverQuery, clientQuery, operationType } =
      this.getDocumentInfo(query);

    const operationName = getOperationName(query);
    const executeContext: ExecuteContext = {
      client: this.client,
    };

    if (serverQuery) {
      const { inFlightLinkObservables, link } = this;

      const operation: GraphQLRequest = {
        query: serverQuery,
        variables,
        operationName,
        context: {
          ...this.defaultContext,
          ...context,
          queryDeduplication: deduplication,
          clientAwareness: this.clientAwareness,
        },
        extensions,
      };

      context = operation.context;

      function withRestart(source: Observable<FetchResult>) {
        return new Observable<FetchResult>((observer) => {
          function subscribe() {
            return source.subscribe({
              next: observer.next.bind(observer),
              complete: observer.complete.bind(observer),
              error: observer.error.bind(observer),
            });
          }
          let subscription = subscribe();

          entry.restart ||= () => {
            subscription.unsubscribe();
            subscription = subscribe();
          };

          return () => {
            subscription.unsubscribe();
            entry.restart = undefined;
          };
        });
      }

      if (deduplication) {
        const printedServerQuery = print(serverQuery);
        const varJson = canonicalStringify(variables);

        entry = inFlightLinkObservables.lookup(printedServerQuery, varJson);

        if (!entry.observable) {
          entry.observable = execute(link, operation, executeContext).pipe(
            withRestart,
            finalize(() => {
              if (
                inFlightLinkObservables.peek(printedServerQuery, varJson) ===
                entry
              ) {
                inFlightLinkObservables.remove(printedServerQuery, varJson);
              }
            }),
            // We don't want to replay the last emitted value for
            // subscriptions and instead opt to wait to receive updates until
            // the subscription emits new values.
            operationType === OperationTypeNode.SUBSCRIPTION ?
              share()
            : shareReplay({ refCount: true })
          ) as Observable<FetchResult<TData>>;
        }
      } else {
        entry.observable = execute(link, operation, executeContext).pipe(
          withRestart
        ) as Observable<FetchResult<TData>>;
      }
    } else {
      entry.observable = of({ data: {} } as FetchResult<TData>);
    }

    if (clientQuery) {
      if (__DEV__) {
        const { operation } = getOperationDefinition(query)!;

        invariant(
          this.localState,
          "%s '%s' contains `@client` fields but local state has not been configured.",
          operation[0].toUpperCase() + operation.slice(1),
          operationName ?? "(anonymous)"
        );
      }

      entry.observable = entry.observable.pipe(
        mergeMap((result) => {
          return from(
            this.localState!.execute<TData>({
              client: this.client,
              document: clientQuery,
              remoteResult: result,
              context,
              variables,
            })
          );
        })
      );
    }

    return {
      restart: () => entry.restart?.(),
      observable: entry.observable.pipe(
        catchError((error) => {
          error = toErrorLike(error);
          registerLinkError(error);
          throw error;
        })
      ),
    };
  }

  private getResultsFromLink<TData, TVariables extends OperationVariables>(
    queryInfo: QueryInfo,
    cacheWriteBehavior: CacheWriteBehavior,
    options: {
      query: DocumentNode;
      variables: TVariables;
      context: DefaultContext | undefined;
      fetchPolicy: WatchQueryFetchPolicy;
      errorPolicy: ErrorPolicy;
    }
  ): Observable<ApolloQueryResult<TData>> {
    const requestId = (queryInfo.lastRequestId = this.generateRequestId());
    const { errorPolicy } = options;

    // Performing transformForLink here gives this.cache a chance to fill in
    // missing fragment definitions (for example) before sending this document
    // through the link chain.
    const linkDocument = this.cache.transformForLink(options.query);

    return this.getObservableFromLink<TData>(
      linkDocument,
      options.context,
      options.variables
    ).observable.pipe(
      map((result) => {
        const graphQLErrors = getGraphQLErrorsFromResult(result);
        const hasErrors = graphQLErrors.length > 0;

        // If we interrupted this request by calling getResultsFromLink again
        // with the same QueryInfo object, we ignore the old results.
        if (requestId >= queryInfo.lastRequestId) {
          if (hasErrors && errorPolicy === "none") {
            queryInfo.resetLastWrite();
            queryInfo.observableQuery?.["resetNotifications"]();
            // Throwing here effectively calls observer.error.
            throw new CombinedGraphQLErrors(result);
          }
          // Use linkDocument rather than queryInfo.document so the
          // operation/fragments used to write the result are the same as the
          // ones used to obtain it from the link.
          queryInfo.markResult(
            result,
            linkDocument,
            options,
            cacheWriteBehavior
          );
        }

        const aqr = {
          data: result.data as TData,
          dataState: result.data ? "complete" : "empty",
          loading: false,
          networkStatus: NetworkStatus.ready,
          partial: !result.data,
        } as ApolloQueryResult<TData>;

        if (isExecutionPatchResult(result) && result.hasNext) {
          aqr.dataState = "streaming";
          aqr.partial = true;
        }

        // In the case we start multiple network requests simulatenously, we
        // want to ensure we properly set `data` if we're reporting on an old
        // result which will not be caught by the conditional above that ends up
        // throwing the markError result.
        if (hasErrors && errorPolicy === "none") {
          aqr.data = void 0 as TData;
          aqr.dataState = "empty";
        }

        if (hasErrors && errorPolicy !== "ignore") {
          aqr.error = new CombinedGraphQLErrors(result);
          aqr.networkStatus = NetworkStatus.error;

          if (aqr.data) {
            aqr.dataState = "complete";
          }
        }

        return aqr;
      }),
      catchError((error) => {
        // Avoid storing errors from older interrupted queries.
        if (requestId >= queryInfo.lastRequestId && errorPolicy === "none") {
          queryInfo.resetLastWrite();
          queryInfo.observableQuery?.["resetNotifications"]();
          throw error;
        }

        const aqr: ApolloQueryResult<TData> = {
          data: undefined,
          dataState: "empty",
          loading: false,
          networkStatus: NetworkStatus.ready,
          partial: true,
        };

        if (errorPolicy !== "ignore") {
          aqr.error = error;
          aqr.networkStatus = NetworkStatus.error;
        }

        return of(aqr);
      })
    );
  }

  public fetchObservableWithInfo<TData, TVars extends OperationVariables>(
    queryInfo: QueryInfo,
    options: WatchQueryOptions<TVars, TData>,
    {
      // The initial networkStatus for this fetch, most often
      // NetworkStatus.loading, but also possibly fetchMore, poll, refetch,
      // or setVariables.
      networkStatus = NetworkStatus.loading,
      query = options.query,
      fetchQueryOperator = (x) => x,
      onCacheHit = () => {},
    }: {
      networkStatus?: NetworkStatus;
      query?: DocumentNode;
      fetchQueryOperator?: <T>(source: Observable<T>) => Observable<T>;
      onCacheHit?: () => void;
    }
  ): ObservableAndInfo<TData> {
    const variables = this.getVariables(query, options.variables) as TVars;

    const defaults = this.defaultOptions.watchQuery;
    let {
      fetchPolicy = (defaults && defaults.fetchPolicy) || "cache-first",
      errorPolicy = (defaults && defaults.errorPolicy) || "none",
      returnPartialData = false,
      notifyOnNetworkStatusChange = true,
      context = {},
    } = options;

    if (
      this.prioritizeCacheValues &&
      (fetchPolicy === "network-only" || fetchPolicy === "cache-and-network")
    ) {
      fetchPolicy = "cache-first";
    }

    const normalized = Object.assign({}, options, {
      query,
      variables,
      fetchPolicy,
      errorPolicy,
      returnPartialData,
      notifyOnNetworkStatusChange,
      context,
    });

    const fromVariables = (variables: TVars) => {
      // Since normalized is always a fresh copy of options, it's safe to
      // modify its properties here, rather than creating yet another new
      // WatchQueryOptions object.
      normalized.variables = variables;

      const cacheWriteBehavior =
        fetchPolicy === "no-cache" ? CacheWriteBehavior.FORBID
          // Watched queries must opt into overwriting existing data on refetch,
          // by passing refetchWritePolicy: "overwrite" in their WatchQueryOptions.
        : (
          networkStatus === NetworkStatus.refetch &&
          normalized.refetchWritePolicy !== "merge"
        ) ?
          CacheWriteBehavior.OVERWRITE
        : CacheWriteBehavior.MERGE;
      const observableWithInfo = this.fetchQueryByPolicy<TData, TVars>(
        queryInfo,
        normalized,
        cacheWriteBehavior,
        onCacheHit
      );
      observableWithInfo.observable =
        observableWithInfo.observable.pipe(fetchQueryOperator);

      if (
        // If we're in standby, postpone advancing options.fetchPolicy using
        // applyNextFetchPolicy.
        normalized.fetchPolicy !== "standby" &&
        queryInfo.observableQuery
      ) {
        queryInfo.observableQuery["applyNextFetchPolicy"](
          "after-fetch",
          options as any
        );
      }

      return observableWithInfo;
    };

    // This cancel function needs to be set before the concast is created,
    // in case concast creation synchronously cancels the request.
    const cleanupCancelFn = () => {
      this.fetchCancelFns.delete(queryInfo.queryId);
      // We need to call `complete` on the subject here otherwise the merged
      // observable will never complete since it waits for all source
      // observables to complete before itself completes.
    };
    this.fetchCancelFns.set(queryInfo.queryId, (error) => {
      fetchCancelSubject.next({
        kind: "E",
        error,
        source: "network",
      });
    });

    const fetchCancelSubject = new Subject<QueryNotification.Value<TData>>();
    let observable: Observable<QueryNotification.Value<TData>>,
      containsDataFromLink: boolean;

    // If the query has @export(as: ...) directives, then we need to
    // process those directives asynchronously. When there are no
    // @export directives (the common case), we deliberately avoid
    // wrapping the result of this.fetchQueryByPolicy in a Promise,
    // since the timing of result delivery is (unfortunately) important
    // for backwards compatibility. TODO This code could be simpler if
    // we deprecated and removed LocalState.
    if (this.getDocumentInfo(normalized.query).hasClientExports) {
      if (__DEV__) {
        invariant(
          this.localState,
          "Query '%s' contains `@client` fields with variables provided by `@export` but local state has not been configured.",
          getOperationName(normalized.query, "(anonymous)")
        );
      }

      observable = from(
        this.localState!.getExportedVariables({
          client: this.client,
          document: normalized.query,
          variables: normalized.variables,
          context: normalized.context,
        })
      ).pipe(mergeMap((variables) => fromVariables(variables).observable));

      // there is just no way we can synchronously get the *right* value here,
      // so we will assume `true`, which is the behaviour before the bug fix in
      // #10597. This means that bug is not fixed in that case, and is probably
      // un-fixable with reasonable effort for the edge case of @export as
      // directives.
      containsDataFromLink = true;
    } else {
      const sourcesWithInfo = fromVariables(normalized.variables);
      containsDataFromLink = sourcesWithInfo.fromLink;
      observable = sourcesWithInfo.observable;
    }

    return {
      // Merge `observable` with `fetchCancelSubject`, in a way that completing or
      // erroring either of them will complete the merged obserable.
      //
      observable: new Observable<QueryNotification.Value<TData>>((observer) => {
        observer.add(cleanupCancelFn);
        observer.add(observable.subscribe(observer));
        observer.add(fetchCancelSubject.subscribe(observer));
      }).pipe(share()),
      fromLink: containsDataFromLink,
    };
  }

  public refetchQueries<TResult>({
    updateCache,
    include,
    optimistic = false,
    removeOptimistic = optimistic ? makeUniqueId("refetchQueries") : void 0,
    onQueryUpdated,
  }: InternalRefetchQueriesOptions<
    ApolloCache,
    TResult
  >): InternalRefetchQueriesMap<TResult> {
    const includedQueriesById = new Map<
      string,
      {
        oq: ObservableQuery<any>;
        lastDiff?: Cache.DiffResult<any>;
        diff?: Cache.DiffResult<any>;
      }
    >();

    if (include) {
      this.getObservableQueries(include).forEach((oq, queryId) => {
        const current = oq.getCurrentResult();
        includedQueriesById.set(queryId, {
          oq,
          lastDiff: {
            result: current?.data,
            complete: !current?.partial,
          },
        });
      });
    }

    const results: InternalRefetchQueriesMap<TResult> = new Map();

    if (updateCache) {
      const handled = new Set<ObservableQuery<any>>();
      this.cache.batch({
        update: updateCache,

        // Since you can perform any combination of cache reads and/or writes in
        // the cache.batch update function, its optimistic option can be either
        // a boolean or a string, representing three distinct modes of
        // operation:
        //
        // * false: read/write only the root layer
        // * true: read/write the topmost layer
        // * string: read/write a fresh optimistic layer with that ID string
        //
        // When typeof optimistic === "string", a new optimistic layer will be
        // temporarily created within cache.batch with that string as its ID. If
        // we then pass that same string as the removeOptimistic option, we can
        // make cache.batch immediately remove the optimistic layer after
        // running the updateCache function, triggering only one broadcast.
        //
        // However, the refetchQueries method accepts only true or false for its
        // optimistic option (not string). We interpret true to mean a temporary
        // optimistic layer should be created, to allow efficiently rolling back
        // the effect of the updateCache function, which involves passing a
        // string instead of true as the optimistic option to cache.batch, when
        // refetchQueries receives optimistic: true.
        //
        // In other words, we are deliberately not supporting the use case of
        // writing to an *existing* optimistic layer (using the refetchQueries
        // updateCache function), since that would potentially interfere with
        // other optimistic updates in progress. Instead, you can read/write
        // only the root layer by passing optimistic: false to refetchQueries,
        // or you can read/write a brand new optimistic layer that will be
        // automatically removed by passing optimistic: true.
        optimistic: (optimistic && removeOptimistic) || false,

        // The removeOptimistic option can also be provided by itself, even if
        // optimistic === false, to remove some previously-added optimistic
        // layer safely and efficiently, like we do in markMutationResult.
        //
        // If an explicit removeOptimistic string is provided with optimistic:
        // true, the removeOptimistic string will determine the ID of the
        // temporary optimistic layer, in case that ever matters.
        removeOptimistic,

        onWatchUpdated(watch, diff, lastDiff) {
          const oq = watch.watcher;

          if (oq instanceof ObservableQuery && !handled.has(oq)) {
            handled.add(oq);
            if (onQueryUpdated) {
              // Since we're about to handle this query now, remove it from
              // includedQueriesById, in case it was added earlier because of
              // options.include.
              includedQueriesById.delete(oq.queryId);

              let result: TResult | boolean | Promise<QueryResult<any>> =
                onQueryUpdated(oq, diff, lastDiff);

              if (result === true) {
                // The onQueryUpdated function requested the default refetching
                // behavior by returning true.
                result = oq
                  .refetch()
                  .retain(/* create a persistent subscription on the query */);
              }

              // Record the result in the results Map, as long as onQueryUpdated
              // did not return false to skip/ignore this result.
              if (result !== false) {
                results.set(
                  oq,
                  result as InternalRefetchQueriesResult<TResult>
                );
              }

              // Allow the default cache broadcast to happen, except when
              // onQueryUpdated returns false.
              return result;
            }

            if (onQueryUpdated !== null) {
              // If we don't have an onQueryUpdated function, and onQueryUpdated
              // was not disabled by passing null, make sure this query is
              // "included" like any other options.include-specified query.
              includedQueriesById.set(oq.queryId, { oq, lastDiff, diff });
            }
          }
        },
      });
    }

    if (includedQueriesById.size) {
      includedQueriesById.forEach(({ oq, lastDiff, diff }, queryId) => {
        let result: TResult | boolean | Promise<QueryResult<any>> | undefined;

        // If onQueryUpdated is provided, we want to use it for all included
        // queries, even the QueryOptions ones.
        if (onQueryUpdated) {
          if (!diff) {
            diff = oq.getCacheDiff();
          }
          result = onQueryUpdated(oq, diff, lastDiff);
        }

        // Otherwise, we fall back to refetching.
        if (!onQueryUpdated || result === true) {
          result = oq
            .refetch()
            .retain(/* create a persistent subscription on the query */);
        }

        if (result !== false) {
          results.set(oq, result as InternalRefetchQueriesResult<TResult>);
        }
      });
    }

    if (removeOptimistic) {
      // In case no updateCache callback was provided (so cache.batch was not
      // called above, and thus did not already remove the optimistic layer),
      // remove it here. Since this is a no-op when the layer has already been
      // removed, we do it even if we called cache.batch above, since it's
      // possible this.cache is an instance of some ApolloCache subclass other
      // than InMemoryCache, and does not fully support the removeOptimistic
      // option for cache.batch.
      this.cache.removeOptimistic(removeOptimistic);
    }

    return results;
  }

  private noCacheWarningsByQueryId = new Set<string>();

  public maskOperation<TData = unknown>(
    options: MaskOperationOptions<TData>
  ): MaybeMasked<TData> {
    const { document, data } = options;

    if (__DEV__) {
      const { fetchPolicy, id } = options;
      const operationType = getOperationDefinition(document)?.operation;
      const operationId = (operationType?.[0] ?? "o") + id;

      if (
        this.dataMasking &&
        fetchPolicy === "no-cache" &&
        !isFullyUnmaskedOperation(document) &&
        !this.noCacheWarningsByQueryId.has(operationId)
      ) {
        this.noCacheWarningsByQueryId.add(operationId);

        invariant.warn(
          '[%s]: Fragments masked by data masking are inaccessible when using fetch policy "no-cache". Please add `@unmask` to each fragment spread to access the data.',
          getOperationName(document, `Unnamed ${operationType ?? "operation"}`)
        );
      }
    }

    return (
      this.dataMasking ?
        maskOperation(data, document, this.cache)
      : data) as MaybeMasked<TData>;
  }

  public maskFragment<TData = unknown>(options: MaskFragmentOptions<TData>) {
    const { data, fragment, fragmentName } = options;

    return this.dataMasking ?
        maskFragment(data, fragment, this.cache, fragmentName)
      : data;
  }

  private fetchQueryByPolicy<TData, TVars extends OperationVariables>(
    queryInfo: QueryInfo,
    {
      query,
      variables,
      fetchPolicy,
      errorPolicy,
      returnPartialData,
      context,
    }: {
      query: DocumentNode | TypedDocumentNode<TData, TVars>;
      variables: TVars;
      fetchPolicy: WatchQueryFetchPolicy;
      errorPolicy: ErrorPolicy;
      returnPartialData?: boolean;
      context?: DefaultContext;
    },
    cacheWriteBehavior: CacheWriteBehavior,
    onCacheHit: () => void
  ): ObservableAndInfo<TData> {
    queryInfo.init({
      document: query,
      variables,
    });
    const readCache = () => this.cache.diff<any>(queryInfo.getDiffOptions());

    const resultsFromCache = (
      diff: Cache.DiffResult<TData>,
      networkStatus: NetworkStatus
    ): Observable<QueryNotification.FromCache<TData>> => {
      const data = diff.result;

      if (__DEV__ && !returnPartialData && data !== null) {
        logMissingFieldErrors(diff.missing);
      }

      const toResult = (
        data: TData | DeepPartial<TData> | undefined
      ): ApolloQueryResult<TData> => {
        // TODO: Eventually we should move this handling into
        // queryInfo.getDiff() directly. Since getDiff is updated to return null
        // on returnPartialData: false, we should take advantage of that instead
        // of having to patch it elsewhere.
        if (!diff.complete && !returnPartialData) {
          data = undefined;
        }

        return {
          // TODO: Handle partial data
          data: data as TData | undefined,
          dataState:
            diff.complete ? "complete"
            : data ? "partial"
            : "empty",
          loading: isNetworkRequestInFlight(networkStatus),
          networkStatus,
          partial: !diff.complete,
        } as ApolloQueryResult<TData>;
      };

      const fromData = (
        data: TData | DeepPartial<TData> | undefined
      ): Observable<QueryNotification.FromCache<TData>> => {
        return of({
          kind: "N",
          value: toResult(data),
          source: "cache",
        });
      };

      if (
        // Don't attempt to run forced resolvers if we have incomplete cache
        // data and partial isn't allowed since this result would get set to
        // `undefined` anyways in `toResult`.
        (diff.complete || returnPartialData) &&
        this.getDocumentInfo(query).hasForcedResolvers
      ) {
        if (__DEV__) {
          invariant(
            this.localState,
            "Query '%s' contains `@client` fields but local state has not been configured.",
            getOperationName(query, "(anonymous)")
          );
        }
        onCacheHit();

        return from(
          this.localState!.execute<TData>({
            client: this.client,
            document: query,
            remoteResult: data ? { data } : undefined,
            context,
            variables,
            onlyRunForcedResolvers: true,
            returnPartialData: true,
          }).then(
            (resolved): QueryNotification.FromCache<TData> => ({
              kind: "N",
              value: toResult(resolved.data || void 0),
              source: "cache",
            })
          )
        );
      }

      // Resolves https://github.com/apollographql/apollo-client/issues/10317.
      // If errorPolicy is 'none' and notifyOnNetworkStatusChange is true,
      // data was incorrectly returned from the cache on refetch:
      // if diff.missing exists, we should not return cache data.
      if (
        errorPolicy === "none" &&
        networkStatus === NetworkStatus.refetch &&
        diff.missing
      ) {
        return fromData(void 0);
      }

      return fromData(data || undefined);
    };

    const resultsFromLink = () =>
      this.getResultsFromLink<TData, TVars>(queryInfo, cacheWriteBehavior, {
        query,
        variables,
        context,
        fetchPolicy,
        errorPolicy,
      }).pipe(
        validateDidEmitValue(),
        materialize(),
        map(
          (result): QueryNotification.FromNetwork<TData> => ({
            ...result,
            source: "network",
          })
        )
      );

    switch (fetchPolicy) {
      default:
      case "cache-first": {
        const diff = readCache();

        if (diff.complete) {
          return {
            fromLink: false,
            observable: resultsFromCache(diff, NetworkStatus.ready),
          };
        }

        if (returnPartialData) {
          return {
            fromLink: true,
            observable: concat(
              resultsFromCache(diff, NetworkStatus.loading),
              resultsFromLink()
            ),
          };
        }

        return { fromLink: true, observable: resultsFromLink() };
      }

      case "cache-and-network": {
        const diff = readCache();

        if (diff.complete || returnPartialData) {
          return {
            fromLink: true,
            observable: concat(
              resultsFromCache(diff, NetworkStatus.loading),
              resultsFromLink()
            ),
          };
        }

        return { fromLink: true, observable: resultsFromLink() };
      }

      case "cache-only":
        return {
          fromLink: false,
          observable: concat(
            resultsFromCache(readCache(), NetworkStatus.ready)
          ),
        };

      case "network-only":
        return { fromLink: true, observable: resultsFromLink() };

      case "no-cache":
        return { fromLink: true, observable: resultsFromLink() };

      case "standby":
        return { fromLink: false, observable: EMPTY };
    }
  }
}

function validateDidEmitValue<T>() {
  let didEmitValue = false;

  return tap<T>({
    next() {
      didEmitValue = true;
    },
    complete() {
      invariant(
        didEmitValue,
        "The link chain completed without emitting a value. This is likely unintentional and should be updated to emit a value before completing."
      );
    },
  });
}

// Return types used by fetchQueryByPolicy and other private methods above.
interface ObservableAndInfo<TData> {
  // Metadata properties that can be returned in addition to the Observable.
  fromLink: boolean;
  observable: Observable<QueryNotification.Value<TData>>;
}

function isFullyUnmaskedOperation(document: DocumentNode) {
  let isUnmasked = true;

  visit(document, {
    FragmentSpread: (node) => {
      isUnmasked =
        !!node.directives &&
        node.directives.some((directive) => directive.name.value === "unmask");

      if (!isUnmasked) {
        return BREAK;
      }
    },
  });

  return isUnmasked;
}

function addNonReactiveToNamedFragments(document: DocumentNode) {
  checkDocument(document);

  return visit(document, {
    FragmentSpread: (node) => {
      // Do not add `@nonreactive` if the fragment is marked with `@unmask`
      // since we want to react to changes in this fragment.
      if (
        node.directives?.some((directive) => directive.name.value === "unmask")
      ) {
        return;
      }

      return {
        ...node,
        directives: [
          ...(node.directives || []),
          {
            kind: Kind.DIRECTIVE,
            name: { kind: Kind.NAME, value: "nonreactive" },
          } satisfies DirectiveNode,
        ],
      };
    },
  });
}<|MERGE_RESOLUTION|>--- conflicted
+++ resolved
@@ -13,11 +13,6 @@
   map,
   materialize,
   mergeMap,
-<<<<<<< HEAD
-  Observable,
-=======
-  mergeWith,
->>>>>>> ca2d63b1
   of,
   share,
   shareReplay,
