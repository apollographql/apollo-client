import { Trie } from '@wry/trie';
<<<<<<< HEAD
import type { ObservableQuery } from '../../core/index.js';
import { canUseWeakMap } from '../../utilities/index.js';
import { QueryReference } from './QueryReference.js';
import type { CacheKey } from './types.js';
=======
import type { ObservableQuery } from '../../core';
import { canUseWeakMap } from '../../utilities';
import { InternalQueryReference } from './QueryReference';
import type { CacheKey } from './types';
>>>>>>> b8d405ee

interface SuspenseCacheOptions {
  /**
   * Specifies the amount of time, in milliseconds, the suspense cache will wait
   * for a suspended component to read from the suspense cache before it
   * automatically disposes of the query. This prevents memory leaks when a
   * component unmounts before a suspended resource finishes loading. Increase
   * the timeout if your queries take longer than than the specified time to
   * prevent your queries from suspending over and over.
   *
   * Defaults to 30 seconds.
   */
  autoDisposeTimeoutMs?: number;
}

export class SuspenseCache {
  private queryRefs = new Trie<{ current?: InternalQueryReference }>(canUseWeakMap);
  private options: SuspenseCacheOptions;

  constructor(options: SuspenseCacheOptions = Object.create(null)) {
    this.options = options;
  }

  getQueryRef<TData = any>(
    cacheKey: CacheKey,
    createObservable: () => ObservableQuery<TData>
  ) {
    const ref = this.queryRefs.lookupArray(cacheKey);

    if (!ref.current) {
      ref.current = new InternalQueryReference(createObservable(), {
        key: cacheKey,
        autoDisposeTimeoutMs: this.options.autoDisposeTimeoutMs,
        onDispose: () => {
          delete ref.current;
        },
      });
    }

    return ref.current as InternalQueryReference<TData>;
  }
}<|MERGE_RESOLUTION|>--- conflicted
+++ resolved
@@ -1,15 +1,8 @@
 import { Trie } from '@wry/trie';
-<<<<<<< HEAD
 import type { ObservableQuery } from '../../core/index.js';
 import { canUseWeakMap } from '../../utilities/index.js';
-import { QueryReference } from './QueryReference.js';
+import { InternalQueryReference } from './QueryReference.js';
 import type { CacheKey } from './types.js';
-=======
-import type { ObservableQuery } from '../../core';
-import { canUseWeakMap } from '../../utilities';
-import { InternalQueryReference } from './QueryReference';
-import type { CacheKey } from './types';
->>>>>>> b8d405ee
 
 interface SuspenseCacheOptions {
   /**
