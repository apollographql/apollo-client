--- conflicted
+++ resolved
@@ -10,25 +10,15 @@
     "test-ci": "npm run coverage -- --ci --maxWorkers=2 --reporters=default --reporters=jest-junit",
     "benchmark": "cd packages/apollo-client && npm run benchmark",
     "prelint": "npm run lint-fix",
-<<<<<<< HEAD
-    "lint": "lerna run -- lint",
-    "lint-fix": "prettier --trailing-comma all --single-quote --write \"packages/*/{src,tests,test,benchmark}/**/*.{j,t}s*\"",
-=======
     "lint": "lerna run lint",
     "lint-fix": "prettier --ignore-path \"./config/prettierignore\" --trailing-comma all --single-quote --write \"packages/*/{src,tests,test,benchmark}/**/*.{j,t}s*\"",
->>>>>>> 7643b900
     "lint-staged": "lint-staged",
     "filesize": "lerna run filesize && bundlesize",
     "coverage": "jest --verbose --coverage",
     "coverage:upload": "codecov",
-<<<<<<< HEAD
-    "danger": "danger run --verbose",
-    "deploy": "lerna publish -m \"chore: Publish\" --independent && cd packages/apollo-client && npm run deploy"
-=======
     "danger": "danger run --verbose --dangerfile=./config/dangerfile.ts",
     "deploy": "lerna publish -m \"chore: Publish\" && cd packages/apollo-client && npm run deploy",
     "clean": "find . -name \"node_modules\" -exec rm -rf '{}' + && find . -name \"lib\" -exec rm -rf '{}' +"
->>>>>>> 7643b900
   },
   "bundlesize": [
     {
@@ -87,13 +77,6 @@
     "*.js*": [
       "prettier --ignore-path \"./config/prettierignore\" --trailing-comma all --single-quote --write",
       "git add"
-<<<<<<< HEAD
-    ],
-    "*.json*": [
-      "prettier --write",
-      "git add"
-=======
->>>>>>> 7643b900
     ]
   },
   "pre-commit": "lint-staged",
