<<<<<<< HEAD
import * as React from 'react';
import { invariant } from '../../utilities/globals/index.js';
=======
import { invariant } from "../../utilities/globals/index.js";
import * as React from "react";
>>>>>>> 78739e3e
import type {
  ApolloClient,
  ApolloQueryResult,
  DocumentNode,
  OperationVariables,
  TypedDocumentNode,
  WatchQueryFetchPolicy,
  FetchMoreQueryOptions,
<<<<<<< HEAD
  WatchQueryOptions,
} from '../../core/index.js';
import { ApolloError, NetworkStatus } from '../../core/index.js';
import type { DeepPartial } from '../../utilities/index.js';
import { isNonEmptyArray } from '../../utilities/index.js';
import { useApolloClient } from './useApolloClient.js';
import { DocumentType, verifyDocumentType } from '../parser/index.js';
=======
} from "../../core/index.js";
import { ApolloError, NetworkStatus } from "../../core/index.js";
import type { DeepPartial } from "../../utilities/index.js";
import { isNonEmptyArray } from "../../utilities/index.js";
import { useApolloClient } from "./useApolloClient.js";
import { DocumentType, verifyDocumentType } from "../parser/index.js";
>>>>>>> 78739e3e
import type {
  SuspenseQueryHookOptions,
  ObservableQueryFields,
  NoInfer,
<<<<<<< HEAD
} from '../types/types.js';
import { __use, useDeepMemo } from './internal/index.js';
import { getSuspenseCache } from '../cache/index.js';
import { canonicalStringify } from '../../cache/index.js';
import { skipToken, type SkipToken } from './constants.js';
import type { CacheKey } from '../cache/types.js';
=======
} from "../types/types.js";
import { useDeepMemo, __use } from "./internal/index.js";
import { getSuspenseCache } from "../cache/index.js";
import { canonicalStringify } from "../../cache/index.js";
import type { CacheKey } from "../cache/types.js";
>>>>>>> 78739e3e

export interface UseSuspenseQueryResult<
  TData = unknown,
  TVariables extends OperationVariables = OperationVariables,
> {
  client: ApolloClient<any>;
  data: TData;
  error: ApolloError | undefined;
  fetchMore: FetchMoreFunction<TData, TVariables>;
  networkStatus: NetworkStatus;
  refetch: RefetchFunction<TData, TVariables>;
  subscribeToMore: SubscribeToMoreFunction<TData, TVariables>;
}

export type FetchMoreFunction<TData, TVariables extends OperationVariables> = (
  fetchMoreOptions: FetchMoreQueryOptions<TVariables, TData> & {
    updateQuery?: (
      previousQueryResult: TData,
      options: {
        fetchMoreResult: TData;
        variables: TVariables;
      }
    ) => TData;
  }
) => Promise<ApolloQueryResult<TData>>;

export type RefetchFunction<
  TData,
  TVariables extends OperationVariables,
> = ObservableQueryFields<TData, TVariables>["refetch"];

export type SubscribeToMoreFunction<
  TData,
  TVariables extends OperationVariables,
> = ObservableQueryFields<TData, TVariables>["subscribeToMore"];

export function useSuspenseQuery<
  TData,
  TVariables extends OperationVariables,
  TOptions extends Omit<SuspenseQueryHookOptions<TData>, "variables">,
>(
  query: DocumentNode | TypedDocumentNode<TData, TVariables>,
  options?: SuspenseQueryHookOptions<NoInfer<TData>, NoInfer<TVariables>> &
    TOptions
): UseSuspenseQueryResult<
  TOptions["errorPolicy"] extends "ignore" | "all"
    ? TOptions["returnPartialData"] extends true
      ? DeepPartial<TData> | undefined
      : TData | undefined
    : TOptions["returnPartialData"] extends true
    ? TOptions["skip"] extends boolean
      ? DeepPartial<TData> | undefined
      : DeepPartial<TData>
    : TOptions["skip"] extends boolean
    ? TData | undefined
    : TData,
  TVariables
>;

export function useSuspenseQuery<
  TData = unknown,
  TVariables extends OperationVariables = OperationVariables,
>(
  query: DocumentNode | TypedDocumentNode<TData, TVariables>,
  options: SuspenseQueryHookOptions<NoInfer<TData>, NoInfer<TVariables>> & {
    returnPartialData: true;
    errorPolicy: "ignore" | "all";
  }
): UseSuspenseQueryResult<DeepPartial<TData> | undefined, TVariables>;

export function useSuspenseQuery<
  TData = unknown,
  TVariables extends OperationVariables = OperationVariables,
>(
  query: DocumentNode | TypedDocumentNode<TData, TVariables>,
  options: SuspenseQueryHookOptions<NoInfer<TData>, NoInfer<TVariables>> & {
    errorPolicy: "ignore" | "all";
  }
): UseSuspenseQueryResult<TData | undefined, TVariables>;

export function useSuspenseQuery<
  TData = unknown,
  TVariables extends OperationVariables = OperationVariables,
>(
  query: DocumentNode | TypedDocumentNode<TData, TVariables>,
  options: SuspenseQueryHookOptions<NoInfer<TData>, NoInfer<TVariables>> & {
    skip: boolean;
    returnPartialData: true;
  }
): UseSuspenseQueryResult<DeepPartial<TData> | undefined, TVariables>;

export function useSuspenseQuery<
  TData = unknown,
  TVariables extends OperationVariables = OperationVariables,
>(
  query: DocumentNode | TypedDocumentNode<TData, TVariables>,
  options: SuspenseQueryHookOptions<NoInfer<TData>, NoInfer<TVariables>> & {
    returnPartialData: true;
  }
): UseSuspenseQueryResult<DeepPartial<TData>, TVariables>;

export function useSuspenseQuery<
  TData = unknown,
  TVariables extends OperationVariables = OperationVariables,
>(
  query: DocumentNode | TypedDocumentNode<TData, TVariables>,
  options: SuspenseQueryHookOptions<NoInfer<TData>, NoInfer<TVariables>> & {
    skip: boolean;
  }
): UseSuspenseQueryResult<TData | undefined, TVariables>;

export function useSuspenseQuery<
  TData = unknown,
  TVariables extends OperationVariables = OperationVariables,
>(
  query: DocumentNode | TypedDocumentNode<TData, TVariables>,
  options?: SuspenseQueryHookOptions<NoInfer<TData>, NoInfer<TVariables>>
): UseSuspenseQueryResult<TData, TVariables>;

export function useSuspenseQuery<
  TData = unknown,
  TVariables extends OperationVariables = OperationVariables,
>(
  query: DocumentNode | TypedDocumentNode<TData, TVariables>,
  options:
    | SkipToken
    | (SuspenseQueryHookOptions<NoInfer<TData>, NoInfer<TVariables>> & {
        returnPartialData: true;
      })
): UseSuspenseQueryResult<DeepPartial<TData> | undefined, TVariables>;

export function useSuspenseQuery<
  TData = unknown,
  TVariables extends OperationVariables = OperationVariables
>(
  query: DocumentNode | TypedDocumentNode<TData, TVariables>,
  options?:
    | SkipToken
    | SuspenseQueryHookOptions<NoInfer<TData>, NoInfer<TVariables>>
): UseSuspenseQueryResult<TData | undefined, TVariables>;

export function useSuspenseQuery<
  TData = unknown,
  TVariables extends OperationVariables = OperationVariables
>(
  query: DocumentNode | TypedDocumentNode<TData, TVariables>,
  options:
    | (SkipToken & Partial<SuspenseQueryHookOptions<TData, TVariables>>)
    | SuspenseQueryHookOptions<TData, TVariables> = Object.create(null)
): UseSuspenseQueryResult<TData | undefined, TVariables> {
  const client = useApolloClient(options.client);
  const suspenseCache = getSuspenseCache(client);
  const watchQueryOptions = useWatchQueryOptions({ client, query, options });
  const { fetchPolicy, variables } = watchQueryOptions;
  const { queryKey = [] } = options;

  const cacheKey: CacheKey = [
    query,
    canonicalStringify(variables),
    ...([] as any[]).concat(queryKey),
  ];

  const queryRef = suspenseCache.getQueryRef(cacheKey, () =>
    client.watchQuery(watchQueryOptions)
  );

  const [promiseCache, setPromiseCache] = React.useState(
    () => new Map([[queryRef.key, queryRef.promise]])
  );

  let promise = promiseCache.get(queryRef.key);

  if (queryRef.didChangeOptions(watchQueryOptions)) {
    promise = queryRef.applyOptions(watchQueryOptions);
    promiseCache.set(queryRef.key, promise);
  }

  if (!promise) {
    promise = queryRef.promise;
    promiseCache.set(queryRef.key, promise);
  }

  React.useEffect(() => {
    const dispose = queryRef.retain();

    const removeListener = queryRef.listen((promise) => {
      setPromiseCache((promiseCache) =>
        new Map(promiseCache).set(queryRef.key, promise)
      );
    });

    return () => {
      removeListener();
      dispose();
    };
  }, [queryRef]);

  const skipResult = React.useMemo(() => {
    const error = toApolloError(queryRef.result);

    return {
      loading: false,
      data: queryRef.result.data,
      networkStatus: error ? NetworkStatus.error : NetworkStatus.ready,
      error,
    };
  }, [queryRef.result]);

  const result = fetchPolicy === "standby" ? skipResult : __use(promise);

  const fetchMore: FetchMoreFunction<TData, TVariables> = React.useCallback(
    (options) => {
      const promise = queryRef.fetchMore(options);

      setPromiseCache((previousPromiseCache) =>
        new Map(previousPromiseCache).set(queryRef.key, queryRef.promise)
      );

      return promise;
    },
    [queryRef]
  );

  const refetch: RefetchFunction<TData, TVariables> = React.useCallback(
    (variables) => {
      const promise = queryRef.refetch(variables);

      setPromiseCache((previousPromiseCache) =>
        new Map(previousPromiseCache).set(queryRef.key, queryRef.promise)
      );

      return promise;
    },
    [queryRef]
  );

  const subscribeToMore: SubscribeToMoreFunction<TData, TVariables> =
    React.useCallback(
      (options) => queryRef.observable.subscribeToMore(options),
      [queryRef]
    );

  return React.useMemo(() => {
    return {
      client,
      data: result.data,
      error: toApolloError(result),
      networkStatus: result.networkStatus,
      fetchMore,
      refetch,
      subscribeToMore,
    };
  }, [client, fetchMore, refetch, result, subscribeToMore]);
}

function validateOptions(options: WatchQueryOptions) {
  const { query, fetchPolicy, returnPartialData } = options;

  verifyDocumentType(query, DocumentType.Query);
  validateFetchPolicy(fetchPolicy);
  validatePartialDataReturn(fetchPolicy, returnPartialData);
}

function validateFetchPolicy(
  fetchPolicy: WatchQueryFetchPolicy = "cache-first"
) {
  const supportedFetchPolicies: WatchQueryFetchPolicy[] = [
    "cache-first",
    "network-only",
    "no-cache",
    "cache-and-network",
  ];

  invariant(
    supportedFetchPolicies.includes(fetchPolicy),
    `The fetch policy \`%s\` is not supported with suspense.`,
    fetchPolicy
  );
}

function validatePartialDataReturn(
  fetchPolicy: WatchQueryFetchPolicy | undefined,
  returnPartialData: boolean | undefined
) {
  if (fetchPolicy === "no-cache" && returnPartialData) {
    invariant.warn(
      "Using `returnPartialData` with a `no-cache` fetch policy has no effect. To read partial data from the cache, consider using an alternate fetch policy."
    );
  }
}

export function toApolloError(result: ApolloQueryResult<any>) {
  return isNonEmptyArray(result.errors)
    ? new ApolloError({ graphQLErrors: result.errors })
    : result.error;
}

interface UseWatchQueryOptionsHookOptions<
  TData,
  TVariables extends OperationVariables,
> {
  client: ApolloClient<unknown>;
  query: DocumentNode | TypedDocumentNode<TData, TVariables>;
  options: SkipToken | SuspenseQueryHookOptions<TData, TVariables>;
}

export function useWatchQueryOptions<
  TData,
  TVariables extends OperationVariables,
>({
  client,
  query,
  options,
}: UseWatchQueryOptionsHookOptions<TData, TVariables>): WatchQueryOptions<
  TVariables,
  TData
> {
  return useDeepMemo<WatchQueryOptions<TVariables, TData>>(() => {
    if (options === skipToken) {
      return { query, fetchPolicy: 'standby' };
    }

    const fetchPolicy =
      options.fetchPolicy ||
      client.defaultOptions.watchQuery?.fetchPolicy ||
      "cache-first";

    const watchQueryOptions = {
      ...options,
      fetchPolicy,
      query,
      notifyOnNetworkStatusChange: false,
      nextFetchPolicy: void 0,
    };

    if (__DEV__) {
      validateOptions(watchQueryOptions);
    }

    // Assign the updated fetch policy after our validation since `standby` is
    // not a supported fetch policy on its own without the use of `skip`.
    if (options.skip) {
      watchQueryOptions.fetchPolicy = "standby";
    }

    return watchQueryOptions;
  }, [client, options, query]);
}<|MERGE_RESOLUTION|>--- conflicted
+++ resolved
@@ -1,10 +1,5 @@
-<<<<<<< HEAD
-import * as React from 'react';
-import { invariant } from '../../utilities/globals/index.js';
-=======
+import * as React from "react";
 import { invariant } from "../../utilities/globals/index.js";
-import * as React from "react";
->>>>>>> 78739e3e
 import type {
   ApolloClient,
   ApolloQueryResult,
@@ -13,44 +8,27 @@
   TypedDocumentNode,
   WatchQueryFetchPolicy,
   FetchMoreQueryOptions,
-<<<<<<< HEAD
   WatchQueryOptions,
-} from '../../core/index.js';
-import { ApolloError, NetworkStatus } from '../../core/index.js';
-import type { DeepPartial } from '../../utilities/index.js';
-import { isNonEmptyArray } from '../../utilities/index.js';
-import { useApolloClient } from './useApolloClient.js';
-import { DocumentType, verifyDocumentType } from '../parser/index.js';
-=======
 } from "../../core/index.js";
 import { ApolloError, NetworkStatus } from "../../core/index.js";
 import type { DeepPartial } from "../../utilities/index.js";
 import { isNonEmptyArray } from "../../utilities/index.js";
 import { useApolloClient } from "./useApolloClient.js";
 import { DocumentType, verifyDocumentType } from "../parser/index.js";
->>>>>>> 78739e3e
 import type {
   SuspenseQueryHookOptions,
   ObservableQueryFields,
   NoInfer,
-<<<<<<< HEAD
-} from '../types/types.js';
-import { __use, useDeepMemo } from './internal/index.js';
-import { getSuspenseCache } from '../cache/index.js';
-import { canonicalStringify } from '../../cache/index.js';
-import { skipToken, type SkipToken } from './constants.js';
-import type { CacheKey } from '../cache/types.js';
-=======
 } from "../types/types.js";
-import { useDeepMemo, __use } from "./internal/index.js";
+import { __use, useDeepMemo } from "./internal/index.js";
 import { getSuspenseCache } from "../cache/index.js";
 import { canonicalStringify } from "../../cache/index.js";
+import { skipToken, type SkipToken } from "./constants.js";
 import type { CacheKey } from "../cache/types.js";
->>>>>>> 78739e3e
 
 export interface UseSuspenseQueryResult<
   TData = unknown,
-  TVariables extends OperationVariables = OperationVariables,
+  TVariables extends OperationVariables = OperationVariables
 > {
   client: ApolloClient<any>;
   data: TData;
@@ -75,18 +53,18 @@
 
 export type RefetchFunction<
   TData,
+  TVariables extends OperationVariables
+> = ObservableQueryFields<TData, TVariables>["refetch"];
+
+export type SubscribeToMoreFunction<
+  TData,
+  TVariables extends OperationVariables
+> = ObservableQueryFields<TData, TVariables>["subscribeToMore"];
+
+export function useSuspenseQuery<
+  TData,
   TVariables extends OperationVariables,
-> = ObservableQueryFields<TData, TVariables>["refetch"];
-
-export type SubscribeToMoreFunction<
-  TData,
-  TVariables extends OperationVariables,
-> = ObservableQueryFields<TData, TVariables>["subscribeToMore"];
-
-export function useSuspenseQuery<
-  TData,
-  TVariables extends OperationVariables,
-  TOptions extends Omit<SuspenseQueryHookOptions<TData>, "variables">,
+  TOptions extends Omit<SuspenseQueryHookOptions<TData>, "variables">
 >(
   query: DocumentNode | TypedDocumentNode<TData, TVariables>,
   options?: SuspenseQueryHookOptions<NoInfer<TData>, NoInfer<TVariables>> &
@@ -108,7 +86,7 @@
 
 export function useSuspenseQuery<
   TData = unknown,
-  TVariables extends OperationVariables = OperationVariables,
+  TVariables extends OperationVariables = OperationVariables
 >(
   query: DocumentNode | TypedDocumentNode<TData, TVariables>,
   options: SuspenseQueryHookOptions<NoInfer<TData>, NoInfer<TVariables>> & {
@@ -119,7 +97,7 @@
 
 export function useSuspenseQuery<
   TData = unknown,
-  TVariables extends OperationVariables = OperationVariables,
+  TVariables extends OperationVariables = OperationVariables
 >(
   query: DocumentNode | TypedDocumentNode<TData, TVariables>,
   options: SuspenseQueryHookOptions<NoInfer<TData>, NoInfer<TVariables>> & {
@@ -129,7 +107,7 @@
 
 export function useSuspenseQuery<
   TData = unknown,
-  TVariables extends OperationVariables = OperationVariables,
+  TVariables extends OperationVariables = OperationVariables
 >(
   query: DocumentNode | TypedDocumentNode<TData, TVariables>,
   options: SuspenseQueryHookOptions<NoInfer<TData>, NoInfer<TVariables>> & {
@@ -140,7 +118,7 @@
 
 export function useSuspenseQuery<
   TData = unknown,
-  TVariables extends OperationVariables = OperationVariables,
+  TVariables extends OperationVariables = OperationVariables
 >(
   query: DocumentNode | TypedDocumentNode<TData, TVariables>,
   options: SuspenseQueryHookOptions<NoInfer<TData>, NoInfer<TVariables>> & {
@@ -150,7 +128,7 @@
 
 export function useSuspenseQuery<
   TData = unknown,
-  TVariables extends OperationVariables = OperationVariables,
+  TVariables extends OperationVariables = OperationVariables
 >(
   query: DocumentNode | TypedDocumentNode<TData, TVariables>,
   options: SuspenseQueryHookOptions<NoInfer<TData>, NoInfer<TVariables>> & {
@@ -160,7 +138,7 @@
 
 export function useSuspenseQuery<
   TData = unknown,
-  TVariables extends OperationVariables = OperationVariables,
+  TVariables extends OperationVariables = OperationVariables
 >(
   query: DocumentNode | TypedDocumentNode<TData, TVariables>,
   options?: SuspenseQueryHookOptions<NoInfer<TData>, NoInfer<TVariables>>
@@ -168,7 +146,7 @@
 
 export function useSuspenseQuery<
   TData = unknown,
-  TVariables extends OperationVariables = OperationVariables,
+  TVariables extends OperationVariables = OperationVariables
 >(
   query: DocumentNode | TypedDocumentNode<TData, TVariables>,
   options:
@@ -346,7 +324,7 @@
 
 interface UseWatchQueryOptionsHookOptions<
   TData,
-  TVariables extends OperationVariables,
+  TVariables extends OperationVariables
 > {
   client: ApolloClient<unknown>;
   query: DocumentNode | TypedDocumentNode<TData, TVariables>;
@@ -355,7 +333,7 @@
 
 export function useWatchQueryOptions<
   TData,
-  TVariables extends OperationVariables,
+  TVariables extends OperationVariables
 >({
   client,
   query,
@@ -366,7 +344,7 @@
 > {
   return useDeepMemo<WatchQueryOptions<TVariables, TData>>(() => {
     if (options === skipToken) {
-      return { query, fetchPolicy: 'standby' };
+      return { query, fetchPolicy: "standby" };
     }
 
     const fetchPolicy =
