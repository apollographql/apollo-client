import { equal } from "@wry/equality";
import type { DocumentNode } from "graphql";
import type {
  InteropObservable,
  Observer,
  Subscribable,
  Subscription,
} from "rxjs";
import type { Observable } from "rxjs";
import { BehaviorSubject, filter, lastValueFrom, tap } from "rxjs";

import type { MissingFieldError } from "@apollo/client/cache";
import type { MissingTree } from "@apollo/client/cache";
import type { MaybeMasked, Unmasked } from "@apollo/client/masking";
import {
  cloneDeep,
  compact,
  getOperationDefinition,
  getQueryDefinition,
  preventUnhandledRejection,
} from "@apollo/client/utilities";
import { __DEV__ } from "@apollo/client/utilities/environment";
import { invariant } from "@apollo/client/utilities/invariant";

import { equalByQuery } from "./equalByQuery.js";
import { isNetworkRequestInFlight, NetworkStatus } from "./networkStatus.js";
import type { QueryInfo } from "./QueryInfo.js";
import type { QueryManager } from "./QueryManager.js";
import type {
  ApolloQueryResult,
  ErrorLike,
  OperationVariables,
  TypedDocumentNode,
} from "./types.js";
import type {
  FetchMoreQueryOptions,
  NextFetchPolicyContext,
  SubscribeToMoreOptions,
  UpdateQueryMapFn,
  UpdateQueryOptions,
  WatchQueryFetchPolicy,
  WatchQueryOptions,
} from "./watchQueryOptions.js";

const { assign, hasOwnProperty } = Object;

export interface FetchMoreOptions<
  TData = any,
  TVariables = OperationVariables,
> {
  updateQuery?: (
    previousQueryResult: TData,
    options: {
      fetchMoreResult?: TData;
      variables?: TVariables;
    }
  ) => TData;
}

interface Last<TData, TVariables> {
  result: ApolloQueryResult<TData>;
  variables?: TVariables;
  error?: ErrorLike;
}

export class ObservableQuery<
    TData = any,
    TVariables extends OperationVariables = OperationVariables,
  >
  implements
    Subscribable<ApolloQueryResult<MaybeMasked<TData>>>,
    InteropObservable<ApolloQueryResult<MaybeMasked<TData>>>
{
  public readonly options: WatchQueryOptions<TVariables, TData>;
  public readonly queryId: string;
  public readonly queryName?: string;

  // The `query` computed property will always reflect the document transformed
  // by the last run query. `this.options.query` will always reflect the raw
  // untransformed query to ensure document transforms with runtime conditionals
  // are run on the original document.
  public get query(): TypedDocumentNode<TData, TVariables> {
    return this.lastQuery || this.options.query;
  }

  // Computed shorthand for this.options.variables, preserved for
  // backwards compatibility.
  /**
   * An object containing the variables that were provided for the query.
   */
  public get variables(): TVariables | undefined {
    return this.options.variables;
  }

  private subject: BehaviorSubject<ApolloQueryResult<MaybeMasked<TData>>>;
  private readonly observable: Observable<
    ApolloQueryResult<MaybeMasked<TData>>
  >;
  private initialResult: ApolloQueryResult<MaybeMasked<TData>>;

  private isTornDown: boolean;
  private queryManager: QueryManager<any>;
  private subscriptions = new Set<Subscription>();

  private waitForOwnResult: boolean;
  private last?: Last<TData, TVariables>;
  private lastQuery?: DocumentNode;

  private queryInfo: QueryInfo;

  private linkSubscription?: Subscription;
  private linkObservable?: Observable<ApolloQueryResult<TData>>;

  private pollingInfo?: {
    interval: number;
    timeout: ReturnType<typeof setTimeout>;
  };

  private networkStatus: NetworkStatus;

  constructor({
    queryManager,
    queryInfo,
    options,
  }: {
    queryManager: QueryManager<any>;
    queryInfo: QueryInfo;
    options: WatchQueryOptions<TVariables, TData>;
  }) {
    this.networkStatus = NetworkStatus.loading;
    this.initialResult = {
      data: undefined,
      loading: true,
      networkStatus: this.networkStatus,
      partial: true,
    };

    this.subject = new BehaviorSubject(this.initialResult);
    this.observable = this.subject.pipe(
      tap({
        subscribe: () => {
          if (!this.subject.observed) {
            this.reobserve();

            // TODO: See if we can rework updatePolling to better handle this.
            // reobserve calls updatePolling but this `subscribe` callback is
            // called before the subject is subscribed to so `updatePolling`
            // can't accurately detect if there is an active subscription.
            // Calling it again here ensures that it can detect if it can poll
            setTimeout(() => this.updatePolling());
          }
        },
        unsubscribe: () => {
          if (!this.subject.observed) {
            this.tearDownQuery();
          }
        },
      }),
      // TODO: Conditionally filter when notifyOnNetworkStatusChange is true or
      // not. We want to emit the loading result if notifyOnNetworkStatusChange
      // is true.
      filter(
        (result) =>
          // TODO: Remove this behavior when unifying loading state for notifyOnNetworkStatusChange
          (this.options.fetchPolicy === "no-cache" &&
            this.options.notifyOnNetworkStatusChange) ||
          // TODO: Remove this behavior when unifying loading state for notifyOnNetworkStatusChange
          (this.options.fetchPolicy === "network-only" &&
            this.queryInfo.getDiff().complete) ||
          result !== this.initialResult
      )
    );

    this["@@observable"] = () => this;
    if (Symbol.observable) {
      this[Symbol.observable] = () => this;
    }
    this.pipe = this.observable.pipe.bind(this.observable);
    this.subscribe = this.observable.subscribe.bind(this.observable);

    // related classes
    this.queryInfo = queryInfo;
    this.queryManager = queryManager;

    // active state
    this.waitForOwnResult = skipCacheDataFor(options.fetchPolicy);
    this.isTornDown = false;

    this.subscribe = this.subscribe.bind(this);
    this.subscribeToMore = this.subscribeToMore.bind(this);
    this.maskResult = this.maskResult.bind(this);

    const {
      watchQuery: { fetchPolicy: defaultFetchPolicy = "cache-first" } = {},
    } = queryManager.defaultOptions;

    const {
      fetchPolicy = defaultFetchPolicy,
      // Make sure we don't store "standby" as the initialFetchPolicy.
      initialFetchPolicy = fetchPolicy === "standby" ? defaultFetchPolicy : (
        fetchPolicy
      ),
    } = options;

    this.options = {
      ...options,

      // Remember the initial options.fetchPolicy so we can revert back to this
      // policy when variables change. This information can also be specified
      // (or overridden) by providing options.initialFetchPolicy explicitly.
      initialFetchPolicy,

      // This ensures this.options.fetchPolicy always has a string value, in
      // case options.fetchPolicy was not provided.
      fetchPolicy,
    };

    this.queryId = queryInfo.queryId || queryManager.generateQueryId();

    const opDef = getOperationDefinition(this.query);
    this.queryName = opDef && opDef.name && opDef.name.value;
  }

  // We can't use Observable['subscribe'] here as the type as it conflicts with
  // the ability to infer T from Subscribable<T>. This limits the surface area
  // to the non-deprecated signature which works properly with type inference.
  public subscribe: (
    observer:
      | Partial<Observer<ApolloQueryResult<MaybeMasked<TData>>>>
      | ((value: ApolloQueryResult<MaybeMasked<TData>>) => void)
  ) => Subscription;

  public pipe: Observable<ApolloQueryResult<MaybeMasked<TData>>>["pipe"];

<<<<<<< HEAD
  public [Symbol.observable]!: () => Subscribable<
    ApolloQueryResult<MaybeMasked<TData>>
  >;
  public ["@@observable"]: () => Subscribable<
    ApolloQueryResult<MaybeMasked<TData>>
  >;

  // TODO: Consider deprecating this method. If not, use firstValueFrom helper
  // instead.
  public result(): Promise<ApolloQueryResult<MaybeMasked<TData>>> {
    return new Promise((resolve, reject) => {
      // TODO: this code doesn’t actually make sense insofar as the observer
      // will never exist in this.observers due how zen-observable wraps observables.
      // https://github.com/zenparsing/zen-observable/blob/master/src/Observable.js#L169
      const observer: Partial<Observer<ApolloQueryResult<MaybeMasked<TData>>>> =
        {
          next: (result) => {
            resolve(result);

            // Stop the query within the QueryManager if we can before
            // this function returns.
            //
            // We do this in order to prevent observers piling up within
            // the QueryManager. Notice that we only fully unsubscribe
            // from the subscription in a setTimeout(..., 0)  call. This call can
            // actually be handled by the browser at a much later time. If queries
            // are fired in the meantime, observers that should have been removed
            // from the QueryManager will continue to fire, causing an unnecessary
            // performance hit.
            if (!this.hasObservers()) {
              // TODO: I think this can be removed, especially when we do the work to
              // emit a `complete` notification once this instance is torn down.
              // This was added in https://github.com/apollographql/apollo-client/pull/1567/commits/f9219c399a86e82db709e48cef64468bfd1056fe
              this.queryManager.removeQuery(this.queryId);
            }

            setTimeout(() => {
              subscription.unsubscribe();
            }, 0);
          },
          error: reject,
        };
      const subscription = this.subscribe(observer);
    });
  }

=======
>>>>>>> 0d825bef
  /** @internal */
  public resetDiff() {
    this.queryInfo.resetDiff();
  }

  private getCurrentFullResult(
    saveAsLastResult = true
  ): ApolloQueryResult<TData> {
    // Use the last result as long as the variables match this.variables.
    const lastResult = this.getLastResult(true);
    const networkStatus = this.networkStatus;

    const result: ApolloQueryResult<TData> = {
      data: undefined,
      partial: true,
      ...lastResult,
      loading: isNetworkRequestInFlight(networkStatus),
      networkStatus,
    };

    const { fetchPolicy = "cache-first" } = this.options;
    if (
      // These fetch policies should never deliver data from the cache, unless
      // redelivering a previously delivered result.
      skipCacheDataFor(fetchPolicy) ||
      // If this.options.query has @client(always: true) fields, we cannot
      // trust diff.result, since it was read from the cache without running
      // local resolvers (and it's too late to run resolvers now, since we must
      // return a result synchronously).
      this.queryManager.getDocumentInfo(this.query).hasForcedResolvers
    ) {
      // Fall through.
    } else if (this.waitForOwnResult) {
      // This would usually be a part of `QueryInfo.getDiff()`.
      // which we skip in the waitForOwnResult case since we are not
      // interested in the diff.
      this.queryInfo["updateWatch"]();
    } else {
      const diff = this.queryInfo.getDiff();

      result.partial = !diff.complete;

      if (diff.complete || this.options.returnPartialData) {
        result.data = diff.result;
      }

      if (result.data === null) {
        result.data = void 0 as any;
      }

      if (diff.complete) {
        // If the diff is complete, and we're using a FetchPolicy that
        // terminates after a complete cache read, we can assume the next result
        // we receive will have NetworkStatus.ready and !loading.
        if (
          diff.complete &&
          result.networkStatus === NetworkStatus.loading &&
          (fetchPolicy === "cache-first" || fetchPolicy === "cache-only")
        ) {
          result.networkStatus = NetworkStatus.ready;
          result.loading = false;
        }
      }

      // We need to check for both both `error` and `errors` field because there
      // are cases where sometimes `error` is set, but not `errors` and
      // vice-versa. This will be updated in the next major version when
      // `errors` is deprecated in favor of `error`.
      if (result.networkStatus === NetworkStatus.ready && result.error) {
        result.networkStatus = NetworkStatus.error;
      }

      if (
        __DEV__ &&
        !diff.complete &&
        !result.loading &&
        !result.data &&
        !result.error
      ) {
        logMissingFieldErrors(diff.missing);
      }
    }

    if (saveAsLastResult) {
      this.updateLastResult(result);
    }

    return result;
  }

  public getCurrentResult(
    saveAsLastResult = true
  ): ApolloQueryResult<MaybeMasked<TData>> {
    return this.maskResult(this.getCurrentFullResult(saveAsLastResult));
  }

  // Compares newResult to the snapshot we took of this.lastResult when it was
  // first received.
  public isDifferentFromLastResult(
    newResult: ApolloQueryResult<TData>,
    variables?: TVariables
  ) {
    if (!this.last) {
      return true;
    }

    const documentInfo = this.queryManager.getDocumentInfo(this.query);
    const dataMasking = this.queryManager.dataMasking;
    const query = dataMasking ? documentInfo.nonReactiveQuery : this.query;

    const resultIsDifferent =
      dataMasking || documentInfo.hasNonreactiveDirective ?
        !equalByQuery(query, this.last.result, newResult, this.variables)
      : !equal(this.last.result, newResult);

    return (
      resultIsDifferent || (variables && !equal(this.last.variables, variables))
    );
  }

  private getLast<K extends keyof Last<TData, TVariables>>(
    key: K,
    variablesMustMatch?: boolean
  ) {
    const last = this.last;
    if (
      last &&
      last[key] &&
      (!variablesMustMatch || equal(last.variables, this.variables))
    ) {
      return last[key];
    }
  }

  // TODO: Consider deprecating this function
  public getLastResult(
    variablesMustMatch?: boolean
  ): ApolloQueryResult<TData> | undefined {
    return this.getLast("result", variablesMustMatch);
  }

  // TODO: Consider deprecating this function
  public getLastError(variablesMustMatch?: boolean): ErrorLike | undefined {
    return this.getLast("error", variablesMustMatch);
  }

  // TODO: Consider deprecating this function
  public resetLastResults(): void {
    delete this.last;
    // TODO: This will need to be removed when tearing down an ObservableQuery
    // since the observable will terminate.
    this.isTornDown = false;
  }

  /**
   * Update the variables of this observable query, and fetch the new results.
   * This method should be preferred over `setVariables` in most use cases.
   *
   * @param variables - The new set of variables. If there are missing variables,
   * the previous values of those variables will be used.
   */
  public refetch(
    variables?: Partial<TVariables>
  ): Promise<ApolloQueryResult<MaybeMasked<TData>>> {
    const reobserveOptions: Partial<WatchQueryOptions<TVariables, TData>> = {
      // Always disable polling for refetches.
      pollInterval: 0,
    };

    // Unless the provided fetchPolicy always consults the network
    // (no-cache, network-only, or cache-and-network), override it with
    // network-only to force the refetch for this fetchQuery call.
    const { fetchPolicy } = this.options;
    if (fetchPolicy === "no-cache") {
      reobserveOptions.fetchPolicy = "no-cache";
    } else {
      reobserveOptions.fetchPolicy = "network-only";
    }

    if (__DEV__ && variables && hasOwnProperty.call(variables, "variables")) {
      const queryDef = getQueryDefinition(this.query);
      const vars = queryDef.variableDefinitions;
      if (!vars || !vars.some((v) => v.variable.name.value === "variables")) {
        invariant.warn(
          `Called refetch(%o) for query %o, which does not declare a $variables variable.
Did you mean to call refetch(variables) instead of refetch({ variables })?`,
          variables,
          queryDef.name?.value || queryDef
        );
      }
    }

    if (variables && !equal(this.options.variables, variables)) {
      // Update the existing options with new variables
      reobserveOptions.variables = this.options.variables = {
        ...this.options.variables,
        ...variables,
      } as TVariables;
    }

    this.queryInfo.resetLastWrite();
    return this.reobserve(reobserveOptions, NetworkStatus.refetch);
  }

  /**
   * A function that helps you fetch the next set of results for a [paginated list field](https://www.apollographql.com/docs/react/pagination/core-api/).
   */
  public fetchMore<
    TFetchData = TData,
    TFetchVars extends OperationVariables = TVariables,
  >(
    fetchMoreOptions: FetchMoreQueryOptions<TFetchVars, TFetchData> & {
      updateQuery?: (
        previousQueryResult: Unmasked<TData>,
        options: {
          fetchMoreResult: Unmasked<TFetchData>;
          variables: TFetchVars;
        }
      ) => Unmasked<TData>;
    }
  ): Promise<ApolloQueryResult<MaybeMasked<TFetchData>>> {
    const combinedOptions = {
      ...(fetchMoreOptions.query ? fetchMoreOptions : (
        {
          ...this.options,
          query: this.options.query,
          ...fetchMoreOptions,
          variables: {
            ...this.options.variables,
            ...fetchMoreOptions.variables,
          },
        }
      )),
      // The fetchMore request goes immediately to the network and does
      // not automatically write its result to the cache (hence no-cache
      // instead of network-only), because we allow the caller of
      // fetchMore to provide an updateQuery callback that determines how
      // the data gets written to the cache.
      fetchPolicy: "no-cache",
    } as WatchQueryOptions<TFetchVars, TFetchData>;

    combinedOptions.query = this.transformDocument(combinedOptions.query);

    const qid = this.queryManager.generateQueryId();

    // If a temporary query is passed to `fetchMore`, we don't want to store
    // it as the last query result since it may be an optimized query for
    // pagination. We will however run the transforms on the original document
    // as well as the document passed in `fetchMoreOptions` to ensure the cache
    // uses the most up-to-date document which may rely on runtime conditionals.
    this.lastQuery =
      fetchMoreOptions.query ?
        this.transformDocument(this.options.query)
      : combinedOptions.query;

    // Simulate a loading result for the original query with
    // result.networkStatus === NetworkStatus.fetchMore.
    const originalNetworkStatus = this.networkStatus;
    this.networkStatus = NetworkStatus.fetchMore;
    if (combinedOptions.notifyOnNetworkStatusChange) {
      this.observe();
    }

    const updatedQuerySet = new Set<DocumentNode>();

    const updateQuery = fetchMoreOptions?.updateQuery;
    const isCached = this.options.fetchPolicy !== "no-cache";

    if (!isCached) {
      invariant(
        updateQuery,
        "You must provide an `updateQuery` function when using `fetchMore` with a `no-cache` fetch policy."
      );
    }

    return this.queryManager
      .fetchQuery(qid, combinedOptions, NetworkStatus.fetchMore)
      .then((fetchMoreResult) => {
        this.queryManager.removeQuery(qid);

        if (this.networkStatus === NetworkStatus.fetchMore) {
          this.networkStatus = originalNetworkStatus;
        }

        if (isCached) {
          // Performing this cache update inside a cache.batch transaction ensures
          // any affected cache.watch watchers are notified at most once about any
          // updates. Most watchers will be using the QueryInfo class, which
          // responds to notifications by calling reobserveCacheFirst to deliver
          // fetchMore cache results back to this ObservableQuery.
          this.queryManager.cache.batch({
            update: (cache) => {
              const { updateQuery } = fetchMoreOptions;
              if (updateQuery) {
                cache.updateQuery(
                  {
                    query: this.query,
                    variables: this.variables,
                    returnPartialData: true,
                    optimistic: false,
                  },
                  (previous) =>
                    updateQuery(previous! as any, {
                      fetchMoreResult: fetchMoreResult.data as any,
                      variables: combinedOptions.variables as TFetchVars,
                    })
                );
              } else {
                // If we're using a field policy instead of updateQuery, the only
                // thing we need to do is write the new data to the cache using
                // combinedOptions.variables (instead of this.variables, which is
                // what this.updateQuery uses, because it works by abusing the
                // original field value, keyed by the original variables).
                cache.writeQuery({
                  query: combinedOptions.query,
                  variables: combinedOptions.variables,
                  data: fetchMoreResult.data as Unmasked<TFetchData>,
                });
              }
            },

            onWatchUpdated: (watch) => {
              // Record the DocumentNode associated with any watched query whose
              // data were updated by the cache writes above.
              updatedQuerySet.add(watch.query);
            },
          });
        } else {
          // There is a possibility `lastResult` may not be set when
          // `fetchMore` is called which would cause this to crash. This should
          // only happen if we haven't previously reported a result. We don't
          // quite know what the right behavior should be here since this block
          // of code runs after the fetch result has executed on the network.
          // We plan to let it crash in the meantime.
          //
          // If we get bug reports due to the `data` property access on
          // undefined, this should give us a real-world scenario that we can
          // use to test against and determine the right behavior. If we do end
          // up changing this behavior, this may require, for example, an
          // adjustment to the types on `updateQuery` since that function
          // expects that the first argument always contains previous result
          // data, but not `undefined`.
          const lastResult = this.getLast("result")!;
          const data = updateQuery!(lastResult.data as Unmasked<TData>, {
            fetchMoreResult: fetchMoreResult.data as Unmasked<TFetchData>,
            variables: combinedOptions.variables as TFetchVars,
          });

          this.reportResult(
            {
              ...lastResult,
              networkStatus: originalNetworkStatus,
              loading: isNetworkRequestInFlight(originalNetworkStatus),
              data: data as TData,
            },
            this.variables
          );
        }

        return this.maskResult(fetchMoreResult);
      })
      .finally(() => {
        // In case the cache writes above did not generate a broadcast
        // notification (which would have been intercepted by onWatchUpdated),
        // likely because the written data were the same as what was already in
        // the cache, we still want fetchMore to deliver its final loading:false
        // result with the unchanged data.
        if (isCached && !updatedQuerySet.has(this.query)) {
          reobserveCacheFirst(this);
        }
      });
  }

  // XXX the subscription variables are separate from the query variables.
  // if you want to update subscription variables, right now you have to do that separately,
  // and you can only do it by stopping the subscription and then subscribing again with new variables.
  /**
   * A function that enables you to execute a [subscription](https://www.apollographql.com/docs/react/data/subscriptions/), usually to subscribe to specific fields that were included in the query.
   *
   * This function returns _another_ function that you can call to terminate the subscription.
   */
  public subscribeToMore<
    TSubscriptionData = TData,
    TSubscriptionVariables extends OperationVariables = TVariables,
  >(
    options: SubscribeToMoreOptions<
      TData,
      TSubscriptionVariables,
      TSubscriptionData,
      TVariables
    >
  ): () => void {
    const subscription = this.queryManager
      .startGraphQLSubscription({
        query: options.document,
        variables: options.variables,
        context: options.context,
      })
      .subscribe({
        next: (subscriptionData) => {
          const { updateQuery } = options;
          if (updateQuery) {
            this.updateQuery((previous, updateOptions) =>
              updateQuery(previous, {
                subscriptionData: subscriptionData as {
                  data: Unmasked<TSubscriptionData>;
                },
                ...updateOptions,
              })
            );
          }
        },
        error: (err: any) => {
          if (options.onError) {
            options.onError(err);
            return;
          }
          invariant.error("Unhandled GraphQL subscription error", err);
        },
      });

    this.subscriptions.add(subscription);

    return () => {
      if (this.subscriptions.delete(subscription)) {
        subscription.unsubscribe();
      }
    };
  }

  public setOptions(
    newOptions: Partial<WatchQueryOptions<TVariables, TData>>
  ): Promise<ApolloQueryResult<MaybeMasked<TData>>> {
    return this.reobserve(newOptions);
  }

  public silentSetOptions(
    newOptions: Partial<WatchQueryOptions<TVariables, TData>>
  ) {
    const mergedOptions = compact(this.options, newOptions || {});
    assign(this.options, mergedOptions);
  }

  /**
   * Update the variables of this observable query, and fetch the new results
   * if they've changed. Most users should prefer `refetch` instead of
   * `setVariables` in order to to be properly notified of results even when
   * they come from the cache.
   *
   * Note: the `next` callback will *not* fire if the variables have not changed
   * or if the result is coming from cache.
   *
   * Note: the promise will return the old results immediately if the variables
   * have not changed.
   *
   * Note: the promise will return the last result immediately if the query is not active
   * (there are no subscribers).
   *
   * @param variables - The new set of variables. If there are missing variables,
   * the previous values of those variables will be used.
   */
  public async setVariables(
    variables: TVariables
  ): Promise<ApolloQueryResult<MaybeMasked<TData>>> {
    if (equal(this.variables, variables)) {
      // If we have no observers, then we don't actually want to make a network
      // request. As soon as someone observes the query, the request will kick
      // off. For now, we just store any changes. (See #1077)
      return this.subject.getValue();
    }

    this.options.variables = variables;

    // See comment above
    if (!this.hasObservers()) {
      return this.subject.getValue();
    }

    return this.reobserve(
      {
        // Reset options.fetchPolicy to its original value.
        fetchPolicy: this.options.initialFetchPolicy,
        variables,
      },
      NetworkStatus.setVariables
    );
  }

  /**
   * A function that enables you to update the query's cached result without executing a followup GraphQL operation.
   *
   * See [using updateQuery and updateFragment](https://www.apollographql.com/docs/react/caching/cache-interaction/#using-updatequery-and-updatefragment) for additional information.
   */
  public updateQuery(mapFn: UpdateQueryMapFn<TData, TVariables>): void {
    const { queryManager } = this;
    const { result, complete } = queryManager.cache.diff<TData>({
      query: this.options.query,
      variables: this.variables,
      returnPartialData: true,
      optimistic: false,
    });

    const newResult = mapFn(
      result! as Unmasked<TData>,
      {
        variables: this.variables,
        complete: !!complete,
        previousData: result,
      } as UpdateQueryOptions<TData, TVariables>
    );

    if (newResult) {
      queryManager.cache.writeQuery({
        query: this.options.query,
        data: newResult,
        variables: this.variables,
      });

      queryManager.broadcastQueries();
    }
  }

  /**
   * A function that instructs the query to begin re-executing at a specified interval (in milliseconds).
   */
  public startPolling(pollInterval: number) {
    this.options.pollInterval = pollInterval;
    this.updatePolling();
  }

  /**
   * A function that instructs the query to stop polling after a previous call to `startPolling`.
   */
  public stopPolling() {
    this.options.pollInterval = 0;
    this.updatePolling();
  }

  // Update options.fetchPolicy according to options.nextFetchPolicy.
  private applyNextFetchPolicy(
    reason: NextFetchPolicyContext<TData, TVariables>["reason"],
    // It's possible to use this method to apply options.nextFetchPolicy to
    // options.fetchPolicy even if options !== this.options, though that happens
    // most often when the options are temporary, used for only one request and
    // then thrown away, so nextFetchPolicy may not end up mattering.
    options: WatchQueryOptions<TVariables, TData>
  ) {
    if (options.nextFetchPolicy) {
      const { fetchPolicy = "cache-first", initialFetchPolicy = fetchPolicy } =
        options;

      if (fetchPolicy === "standby") {
        // Do nothing, leaving options.fetchPolicy unchanged.
      } else if (typeof options.nextFetchPolicy === "function") {
        // When someone chooses "cache-and-network" or "network-only" as their
        // initial FetchPolicy, they often do not want future cache updates to
        // trigger unconditional network requests, which is what repeatedly
        // applying the "cache-and-network" or "network-only" policies would
        // seem to imply. Instead, when the cache reports an update after the
        // initial network request, it may be desirable for subsequent network
        // requests to be triggered only if the cache result is incomplete. To
        // that end, the options.nextFetchPolicy option provides an easy way to
        // update options.fetchPolicy after the initial network request, without
        // having to call observableQuery.setOptions.
        options.fetchPolicy = options.nextFetchPolicy(fetchPolicy, {
          reason,
          options,
          observable: this,
          initialFetchPolicy,
        });
      } else if (reason === "variables-changed") {
        options.fetchPolicy = initialFetchPolicy;
      } else {
        options.fetchPolicy = options.nextFetchPolicy;
      }
    }

    return options.fetchPolicy;
  }

  private fetch(
    options: WatchQueryOptions<TVariables, TData>,
    newNetworkStatus: NetworkStatus,
    emitLoadingState: boolean,
    query?: DocumentNode
  ) {
    // TODO Make sure we update the networkStatus (and infer fetchVariables)
    // before actually committing to the fetch.
    this.queryManager.setObservableQuery(this);
    return this.queryManager.fetchObservableWithInfo(
      this.queryId,
      options,
      newNetworkStatus,
      query,
      emitLoadingState
    );
  }

  // Turns polling on or off based on this.options.pollInterval.
  private updatePolling() {
    // Avoid polling in SSR mode
    if (this.queryManager.ssrMode) {
      return;
    }

    const {
      pollingInfo,
      options: { pollInterval },
    } = this;

    if (!pollInterval || !this.hasObservers()) {
      if (pollingInfo) {
        clearTimeout(pollingInfo.timeout);
        delete this.pollingInfo;
      }
      return;
    }

    if (pollingInfo && pollingInfo.interval === pollInterval) {
      return;
    }

    invariant(
      pollInterval,
      "Attempted to start a polling query without a polling interval."
    );

    const info = pollingInfo || (this.pollingInfo = {} as any);
    info.interval = pollInterval;

    const maybeFetch = () => {
      if (this.pollingInfo) {
        if (
          !isNetworkRequestInFlight(this.networkStatus) &&
          !this.options.skipPollAttempt?.()
        ) {
          this.reobserve(
            {
              // Most fetchPolicy options don't make sense to use in a polling context, as
              // users wouldn't want to be polling the cache directly. However, network-only and
              // no-cache are both useful for when the user wants to control whether or not the
              // polled results are written to the cache.
              fetchPolicy:
                this.options.initialFetchPolicy === "no-cache" ?
                  "no-cache"
                : "network-only",
            },
            NetworkStatus.poll
          ).then(poll, poll);
        } else {
          poll();
        }
      }
    };

    const poll = () => {
      const info = this.pollingInfo;
      if (info) {
        clearTimeout(info.timeout);
        info.timeout = setTimeout(maybeFetch, info.interval);
      }
    };

    poll();
  }

  private updateLastResult(
    newResult: ApolloQueryResult<TData>,
    variables = this.variables
  ) {
    let error = this.getLastError();
    // Preserve this.last.error unless the variables have changed.
    if (error && this.last && !equal(variables, this.last.variables)) {
      error = void 0;
    }
    return (this.last = {
      result:
        this.queryManager.assumeImmutableResults ?
          newResult
        : cloneDeep(newResult),
      variables,
      ...(error ? { error } : null),
    });
  }

  // TODO: catch `EmptyError` and rethrow as network error if `complete`
  // notification is emitted without a value.
  public reobserve(
    newOptions?: Partial<WatchQueryOptions<TVariables, TData>>,
    newNetworkStatus?: NetworkStatus
  ): Promise<ApolloQueryResult<MaybeMasked<TData>>> {
    this.isTornDown = false;

    const useDisposableObservable =
      // Refetching uses a disposable Observable to allow refetches using different
      // options/variables, without permanently altering the options of the
      // original ObservableQuery.
      newNetworkStatus === NetworkStatus.refetch ||
      // The fetchMore method does not actually call the reobserve method, but,
      // if it did, it would definitely use a disposable Observable.
      newNetworkStatus === NetworkStatus.fetchMore ||
      // Polling uses a disposable Observable so the polling options (which force
      // fetchPolicy to be "network-only" or "no-cache") won't override the original options.
      newNetworkStatus === NetworkStatus.poll;

    // Save the old variables, since Object.assign may modify them below.
    const oldVariables = this.options.variables;
    const oldFetchPolicy = this.options.fetchPolicy;

    const mergedOptions = compact(this.options, newOptions || {});
    const options =
      useDisposableObservable ?
        // Disposable Observable fetches receive a shallow copy of this.options
        // (merged with newOptions), leaving this.options unmodified.
        mergedOptions
      : assign(this.options, mergedOptions);

    // Don't update options.query with the transformed query to avoid
    // overwriting this.options.query when we aren't using a disposable concast.
    // We want to ensure we can re-run the custom document transforms the next
    // time a request is made against the original query.
    const query = this.transformDocument(options.query);

    this.lastQuery = query;

    if (!useDisposableObservable) {
      // We can skip calling updatePolling if we're not changing this.options.
      this.updatePolling();

      // Reset options.fetchPolicy to its original value when variables change,
      // unless a new fetchPolicy was provided by newOptions.
      if (
        newOptions &&
        newOptions.variables &&
        !equal(newOptions.variables, oldVariables) &&
        // Don't mess with the fetchPolicy if it's currently "standby".
        options.fetchPolicy !== "standby" &&
        // If we're changing the fetchPolicy anyway, don't try to change it here
        // using applyNextFetchPolicy. The explicit options.fetchPolicy wins.
        (options.fetchPolicy === oldFetchPolicy ||
          // A `nextFetchPolicy` function has even higher priority, though,
          // so in that case `applyNextFetchPolicy` must be called.
          typeof options.nextFetchPolicy === "function")
      ) {
        this.applyNextFetchPolicy("variables-changed", options);
        if (newNetworkStatus === void 0) {
          newNetworkStatus = NetworkStatus.setVariables;
        }
      }
    }

    const oldNetworkStatus = this.networkStatus;

    if (!newNetworkStatus) {
      newNetworkStatus = NetworkStatus.loading;

      if (
        oldNetworkStatus !== NetworkStatus.loading &&
        newOptions?.variables &&
        !equal(newOptions.variables, oldVariables)
      ) {
        newNetworkStatus = NetworkStatus.setVariables;
      }
    }

    this.networkStatus = newNetworkStatus;
    this.waitForOwnResult &&= skipCacheDataFor(options.fetchPolicy);
    const finishWaitingForOwnResult = () => {
      if (this.linkObservable === observable) {
        this.waitForOwnResult = false;
      }
    };

    const variables = options.variables && { ...options.variables };
    const { notifyOnNetworkStatusChange = false } = options;
    const { observable, fromLink } = this.fetch(
      options,
      newNetworkStatus,
      notifyOnNetworkStatusChange &&
        oldNetworkStatus !== newNetworkStatus &&
        isNetworkRequestInFlight(newNetworkStatus),
      query
    );
    const observer: Partial<Observer<ApolloQueryResult<TData>>> = {
      next: (result) => {
        if (equal(this.variables, variables)) {
          finishWaitingForOwnResult();
          this.reportResult(result, variables);
        }
      },
      error: (error) => {
        if (equal(this.variables, variables)) {
          finishWaitingForOwnResult();
          this.reportError(error, variables);
        }
      },
    };

    if (!useDisposableObservable && (fromLink || !this.linkSubscription)) {
      if (this.linkSubscription) {
        this.linkSubscription.unsubscribe();
      }

      this.linkObservable = observable;
      this.linkSubscription = observable.subscribe(observer);
    } else {
      observable.subscribe(observer);
    }

    return preventUnhandledRejection(
      // Note: lastValueFrom will create a separate subscription to the
      // observable which means that terminating this ObservableQuery will not
      // cancel the request from the link chain.
      lastValueFrom(observable).then(this.maskResult)
    );
  }

  // (Re)deliver the current result to this.observers without applying fetch
  // policies or making network requests.
  private observe() {
    this.reportResult(
      // Passing false is important so that this.getCurrentResult doesn't
      // save the fetchMore result as this.lastResult, causing it to be
      // ignored due to the this.isDifferentFromLastResult check in
      // this.reportResult.
      this.getCurrentFullResult(false),
      this.variables
    );
  }

  private reportResult(
    result: ApolloQueryResult<TData>,
    variables: TVariables | undefined
  ) {
    const lastError = this.getLastError();
    const isDifferent = this.isDifferentFromLastResult(result, variables);
    // Update the last result even when isDifferentFromLastResult returns false,
    // because the query may be using the @nonreactive directive, and we want to
    // save the the latest version of any nonreactive subtrees (in case
    // getCurrentResult is called), even though we skip broadcasting changes.
    this.updateLastResult(result, variables);
    this.networkStatus = result.networkStatus;
    if (lastError || isDifferent) {
      this.subject.next(this.maskResult(result));
    }
  }

  private reportError(error: Error, variables: TVariables | undefined) {
    // Since we don't get the current result on errors, only the error, we
    // must mirror the updates that occur in QueryStore.markQueryError here
    const errorResult: ApolloQueryResult<TData> = {
      data: undefined,
      partial: true,
      ...this.getLastResult(),
      error,
      networkStatus: NetworkStatus.error,
      loading: false,
    };

    this.updateLastResult(errorResult, variables);
    this.networkStatus = NetworkStatus.error;
    this.last!.error = error;
    this.subject.next(errorResult);
  }

  public hasObservers() {
    return this.subject.observed;
  }

  private tearDownQuery() {
    if (this.isTornDown) return;
    if (this.linkObservable && this.linkSubscription) {
      this.linkSubscription.unsubscribe();
      delete this.linkObservable;
      delete this.linkSubscription;
    }

    this.stopPolling();
    // stop all active GraphQL subscriptions
    this.subscriptions.forEach((sub) => sub.unsubscribe());
    this.subscriptions.clear();
    this.queryManager.stopQuery(this.queryId);
    this.isTornDown = true;
  }

  private transformDocument(document: DocumentNode) {
    return this.queryManager.transform(document);
  }

  private maskResult<T = TData>(
    result: ApolloQueryResult<T>
  ): ApolloQueryResult<MaybeMasked<T>> {
    return result && "data" in result ?
        {
          ...result,
          data: this.queryManager.maskOperation({
            document: this.query,
            data: result.data,
            fetchPolicy: this.options.fetchPolicy,
            id: this.queryId,
          }),
        }
      : result;
  }
}

// Reobserve with fetchPolicy effectively set to "cache-first", triggering
// delivery of any new data from the cache, possibly falling back to the network
// if any cache data are missing. This allows _complete_ cache results to be
// delivered without also kicking off unnecessary network requests when
// this.options.fetchPolicy is "cache-and-network" or "network-only". When
// this.options.fetchPolicy is any other policy ("cache-first", "cache-only",
// "standby", or "no-cache"), we call this.reobserve() as usual.
export function reobserveCacheFirst<TData, TVars extends OperationVariables>(
  obsQuery: ObservableQuery<TData, TVars>
) {
  const { fetchPolicy, nextFetchPolicy } = obsQuery.options;

  if (fetchPolicy === "cache-and-network" || fetchPolicy === "network-only") {
    return obsQuery.reobserve({
      fetchPolicy: "cache-first",
      // Use a temporary nextFetchPolicy function that replaces itself with the
      // previous nextFetchPolicy value and returns the original fetchPolicy.
      nextFetchPolicy(
        this: WatchQueryOptions<TVars, TData>,
        currentFetchPolicy: WatchQueryFetchPolicy,
        context: NextFetchPolicyContext<TData, TVars>
      ) {
        // Replace this nextFetchPolicy function in the options object with the
        // original this.options.nextFetchPolicy value.
        this.nextFetchPolicy = nextFetchPolicy;
        // If the original nextFetchPolicy value was a function, give it a
        // chance to decide what happens here.
        if (typeof this.nextFetchPolicy === "function") {
          return this.nextFetchPolicy(currentFetchPolicy, context);
        }
        // Otherwise go back to the original this.options.fetchPolicy.
        return fetchPolicy!;
      },
    });
  }

  return obsQuery.reobserve();
}

export function logMissingFieldErrors(
  missing: MissingFieldError | MissingTree | undefined
) {
  if (__DEV__ && missing) {
    invariant.debug(`Missing cache result fields: %o`, missing);
  }
}

function skipCacheDataFor(
  fetchPolicy?: WatchQueryFetchPolicy /* `undefined` would mean `"cache-first"` */
) {
  return (
    fetchPolicy === "network-only" ||
    fetchPolicy === "no-cache" ||
    fetchPolicy === "standby"
  );
}<|MERGE_RESOLUTION|>--- conflicted
+++ resolved
@@ -232,55 +232,13 @@
 
   public pipe: Observable<ApolloQueryResult<MaybeMasked<TData>>>["pipe"];
 
-<<<<<<< HEAD
   public [Symbol.observable]!: () => Subscribable<
     ApolloQueryResult<MaybeMasked<TData>>
   >;
   public ["@@observable"]: () => Subscribable<
     ApolloQueryResult<MaybeMasked<TData>>
   >;
-
-  // TODO: Consider deprecating this method. If not, use firstValueFrom helper
-  // instead.
-  public result(): Promise<ApolloQueryResult<MaybeMasked<TData>>> {
-    return new Promise((resolve, reject) => {
-      // TODO: this code doesn’t actually make sense insofar as the observer
-      // will never exist in this.observers due how zen-observable wraps observables.
-      // https://github.com/zenparsing/zen-observable/blob/master/src/Observable.js#L169
-      const observer: Partial<Observer<ApolloQueryResult<MaybeMasked<TData>>>> =
-        {
-          next: (result) => {
-            resolve(result);
-
-            // Stop the query within the QueryManager if we can before
-            // this function returns.
-            //
-            // We do this in order to prevent observers piling up within
-            // the QueryManager. Notice that we only fully unsubscribe
-            // from the subscription in a setTimeout(..., 0)  call. This call can
-            // actually be handled by the browser at a much later time. If queries
-            // are fired in the meantime, observers that should have been removed
-            // from the QueryManager will continue to fire, causing an unnecessary
-            // performance hit.
-            if (!this.hasObservers()) {
-              // TODO: I think this can be removed, especially when we do the work to
-              // emit a `complete` notification once this instance is torn down.
-              // This was added in https://github.com/apollographql/apollo-client/pull/1567/commits/f9219c399a86e82db709e48cef64468bfd1056fe
-              this.queryManager.removeQuery(this.queryId);
-            }
-
-            setTimeout(() => {
-              subscription.unsubscribe();
-            }, 0);
-          },
-          error: reject,
-        };
-      const subscription = this.subscribe(observer);
-    });
-  }
-
-=======
->>>>>>> 0d825bef
+  
   /** @internal */
   public resetDiff() {
     this.queryInfo.resetDiff();
