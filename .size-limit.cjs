const checks = [
  {
    path: "dist/apollo-client.min.cjs",
    limit: "37960",
  },
  {
    path: "dist/main.cjs",
    import: "{ ApolloClient, InMemoryCache, HttpLink }",
  },
  {
    path: "dist/index.js",
    import: "{ ApolloClient, InMemoryCache, HttpLink }",
<<<<<<< HEAD
    limit: "32067",
=======
    limit: "31970",
>>>>>>> b5894dbf
  },
  ...[
    "ApolloProvider",
    "useQuery",
    "useLazyQuery",
    "useMutation",
    "useSubscription",
    "useSuspenseQuery",
    "useBackgroundQuery",
    "useReadQuery",
    "useFragment",
  ].map((name) => ({ path: "dist/react/index.js", import: `{ ${name} }` })),
]
  .map((config) => ({
    ...config,
    name:
      config.name || config.import
        ? `import ${config.import} from "${config.path}"`
        : config.path,
    ignore: [
      ...(config.ignore || []),
      "react",
      "react-dom",
      "@graphql-typed-document-node/core",
      "@wry/context",
      "@wry/equality",
      "@wry/trie",
      "graphql-tag",
      "hoist-non-react-statics",
      "optimism",
      "prop-types",
      "response-iterator",
      "symbol-observable",
      "ts-invariant",
      "tslib",
      "zen-observable-ts",
    ],
  }))
  .flatMap((value) =>
    value.path == "dist/apollo-client.min.cjs"
      ? value
      : [
          { ...value, limit: undefined },
          {
            ...value,
            name: `${value.name} (production)`,
            modifyEsbuildConfig(config) {
              config.define = {
                "globalThis.__DEV__": `false`,
              };
              return config;
            },
          },
        ]
  );

module.exports = checks;<|MERGE_RESOLUTION|>--- conflicted
+++ resolved
@@ -1,7 +1,7 @@
 const checks = [
   {
     path: "dist/apollo-client.min.cjs",
-    limit: "37960",
+    limit: "37956",
   },
   {
     path: "dist/main.cjs",
@@ -10,11 +10,7 @@
   {
     path: "dist/index.js",
     import: "{ ApolloClient, InMemoryCache, HttpLink }",
-<<<<<<< HEAD
-    limit: "32067",
-=======
-    limit: "31970",
->>>>>>> b5894dbf
+    limit: "32017",
   },
   ...[
     "ApolloProvider",
