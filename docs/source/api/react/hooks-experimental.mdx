--- conflicted
+++ resolved
@@ -160,15 +160,10 @@
 
 Beginning with version `3.7.0`, Apollo Client has preview support for the `useFragment` hook, which represents a lightweight live binding into the Apollo Client Cache. This hook returns an always-up-to-date view of whatever data the cache currently contains for a given fragment. `useFragment` never triggers network requests of its own.
 
-<<<<<<< HEAD
+> **Note**: this hook is named `useFragment_experimental` in `3.7.x` and `3.8.0-alpha.x` releases. In `3.8.0-beta.0` and greater it no longer has an `_experimental` suffix.
+
 `useFragment` enables Apollo Client to broadcast very specific fragment results to individual components. Note that the `useQuery` hook remains the primary hook responsible for querying and populating data in the cache ([see the API reference](./hooks#usequery)). As a result, the component reading the fragment data via `useFragment` is still subscribed to all changes in the query data, but receives updates only when that fragment's specific data change.
 
-=======
-> **Note**: this hook is named `useFragment_experimental` in `3.7.x` and `3.8.0-alpha.x` releases. In `3.8.0-beta.0` and greater it no longer has an `_experimental` suffix.
-
-`useFragment` enables Apollo Client to broadcast very specific fragment results to individual components. Note that the `useQuery` hook remains the primary hook responsible for querying and populating data in the cache ([see the API reference](./hooks#usequery)). As a result, the component reading the fragment data via `useFragment` is still subscribed to all changes in the query data, but receives updates only when that fragment's specific data change.
-
->>>>>>> a1dac639
 ### Using `useFragment`
 
 > A [GraphQL fragment](http://graphql.org/learn/queries/#fragments) defines a subset of fields on a GraphQL type that can be used to specify component-level data dependencies or allow re-use between multiple queries and mutations. [See the API reference.](../../data/fragments)
