import { invariant } from "../../../utilities/globals/index.js";

import { equal } from "@wry/equality";

import type {
  Operation,
  GraphQLRequest,
  FetchResult,
} from "../../../link/core/index.js";
import { ApolloLink } from "../../../link/core/index.js";

import {
  Observable,
  addTypenameToDocument,
  removeClientSetsFromDocument,
  removeConnectionDirectiveFromDocument,
  cloneDeep,
  stringifyForDisplay,
  print,
} from "../../../utilities/index.js";

export type ResultFunction<T, V = Record<string, any>> = (variables: V) => T;

export type VariableMatcher<V = Record<string, any>> = (
  variables: V
) => boolean;

export interface MockedResponse<
  TData = Record<string, any>,
  TVariables = Record<string, any>,
> {
  request: GraphQLRequest<TVariables>;
  maxUsageCount?: number;
  result?: FetchResult<TData> | ResultFunction<FetchResult<TData>, TVariables>;
  error?: Error;
  delay?: number;
  variableMatcher?: VariableMatcher<TVariables>;
  newData?: ResultFunction<FetchResult>;
}

export interface MockLinkOptions {
  showWarnings?: boolean;
}

function requestToKey(request: GraphQLRequest, addTypename: Boolean): string {
  const queryString =
    request.query &&
    print(addTypename ? addTypenameToDocument(request.query) : request.query);
  const requestKey = { query: queryString };
  return JSON.stringify(requestKey);
}

export class MockLink extends ApolloLink {
  public operation!: Operation;
  public addTypename: Boolean = true;
  public showWarnings: boolean = true;
  private mockedResponsesByKey: { [key: string]: MockedResponse[] } = {};

  constructor(
    mockedResponses: ReadonlyArray<MockedResponse<any, any>>,
    addTypename: Boolean = true,
    options: MockLinkOptions = Object.create(null)
  ) {
    super();
    this.addTypename = addTypename;
    this.showWarnings = options.showWarnings ?? true;

    if (mockedResponses) {
      mockedResponses.forEach((mockedResponse) => {
        this.addMockedResponse(mockedResponse);
      });
    }
  }

  public addMockedResponse(mockedResponse: MockedResponse) {
    const normalizedMockedResponse =
      this.normalizeMockedResponse(mockedResponse);
    const key = requestToKey(
      normalizedMockedResponse.request,
      this.addTypename
    );
    let mockedResponses = this.mockedResponsesByKey[key];
    if (!mockedResponses) {
      mockedResponses = [];
      this.mockedResponsesByKey[key] = mockedResponses;
    }
    mockedResponses.push(normalizedMockedResponse);
  }

  public request(operation: Operation): Observable<FetchResult> | null {
    this.operation = operation;
    const key = requestToKey(operation, this.addTypename);
    const unmatchedVars: Array<Record<string, any>> = [];
    const requestVariables = operation.variables || {};
    const mockedResponses = this.mockedResponsesByKey[key];
    const responseIndex =
      mockedResponses ?
        mockedResponses.findIndex((res, index) => {
          const mockedResponseVars = res.request.variables || {};
          if (equal(requestVariables, mockedResponseVars)) {
            return true;
          }
          if (res.variableMatcher && res.variableMatcher(operation.variables)) {
            return true;
          }
          unmatchedVars.push(mockedResponseVars);
          return false;
        })
      : -1;

    const response =
      responseIndex >= 0 ? mockedResponses[responseIndex] : void 0;

    let configError: Error;

    if (!response) {
      configError = new Error(
        `No more mocked responses for the query: ${print(operation.query)}
Expected variables: ${stringifyForDisplay(operation.variables)}
${
  unmatchedVars.length > 0 ?
    `
Failed to match ${unmatchedVars.length} mock${
      unmatchedVars.length === 1 ? "" : "s"
    } for this query. The mocked response had the following variables:
${unmatchedVars.map((d) => `  ${stringifyForDisplay(d)}`).join("\n")}
`
  : ""
}`
      );

      if (this.showWarnings) {
        console.warn(
          configError.message +
            "\nThis typically indicates a configuration error in your mocks " +
            "setup, usually due to a typo or mismatched variable."
        );
      }
    } else {
      if (response.maxUsageCount! > 1) {
        response.maxUsageCount!--;
      } else {
        mockedResponses.splice(responseIndex, 1);
      }
      const { newData } = response;
      if (newData) {
        response.result = newData(operation.variables);
        mockedResponses.push(response);
      }

      if (!response.result && !response.error) {
        configError = new Error(
          `Mocked response should contain either result or error: ${key}`
        );
      }
    }

    return new Observable((observer) => {
      const timer = setTimeout(
        () => {
          if (configError) {
            try {
              // The onError function can return false to indicate that
              // configError need not be passed to observer.error. For
              // example, the default implementation of onError calls
              // observer.error(configError) and then returns false to
              // prevent this extra (harmless) observer.error call.
              if (this.onError(configError, observer) !== false) {
                throw configError;
              }
            } catch (error) {
              observer.error(error);
            }
          } else if (response) {
            if (response.error) {
              observer.error(response.error);
            } else {
              if (response.result) {
                observer.next(
<<<<<<< HEAD
                  typeof response.result === "function"
                    ? response.result(operation.variables)
                    : response.result
=======
                  typeof response.result === "function" ?
                    (response.result as ResultFunction<FetchResult>)()
                  : response.result
>>>>>>> b9332e0e
                );
              }
              observer.complete();
            }
          }
        },
        (response && response.delay) || 0
      );

      return () => {
        clearTimeout(timer);
      };
    });
  }

  private normalizeMockedResponse(
    mockedResponse: MockedResponse
  ): MockedResponse {
    const newMockedResponse = cloneDeep(mockedResponse);
    const queryWithoutConnection = removeConnectionDirectiveFromDocument(
      newMockedResponse.request.query
    );
    invariant(queryWithoutConnection, "query is required");
    newMockedResponse.request.query = queryWithoutConnection!;
    const query = removeClientSetsFromDocument(newMockedResponse.request.query);
    if (query) {
      newMockedResponse.request.query = query;
    }

    mockedResponse.maxUsageCount = mockedResponse.maxUsageCount ?? 1;
    invariant(
      mockedResponse.maxUsageCount > 0,
      `Mock response maxUsageCount must be greater than 0, %s given`,
      mockedResponse.maxUsageCount
    );

    this.normalizeVariableMatching(newMockedResponse);
    return newMockedResponse;
  }

  private normalizeVariableMatching(mockedResponse: MockedResponse) {
    const variables = mockedResponse.request.variables;
    if (mockedResponse.variableMatcher && variables) {
      throw new Error(
        "Mocked response should contain either variableMatcher or request.variables"
      );
    }

    if (!mockedResponse.variableMatcher) {
      mockedResponse.variableMatcher = (vars) => {
        const requestVariables = vars || {};
        const mockedResponseVariables = variables || {};
        return equal(requestVariables, mockedResponseVariables);
      };
    }
  }
}

export interface MockApolloLink extends ApolloLink {
  operation?: Operation;
}

// Pass in multiple mocked responses, so that you can test flows that end up
// making multiple queries to the server.
// NOTE: The last arg can optionally be an `addTypename` arg.
export function mockSingleLink(...mockedResponses: Array<any>): MockApolloLink {
  // To pull off the potential typename. If this isn't a boolean, we'll just
  // set it true later.
  let maybeTypename = mockedResponses[mockedResponses.length - 1];
  let mocks = mockedResponses.slice(0, mockedResponses.length - 1);

  if (typeof maybeTypename !== "boolean") {
    mocks = mockedResponses;
    maybeTypename = true;
  }

  return new MockLink(mocks, maybeTypename);
}<|MERGE_RESOLUTION|>--- conflicted
+++ resolved
@@ -177,15 +177,9 @@
             } else {
               if (response.result) {
                 observer.next(
-<<<<<<< HEAD
                   typeof response.result === "function"
                     ? response.result(operation.variables)
                     : response.result
-=======
-                  typeof response.result === "function" ?
-                    (response.result as ResultFunction<FetchResult>)()
-                  : response.result
->>>>>>> b9332e0e
                 );
               }
               observer.complete();
