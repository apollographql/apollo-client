--- conflicted
+++ resolved
@@ -39,17 +39,12 @@
 import { ApolloProvider } from '../../context';
 import { SuspenseCache } from '../../cache';
 import { InMemoryCache } from '../../../cache';
-<<<<<<< HEAD
-import { FetchMoreFunction } from '../../../react';
-import { QueryReference } from '../../cache/QueryReference';
-import equal from '@wry/equality';
-=======
 import {
   FetchMoreFunction,
   RefetchFunction,
   QueryReference,
 } from '../../../react';
->>>>>>> 2e833b2c
+import equal from '@wry/equality';
 
 function renderIntegrationTest({
   client,
