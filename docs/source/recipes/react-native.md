---
title: Integrating with React Native
---

You can use Apollo with React Native exactly as you would with React Web.

To introduce Apollo to your app, install React Apollo from npm and use them in your app as outlined in the [setup](/essentials/get-started/) article:

```bash
<<<<<<< HEAD
npm install react-apollo apollo-client graphql --save
=======
npm install @apollo/react-hooks --save
>>>>>>> 4467455e
```

```jsx
import React from 'react';
import { AppRegistry } from 'react-native';
import { ApolloClient } from 'apollo-client';
import { ApolloProvider } from '@apollo/react-hooks';

// Create the client as outlined in the setup guide
const client = new ApolloClient();

const App = () => (
  <ApolloProvider client={client}>
    <MyRootComponent />
  </ApolloProvider>
);

AppRegistry.registerComponent('MyApplication', () => App);
```

If you are new to using Apollo with React, you should probably read the [React guide](/).

## Examples

There are some Apollo examples written in React Native that you may wish to refer to:

1. The ["Hello World" example](https://github.com/apollographql/frontpage-react-native-app) used at dev.apollodata.com.
2. A [GitHub API Example](https://github.com/apollographql/GitHub-GraphQL-API-Example) built to work with GitHub's new GraphQL API.

## Apollo Dev Tools

[React Native Debugger](https://github.com/jhen0409/react-native-debugger) supports the [Apollo Client Devtools](https://github.com/apollographql/apollo-client-devtools):

1. Install React Native Debugger and open it.
2. Enable "Debug JS Remotely" in your app.
3. (Optional) If you do not see the Developer Tools panel or the Apollo tab is missing in them, toggle the Developer Tools by right clicking anywhere and selecting "Toggle Developer Tools".<|MERGE_RESOLUTION|>--- conflicted
+++ resolved
@@ -7,11 +7,7 @@
 To introduce Apollo to your app, install React Apollo from npm and use them in your app as outlined in the [setup](/essentials/get-started/) article:
 
 ```bash
-<<<<<<< HEAD
-npm install react-apollo apollo-client graphql --save
-=======
-npm install @apollo/react-hooks --save
->>>>>>> 4467455e
+npm install @apollo/react-hooks apollo-client graphql --save
 ```
 
 ```jsx
