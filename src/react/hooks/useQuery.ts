/**
 * Function parameters in this file try to follow a common order for the sake of
 * readability and consistency. The order is as follows:
 *
 * resultData
 * observable
 * client
 * query
 * options
 * watchQueryOptions
 * makeWatchQueryOptions
 */
/** */
import { equal } from "@wry/equality";
import * as React from "react";
import { asapScheduler, observeOn } from "rxjs";

import { mergeOptions } from "../../utilities/index.js";
import { getApolloContext } from "../context/index.js";
import { ApolloError } from "../../errors/index.js";
import type {
  ApolloClient,
  DefaultContext,
  ErrorLike,
  ErrorPolicy,
  FetchMoreQueryOptions,
  OperationVariables,
  QueryResult,
  RefetchWritePolicy,
  SubscribeToMoreFunction,
  UpdateQueryMapFn,
  WatchQueryFetchPolicy,
<<<<<<< HEAD
} from "@apollo/client/core";
import type {
=======
>>>>>>> 949bd144
  ApolloQueryResult,
  DocumentNode,
  ObservableQuery,
  TypedDocumentNode,
  WatchQueryOptions,
<<<<<<< HEAD
} from "@apollo/client/core";
import { NetworkStatus } from "@apollo/client/core";
import type { MaybeMasked, Unmasked } from "@apollo/client/masking";
import type { NoInfer } from "@apollo/client/utilities";
import { maybeDeepFreeze, mergeOptions } from "@apollo/client/utilities";

import type { NextFetchPolicyContext } from "../../core/watchQueryOptions.js";
=======
} from "../../core/index.js";
import { ObservableQuery, NetworkStatus } from "../../core/index.js";
import type {
  QueryHookOptions,
  QueryResult,
  ObservableQueryFields,
  NoInfer,
} from "../types/types.js";
>>>>>>> 949bd144

import { wrapHook } from "./internal/index.js";
import { useApolloClient } from "./useApolloClient.js";
import { useSyncExternalStore } from "./useSyncExternalStore.js";

export declare namespace useQuery {
  export interface Options<
    TData = unknown,
    TVariables extends OperationVariables = OperationVariables,
  > {
    /** {@inheritDoc @apollo/client!QueryOptionsDocumentation#fetchPolicy:member} */
    fetchPolicy?: WatchQueryFetchPolicy;

    /** {@inheritDoc @apollo/client!QueryOptionsDocumentation#nextFetchPolicy:member} */
    nextFetchPolicy?:
      | WatchQueryFetchPolicy
      | ((
          this: WatchQueryOptions<TVariables, TData>,
          currentFetchPolicy: WatchQueryFetchPolicy,
          context: NextFetchPolicyContext<TData, TVariables>
        ) => WatchQueryFetchPolicy);
    /** {@inheritDoc @apollo/client!QueryOptionsDocumentation#initialFetchPolicy:member} */

    initialFetchPolicy?: WatchQueryFetchPolicy;

    /** {@inheritDoc @apollo/client!QueryOptionsDocumentation#refetchWritePolicy:member} */
    refetchWritePolicy?: RefetchWritePolicy;

    /** {@inheritDoc @apollo/client!QueryOptionsDocumentation#variables:member} */
    variables?: TVariables;

    /** {@inheritDoc @apollo/client!QueryOptionsDocumentation#errorPolicy:member} */
    errorPolicy?: ErrorPolicy;

    /** {@inheritDoc @apollo/client!QueryOptionsDocumentation#pollInterval:member} */
    pollInterval?: number;

    /** {@inheritDoc @apollo/client!QueryOptionsDocumentation#notifyOnNetworkStatusChange:member} */
    notifyOnNetworkStatusChange?: boolean;

    /** {@inheritDoc @apollo/client!QueryOptionsDocumentation#returnPartialData:member} */
    returnPartialData?: boolean;

    /** {@inheritDoc @apollo/client!QueryOptionsDocumentation#skipPollAttempt:member} */
    skipPollAttempt?: () => boolean;

    /** {@inheritDoc @apollo/client!QueryOptionsDocumentation#ssr:member} */
    ssr?: boolean;

    /** {@inheritDoc @apollo/client!QueryOptionsDocumentation#client:member} */
    client?: ApolloClient;

    /** {@inheritDoc @apollo/client!QueryOptionsDocumentation#context:member} */
    context?: DefaultContext;

    /** {@inheritDoc @apollo/client!QueryOptionsDocumentation#skip:member} */
    skip?: boolean;
  }

  export interface Result<
    TData = unknown,
    TVariables extends OperationVariables = OperationVariables,
  > {
    /** {@inheritDoc @apollo/client!QueryResultDocumentation#client:member} */
    client: ApolloClient;

    /** {@inheritDoc @apollo/client!QueryResultDocumentation#observable:member} */
    observable: ObservableQuery<TData, TVariables>;

    /** {@inheritDoc @apollo/client!QueryResultDocumentation#data:member} */
    data: MaybeMasked<TData> | undefined;

    /** {@inheritDoc @apollo/client!QueryResultDocumentation#previousData:member} */
    previousData?: MaybeMasked<TData>;

    /** {@inheritDoc @apollo/client!QueryResultDocumentation#error:member} */
    error?: ErrorLike;

    /** {@inheritDoc @apollo/client!QueryResultDocumentation#loading:member} */
    loading: boolean;

    /** {@inheritDoc @apollo/client!QueryResultDocumentation#networkStatus:member} */
    networkStatus: NetworkStatus;

    /** {@inheritDoc @apollo/client!QueryResultDocumentation#startPolling:member} */
    startPolling: (pollInterval: number) => void;

    /** {@inheritDoc @apollo/client!QueryResultDocumentation#stopPolling:member} */
    stopPolling: () => void;

    /** {@inheritDoc @apollo/client!QueryResultDocumentation#subscribeToMore:member} */
    subscribeToMore: SubscribeToMoreFunction<TData, TVariables>;

    /** {@inheritDoc @apollo/client!QueryResultDocumentation#updateQuery:member} */
    updateQuery: (mapFn: UpdateQueryMapFn<TData, TVariables>) => void;

    /** {@inheritDoc @apollo/client!QueryResultDocumentation#refetch:member} */
    refetch: (
      variables?: Partial<TVariables>
    ) => Promise<QueryResult<MaybeMasked<TData>>>;

    /** {@inheritDoc @apollo/client!QueryResultDocumentation#variables:member} */
    variables: TVariables | undefined;
    /** {@inheritDoc @apollo/client!QueryResultDocumentation#fetchMore:member} */

    fetchMore: <
      TFetchData = TData,
      TFetchVars extends OperationVariables = TVariables,
    >(
      fetchMoreOptions: FetchMoreQueryOptions<TFetchVars, TFetchData> & {
        updateQuery?: (
          previousQueryResult: Unmasked<TData>,
          options: {
            fetchMoreResult: Unmasked<TFetchData>;
            variables: TFetchVars;
          }
        ) => Unmasked<TData>;
      }
    ) => Promise<QueryResult<MaybeMasked<TFetchData>>>;
  }
}

const lastWatchOptions = Symbol();

interface ObsQueryWithMeta<TData, TVariables extends OperationVariables>
  extends ObservableQuery<TData, TVariables> {
  [lastWatchOptions]?: WatchQueryOptions<TVariables, TData>;
}

interface InternalResult<TData, TVariables extends OperationVariables> {
  // These members are populated by getCurrentResult and setResult, and it's
  // okay/normal for them to be initially undefined.
  current: ApolloQueryResult<TData>;
  previousData?: undefined | MaybeMasked<TData>;
}

interface InternalState<TData, TVariables extends OperationVariables> {
  client: ReturnType<typeof useApolloClient>;
  query: DocumentNode | TypedDocumentNode<TData, TVariables>;
  observable: ObsQueryWithMeta<TData, TVariables>;
  resultData: InternalResult<TData, TVariables>;
}

/**
 * A hook for executing queries in an Apollo application.
 *
 * To run a query within a React component, call `useQuery` and pass it a GraphQL query document.
 *
 * When your component renders, `useQuery` returns an object from Apollo Client that contains `loading`, `error`, and `data` properties you can use to render your UI.
 *
 * > Refer to the [Queries](https://www.apollographql.com/docs/react/data/queries) section for a more in-depth overview of `useQuery`.
 *
 * @example
 * ```jsx
 * import { gql, useQuery } from '@apollo/client';
 *
 * const GET_GREETING = gql`
 *   query GetGreeting($language: String!) {
 *     greeting(language: $language) {
 *       message
 *     }
 *   }
 * `;
 *
 * function Hello() {
 *   const { loading, error, data } = useQuery(GET_GREETING, {
 *     variables: { language: 'english' },
 *   });
 *   if (loading) return <p>Loading ...</p>;
 *   return <h1>Hello {data.greeting.message}!</h1>;
 * }
 * ```
 * @since 3.0.0
 * @param query - A GraphQL query document parsed into an AST by `gql`.
 * @param options - Options to control how the query is executed.
 * @returns Query result object
 */
export function useQuery<
  TData = unknown,
  TVariables extends OperationVariables = OperationVariables,
>(
  query: DocumentNode | TypedDocumentNode<TData, TVariables>,
  options: useQuery.Options<NoInfer<TData>, NoInfer<TVariables>> = {}
): useQuery.Result<TData, TVariables> {
  "use no memo";
  return wrapHook(
    "useQuery",
    // eslint-disable-next-line react-compiler/react-compiler
    useQuery_,
    useApolloClient(options && options.client)
  )(query, options);
}

function useQuery_<TData, TVariables extends OperationVariables>(
  query: DocumentNode | TypedDocumentNode<TData, TVariables>,
  options: useQuery.Options<NoInfer<TData>, NoInfer<TVariables>>
) {
  const client = useApolloClient(options.client);
  const { skip, ssr, ...opts } = options;

  const watchQueryOptions: WatchQueryOptions<TVariables, TData> = mergeOptions(
    client.defaultOptions.watchQuery,
    { ...opts, query }
  );

  if (skip) {
    // When skipping, we set watchQueryOptions.fetchPolicy initially to
    // "standby", but we also need/want to preserve the initial non-standby
    // fetchPolicy that would have been used if not skipping.
    watchQueryOptions.initialFetchPolicy =
      options.initialFetchPolicy || options.fetchPolicy;
    watchQueryOptions.fetchPolicy = "standby";
  }

  function createState(
    previous?: InternalState<TData, TVariables>
  ): InternalState<TData, TVariables> {
    const observable = client.watchQuery(watchQueryOptions);

    return {
      client,
      query,
<<<<<<< HEAD
      observable,
=======
      observable:
        // See if there is an existing observable that was used to fetch the same
        // data and if so, use it instead since it will contain the proper queryId
        // to fetch the result set. This is used during SSR.
        (renderPromises &&
          renderPromises.getSSRObservable(makeWatchQueryOptions())) ||
        ObservableQuery["inactiveOnCreation"].withValue(!renderPromises, () =>
          client.watchQuery(
            getObsQueryOptions(void 0, client, options, makeWatchQueryOptions())
          )
        ),
>>>>>>> 949bd144
      resultData: {
        current: observable.getCurrentResult(),
        // Reuse previousData from previous InternalState (if any) to provide
        // continuity of previousData even if/when the query or client changes.
        previousData: previous?.resultData.current.data,
      },
    };
  }

  let [state, setState] = React.useState(createState);

  if (client !== state.client || query !== state.query) {
    // If the client or query have changed, we need to create a new InternalState.
    // This will trigger a re-render with the new state, but it will also continue
    // to run the current render function to completion.
    // Since we sometimes trigger some side-effects in the render function, we
    // re-assign `state` to the new state to ensure that those side-effects are
    // triggered with the new state.
    setState((state = createState(state)));
  }

  const { observable, resultData } = state;

  useInitialFetchPolicyIfNecessary<TData, TVariables>(
    watchQueryOptions,
    observable
  );

  useResubscribeIfNecessary<TData, TVariables>(
    resultData, // might get mutated during render
    observable, // might get mutated during render
    watchQueryOptions
  );

  const ssrDisabledOverride = useSyncExternalStore(
    () => () => {},
    () => void 0,
    () => (ssr === false ? useQuery.ssrDisabledResult : void 0)
  );

  const resultOverride =
    skip || watchQueryOptions.fetchPolicy === "standby" ?
      // When skipping a query (ie. we're not querying for data but still want to
      // render children), make sure the `data` is cleared out and `loading` is
      // set to `false` (since we aren't loading anything).
      //
      // NOTE: We no longer think this is the correct behavior. Skipping should
      // not automatically set `data` to `undefined`, but instead leave the
      // previous data in place. In other words, skipping should not mandate that
      // previously received data is all of a sudden removed. Unfortunately,
      // changing this is breaking, so we'll have to wait until Apollo Client 4.0
      // to address this.
      useQuery.skipStandbyResult
    : ssrDisabledOverride;

  const result = useResultSubscription<TData, TVariables>(
    observable,
    resultData,
    resultOverride
  );

  const obsQueryFields = React.useMemo(
    () => ({
      refetch: observable.refetch.bind(observable),
      fetchMore: observable.fetchMore.bind(observable),
      updateQuery: observable.updateQuery.bind(observable),
      startPolling: observable.startPolling.bind(observable),
      stopPolling: observable.stopPolling.bind(observable),
      subscribeToMore: observable.subscribeToMore.bind(observable),
    }),
    [observable]
  );

  const previousData = resultData.previousData;
  return React.useMemo(() => {
    const { data, partial, ...rest } = result;

    return {
      data, // Ensure always defined, even if result.data is missing.
      ...rest,
      client: client,
      observable: observable,
      variables: observable.variables,
      previousData,
      ...obsQueryFields,
    };
  }, [result, client, observable, previousData, obsQueryFields]);
}

function useInitialFetchPolicyIfNecessary<
  TData,
  TVariables extends OperationVariables,
>(
  watchQueryOptions: WatchQueryOptions<TVariables, TData>,
  observable: ObsQueryWithMeta<TData, TVariables>
) {
  "use no memo";
  if (!watchQueryOptions.fetchPolicy) {
    watchQueryOptions.fetchPolicy = observable.options.initialFetchPolicy;
  }
}

function useResultSubscription<TData, TVariables extends OperationVariables>(
  observable: ObsQueryWithMeta<TData, TVariables>,
  resultData: InternalResult<TData, TVariables>,
  resultOverride: ApolloQueryResult<any> | undefined
) {
  "use no memo";
  return useSyncExternalStore(
    React.useCallback(
      (handleStoreChange) => {
        const subscription = observable
          // We use the asapScheduler here to prevent issues with trying to
          // update in the middle of a render. `reobserve` is kicked off in the
          // middle of a render and because RxJS emits values synchronously,
          // its possible for this `handleStoreChange` to be called in that same
          // render. This allows the render to complete before trying to emit a
          // new value.
          .pipe(observeOn(asapScheduler))
          .subscribe((result) => {
            const previousResult = resultData.current;
            // Make sure we're not attempting to re-render similar results
            // TODO: Eventually move this check inside ObservableQuery. We should
            // probably not emit a new result if the result is the same.
            if (
              previousResult &&
              previousResult.loading === result.loading &&
              previousResult.networkStatus === result.networkStatus &&
              equal(previousResult.data, result.data) &&
              equal(previousResult.error, result.error)
            ) {
              return;
            }

            if (previousResult && previousResult.data) {
              // eslint-disable-next-line react-compiler/react-compiler
              resultData.previousData = previousResult.data;
            }

            resultData.current = result;
            handleStoreChange();
          });

        // Do the "unsubscribe" with a short delay.
        // This way, an existing subscription can be reused without an additional
        // request if "unsubscribe"  and "resubscribe" to the same ObservableQuery
        // happen in very fast succession.
        return () => {
          setTimeout(() => subscription.unsubscribe());
        };
      },

      [observable, resultData]
    ),
    () => resultOverride || resultData.current,
    () => resultOverride || resultData.current
  );
}

// this hook is not compatible with any rules of React, and there's no good way to rewrite it.
// it should stay a separate hook that will not be optimized by the compiler
function useResubscribeIfNecessary<
  TData,
  TVariables extends OperationVariables,
>(
  /** this hook will mutate properties on `resultData` */
  resultData: InternalResult<TData, TVariables>,
  /** this hook will mutate properties on `observable` */
  observable: ObsQueryWithMeta<TData, TVariables>,
  watchQueryOptions: Readonly<WatchQueryOptions<TVariables, TData>>
) {
  "use no memo";
  if (
    observable[lastWatchOptions] &&
    !equal(observable[lastWatchOptions], watchQueryOptions)
  ) {
    // Though it might be tempting to postpone this reobserve call to the
    // useEffect block, we need getCurrentResult to return an appropriate
    // loading:true result synchronously (later within the same call to
    // useQuery). Since we already have this.observable here (not true for
    // the very first call to useQuery), we are not initiating any new
    // subscriptions, though it does feel less than ideal that reobserve
    // (potentially) kicks off a network request (for example, when the
    // variables have changed), which is technically a side-effect.
    observable.reobserve(watchQueryOptions);

    // Make sure getCurrentResult returns a fresh ApolloQueryResult<TData>,
    // but save the current data as this.previousData, just like setResult
    // usually does.
    resultData.previousData =
      resultData.current.data || resultData.previousData;
    resultData.current = observable.getCurrentResult();
  }
  observable[lastWatchOptions] = watchQueryOptions;
}

useQuery.ssrDisabledResult = maybeDeepFreeze({
  loading: true,
  data: void 0 as any,
  error: void 0,
  networkStatus: NetworkStatus.loading,
  partial: true,
}) satisfies ApolloQueryResult<any> as ApolloQueryResult<any>;

useQuery.skipStandbyResult = maybeDeepFreeze({
  loading: false,
  data: void 0 as any,
  error: void 0,
  networkStatus: NetworkStatus.ready,
  partial: true,
}) satisfies ApolloQueryResult<any> as ApolloQueryResult<any>;<|MERGE_RESOLUTION|>--- conflicted
+++ resolved
@@ -15,9 +15,6 @@
 import * as React from "react";
 import { asapScheduler, observeOn } from "rxjs";
 
-import { mergeOptions } from "../../utilities/index.js";
-import { getApolloContext } from "../context/index.js";
-import { ApolloError } from "../../errors/index.js";
 import type {
   ApolloClient,
   DefaultContext,
@@ -30,34 +27,19 @@
   SubscribeToMoreFunction,
   UpdateQueryMapFn,
   WatchQueryFetchPolicy,
-<<<<<<< HEAD
 } from "@apollo/client/core";
 import type {
-=======
->>>>>>> 949bd144
   ApolloQueryResult,
   DocumentNode,
-  ObservableQuery,
   TypedDocumentNode,
   WatchQueryOptions,
-<<<<<<< HEAD
 } from "@apollo/client/core";
-import { NetworkStatus } from "@apollo/client/core";
+import { NetworkStatus, ObservableQuery } from "@apollo/client/core";
 import type { MaybeMasked, Unmasked } from "@apollo/client/masking";
 import type { NoInfer } from "@apollo/client/utilities";
 import { maybeDeepFreeze, mergeOptions } from "@apollo/client/utilities";
 
 import type { NextFetchPolicyContext } from "../../core/watchQueryOptions.js";
-=======
-} from "../../core/index.js";
-import { ObservableQuery, NetworkStatus } from "../../core/index.js";
-import type {
-  QueryHookOptions,
-  QueryResult,
-  ObservableQueryFields,
-  NoInfer,
-} from "../types/types.js";
->>>>>>> 949bd144
 
 import { wrapHook } from "./internal/index.js";
 import { useApolloClient } from "./useApolloClient.js";
@@ -275,26 +257,15 @@
   function createState(
     previous?: InternalState<TData, TVariables>
   ): InternalState<TData, TVariables> {
-    const observable = client.watchQuery(watchQueryOptions);
+    const observable = ObservableQuery["inactiveOnCreation"].withValue(
+      true,
+      () => client.watchQuery(watchQueryOptions)
+    );
 
     return {
       client,
       query,
-<<<<<<< HEAD
       observable,
-=======
-      observable:
-        // See if there is an existing observable that was used to fetch the same
-        // data and if so, use it instead since it will contain the proper queryId
-        // to fetch the result set. This is used during SSR.
-        (renderPromises &&
-          renderPromises.getSSRObservable(makeWatchQueryOptions())) ||
-        ObservableQuery["inactiveOnCreation"].withValue(!renderPromises, () =>
-          client.watchQuery(
-            getObsQueryOptions(void 0, client, options, makeWatchQueryOptions())
-          )
-        ),
->>>>>>> 949bd144
       resultData: {
         current: observable.getCurrentResult(),
         // Reuse previousData from previous InternalState (if any) to provide
