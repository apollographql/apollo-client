--- conflicted
+++ resolved
@@ -1,10 +1,6 @@
 {
   "name": "graphql-anywhere",
-<<<<<<< HEAD
-  "version": "4.1.11-2",
-=======
   "version": "4.1.23",
->>>>>>> 7643b900
   "description": "Run GraphQL queries with no schema and just one resolver",
   "main": "./lib/bundle.umd.js",
   "module": "./lib/index.js",
@@ -44,31 +40,7 @@
   ],
   "license": "MIT",
   "dependencies": {
-<<<<<<< HEAD
-    "apollo-utilities": "1.0.21-0"
-  },
-  "devDependencies": {
-    "@types/graphql": "0.12.7",
-    "@types/isomorphic-fetch": "0.0.34",
-    "@types/jest": "21.1.10",
-    "@types/lodash": "4.14.108",
-    "@types/node": "8.10.15",
-    "@types/react": "16.0.34",
-    "@types/react-dom": "16.0.4",
-    "browserify": "15.2.0",
-    "graphql": "0.13.2",
-    "graphql-tag": "2.9.2",
-    "jest": "20.0.4",
-    "react": "15.6.2",
-    "react-dom": "15.6.2",
-    "rollup": "0.58.2",
-    "ts-jest": "20.0.14",
-    "tslint": "5.10.0",
-    "typescript": "2.5.2",
-    "uglify": "0.1.5"
-=======
     "apollo-utilities": "file:../apollo-utilities"
->>>>>>> 7643b900
   },
   "jest": {
     "transform": {
