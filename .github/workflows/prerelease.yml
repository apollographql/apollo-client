--- conflicted
+++ resolved
@@ -117,17 +117,10 @@
           NPM_TOKEN: ${{ secrets.NPM_TOKEN }}
 
       - name: Tag release with next on npm
-<<<<<<< HEAD
-        run: npm dist-tag add ${{ matrix.package.name }}@${{ matrix.package.version }} next
-=======
-        if: steps.changesets.outcome == 'success'
-        env:
-          PUBLISHED: ${{ fromJson(steps.changesets.outputs.publishedPackages)[0].version }}
         run: |
-          if NEXT=$(npm show @apollo/client@next version) node -e 'process.exit(require("semver").gt(process.env.PUBLISHED,process.env.NEXT)?0:1)'; then
-            npm dist-tag add @apollo/client@${PUBLISHED} next;
+          if NEXT=$(npm show ${{ matrix.package.name }}@next version) node -e 'process.exit(require("semver").gt(process.env.PUBLISHED,"${{ matrix.package.version }}")?0:1)'; then
+            npm dist-tag add ${{ matrix.package.name }}@${{ matrix.package.version }} next;
           fi
->>>>>>> bb557ffa
 
       - name: Send a Slack notification on publish
         id: slack
