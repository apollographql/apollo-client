{
  "name": "apollo-utilities",
  "version": "0.2.0-beta.2",
  "description": "Utilities for working with GraphQL ASTs",
  "author": "James Baxley <james@meteor.com>",
  "contributors": [
    "James Baxley <james@meteor.com>",
    "Jonas Helfer <jonas@helfer.email>",
    "Sashko Stubailo <sashko@stubailo.com>"
  ],
  "license": "MIT",
  "main": "./lib/index.js",
  "typings": "./lib/index.d.ts",
  "repository": {
    "type": "git",
    "url": "git+https://github.com/apollographql/apollo-client.git"
  },
  "bugs": {
    "url": "https://github.com/apollographql/apollo-client/issues"
  },
  "homepage": "https://github.com/apollographql/apollo-client#readme",
  "scripts": {
    "test": "jest",
    "coverage": "jest --coverage",
    "lint": "tslint --type-check -p tsconfig.json src/*.ts",
    "prebuild": "npm run clean",
    "build": "tsc -p .",
    "watch": "tsc -w -p .",
    "clean": "rimraf lib/* && rimraf coverage/*",
    "prepublishOnly": "npm run clean && npm run build",
    "build:browser":
      "browserify ./lib/index.js -o=./lib/bundle.js && npm run minify:browser",
    "minify:browser":
      "uglifyjs -c -m -o ./lib/bundle.min.js -- ./lib/bundle.js",
    "filesize": "npm run build && npm run build:browser"
  },
  "devDependencies": {
    "@types/graphql": "0.9.4",
    "@types/jest": "21.1.2",
    "@types/lodash": "4.14.77",
    "@types/node": "8.0.33",
    "browserify": "14.4.0",
<<<<<<< HEAD
    "flow-bin": "^0.55.0",
    "graphql": "0.11.3",
=======
    "graphql": "0.11.7",
>>>>>>> 300f17ad
    "graphql-tag": "2.4.2",
    "jest": "20.0.4",
    "lodash": "4.17.4",
    "rimraf": "2.6.2",
    "ts-jest": "20.0.14",
    "tslint": "5.7.0",
    "typescript": "2.5.2",
    "uglifyjs": "2.4.11"
  },
  "jest": {
    "transform": {
      ".(ts|tsx)": "<rootDir>/node_modules/ts-jest/preprocessor.js"
    },
    "testRegex": "(/__tests__/.*|\\.(test|spec))\\.(ts|tsx|js)$",
    "moduleFileExtensions": ["ts", "tsx", "js", "json"]
  }
}<|MERGE_RESOLUTION|>--- conflicted
+++ resolved
@@ -40,12 +40,8 @@
     "@types/lodash": "4.14.77",
     "@types/node": "8.0.33",
     "browserify": "14.4.0",
-<<<<<<< HEAD
     "flow-bin": "^0.55.0",
-    "graphql": "0.11.3",
-=======
     "graphql": "0.11.7",
->>>>>>> 300f17ad
     "graphql-tag": "2.4.2",
     "jest": "20.0.4",
     "lodash": "4.17.4",
